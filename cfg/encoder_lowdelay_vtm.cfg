--- conflicted
+++ resolved
@@ -131,12 +131,8 @@
 GBiFast                      : 1 
 MHIntra                      : 1
 Triangle                     : 1
-<<<<<<< HEAD
 IBC                          : 0      # turned off in CTC
-=======
-CPR                          : 0      # turned off in CTC
 AllowDisFracMMVD             : 1
->>>>>>> fd177314
 
 # Fast tools
 PBIntraFast                  : 1
