--- conflicted
+++ resolved
@@ -8,11 +8,7 @@
 #|    |   |
 #----------
 
-<<<<<<< HEAD
-SubPicInfoPresentFlag                   : 1             # subpicture enabling flag(0: OFF, 1: ON)
-=======
 SubPicInfoPresentFlag                   : 1             # subpicture information present flag(0: OFF, 1: ON)
->>>>>>> 95b2ccff
 NumSubPics                              : 2             # number of subpictures in a picture
 SubPicCtuTopLeftX                       : 0 0           # specifies horizontal position of top left CTU of i-th subpicture in unit of CtbSizeY 
 SubPicCtuTopLeftY                       : 0 2           # specifies vertical position of top left CTU of i-th subpicture in unit of CtbSizeY
