--- conflicted
+++ resolved
@@ -224,15 +224,12 @@
   int       m_EMT;                                            ///< XZ: Enhanced Multiple Transform
   int       m_FastEMT;                                        ///< XZ: Fast Methods of Enhanced Multiple Transform
 #endif
-<<<<<<< HEAD
-=======
 #if JVET_M0303_IMPLICIT_MTS
   int       m_MTSImplicit;
 #endif
 #if JVET_M0140_SBT
   bool      m_SBT;                                            ///< Sub-Block Transform for inter blocks
 #endif
->>>>>>> 60f77b96
 
   bool      m_compositeRefEnabled;
   bool      m_GBi;
@@ -246,15 +243,11 @@
 
   bool      m_MHIntra;
   bool      m_Triangle;
-<<<<<<< HEAD
+#if JVET_M0253_HASH_ME
+  bool      m_HashME;
+#endif
 #if JVET_M0255_FRACMMVD_SWITCH
   bool      m_allowDisFracMMVD;
-=======
-#if JVET_M0253_HASH_ME
-  bool      m_HashME;
-#endif
-#if JVET_M0255_FRACMMVD_SWITCH
-  bool      m_allowDisFracMMVD;
 #endif
 #if JVET_M0246_AFFINE_AMVR
   bool      m_AffineAmvr;
@@ -264,7 +257,6 @@
 #endif
 #if JVET_M0147_DMVR
   bool      m_DMVR;
->>>>>>> 60f77b96
 #endif
 
   unsigned  m_IBCMode;
@@ -274,17 +266,9 @@
   unsigned  m_IBCHashSearchMaxCand;
   unsigned  m_IBCHashSearchRange4SmallBlk;
   unsigned  m_IBCFastMethod;
-<<<<<<< HEAD
-  
+
   bool      m_wrapAround;
   unsigned  m_wrapAroundOffset;
-
-  // ADD_NEW_TOOL : (encoder app) add tool enabling flags and associated parameters here
-=======
-
-  bool      m_wrapAround;
-  unsigned  m_wrapAroundOffset;
->>>>>>> 60f77b96
 
   // ADD_NEW_TOOL : (encoder app) add tool enabling flags and associated parameters here
 #if JVET_M0427_INLOOP_RESHAPER
