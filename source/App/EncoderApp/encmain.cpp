/* The copyright in this software is being made available under the BSD
 * License, included below. This software may be subject to other third party
 * and contributor rights, including patent rights, and no such rights are
 * granted under this license.
 *
 * Copyright (c) 2010-2019, ITU/ISO/IEC
 * All rights reserved.
 *
 * Redistribution and use in source and binary forms, with or without
 * modification, are permitted provided that the following conditions are met:
 *
 *  * Redistributions of source code must retain the above copyright notice,
 *    this list of conditions and the following disclaimer.
 *  * Redistributions in binary form must reproduce the above copyright notice,
 *    this list of conditions and the following disclaimer in the documentation
 *    and/or other materials provided with the distribution.
 *  * Neither the name of the ITU/ISO/IEC nor the names of its contributors may
 *    be used to endorse or promote products derived from this software without
 *    specific prior written permission.
 *
 * THIS SOFTWARE IS PROVIDED BY THE COPYRIGHT HOLDERS AND CONTRIBUTORS "AS IS"
 * AND ANY EXPRESS OR IMPLIED WARRANTIES, INCLUDING, BUT NOT LIMITED TO, THE
 * IMPLIED WARRANTIES OF MERCHANTABILITY AND FITNESS FOR A PARTICULAR PURPOSE
 * ARE DISCLAIMED. IN NO EVENT SHALL THE COPYRIGHT HOLDER OR CONTRIBUTORS
 * BE LIABLE FOR ANY DIRECT, INDIRECT, INCIDENTAL, SPECIAL, EXEMPLARY, OR
 * CONSEQUENTIAL DAMAGES (INCLUDING, BUT NOT LIMITED TO, PROCUREMENT OF
 * SUBSTITUTE GOODS OR SERVICES; LOSS OF USE, DATA, OR PROFITS; OR BUSINESS
 * INTERRUPTION) HOWEVER CAUSED AND ON ANY THEORY OF LIABILITY, WHETHER IN
 * CONTRACT, STRICT LIABILITY, OR TORT (INCLUDING NEGLIGENCE OR OTHERWISE)
 * ARISING IN ANY WAY OUT OF THE USE OF THIS SOFTWARE, EVEN IF ADVISED OF
 * THE POSSIBILITY OF SUCH DAMAGE.
 */

/** \file     encmain.cpp
    \brief    Encoder application main
*/

#include <time.h>
#include <iostream>
#include <chrono>
#include <ctime>

#include "EncAppCommon.h"
#include "EncApp.h"
#include "Utilities/program_options_lite.h"

//! \ingroup EncoderApp
//! \{

static const uint32_t settingNameWidth = 66;
static const uint32_t settingHelpWidth = 84;
static const uint32_t settingValueWidth = 3;
// --------------------------------------------------------------------------------------------------------------------- //

//macro value printing function

#define PRINT_CONSTANT(NAME, NAME_WIDTH, VALUE_WIDTH) std::cout << std::setw(NAME_WIDTH) << #NAME << " = " << std::setw(VALUE_WIDTH) << NAME << std::endl;

static void printMacroSettings()
{
  if( g_verbosity >= DETAILS )
  {
    std::cout << "Non-environment-variable-controlled macros set as follows: \n" << std::endl;

    //------------------------------------------------

    //setting macros

    PRINT_CONSTANT( RExt__DECODER_DEBUG_BIT_STATISTICS,                         settingNameWidth, settingValueWidth );
    PRINT_CONSTANT( RExt__HIGH_BIT_DEPTH_SUPPORT,                               settingNameWidth, settingValueWidth );
    PRINT_CONSTANT( RExt__HIGH_PRECISION_FORWARD_TRANSFORM,                     settingNameWidth, settingValueWidth );
    PRINT_CONSTANT( ME_ENABLE_ROUNDING_OF_MVS,                                  settingNameWidth, settingValueWidth );

    //------------------------------------------------

    std::cout << std::endl;
  }
}

// ====================================================================================================================
// Main function
// ====================================================================================================================

int main(int argc, char* argv[])
{
  // print information
  fprintf( stdout, "\n" );
  fprintf( stdout, "VVCSoftware: VTM Encoder Version %s ", VTM_VERSION );
  fprintf( stdout, NVM_ONOS );
  fprintf( stdout, NVM_COMPILEDBY );
  fprintf( stdout, NVM_BITS );
#if ENABLE_SIMD_OPT
  std::string SIMD;
  df::program_options_lite::Options opts;
  opts.addOptions()
    ( "SIMD", SIMD, string( "" ), "" )
    ( "c", df::program_options_lite::parseConfigFile, "" );
  df::program_options_lite::SilentReporter err;
  df::program_options_lite::scanArgv( opts, argc, ( const char** ) argv, err );
  fprintf( stdout, "[SIMD=%s] ", read_x86_extension( SIMD ) );
#endif
#if ENABLE_TRACING
  fprintf( stdout, "[ENABLE_TRACING] " );
#endif
#if ENABLE_SPLIT_PARALLELISM
  fprintf( stdout, "[SPLIT_PARALLEL (%d jobs)]", PARL_SPLIT_MAX_NUM_JOBS );
#endif
#if ENABLE_WPP_PARALLELISM
  fprintf( stdout, "[WPP_PARALLEL]" );
#endif
#if ENABLE_WPP_PARALLELISM || ENABLE_SPLIT_PARALLELISM
  const char* waitPolicy = getenv( "OMP_WAIT_POLICY" );
  const char* maxThLim   = getenv( "OMP_THREAD_LIMIT" );
  fprintf( stdout, waitPolicy ? "[OMP: WAIT_POLICY=%s," : "[OMP: WAIT_POLICY=,", waitPolicy );
  fprintf( stdout, maxThLim   ? "THREAD_LIMIT=%s" : "THREAD_LIMIT=", maxThLim );
  fprintf( stdout, "]" );
#endif
  fprintf( stdout, "\n" );

#if JVET_N0278_FIXES
<<<<<<< HEAD
=======
  EncAppCommon encAppCommon;

>>>>>>> 7379ca4b
  std::vector<EncApp*> pcEncApp(1);
  bool resized = false;
  int layerIdx = 0;

  initROM();
  TComHash::initBlockSizeToIndex();

  char** layerArgv = new char*[argc];

  do
  {
<<<<<<< HEAD
    pcEncApp[layerIdx] = new EncApp;
=======
    pcEncApp[layerIdx] = new EncApp( &encAppCommon );
>>>>>>> 7379ca4b
    // create application encoder class per layer
    pcEncApp[layerIdx]->create();

    // parse configuration per layer
    try
    {
      int j = 0;
      for( int i = 0; i < argc; i++ )
      {
        if( argv[i][0] == '-' && argv[i][1] == 'l' )
        {
          if( argv[i][2] == std::to_string( layerIdx ).c_str()[0] )
          {
            layerArgv[j] = argv[i + 1];
            layerArgv[j + 1] = argv[i + 2];
            j += 2;
          }
          i += 2;
        }
        else
        {
          layerArgv[j] = argv[i];
          j++;
        }
      }

      if( !pcEncApp[layerIdx]->parseCfg( j, layerArgv ) )
      {
        pcEncApp[layerIdx]->destroy();
        return 1;
      }
    }
    catch( df::program_options_lite::ParseFailure &e )
    {
      std::cerr << "Error parsing option \"" << e.arg << "\" with argument \"" << e.val << "\"." << std::endl;
      return 1;
    }

    int layerId = layerIdx; //VS: layerIdx should be converted to layerId after VPS is implemented
    pcEncApp[layerIdx]->createLib( layerId );

    if( !resized )
    {
      pcEncApp.resize( pcEncApp[layerIdx]->getMaxLayers() );
      resized = true;
    }

    layerIdx++;
  } while( layerIdx < pcEncApp.size() );

  delete[] layerArgv;
#else
  EncApp* pcEncApp = new EncApp;
  // create application encoder class
  pcEncApp->create();

  // parse configuration
  try
  {
    if(!pcEncApp->parseCfg( argc, argv ))
    {
      pcEncApp->destroy();
      return 1;
    }
  }
  catch (df::program_options_lite::ParseFailure &e)
  {
    std::cerr << "Error parsing option \""<< e.arg <<"\" with argument \""<< e.val <<"\"." << std::endl;
    return 1;
  }
#endif

#if PRINT_MACRO_VALUES
  printMacroSettings();
#endif

  // starting time
  auto startTime  = std::chrono::steady_clock::now();
  std::time_t startTime2 = std::chrono::system_clock::to_time_t(std::chrono::system_clock::now());
  fprintf(stdout, " started @ %s", std::ctime(&startTime2) );
  clock_t startClock = clock();

#if JVET_N0278_FIXES
  // call encoding function per layer
  bool eos = false;

  while( !eos )
  {
    // read GOP
    bool keepLoop = true;
    while( keepLoop )
    {
      for( auto & encApp : pcEncApp )
      {
#ifndef _DEBUG
        try
        {
#endif
          keepLoop = encApp->encodePrep( eos );
#ifndef _DEBUG
        }
        catch( Exception &e )
        {
          std::cerr << e.what() << std::endl;
          return EXIT_FAILURE;
        }
        catch( const std::bad_alloc &e )
        {
          std::cout << "Memory allocation failed: " << e.what() << std::endl;
          return EXIT_FAILURE;
        }
#endif
      }
    }

    // encode GOP
    keepLoop = true;
    while( keepLoop )
    {
      for( auto & encApp : pcEncApp )
      {
#ifndef _DEBUG
        try
        {
#endif
          keepLoop = encApp->encode();
#ifndef _DEBUG
        }
        catch( Exception &e )
        {
          std::cerr << e.what() << std::endl;
          return EXIT_FAILURE;
        }
        catch( const std::bad_alloc &e )
        {
          std::cout << "Memory allocation failed: " << e.what() << std::endl;
          return EXIT_FAILURE;
        }
#endif
      }
    }
  }
#else
  // call encoding function
#ifndef _DEBUG
  try
  {
#endif
    pcEncApp->encode();
#ifndef _DEBUG
  }
  catch( Exception &e )
  {
    std::cerr << e.what() << std::endl;
    return EXIT_FAILURE;
  }
  catch (const std::bad_alloc &e)
  {
    std::cout << "Memory allocation failed: " << e.what() << std::endl;
    return EXIT_FAILURE;
  }
#endif
#endif
  // ending time
  clock_t endClock = clock();
  auto endTime = std::chrono::steady_clock::now();
  std::time_t endTime2 = std::chrono::system_clock::to_time_t(std::chrono::system_clock::now());
#if JVET_O0756_CALCULATE_HDRMETRICS
#if JVET_N0278_FIXES
  auto metricTime = pcEncApp[0]->getMetricTime();

  for( int layerIdx = 1; layerIdx < pcEncApp.size(); layerIdx++ )
  {
    metricTime += pcEncApp[layerIdx]->getMetricTime();
  }
#else
  auto metricTime     = pcEncApp->getMetricTime();
#endif
  auto totalTime      = std::chrono::duration_cast<std::chrono::milliseconds>( endTime - startTime ).count();
  auto encTime        = std::chrono::duration_cast<std::chrono::milliseconds>( endTime - startTime - metricTime ).count();
  auto metricTimeuser = std::chrono::duration_cast<std::chrono::milliseconds>( metricTime ).count();
#else
  auto encTime = std::chrono::duration_cast<std::chrono::milliseconds>( endTime - startTime).count();
#endif

#if JVET_N0278_FIXES
  for( auto & encApp : pcEncApp )
  {
    encApp->destroyLib();

    // destroy application encoder class per layer
    encApp->destroy();

    delete encApp;
  }

  // destroy ROM
  destroyROM();

  pcEncApp.clear();
#else
  // destroy application encoder class
  pcEncApp->destroy();

  delete pcEncApp;
#endif

  printf( "\n finished @ %s", std::ctime(&endTime2) );

#if JVET_O0756_CALCULATE_HDRMETRICS
  printf(" Encoding Time (Total Time): %12.3f ( %12.3f ) sec. [user] %12.3f ( %12.3f ) sec. [elapsed]\n",
         ((endClock - startClock) * 1.0 / CLOCKS_PER_SEC) - (metricTimeuser/1000.0),
         (endClock - startClock) * 1.0 / CLOCKS_PER_SEC,
         encTime / 1000.0,
         totalTime / 1000.0);
#else
  printf(" Total Time: %12.3f sec. [user] %12.3f sec. [elapsed]\n",
         (endClock - startClock) * 1.0 / CLOCKS_PER_SEC,
         encTime / 1000.0);
#endif

  return 0;
}

//! \}<|MERGE_RESOLUTION|>--- conflicted
+++ resolved
@@ -118,11 +118,8 @@
   fprintf( stdout, "\n" );
 
 #if JVET_N0278_FIXES
-<<<<<<< HEAD
-=======
   EncAppCommon encAppCommon;
 
->>>>>>> 7379ca4b
   std::vector<EncApp*> pcEncApp(1);
   bool resized = false;
   int layerIdx = 0;
@@ -134,11 +131,7 @@
 
   do
   {
-<<<<<<< HEAD
-    pcEncApp[layerIdx] = new EncApp;
-=======
     pcEncApp[layerIdx] = new EncApp( &encAppCommon );
->>>>>>> 7379ca4b
     // create application encoder class per layer
     pcEncApp[layerIdx]->create();
 
