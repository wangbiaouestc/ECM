--- conflicted
+++ resolved
@@ -864,8 +864,9 @@
 #endif
   ("MHIntra",                                         m_MHIntra,                                        false, "Enable MHIntra mode")
   ("Triangle",                                        m_Triangle,                                       false, "Enable triangular shape motion vector prediction (0:off, 1:on)")
-<<<<<<< HEAD
-
+#if JVET_M0255_FRACMMVD_SWITCH
+  ("AllowDisFracMMVD",                                m_allowDisFracMMVD,                               false, "Disable fractional MVD in MMVD mode adaptively")
+#endif
   ( "IBC",                                            m_IBCMode,                                           0u, "IBCMode (0x1:enabled, 0x0:disabled)  [default: disabled]")
   ( "IBCLocalSearchRangeX",                           m_IBCLocalSearchRangeX,                            128u, "Search range of IBC local search in x direction")
   ( "IBCLocalSearchRangeY",                           m_IBCLocalSearchRangeY,                            128u, "Search range of IBC local search in y direction")
@@ -873,18 +874,6 @@
   ( "IBCHashSearchMaxCand",                           m_IBCHashSearchMaxCand,                            256u, "Max candidates for hash based IBC search")
   ( "IBCHashSearchRange4SmallBlk",                    m_IBCHashSearchRange4SmallBlk,                     256u, "Small block search range in based IBC search")
   ( "IBCFastMethod",                                  m_IBCFastMethod,                                     6u, "Fast methods for IBC")
-=======
-#if JVET_M0255_FRACMMVD_SWITCH
-  ("AllowDisFracMMVD",                                m_allowDisFracMMVD,                               false, "Disable fractional MVD in MMVD mode adaptively")
-#endif
-  ( "CPR",                                            m_CPRMode,                                           0u, "CPRMode (0x1:enabled, 0x0:disabled)  [default: disabled]")
-  ( "CPRLocalSearchRangeX",                           m_CPRLocalSearchRangeX,                            128u, "Search range of CPR local search in x direction")
-  ( "CPRLocalSearchRangeY",                           m_CPRLocalSearchRangeY,                            128u, "Search range of CPR local search in y direction")
-  ( "CPRHashSearch",                                  m_CPRHashSearch,                                     1u, "Hash based CPR search")
-  ( "CPRHashSearchMaxCand",                           m_CPRHashSearchMaxCand,                            256u, "Max candidates for hash based CPR search")
-  ( "CPRHashSearchRange4SmallBlk",                    m_CPRHashSearchRange4SmallBlk,                     256u, "Small block search range in based CPR search")
-  ( "CPRFastMethod",                                  m_CPRFastMethod,                                     6u, "Fast methods for CPR")
->>>>>>> fd177314
 
   ("WrapAround",                                      m_wrapAround,                                     false, "Enable horizontal wrap-around motion compensation for inter prediction (0:off, 1:on)  [default: off]")
   ("WrapAroundOffset",                                m_wrapAroundOffset,                                  0u, "Offset in luma samples used for computing the horizontal wrap-around position")
