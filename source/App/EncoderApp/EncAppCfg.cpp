/* The copyright in this software is being made available under the BSD
 * License, included below. This software may be subject to other third party
 * and contributor rights, including patent rights, and no such rights are
 * granted under this license.
 *
 * Copyright (c) 2010-2019, ITU/ISO/IEC
 * All rights reserved.
 *
 * Redistribution and use in source and binary forms, with or without
 * modification, are permitted provided that the following conditions are met:
 *
 *  * Redistributions of source code must retain the above copyright notice,
 *    this list of conditions and the following disclaimer.
 *  * Redistributions in binary form must reproduce the above copyright notice,
 *    this list of conditions and the following disclaimer in the documentation
 *    and/or other materials provided with the distribution.
 *  * Neither the name of the ITU/ISO/IEC nor the names of its contributors may
 *    be used to endorse or promote products derived from this software without
 *    specific prior written permission.
 *
 * THIS SOFTWARE IS PROVIDED BY THE COPYRIGHT HOLDERS AND CONTRIBUTORS "AS IS"
 * AND ANY EXPRESS OR IMPLIED WARRANTIES, INCLUDING, BUT NOT LIMITED TO, THE
 * IMPLIED WARRANTIES OF MERCHANTABILITY AND FITNESS FOR A PARTICULAR PURPOSE
 * ARE DISCLAIMED. IN NO EVENT SHALL THE COPYRIGHT HOLDER OR CONTRIBUTORS
 * BE LIABLE FOR ANY DIRECT, INDIRECT, INCIDENTAL, SPECIAL, EXEMPLARY, OR
 * CONSEQUENTIAL DAMAGES (INCLUDING, BUT NOT LIMITED TO, PROCUREMENT OF
 * SUBSTITUTE GOODS OR SERVICES; LOSS OF USE, DATA, OR PROFITS; OR BUSINESS
 * INTERRUPTION) HOWEVER CAUSED AND ON ANY THEORY OF LIABILITY, WHETHER IN
 * CONTRACT, STRICT LIABILITY, OR TORT (INCLUDING NEGLIGENCE OR OTHERWISE)
 * ARISING IN ANY WAY OUT OF THE USE OF THIS SOFTWARE, EVEN IF ADVISED OF
 * THE POSSIBILITY OF SUCH DAMAGE.
 */

/** \file     EncAppCfg.cpp
    \brief    Handle encoder configuration parameters
*/

#include "EncAppCfg.h"

#include <stdio.h>
#include <stdlib.h>
#include <cstring>
#include <string>
#include <fstream>
#include <limits>

#include "Utilities/program_options_lite.h"
#include "CommonLib/Rom.h"
#include "EncoderLib/RateCtrl.h"

#include "CommonLib/dtrace_next.h"

#define MACRO_TO_STRING_HELPER(val) #val
#define MACRO_TO_STRING(val) MACRO_TO_STRING_HELPER(val)

using namespace std;
namespace po = df::program_options_lite;



enum ExtendedProfileName // this is used for determining profile strings, where multiple profiles map to a single profile idc with various constraint flag combinations
{
  NONE = 0,
  MAIN = 1,
  MAIN10 = 2,
  MAINSTILLPICTURE = 3,
  MAINREXT = 4,
  HIGHTHROUGHPUTREXT = 5, // Placeholder profile for development
  // The following are RExt profiles, which would map to the MAINREXT profile idc.
  // The enumeration indicates the bit-depth constraint in the bottom 2 digits
  //                           the chroma format in the next digit
  //                           the intra constraint in the next digit
  //                           If it is a RExt still picture, there is a '1' for the top digit.
  MONOCHROME_8      = 1008,
  MONOCHROME_12     = 1012,
  MONOCHROME_16     = 1016,
  MAIN_12           = 1112,
  MAIN_422_10       = 1210,
  MAIN_422_12       = 1212,
  MAIN_444          = 1308,
  MAIN_444_10       = 1310,
  MAIN_444_12       = 1312,
  MAIN_444_16       = 1316, // non-standard profile definition, used for development purposes
  MAIN_INTRA        = 2108,
  MAIN_10_INTRA     = 2110,
  MAIN_12_INTRA     = 2112,
  MAIN_422_10_INTRA = 2210,
  MAIN_422_12_INTRA = 2212,
  MAIN_444_INTRA    = 2308,
  MAIN_444_10_INTRA = 2310,
  MAIN_444_12_INTRA = 2312,
  MAIN_444_16_INTRA = 2316,
  MAIN_444_STILL_PICTURE = 11308,
  MAIN_444_16_STILL_PICTURE = 12316,
  NEXT          = 6
};


//! \ingroup EncoderApp
//! \{

// ====================================================================================================================
// Constructor / destructor / initialization / destroy
// ====================================================================================================================

EncAppCfg::EncAppCfg()
: m_inputColourSpaceConvert(IPCOLOURSPACE_UNCHANGED)
, m_snrInternalColourSpace(false)
, m_outputInternalColourSpace(false)
, m_packedYUVMode(false)
, m_bIntraOnlyConstraintFlag(false)
, m_maxBitDepthConstraintIdc(0)
, m_maxChromaFormatConstraintIdc(CHROMA_420)
, m_bFrameConstraintFlag(false)
, m_bNoQtbttDualTreeIntraConstraintFlag(false)
, m_noPartitionConstraintsOverrideConstraintFlag(false)
, m_bNoSaoConstraintFlag(false)
, m_bNoAlfConstraintFlag(false)
, m_bNoRefWraparoundConstraintFlag(false)
, m_bNoTemporalMvpConstraintFlag(false)
, m_bNoSbtmvpConstraintFlag(false)
, m_bNoAmvrConstraintFlag(false)
, m_bNoBdofConstraintFlag(false)
, m_noDmvrConstraintFlag(false)
, m_bNoCclmConstraintFlag(false)
, m_bNoMtsConstraintFlag(false)
, m_noSbtConstraintFlag(false)
, m_bNoAffineMotionConstraintFlag(false)
, m_bNoGbiConstraintFlag(false)
, m_noIbcConstraintFlag(false)
, m_bNoMhIntraConstraintFlag(false)
, m_noFPelMmvdConstraintFlag(false)
, m_bNoTriangleConstraintFlag(false)
, m_bNoLadfConstraintFlag(false)
, m_noTransformSkipConstraintFlag(false)
, m_noBDPCMConstraintFlag(false)
, m_noJointCbCrConstraintFlag(false)
, m_bNoQpDeltaConstraintFlag(false)
, m_bNoDepQuantConstraintFlag(false)
, m_bNoSignDataHidingConstraintFlag(false)
#if EXTENSION_360_VIDEO
, m_ext360(*this)
#endif
{
  m_aidQP = NULL;
#if HEVC_SEI
  m_startOfCodedInterval = NULL;
  m_codedPivotValue = NULL;
  m_targetPivotValue = NULL;
#endif
}

EncAppCfg::~EncAppCfg()
{
  if ( m_aidQP )
  {
    delete[] m_aidQP;
  }
#if HEVC_SEI
  if ( m_startOfCodedInterval )
  {
    delete[] m_startOfCodedInterval;
    m_startOfCodedInterval = NULL;
  }
   if ( m_codedPivotValue )
  {
    delete[] m_codedPivotValue;
    m_codedPivotValue = NULL;
  }
  if ( m_targetPivotValue )
  {
    delete[] m_targetPivotValue;
    m_targetPivotValue = NULL;
  }
#endif

#if ENABLE_TRACING
  tracing_uninit(g_trace_ctx);
#endif
}

void EncAppCfg::create()
{
}

void EncAppCfg::destroy()
{
}

std::istringstream &operator>>(std::istringstream &in, GOPEntry &entry)     //input
{
  in>>entry.m_sliceType;
  in>>entry.m_POC;
  in>>entry.m_QPOffset;
#if X0038_LAMBDA_FROM_QP_CAPABILITY
  in>>entry.m_QPOffsetModelOffset;
  in>>entry.m_QPOffsetModelScale;
#endif
#if W0038_CQP_ADJ
  in>>entry.m_CbQPoffset;
  in>>entry.m_CrQPoffset;
#endif
  in>>entry.m_QPFactor;
  in>>entry.m_tcOffsetDiv2;
  in>>entry.m_betaOffsetDiv2;
  in>>entry.m_temporalId;
  in >> entry.m_numRefPicsActive0;
  in >> entry.m_numRefPics0;
  for (int i = 0; i < entry.m_numRefPics0; i++)
  {
    in >> entry.m_deltaRefPics0[i];
  }
  in >> entry.m_numRefPicsActive1;
  in >> entry.m_numRefPics1;
  for (int i = 0; i < entry.m_numRefPics1; i++)
  {
    in >> entry.m_deltaRefPics1[i];
  }

  return in;
}

std::istringstream &operator>>(std::istringstream &in, BrickSplit &entry)     //input
{
  in>>entry.m_tileIdx;
  in>>entry.m_uniformSplit;
  if (entry.m_uniformSplit)
  {
    in>>entry.m_uniformHeight;
  }
  else
  {
    in>>entry.m_numSplits;
    for ( int i = 0; i < entry.m_numSplits; i++ )
    {
      in>>entry.m_brickHeight[i];
    }
  }
  return in;
}


bool confirmPara(bool bflag, const char* message);

static inline ChromaFormat numberToChromaFormat(const int val)
{
  switch (val)
  {
    case 400: return CHROMA_400; break;
    case 420: return CHROMA_420; break;
    case 422: return CHROMA_422; break;
    case 444: return CHROMA_444; break;
    default:  return NUM_CHROMA_FORMAT;
  }
}

static const struct MapStrToProfile
{
  const char* str;
  Profile::Name value;
}
strToProfile[] =
{
  {"none",                 Profile::NONE               },
  {"main",                 Profile::MAIN               },
  {"main10",               Profile::MAIN10             },
  {"main-still-picture",   Profile::MAINSTILLPICTURE   },
  {"main-RExt",            Profile::MAINREXT           },
  {"high-throughput-RExt", Profile::HIGHTHROUGHPUTREXT },
  {"next",                 Profile::NEXT           }
};

static const struct MapStrToExtendedProfile
{
  const char* str;
  ExtendedProfileName value;
}
strToExtendedProfile[] =
{
    {"none",                      NONE             },
    {"main",                      MAIN             },
    {"main10",                    MAIN10           },
    {"main_still_picture",        MAINSTILLPICTURE },
    {"main-still-picture",        MAINSTILLPICTURE },
    {"main_RExt",                 MAINREXT         },
    {"main-RExt",                 MAINREXT         },
    {"main_rext",                 MAINREXT         },
    {"main-rext",                 MAINREXT         },
    {"high_throughput_RExt",      HIGHTHROUGHPUTREXT },
    {"high-throughput-RExt",      HIGHTHROUGHPUTREXT },
    {"high_throughput_rext",      HIGHTHROUGHPUTREXT },
    {"high-throughput-rext",      HIGHTHROUGHPUTREXT },
    {"monochrome",                MONOCHROME_8     },
    {"monochrome12",              MONOCHROME_12    },
    {"monochrome16",              MONOCHROME_16    },
    {"main12",                    MAIN_12          },
    {"main_422_10",               MAIN_422_10      },
    {"main_422_12",               MAIN_422_12      },
    {"main_444",                  MAIN_444         },
    {"main_444_10",               MAIN_444_10      },
    {"main_444_12",               MAIN_444_12      },
    {"main_444_16",               MAIN_444_16      },
    {"main_intra",                MAIN_INTRA       },
    {"main_10_intra",             MAIN_10_INTRA    },
    {"main_12_intra",             MAIN_12_INTRA    },
    {"main_422_10_intra",         MAIN_422_10_INTRA},
    {"main_422_12_intra",         MAIN_422_12_INTRA},
    {"main_444_intra",            MAIN_444_INTRA   },
    {"main_444_still_picture",    MAIN_444_STILL_PICTURE },
    {"main_444_10_intra",         MAIN_444_10_INTRA},
    {"main_444_12_intra",         MAIN_444_12_INTRA},
    {"main_444_16_intra",         MAIN_444_16_INTRA},
    {"main_444_16_still_picture", MAIN_444_16_STILL_PICTURE },
    {"next",                      NEXT }
};

static const ExtendedProfileName validRExtProfileNames[2/* intraConstraintFlag*/][4/* bit depth constraint 8=0, 10=1, 12=2, 16=3*/][4/*chroma format*/]=
{
    {
        { MONOCHROME_8,  NONE,          NONE,              MAIN_444          }, // 8-bit  inter for 400, 420, 422 and 444
        { NONE,          NONE,          MAIN_422_10,       MAIN_444_10       }, // 10-bit inter for 400, 420, 422 and 444
        { MONOCHROME_12, MAIN_12,       MAIN_422_12,       MAIN_444_12       }, // 12-bit inter for 400, 420, 422 and 444
        { MONOCHROME_16, NONE,          NONE,              MAIN_444_16       }  // 16-bit inter for 400, 420, 422 and 444 (the latter is non standard used for development)
    },
    {
        { NONE,          MAIN_INTRA,    NONE,              MAIN_444_INTRA    }, // 8-bit  intra for 400, 420, 422 and 444
        { NONE,          MAIN_10_INTRA, MAIN_422_10_INTRA, MAIN_444_10_INTRA }, // 10-bit intra for 400, 420, 422 and 444
        { NONE,          MAIN_12_INTRA, MAIN_422_12_INTRA, MAIN_444_12_INTRA }, // 12-bit intra for 400, 420, 422 and 444
        { NONE,          NONE,          NONE,              MAIN_444_16_INTRA }  // 16-bit intra for 400, 420, 422 and 444
    }
};

static const struct MapStrToTier
{
  const char* str;
  Level::Tier value;
}
strToTier[] =
{
  {"main", Level::MAIN},
  {"high", Level::HIGH},
};

static const struct MapStrToLevel
{
  const char* str;
  Level::Name value;
}
strToLevel[] =
{
  {"none",Level::NONE},
  {"1",   Level::LEVEL1},
  {"2",   Level::LEVEL2},
  {"2.1", Level::LEVEL2_1},
  {"3",   Level::LEVEL3},
  {"3.1", Level::LEVEL3_1},
  {"4",   Level::LEVEL4},
  {"4.1", Level::LEVEL4_1},
  {"5",   Level::LEVEL5},
  {"5.1", Level::LEVEL5_1},
  {"5.2", Level::LEVEL5_2},
  {"6",   Level::LEVEL6},
  {"6.1", Level::LEVEL6_1},
  {"6.2", Level::LEVEL6_2},
  {"8.5", Level::LEVEL8_5},
};

#if U0132_TARGET_BITS_SATURATION
uint32_t g_uiMaxCpbSize[2][21] =
{
  //         LEVEL1,        LEVEL2,LEVEL2_1,     LEVEL3, LEVEL3_1,      LEVEL4, LEVEL4_1,       LEVEL5,  LEVEL5_1,  LEVEL5_2,    LEVEL6,  LEVEL6_1,  LEVEL6_2
  { 0, 0, 0, 350000, 0, 0, 1500000, 3000000, 0, 6000000, 10000000, 0, 12000000, 20000000, 0,  25000000,  40000000,  60000000,  60000000, 120000000, 240000000 },
  { 0, 0, 0,      0, 0, 0,       0,       0, 0,       0,        0, 0, 30000000, 50000000, 0, 100000000, 160000000, 240000000, 240000000, 480000000, 800000000 }
};
#endif

static const struct MapStrToCostMode
{
  const char* str;
  CostMode    value;
}
strToCostMode[] =
{
  {"lossy",                     COST_STANDARD_LOSSY},
  {"sequence_level_lossless",   COST_SEQUENCE_LEVEL_LOSSLESS},
  {"lossless",                  COST_LOSSLESS_CODING},
  {"mixed_lossless_lossy",      COST_MIXED_LOSSLESS_LOSSY_CODING}
};

static const struct MapStrToScalingListMode
{
  const char* str;
  ScalingListMode value;
}
strToScalingListMode[] =
{
  {"0",       SCALING_LIST_OFF},
  {"1",       SCALING_LIST_DEFAULT},
  {"2",       SCALING_LIST_FILE_READ},
  {"off",     SCALING_LIST_OFF},
  {"default", SCALING_LIST_DEFAULT},
  {"file",    SCALING_LIST_FILE_READ}
};

template<typename T, typename P>
static std::string enumToString(P map[], uint32_t mapLen, const T val)
{
  for (uint32_t i = 0; i < mapLen; i++)
  {
    if (val == map[i].value)
    {
      return map[i].str;
    }
  }
  return std::string();
}

template<typename T, typename P>
static istream& readStrToEnum(P map[], uint32_t mapLen, istream &in, T &val)
{
  string str;
  in >> str;

  for (uint32_t i = 0; i < mapLen; i++)
  {
    if (str == map[i].str)
    {
      val = map[i].value;
      goto found;
    }
  }
  /* not found */
  in.setstate(ios::failbit);
found:
  return in;
}

//inline to prevent compiler warnings for "unused static function"

static inline istream& operator >> (istream &in, ExtendedProfileName &profile)
{
  return readStrToEnum(strToExtendedProfile, sizeof(strToExtendedProfile)/sizeof(*strToExtendedProfile), in, profile);
}

namespace Level
{
  static inline istream& operator >> (istream &in, Tier &tier)
  {
    return readStrToEnum(strToTier, sizeof(strToTier)/sizeof(*strToTier), in, tier);
  }

  static inline istream& operator >> (istream &in, Name &level)
  {
    return readStrToEnum(strToLevel, sizeof(strToLevel)/sizeof(*strToLevel), in, level);
  }
}

static inline istream& operator >> (istream &in, CostMode &mode)
{
  return readStrToEnum(strToCostMode, sizeof(strToCostMode)/sizeof(*strToCostMode), in, mode);
}

static inline istream& operator >> (istream &in, ScalingListMode &mode)
{
  return readStrToEnum(strToScalingListMode, sizeof(strToScalingListMode)/sizeof(*strToScalingListMode), in, mode);
}

template <class T>
struct SMultiValueInput
{
  const T              minValIncl;
  const T              maxValIncl;
  const std::size_t    minNumValuesIncl;
  const std::size_t    maxNumValuesIncl; // Use 0 for unlimited
        std::vector<T> values;
  SMultiValueInput() : minValIncl(0), maxValIncl(0), minNumValuesIncl(0), maxNumValuesIncl(0), values() { }
  SMultiValueInput(std::vector<T> &defaults) : minValIncl(0), maxValIncl(0), minNumValuesIncl(0), maxNumValuesIncl(0), values(defaults) { }
  SMultiValueInput(const T &minValue, const T &maxValue, std::size_t minNumberValues=0, std::size_t maxNumberValues=0)
    : minValIncl(minValue), maxValIncl(maxValue), minNumValuesIncl(minNumberValues), maxNumValuesIncl(maxNumberValues), values()  { }
  SMultiValueInput(const T &minValue, const T &maxValue, std::size_t minNumberValues, std::size_t maxNumberValues, const T* defValues, const uint32_t numDefValues)
    : minValIncl(minValue), maxValIncl(maxValue), minNumValuesIncl(minNumberValues), maxNumValuesIncl(maxNumberValues), values(defValues, defValues+numDefValues)  { }
  SMultiValueInput<T> &operator=(const std::vector<T> &userValues) { values=userValues; return *this; }
  SMultiValueInput<T> &operator=(const SMultiValueInput<T> &userValues) { values=userValues.values; return *this; }

  T readValue(const char *&pStr, bool &bSuccess);

  istream& readValues(std::istream &in);
};

template <class T>
static inline istream& operator >> (std::istream &in, SMultiValueInput<T> &values)
{
  return values.readValues(in);
}

template<>
uint32_t SMultiValueInput<uint32_t>::readValue(const char *&pStr, bool &bSuccess)
{
  char *eptr;
  uint32_t val=strtoul(pStr, &eptr, 0);
  pStr=eptr;
  bSuccess=!(*eptr!=0 && !isspace(*eptr) && *eptr!=',') && !(val<minValIncl || val>maxValIncl);
  return val;
}

template<>
uint8_t SMultiValueInput<uint8_t>::readValue(const char *&pStr, bool &bSuccess)
{
  char *eptr;
  uint32_t val = strtoul(pStr, &eptr, 0);
  pStr = eptr;
  bSuccess = !(*eptr != 0 && !isspace(*eptr) && *eptr != ',') && !(val<minValIncl || val>maxValIncl);
  return val;
}

template<>
int SMultiValueInput<int>::readValue(const char *&pStr, bool &bSuccess)
{
  char *eptr;
  int val=strtol(pStr, &eptr, 0);
  pStr=eptr;
  bSuccess=!(*eptr!=0 && !isspace(*eptr) && *eptr!=',') && !(val<minValIncl || val>maxValIncl);
  return val;
}

template<>
double SMultiValueInput<double>::readValue(const char *&pStr, bool &bSuccess)
{
  char *eptr;
  double val=strtod(pStr, &eptr);
  pStr=eptr;
  bSuccess=!(*eptr!=0 && !isspace(*eptr) && *eptr!=',') && !(val<minValIncl || val>maxValIncl);
  return val;
}

template<>
bool SMultiValueInput<bool>::readValue(const char *&pStr, bool &bSuccess)
{
  char *eptr;
  int val=strtol(pStr, &eptr, 0);
  pStr=eptr;
  bSuccess=!(*eptr!=0 && !isspace(*eptr) && *eptr!=',') && !(val<int(minValIncl) || val>int(maxValIncl));
  return val!=0;
}

template <class T>
istream& SMultiValueInput<T>::readValues(std::istream &in)
{
  values.clear();
  string str;
  while (!in.eof())
  {
    string tmp; in >> tmp; str+=" " + tmp;
  }
  if (!str.empty())
  {
    const char *pStr=str.c_str();
    // soak up any whitespace
    for(;isspace(*pStr);pStr++);

    while (*pStr != 0)
    {
      bool bSuccess=true;
      T val=readValue(pStr, bSuccess);
      if (!bSuccess)
      {
        in.setstate(ios::failbit);
        break;
      }

      if (maxNumValuesIncl != 0 && values.size() >= maxNumValuesIncl)
      {
        in.setstate(ios::failbit);
        break;
      }
      values.push_back(val);
      // soak up any whitespace and up to 1 comma.
      for(;isspace(*pStr);pStr++);
      if (*pStr == ',')
      {
        pStr++;
      }
      for(;isspace(*pStr);pStr++);
    }
  }
  if (values.size() < minNumValuesIncl)
  {
    in.setstate(ios::failbit);
  }
  return in;
}

#if QP_SWITCHING_FOR_PARALLEL
template <class T>
static inline istream& operator >> (std::istream &in, EncAppCfg::OptionalValue<T> &value)
{
  in >> std::ws;
  if (in.eof())
  {
    value.bPresent = false;
  }
  else
  {
    in >> value.value;
    value.bPresent = true;
  }
  return in;
}
#endif

#if JVET_O0549_ENCODER_ONLY_FILTER
template <class T1, class T2>
static inline istream& operator >> (std::istream& in, std::map<T1, T2>& map)
{
  T1 key;
  T2 value;
  try
  {
    in >> key;
    in >> value;
  }
  catch (...)
  {
    in.setstate(ios::failbit);
  }

  map[key] = value;
  return in;
}
#endif

static void
automaticallySelectRExtProfile(const bool bUsingGeneralRExtTools,
                               const bool bUsingChromaQPAdjustment,
                               const bool bUsingExtendedPrecision,
                               const bool bIntraConstraintFlag,
                               uint32_t &bitDepthConstraint,
                               ChromaFormat &chromaFormatConstraint,
                               const int  maxBitDepth,
                               const ChromaFormat chromaFormat)
{
  // Try to choose profile, according to table in Q1013.
  uint32_t trialBitDepthConstraint=maxBitDepth;
  if (trialBitDepthConstraint<8)
  {
    trialBitDepthConstraint=8;
  }
  else if (trialBitDepthConstraint==9 || trialBitDepthConstraint==11)
  {
    trialBitDepthConstraint++;
  }
  else if (trialBitDepthConstraint>12)
  {
    trialBitDepthConstraint=16;
  }

  // both format and bit depth constraints are unspecified
  if (bUsingExtendedPrecision || trialBitDepthConstraint==16)
  {
    bitDepthConstraint = 16;
    chromaFormatConstraint = (!bIntraConstraintFlag && chromaFormat==CHROMA_400) ? CHROMA_400 : CHROMA_444;
  }
  else if (bUsingGeneralRExtTools)
  {
    if (chromaFormat == CHROMA_400 && !bIntraConstraintFlag)
    {
      bitDepthConstraint = 16;
      chromaFormatConstraint = CHROMA_400;
    }
    else
    {
      bitDepthConstraint = trialBitDepthConstraint;
      chromaFormatConstraint = CHROMA_444;
    }
  }
  else if (chromaFormat == CHROMA_400)
  {
    if (bIntraConstraintFlag)
    {
      chromaFormatConstraint = CHROMA_420; // there is no intra 4:0:0 profile.
      bitDepthConstraint     = trialBitDepthConstraint;
    }
    else
    {
      chromaFormatConstraint = CHROMA_400;
      bitDepthConstraint     = trialBitDepthConstraint == 8 ? 8 : 12;
    }
  }
  else
  {
    bitDepthConstraint = trialBitDepthConstraint;
    chromaFormatConstraint = chromaFormat;
    if (bUsingChromaQPAdjustment && chromaFormat == CHROMA_420)
    {
      chromaFormatConstraint = CHROMA_422; // 4:2:0 cannot use the chroma qp tool.
    }
    if (chromaFormatConstraint == CHROMA_422 && bitDepthConstraint == 8)
    {
      bitDepthConstraint = 10; // there is no 8-bit 4:2:2 profile.
    }
    if (chromaFormatConstraint == CHROMA_420 && !bIntraConstraintFlag)
    {
      bitDepthConstraint = 12; // there is no 8 or 10-bit 4:2:0 inter RExt profile.
    }
  }
}
// ====================================================================================================================
// Public member functions
// ====================================================================================================================

/** \param  argc        number of arguments
    \param  argv        array of arguments
    \retval             true when success
 */
bool EncAppCfg::parseCfg( int argc, char* argv[] )
{
  bool do_help = false;

  int tmpChromaFormat;
  int tmpInputChromaFormat;
  int tmpConstraintChromaFormat;
  int tmpWeightedPredictionMethod;
  int tmpFastInterSearchMode;
  int tmpMotionEstimationSearchMethod;
  int tmpSliceMode;
  int tmpDecodedPictureHashSEIMappedType;
  string inputColourSpaceConvert;
  string inputPathPrefix;
  ExtendedProfileName extendedProfile;
  int saoOffsetBitShift[MAX_NUM_CHANNEL_TYPE];

  // Multi-value input fields:                                // minval, maxval (incl), min_entries, max_entries (incl) [, default values, number of default values]
  SMultiValueInput<uint32_t> cfg_ColumnWidth                     (0, std::numeric_limits<uint32_t>::max(), 0, std::numeric_limits<uint32_t>::max());
  SMultiValueInput<uint32_t> cfg_RowHeight                       (0, std::numeric_limits<uint32_t>::max(), 0, std::numeric_limits<uint32_t>::max());
  SMultiValueInput<int>  cfg_startOfCodedInterval            (std::numeric_limits<int>::min(), std::numeric_limits<int>::max(), 0, 1<<16);
  SMultiValueInput<int>  cfg_codedPivotValue                 (std::numeric_limits<int>::min(), std::numeric_limits<int>::max(), 0, 1<<16);
  SMultiValueInput<int>  cfg_targetPivotValue                (std::numeric_limits<int>::min(), std::numeric_limits<int>::max(), 0, 1<<16);

  SMultiValueInput<uint32_t> cfg_SliceIdx                    (0, std::numeric_limits<uint32_t>::max(), 0, std::numeric_limits<uint32_t>::max());
  SMultiValueInput<uint32_t> cfg_SignalledSliceId            (0, std::numeric_limits<uint32_t>::max(), 0, std::numeric_limits<uint32_t>::max());

  SMultiValueInput<double> cfg_adIntraLambdaModifier         (0, std::numeric_limits<double>::max(), 0, MAX_TLAYER); ///< Lambda modifier for Intra pictures, one for each temporal layer. If size>temporalLayer, then use [temporalLayer], else if size>0, use [size()-1], else use m_adLambdaModifier.

#if SHARP_LUMA_DELTA_QP
  const int defaultLumaLevelTodQp_QpChangePoints[]   =  {-3,  -2,  -1,   0,   1,   2,   3,   4,   5,   6};
  const int defaultLumaLevelTodQp_LumaChangePoints[] =  { 0, 301, 367, 434, 501, 567, 634, 701, 767, 834};
  SMultiValueInput<int>  cfg_lumaLeveltoDQPMappingQP         (-MAX_QP, MAX_QP,                    0, LUMA_LEVEL_TO_DQP_LUT_MAXSIZE, defaultLumaLevelTodQp_QpChangePoints,   sizeof(defaultLumaLevelTodQp_QpChangePoints  )/sizeof(int));
  SMultiValueInput<int>  cfg_lumaLeveltoDQPMappingLuma       (0, std::numeric_limits<int>::max(), 0, LUMA_LEVEL_TO_DQP_LUT_MAXSIZE, defaultLumaLevelTodQp_LumaChangePoints, sizeof(defaultLumaLevelTodQp_LumaChangePoints)/sizeof(int));
  uint32_t lumaLevelToDeltaQPMode;
#endif
  const int qpInVals[] = { 25, 33, 43 };                // qpInVal values used to derive the chroma QP mapping table used in VTM-5.0
  const int qpOutVals[] = { 25, 32, 37 };               // qpOutVal values used to derive the chroma QP mapping table used in VTM-5.0
  SMultiValueInput<int> cfg_qpInValCb                   (MIN_QP_VALUE_FOR_16_BIT, MAX_QP, 0, MAX_NUM_QP_VALUES, qpInVals, sizeof(qpInVals)/sizeof(int));
  SMultiValueInput<int> cfg_qpOutValCb                  (MIN_QP_VALUE_FOR_16_BIT, MAX_QP, 0, MAX_NUM_QP_VALUES, qpOutVals, sizeof(qpOutVals) / sizeof(int));
  const int zeroVector[] = { 0 };
  SMultiValueInput<int> cfg_qpInValCr                   (MIN_QP_VALUE_FOR_16_BIT, MAX_QP, 0, MAX_NUM_QP_VALUES, zeroVector, 1);
  SMultiValueInput<int> cfg_qpOutValCr                  (MIN_QP_VALUE_FOR_16_BIT, MAX_QP, 0, MAX_NUM_QP_VALUES, zeroVector, 1);
  SMultiValueInput<int> cfg_qpInValCbCr                 (MIN_QP_VALUE_FOR_16_BIT, MAX_QP, 0, MAX_NUM_QP_VALUES, zeroVector, 1);
  SMultiValueInput<int> cfg_qpOutValCbCr                (MIN_QP_VALUE_FOR_16_BIT, MAX_QP, 0, MAX_NUM_QP_VALUES, zeroVector, 1);
  const uint32_t defaultInputKneeCodes[3]  = { 600, 800, 900 };
  const uint32_t defaultOutputKneeCodes[3] = { 100, 250, 450 };
  SMultiValueInput<uint32_t> cfg_kneeSEIInputKneePointValue      (1,  999, 0, 999, defaultInputKneeCodes,  sizeof(defaultInputKneeCodes )/sizeof(uint32_t));
  SMultiValueInput<uint32_t> cfg_kneeSEIOutputKneePointValue     (0, 1000, 0, 999, defaultOutputKneeCodes, sizeof(defaultOutputKneeCodes)/sizeof(uint32_t));
  const int defaultPrimaryCodes[6]     = { 0,50000, 0,0, 50000,0 };
  const int defaultWhitePointCode[2]   = { 16667, 16667 };
  SMultiValueInput<int>  cfg_DisplayPrimariesCode            (0, 50000, 6, 6, defaultPrimaryCodes,   sizeof(defaultPrimaryCodes  )/sizeof(int));
  SMultiValueInput<int>  cfg_DisplayWhitePointCode           (0, 50000, 2, 2, defaultWhitePointCode, sizeof(defaultWhitePointCode)/sizeof(int));

  SMultiValueInput<bool> cfg_timeCodeSeiTimeStampFlag        (0,  1, 0, MAX_TIMECODE_SEI_SETS);
  SMultiValueInput<bool> cfg_timeCodeSeiNumUnitFieldBasedFlag(0,  1, 0, MAX_TIMECODE_SEI_SETS);
  SMultiValueInput<int>  cfg_timeCodeSeiCountingType         (0,  6, 0, MAX_TIMECODE_SEI_SETS);
  SMultiValueInput<bool> cfg_timeCodeSeiFullTimeStampFlag    (0,  1, 0, MAX_TIMECODE_SEI_SETS);
  SMultiValueInput<bool> cfg_timeCodeSeiDiscontinuityFlag    (0,  1, 0, MAX_TIMECODE_SEI_SETS);
  SMultiValueInput<bool> cfg_timeCodeSeiCntDroppedFlag       (0,  1, 0, MAX_TIMECODE_SEI_SETS);
  SMultiValueInput<int>  cfg_timeCodeSeiNumberOfFrames       (0,511, 0, MAX_TIMECODE_SEI_SETS);
  SMultiValueInput<int>  cfg_timeCodeSeiSecondsValue         (0, 59, 0, MAX_TIMECODE_SEI_SETS);
  SMultiValueInput<int>  cfg_timeCodeSeiMinutesValue         (0, 59, 0, MAX_TIMECODE_SEI_SETS);
  SMultiValueInput<int>  cfg_timeCodeSeiHoursValue           (0, 23, 0, MAX_TIMECODE_SEI_SETS);
  SMultiValueInput<bool> cfg_timeCodeSeiSecondsFlag          (0,  1, 0, MAX_TIMECODE_SEI_SETS);
  SMultiValueInput<bool> cfg_timeCodeSeiMinutesFlag          (0,  1, 0, MAX_TIMECODE_SEI_SETS);
  SMultiValueInput<bool> cfg_timeCodeSeiHoursFlag            (0,  1, 0, MAX_TIMECODE_SEI_SETS);
  SMultiValueInput<int>  cfg_timeCodeSeiTimeOffsetLength     (0, 31, 0, MAX_TIMECODE_SEI_SETS);
  SMultiValueInput<int>  cfg_timeCodeSeiTimeOffsetValue      (std::numeric_limits<int>::min(), std::numeric_limits<int>::max(), 0, MAX_TIMECODE_SEI_SETS);
#if LUMA_ADAPTIVE_DEBLOCKING_FILTER_QP_OFFSET
  const int defaultLadfQpOffset[3] = { 1, 0, 1 };
  const int defaultLadfIntervalLowerBound[2] = { 350, 833 };
  SMultiValueInput<int>  cfg_LadfQpOffset                    ( -MAX_QP, MAX_QP, 2, MAX_LADF_INTERVALS, defaultLadfQpOffset, 3 );
  SMultiValueInput<int>  cfg_LadfIntervalLowerBound          ( 0, std::numeric_limits<int>::max(), 1, MAX_LADF_INTERVALS - 1, defaultLadfIntervalLowerBound, 2 );
#endif
  SMultiValueInput<unsigned> cfg_virtualBoundariesPosX       (0, std::numeric_limits<uint32_t>::max(), 0, 3);
  SMultiValueInput<unsigned> cfg_virtualBoundariesPosY       (0, std::numeric_limits<uint32_t>::max(), 0, 3);

  SMultiValueInput<uint8_t> cfg_SubProfile(0, std::numeric_limits<uint8_t>::max(), 0, std::numeric_limits<uint8_t>::max());

  int warnUnknowParameter = 0;

#if ENABLE_TRACING
  string sTracingRule;
  string sTracingFile;
  bool   bTracingChannelsList = false;
#endif
#if ENABLE_SIMD_OPT
  std::string ignore;
#endif

  bool sdr = false;

  po::Options opts;
  opts.addOptions()
  ("help",                                            do_help,                                          false, "this help text")
  ("c",    po::parseConfigFile, "configuration file name")
  ("WarnUnknowParameter,w",                           warnUnknowParameter,                                  0, "warn for unknown configuration parameters instead of failing")
  ("isSDR",                                           sdr,                                              false, "compatibility")
#if ENABLE_SIMD_OPT
  ("SIMD",                                            ignore,                                      string(""), "SIMD extension to use (SCALAR, SSE41, SSE42, AVX, AVX2, AVX512), default: the highest supported extension\n")
#endif
  // File, I/O and source parameters
  ("InputFile,i",                                     m_inputFileName,                             string(""), "Original YUV input file name")
  ("InputPathPrefix,-ipp",                            inputPathPrefix,                             string(""), "pathname to prepend to input filename")
  ("BitstreamFile,b",                                 m_bitstreamFileName,                         string(""), "Bitstream output file name")
  ("ReconFile,o",                                     m_reconFileName,                             string(""), "Reconstructed YUV output file name")
  ("SourceWidth,-wdt",                                m_iSourceWidth,                                       0, "Source picture width")
  ("SourceHeight,-hgt",                               m_iSourceHeight,                                      0, "Source picture height")
  ("InputBitDepth",                                   m_inputBitDepth[CHANNEL_TYPE_LUMA],                   8, "Bit-depth of input file")
  ("OutputBitDepth",                                  m_outputBitDepth[CHANNEL_TYPE_LUMA],                  0, "Bit-depth of output file (default:InternalBitDepth)")
  ("MSBExtendedBitDepth",                             m_MSBExtendedBitDepth[CHANNEL_TYPE_LUMA],             0, "bit depth of luma component after addition of MSBs of value 0 (used for synthesising High Dynamic Range source material). (default:InputBitDepth)")
  ("InternalBitDepth",                                m_internalBitDepth[CHANNEL_TYPE_LUMA],                0, "Bit-depth the codec operates at. (default: MSBExtendedBitDepth). If different to MSBExtendedBitDepth, source data will be converted")
  ("InputBitDepthC",                                  m_inputBitDepth[CHANNEL_TYPE_CHROMA],                 0, "As per InputBitDepth but for chroma component. (default:InputBitDepth)")
  ("OutputBitDepthC",                                 m_outputBitDepth[CHANNEL_TYPE_CHROMA],                0, "As per OutputBitDepth but for chroma component. (default: use luma output bit-depth)")
  ("MSBExtendedBitDepthC",                            m_MSBExtendedBitDepth[CHANNEL_TYPE_CHROMA],           0, "As per MSBExtendedBitDepth but for chroma component. (default:MSBExtendedBitDepth)")
  ("InternalBitDepthC",                               m_internalBitDepth[CHANNEL_TYPE_CHROMA],              0, "As per InternalBitDepth but for chroma component. (default:InternalBitDepth)")
  ("ExtendedPrecision",                               m_extendedPrecisionProcessingFlag,                false, "Increased internal accuracies to support high bit depths (not valid in V1 profiles)")
  ("HighPrecisionPredictionWeighting",                m_highPrecisionOffsetsEnabledFlag,                false, "Use high precision option for weighted prediction (not valid in V1 profiles)")
  ("InputColourSpaceConvert",                         inputColourSpaceConvert,                     string(""), "Colour space conversion to apply to input video. Permitted values are (empty string=UNCHANGED) " + getListOfColourSpaceConverts(true))
  ("SNRInternalColourSpace",                          m_snrInternalColourSpace,                         false, "If true, then no colour space conversion is applied prior to SNR, otherwise inverse of input is applied.")
  ("OutputInternalColourSpace",                       m_outputInternalColourSpace,                      false, "If true, then no colour space conversion is applied for reconstructed video, otherwise inverse of input is applied.")
  ("InputChromaFormat",                               tmpInputChromaFormat,                               420, "InputChromaFormatIDC")
  ("MSEBasedSequencePSNR",                            m_printMSEBasedSequencePSNR,                      false, "0 (default) emit sequence PSNR only as a linear average of the frame PSNRs, 1 = also emit a sequence PSNR based on an average of the frame MSEs")
  ("PrintHexPSNR",                                    m_printHexPsnr,                                   false, "0 (default) don't emit hexadecimal PSNR for each frame, 1 = also emit hexadecimal PSNR values")
  ("PrintFrameMSE",                                   m_printFrameMSE,                                  false, "0 (default) emit only bit count and PSNRs for each frame, 1 = also emit MSE values")
  ("PrintSequenceMSE",                                m_printSequenceMSE,                               false, "0 (default) emit only bit rate and PSNRs for the whole sequence, 1 = also emit MSE values")
  ("CabacZeroWordPaddingEnabled",                     m_cabacZeroWordPaddingEnabled,                     true, "0 do not add conforming cabac-zero-words to bit streams, 1 (default) = add cabac-zero-words as required")
  ("ChromaFormatIDC,-cf",                             tmpChromaFormat,                                      0, "ChromaFormatIDC (400|420|422|444 or set 0 (default) for same as InputChromaFormat)")
  ("ConformanceMode",                                 m_conformanceWindowMode,                              0, "Deprecated alias of ConformanceWindowMode")
  ("ConformanceWindowMode",                           m_conformanceWindowMode,                              0, "Window conformance mode (0: no window, 1:automatic padding, 2:padding, 3:conformance")
  ("HorizontalPadding,-pdx",                          m_aiPad[0],                                           0, "Horizontal source padding for conformance window mode 2")
  ("VerticalPadding,-pdy",                            m_aiPad[1],                                           0, "Vertical source padding for conformance window mode 2")
  ("ConfLeft",                                        m_confWinLeft,                                        0, "Deprecated alias of ConfWinLeft")
  ("ConfRight",                                       m_confWinRight,                                       0, "Deprecated alias of ConfWinRight")
  ("ConfTop",                                         m_confWinTop,                                         0, "Deprecated alias of ConfWinTop")
  ("ConfBottom",                                      m_confWinBottom,                                      0, "Deprecated alias of ConfWinBottom")
  ("ConfWinLeft",                                     m_confWinLeft,                                        0, "Left offset for window conformance mode 3")
  ("ConfWinRight",                                    m_confWinRight,                                       0, "Right offset for window conformance mode 3")
  ("ConfWinTop",                                      m_confWinTop,                                         0, "Top offset for window conformance mode 3")
  ("ConfWinBottom",                                   m_confWinBottom,                                      0, "Bottom offset for window conformance mode 3")
  ("AccessUnitDelimiter",                             m_AccessUnitDelimiter,                             true, "Enable Access Unit Delimiter NALUs")
  ("FrameRate,-fr",                                   m_iFrameRate,                                         0, "Frame rate")
  ("FrameSkip,-fs",                                   m_FrameSkip,                                         0u, "Number of frames to skip at start of input YUV")
  ("TemporalSubsampleRatio,-ts",                      m_temporalSubsampleRatio,                            1u, "Temporal sub-sample ratio when reading input YUV")
  ("FramesToBeEncoded,f",                             m_framesToBeEncoded,                                  0, "Number of frames to be encoded (default=all)")
  ("ClipInputVideoToRec709Range",                     m_bClipInputVideoToRec709Range,                   false, "If true then clip input video to the Rec. 709 Range on loading when InternalBitDepth is less than MSBExtendedBitDepth")
  ("ClipOutputVideoToRec709Range",                    m_bClipOutputVideoToRec709Range,                  false, "If true then clip output video to the Rec. 709 Range on saving when OutputBitDepth is less than InternalBitDepth")
  ("PYUV",                                            m_packedYUVMode,                                  false, "If true then output 10-bit and 12-bit YUV data as 5-byte and 3-byte (respectively) packed YUV data. Ignored for interlaced output.")
  ("SummaryOutFilename",                              m_summaryOutFilename,                          string(), "Filename to use for producing summary output file. If empty, do not produce a file.")
  ("SummaryPicFilenameBase",                          m_summaryPicFilenameBase,                      string(), "Base filename to use for producing summary picture output files. The actual filenames used will have I.txt, P.txt and B.txt appended. If empty, do not produce a file.")
  ("SummaryVerboseness",                              m_summaryVerboseness,                                0u, "Specifies the level of the verboseness of the text output")
  ("Verbosity,v",                                     m_verbosity,                               (int)VERBOSE, "Specifies the level of the verboseness")

#if JVET_O0756_CONFIG_HDRMETRICS || JVET_O0756_CALCULATE_HDRMETRICS
  ( "WhitePointDeltaE1",                              m_whitePointDeltaE[0],                            100.0, "1st reference white point value")
  ( "WhitePointDeltaE2",                              m_whitePointDeltaE[1],                           1000.0, "2nd reference white point value")
  ( "WhitePointDeltaE3",                              m_whitePointDeltaE[2],                           5000.0, "3rd reference white point value")
  ( "MaxSampleValue",                                 m_maxSampleValue,                               10000.0, "Maximum sample value for floats")
  ( "InputSampleRange",                               m_sampleRange,                                        0, "Sample Range")
  ( "InputColorPrimaries",                            m_colorPrimaries,                                     1, "Input Color Primaries")
  ( "EnableTFunctionLUT",                             m_enableTFunctionLUT,                             false, "Input Color Primaries")
  ( "ChromaLocation",                                 m_chromaLocation,                                     2, "Location of Chroma Samples")
  ( "ChromaUpsampleFilter",                           m_chromaUPFilter,                                     1, "420 to 444 conversion filters")
  ( "CropOffsetLeft",                                 m_cropOffsetLeft,                                     0, "Crop Offset Left position")
  ( "CropOffsetTop",                                  m_cropOffsetTop,                                      0, "Crop Offset Top position")
  ( "CropOffsetRight",                                m_cropOffsetRight,                                    0, "Crop Offset Right position")
  ( "CropOffsetBottom",                               m_cropOffsetBottom,                                   0, "Crop Offset Bottom position")
  ( "CalculateHdrMetrics",                            m_calculateHdrMetrics,                            false, "Enable HDR metric calculation")
#endif

  //Field coding parameters
  ("FieldCoding",                                     m_isField,                                        false, "Signals if it's a field based coding")
  ("TopFieldFirst, Tff",                              m_isTopFieldFirst,                                false, "In case of field based coding, signals whether if it's a top field first or not")
  ("EfficientFieldIRAPEnabled",                       m_bEfficientFieldIRAPEnabled,                      true, "Enable to code fields in a specific, potentially more efficient, order.")
  ("HarmonizeGopFirstFieldCoupleEnabled",             m_bHarmonizeGopFirstFieldCoupleEnabled,            true, "Enables harmonization of Gop first field couple")

  // Profile and level
  ("Profile",                                         extendedProfile,                                   NONE, "Profile name to use for encoding. Use main (for main), main10 (for main10), main-still-picture, main-RExt (for Range Extensions profile), any of the RExt specific profile names, or none")
  ("Level",                                           m_level,                                    Level::NONE, "Level limit to be used, eg 5.1, or none")
  ("Tier",                                            m_levelTier,                                Level::MAIN, "Tier to use for interpretation of --Level (main or high only)")
  ("SubProfile",                                      cfg_SubProfile,                          cfg_SubProfile,  "Sub-profile idc")
  ("EnableDecodingParameterSet",                      m_decodingParameterSetEnabled,                    false, "Enables writing of Decoding Parameter Set")
  ("MaxBitDepthConstraint",                           m_bitDepthConstraint,                                0u, "Bit depth to use for profile-constraint for RExt profiles. 0=automatically choose based upon other parameters")
  ("MaxChromaFormatConstraint",                       tmpConstraintChromaFormat,                            0, "Chroma-format to use for the profile-constraint for RExt profiles. 0=automatically choose based upon other parameters")
  ("IntraConstraintFlag",                             m_intraConstraintFlag,                            false, "Value of general_intra_constraint_flag to use for RExt profiles (not used if an explicit RExt sub-profile is specified)")
  ("OnePictureOnlyConstraintFlag",                    m_onePictureOnlyConstraintFlag,                   false, "Value of general_one_picture_only_constraint_flag to use for RExt profiles (not used if an explicit RExt sub-profile is specified)")
  ("LowerBitRateConstraintFlag",                      m_lowerBitRateConstraintFlag,                      true, "Value of general_lower_bit_rate_constraint_flag to use for RExt profiles")

  ("ProgressiveSource",                               m_progressiveSourceFlag,                          false, "Indicate that source is progressive")
  ("InterlacedSource",                                m_interlacedSourceFlag,                           false, "Indicate that source is interlaced")
  ("NonPackedSource",                                 m_nonPackedConstraintFlag,                        false, "Indicate that source does not contain frame packing")
  ("FrameOnly",                                       m_frameOnlyConstraintFlag,                        false, "Indicate that the bitstream contains only frames")
  ("CTUSize",                                         m_uiCTUSize,                                       128u, "CTUSize (specifies the CTU size if QTBT is on) [default: 128]")
  ("EnablePartitionConstraintsOverride",              m_SplitConsOverrideEnabledFlag,                    true, "Enable partition constraints override")
  ("MinQTISlice",                                     m_uiMinQT[0],                                        8u, "MinQTISlice")
  ("MinQTLumaISlice",                                 m_uiMinQT[0],                                        8u, "MinQTLumaISlice")
  ("MinQTChromaISlice",                               m_uiMinQT[2],                                        4u, "MinQTChromaISlice")
  ("MinQTNonISlice",                                  m_uiMinQT[1],                                        8u, "MinQTNonISlice")
  ("MaxMTTHierarchyDepth",                            m_uiMaxMTTHierarchyDepth,                            3u, "MaxMTTHierarchyDepth")
  ("MaxMTTHierarchyDepthI",                           m_uiMaxMTTHierarchyDepthI,                           3u, "MaxMTTHierarchyDepthI")
  ("MaxMTTHierarchyDepthISliceL",                     m_uiMaxMTTHierarchyDepthI,                           3u, "MaxMTTHierarchyDepthISliceL")
  ("MaxMTTHierarchyDepthISliceC",                     m_uiMaxMTTHierarchyDepthIChroma,                     3u, "MaxMTTHierarchyDepthISliceC")
  ("DualITree",                                       m_dualTree,                                       false, "Use separate QTBT trees for intra slice luma and chroma channel types")
  ( "LFNST",                                          m_LFNST,                                          false, "Enable LFNST (0:off, 1:on)  [default: off]" )
  ( "FastLFNST",                                      m_useFastLFNST,                                   false, "Fast methods for LFNST" )
  ("SubPuMvp",                                       m_SubPuMvpMode,                                       0, "Enable Sub-PU temporal motion vector prediction (0:off, 1:ATMVP, 2:STMVP, 3:ATMVP+STMVP)  [default: off]")
  ("MMVD",                                           m_MMVD,                                            true, "Enable Merge mode with Motion Vector Difference (0:off, 1:on)  [default: 1]")
  ("Affine",                                         m_Affine,                                         false, "Enable affine prediction (0:off, 1:on)  [default: off]")
  ("AffineType",                                     m_AffineType,                                     true,  "Enable affine type prediction (0:off, 1:on)  [default: on]" )
  ("PROF",                                           m_PROF,                                           false, "Enable Prediction refinement with optical flow for affine mode (0:off, 1:on)  [default: off]")
  ("BIO",                                            m_BIO,                                             false, "Enable bi-directional optical flow")
  ("IMV",                                             m_ImvMode,                                            1, "Adaptive MV precision Mode (IMV)\n"
                                                                                                               "\t0: disabled\n"
                                                                                                               "\t1: enabled (1/2-Pel, Full-Pel and 4-PEL)\n")
  ("IMV4PelFast",                                     m_Imv4PelFast,                                        1, "Fast 4-Pel Adaptive MV precision Mode 0:disabled, 1:enabled)  [default: 1]")
  ("LMChroma",                                        m_LMChroma,                                           1, " LMChroma prediction "
                                                                                                               "\t0:  Disable LMChroma\n"
                                                                                                               "\t1:  Enable LMChroma\n")
  ("CclmCollocatedChroma",                            m_cclmCollocatedChromaFlag,                       false, "Specifies the location of the top-left downsampled luma sample in cross-component linear model intra prediction relative to the top-left luma sample\n"
                                                                                                               "\t0:  horizontally co-sited, vertically shifted by 0.5 units of luma samples\n"
                                                                                                               "\t1:  collocated\n")
  ("MTS",                                             m_MTS,                                                0, "Multiple Transform Set (MTS)\n"
    "\t0:  Disable MTS\n"
    "\t1:  Enable only Intra MTS\n"
    "\t2:  Enable only Inter MTS\n"
    "\t3:  Enable both Intra & Inter MTS\n")
  ("MTSIntraMaxCand",                                 m_MTSIntraMaxCand,                                    3, "Number of additional candidates to test in encoder search for MTS in intra slices\n")
  ("MTSInterMaxCand",                                 m_MTSInterMaxCand,                                    4, "Number of additional candidates to test in encoder search for MTS in inter slices\n")
  ("MTSImplicit",                                     m_MTSImplicit,                                        0, "Enable implicit MTS (when explicit MTS is off)\n")
  ( "SBT",                                            m_SBT,                                            false, "Enable Sub-Block Transform for inter blocks\n" )
#if JVET_P0983_REMOVE_SPS_SBT_MAX_SIZE_FLAG
  ( "SBTFast64WidthTh",                               m_SBTFast64WidthTh,                                1920, "Picture width threshold for testing size-64 SBT in RDO (now for HD and above sequences)\n")
#endif
  ( "ISP",                                            m_ISP,                                            false, "Enable Intra Sub-Partitions\n" )
  ("SMVD",                                            m_SMVD,                                           false, "Enable Symmetric MVD\n")
  ("CompositeLTReference",                            m_compositeRefEnabled,                            false, "Enable Composite Long Term Reference Frame")
  ("GBi",                                             m_GBi,                                            false, "Enable Generalized Bi-prediction(GBi)")
  ("GBiFast",                                         m_GBiFast,                                        false, "Fast methods for Generalized Bi-prediction(GBi)\n")
#if LUMA_ADAPTIVE_DEBLOCKING_FILTER_QP_OFFSET
  ("LADF",                                            m_LadfEnabed,                                     false, "Luma adaptive deblocking filter QP Offset(L0414)")
  ("LadfNumIntervals",                                m_LadfNumIntervals,                                   3, "LADF number of intervals (2-5, inclusive)")
  ("LadfQpOffset",                                    cfg_LadfQpOffset,                      cfg_LadfQpOffset, "LADF QP offset")
  ("LadfIntervalLowerBound",                          cfg_LadfIntervalLowerBound,  cfg_LadfIntervalLowerBound, "LADF lower bound for 2nd lowest interval")
#endif
  ("MHIntra",                                         m_MHIntra,                                        false, "Enable MHIntra mode")
  ("Triangle",                                        m_Triangle,                                       false, "Enable triangular shape motion vector prediction (0:off, 1:on)")
  ("HashME",                                          m_HashME,                                         false, "Enable hash motion estimation (0:off, 1:on)")

  ("AllowDisFracMMVD",                                m_allowDisFracMMVD,                               false, "Disable fractional MVD in MMVD mode adaptively")
  ("AffineAmvr",                                      m_AffineAmvr,                                     false, "Eanble AMVR for affine inter mode")
  ("AffineAmvrEncOpt",                                m_AffineAmvrEncOpt,                               false, "Enable encoder optimization of affine AMVR")
  ("DMVR",                                            m_DMVR,                                           false, "Decoder-side Motion Vector Refinement")
  ("MmvdDisNum",                                      m_MmvdDisNum,                                     8,     "Number of MMVD Distance Entries")
  ("PLT",                                             m_PLTMode,                                           0u, "PLTMode (0x1:enabled, 0x0:disabled)  [default: disabled]")
  ("JointCbCr",                                       m_JointCbCrMode,                                  false, "Enable joint coding of chroma residuals (JointCbCr, 0:off, 1:on)")
  ( "IBC",                                            m_IBCMode,                                           0u, "IBCMode (0x1:enabled, 0x0:disabled)  [default: disabled]")
  ( "IBCLocalSearchRangeX",                           m_IBCLocalSearchRangeX,                            128u, "Search range of IBC local search in x direction")
  ( "IBCLocalSearchRangeY",                           m_IBCLocalSearchRangeY,                            128u, "Search range of IBC local search in y direction")
  ( "IBCHashSearch",                                  m_IBCHashSearch,                                     1u, "Hash based IBC search")
  ( "IBCHashSearchMaxCand",                           m_IBCHashSearchMaxCand,                            256u, "Max candidates for hash based IBC search")
  ( "IBCHashSearchRange4SmallBlk",                    m_IBCHashSearchRange4SmallBlk,                     256u, "Small block search range in based IBC search")
  ( "IBCFastMethod",                                  m_IBCFastMethod,                                     6u, "Fast methods for IBC")

  ("WrapAround",                                      m_wrapAround,                                     false, "Enable horizontal wrap-around motion compensation for inter prediction (0:off, 1:on)  [default: off]")
  ("WrapAroundOffset",                                m_wrapAroundOffset,                                  0u, "Offset in luma samples used for computing the horizontal wrap-around position")

  // ADD_NEW_TOOL : (encoder app) add parsing parameters here
  ("LoopFilterAcrossVirtualBoundariesDisabledFlag",   m_loopFilterAcrossVirtualBoundariesDisabledFlag,  false, "Disable in-loop filtering operations across the virtual boundaries (0:off, 1:on)  [default: off]")
  ("NumVerVirtualBoundaries",                         m_numVerVirtualBoundaries,                           0u, "Number of vertical virtual boundaries (0-3, inclusive)")
  ("NumHorVirtualBoundaries",                         m_numHorVirtualBoundaries,                           0u, "Number of horizontal virtual boundaries (0-3, inclusive)")
  ("VirtualBoundariesPosX",                           cfg_virtualBoundariesPosX,    cfg_virtualBoundariesPosX, "Locations of the vertical virtual boundaries in units of luma samples")
  ("VirtualBoundariesPosY",                           cfg_virtualBoundariesPosY,    cfg_virtualBoundariesPosY, "Locations of the horizontal virtual boundaries in units of luma samples")
  ("EncDbOpt",                                        m_encDbOpt,                                       false, "Encoder optimization with deblocking filter")
  ("LMCSEnable",                                      m_lumaReshapeEnable,                              false, "Enable LMCS (luma mapping with chroma scaling")
  ("LMCSSignalType",                                  m_reshapeSignalType,                                 0u, "Input signal type: 0:SDR, 1:HDR-PQ, 2:HDR-HLG")
  ("LMCSUpdateCtrl",                                  m_updateCtrl,                                         0, "LMCS model update control: 0:RA, 1:AI, 2:LDB/LDP")
  ("LMCSAdpOption",                                   m_adpOption,                                          0, "LMCS adaptation options: 0:automatic(default),"
                                                                                                               "1: rsp both (CW66 for QP<=22), 2: rsp TID0 (for all QP),"
                                                                                                               "3: rsp inter(CW66 for QP<=22), 4: rsp inter(for all QP).")
  ("LMCSInitialCW",                                   m_initialCW,                                         0u, "LMCS initial total codeword (0~1023) when LMCSAdpOption > 0")
#if JVET_P0371_CHROMA_SCALING_OFFSET
  ("LMCSOffset",                                      m_CSoffset,                                           0, "LMCS chroma residual scaling offset")
#endif
  ("IntraCMD",                                        m_intraCMD,                                          0u, "IntraChroma MD: 0: none, 1:fixed to default wPSNR weight")
  ("LCTUFast",                                        m_useFastLCTU,                                    false, "Fast methods for large CTU")
  ("FastMrg",                                         m_useFastMrg,                                     false, "Fast methods for inter merge")
  ("PBIntraFast",                                     m_usePbIntraFast,                                 false, "Fast assertion if the intra mode is probable")
  ("AMaxBT",                                          m_useAMaxBT,                                      false, "Adaptive maximal BT-size")
  ("E0023FastEnc",                                    m_e0023FastEnc,                                    true, "Fast encoding setting for QTBT (proposal E0023)")
  ("ContentBasedFastQtbt",                            m_contentBasedFastQtbt,                           false, "Signal based QTBT speed-up")
  ("UseNonLinearAlfLuma",                             m_useNonLinearAlfLuma,                             true, "Non-linear adaptive loop filters for Luma Channel")
  ("UseNonLinearAlfChroma",                           m_useNonLinearAlfChroma,                           true, "Non-linear adaptive loop filters for Chroma Channels")
  ("MaxNumAlfAlternativesChroma",                     m_maxNumAlfAlternativesChroma,
                                                                    (unsigned)MAX_NUM_ALF_ALTERNATIVES_CHROMA, std::string("Maximum number of alternative Chroma filters (1-") + std::to_string(MAX_NUM_ALF_ALTERNATIVES_CHROMA) + std::string (", inclusive)") )
  ("MIP",                                             m_MIP,                                             true,  "Enable MIP (matrix-based intra prediction)")
  ("FastMIP",                                         m_useFastMIP,                                     false,  "Fast encoder search for MIP (matrix-based intra prediction)")
  ("FastLocalDualTreeMode",                           m_fastLocalDualTreeMode,                              0,  "Fast intra pass coding for local dual-tree in intra coding region, 0: off, 1: use threshold, 2: one intra mode only")
  // Unit definition parameters
  ("MaxCUWidth",                                      m_uiMaxCUWidth,                                     64u)
  ("MaxCUHeight",                                     m_uiMaxCUHeight,                                    64u)
  // todo: remove defaults from MaxCUSize
  ("MaxCUSize,s",                                     m_uiMaxCUWidth,                                     64u, "Maximum CU size")
  ("MaxCUSize,s",                                     m_uiMaxCUHeight,                                    64u, "Maximum CU size")
  ("MaxPartitionDepth,h",                             m_uiMaxCUDepth,                                      4u, "CU depth")

  ("Log2MaxTbSize",                                   m_log2MaxTbSize,                                      6, "Maximum transform block size in logarithm base 2 (Default: 6)")

  // Coding structure paramters
  ("IntraPeriod,-ip",                                 m_iIntraPeriod,                                      -1, "Intra period in frames, (-1: only first frame)")
  ("DecodingRefreshType,-dr",                         m_iDecodingRefreshType,                               0, "Intra refresh type (0:none 1:CRA 2:IDR 3:RecPointSEI)")
  ("GOPSize,g",                                       m_iGOPSize,                                           1, "GOP size of temporal structure")
  ("DRAPPeriod",                                      m_drapPeriod,                                         0, "DRAP period in frames (0: disable Dependent RAP indication SEI messages)")
  ("ReWriteParamSets",                                m_rewriteParamSets,                           false, "Enable rewriting of Parameter sets before every (intra) random access point")
  //Alias with same name as in HM
  ("ReWriteParamSetsFlag",                            m_rewriteParamSets,                           false, "Alias for ReWriteParamSets")
  ("IDRRefParamList",                                 m_idrRefParamList,                            false, "Enable indication of reference picture list syntax elements in slice headers of IDR pictures")
  // motion search options
  ("DisableIntraInInter",                             m_bDisableIntraPUsInInterSlices,                  false, "Flag to disable intra PUs in inter slices")
  ("FastSearch",                                      tmpMotionEstimationSearchMethod,  int(MESEARCH_DIAMOND), "0:Full search 1:Diamond 2:Selective 3:Enhanced Diamond")
  ("SearchRange,-sr",                                 m_iSearchRange,                                      96, "Motion search range")
  ("BipredSearchRange",                               m_bipredSearchRange,                                  4, "Motion search range for bipred refinement")
  ("MinSearchWindow",                                 m_minSearchWindow,                                    8, "Minimum motion search window size for the adaptive window ME")
  ("RestrictMESampling",                              m_bRestrictMESampling,                            false, "Restrict ME Sampling for selective inter motion search")
  ("ClipForBiPredMEEnabled",                          m_bClipForBiPredMeEnabled,                        false, "Enables clipping in the Bi-Pred ME. It is disabled to reduce encoder run-time")
  ("FastMEAssumingSmootherMVEnabled",                 m_bFastMEAssumingSmootherMVEnabled,                true, "Enables fast ME assuming a smoother MV.")

  ("HadamardME",                                      m_bUseHADME,                                       true, "Hadamard ME for fractional-pel")
  ("ASR",                                             m_bUseASR,                                        false, "Adaptive motion search range");
  opts.addOptions()

  // Mode decision parameters
  ("LambdaModifier0,-LM0",                            m_adLambdaModifier[ 0 ],                  ( double )1.0, "Lambda modifier for temporal layer 0. If LambdaModifierI is used, this will not affect intra pictures")
  ("LambdaModifier1,-LM1",                            m_adLambdaModifier[ 1 ],                  ( double )1.0, "Lambda modifier for temporal layer 1. If LambdaModifierI is used, this will not affect intra pictures")
  ("LambdaModifier2,-LM2",                            m_adLambdaModifier[ 2 ],                  ( double )1.0, "Lambda modifier for temporal layer 2. If LambdaModifierI is used, this will not affect intra pictures")
  ("LambdaModifier3,-LM3",                            m_adLambdaModifier[ 3 ],                  ( double )1.0, "Lambda modifier for temporal layer 3. If LambdaModifierI is used, this will not affect intra pictures")
  ("LambdaModifier4,-LM4",                            m_adLambdaModifier[ 4 ],                  ( double )1.0, "Lambda modifier for temporal layer 4. If LambdaModifierI is used, this will not affect intra pictures")
  ("LambdaModifier5,-LM5",                            m_adLambdaModifier[ 5 ],                  ( double )1.0, "Lambda modifier for temporal layer 5. If LambdaModifierI is used, this will not affect intra pictures")
  ("LambdaModifier6,-LM6",                            m_adLambdaModifier[ 6 ],                  ( double )1.0, "Lambda modifier for temporal layer 6. If LambdaModifierI is used, this will not affect intra pictures")
  ("LambdaModifierI,-LMI",                            cfg_adIntraLambdaModifier,    cfg_adIntraLambdaModifier, "Lambda modifiers for Intra pictures, comma separated, up to one the number of temporal layer. If entry for temporalLayer exists, then use it, else if some are specified, use the last, else use the standard LambdaModifiers.")
  ("IQPFactor,-IQF",                                  m_dIntraQpFactor,                                  -1.0, "Intra QP Factor for Lambda Computation. If negative, the default will scale lambda based on GOP size (unless LambdaFromQpEnable then IntraQPOffset is used instead)")

  /* Quantization parameters */
#if QP_SWITCHING_FOR_PARALLEL
  ("QP,q",                                            m_iQP,                                               30, "Qp value")
  ("QPIncrementFrame,-qpif",                          m_qpIncrementAtSourceFrame,   OptionalValue<uint32_t>(), "If a source file frame number is specified, the internal QP will be incremented for all POCs associated with source frames >= frame number. If empty, do not increment.")
#else
  ("QP,q",                                            m_fQP,                                             30.0, "Qp value, if value is float, QP is switched once during encoding")
#endif
#if X0038_LAMBDA_FROM_QP_CAPABILITY
  ("IntraQPOffset",                                   m_intraQPOffset,                                      0, "Qp offset value for intra slice, typically determined based on GOP size")
  ("LambdaFromQpEnable",                              m_lambdaFromQPEnable,                             false, "Enable flag for derivation of lambda from QP")
#endif
  ("DeltaQpRD,-dqr",                                  m_uiDeltaQpRD,                                       0u, "max dQp offset for slice")
  ("MaxDeltaQP,d",                                    m_iMaxDeltaQP,                                        0, "max dQp offset for block")
  ("MaxCuDQPSubdiv,-dqd",                             m_cuQpDeltaSubdiv,                                    0, "Maximum subdiv for CU luma Qp adjustment")
  ("MaxCuChromaQpOffsetSubdiv",                       m_cuChromaQpOffsetSubdiv,                            -1, "Maximum subdiv for CU chroma Qp adjustment - set less than 0 to disable")
  ("FastDeltaQP",                                     m_bFastDeltaQP,                                   false, "Fast Delta QP Algorithm")
#if SHARP_LUMA_DELTA_QP
  ("LumaLevelToDeltaQPMode",                          lumaLevelToDeltaQPMode,                              0u, "Luma based Delta QP 0(default): not used. 1: Based on CTU average, 2: Based on Max luma in CTU")
#if !WCG_EXT
  ("LumaLevelToDeltaQPMaxValWeight",                  m_lumaLevelToDeltaQPMapping.maxMethodWeight,        1.0, "Weight of block max luma val when LumaLevelToDeltaQPMode = 2")
#endif
  ("LumaLevelToDeltaQPMappingLuma",                   cfg_lumaLeveltoDQPMappingLuma,  cfg_lumaLeveltoDQPMappingLuma, "Luma to Delta QP Mapping - luma thresholds")
  ("LumaLevelToDeltaQPMappingDQP",                    cfg_lumaLeveltoDQPMappingQP,  cfg_lumaLeveltoDQPMappingQP, "Luma to Delta QP Mapping - DQP values")
#endif
  ("UseIdentityTableForNon420Chroma",                 m_useIdentityTableForNon420Chroma,                 true, "True: Indicates that 422/444 chroma uses identity chroma QP mapping tables; False: explicit Qp table may be specified in config")
  ("SameCQPTablesForAllChroma",                       m_chromaQpMappingTableParams.m_sameCQPTableForAllChromaFlag,                        true, "0: Different tables for Cb, Cr and joint Cb-Cr components, 1 (default): Same tables for all three chroma components")
  ("QpInValCb",                                       cfg_qpInValCb,                            cfg_qpInValCb, "Input coordinates for the QP table for Cb component")
  ("QpOutValCb",                                      cfg_qpOutValCb,                          cfg_qpOutValCb, "Output coordinates for the QP table for Cb component")
  ("QpInValCr",                                       cfg_qpInValCr,                            cfg_qpInValCr, "Input coordinates for the QP table for Cr component")
  ("QpOutValCr",                                      cfg_qpOutValCr,                          cfg_qpOutValCr, "Output coordinates for the QP table for Cr component")
  ("QpInValCbCr",                                     cfg_qpInValCbCr,                        cfg_qpInValCbCr, "Input coordinates for the QP table for joint Cb-Cr component")
  ("QpOutValCbCr",                                    cfg_qpOutValCbCr,                      cfg_qpOutValCbCr, "Output coordinates for the QP table for joint Cb-Cr component")
  ("CbQpOffset,-cbqpofs",                             m_cbQpOffset,                                         0, "Chroma Cb QP Offset")
  ("CrQpOffset,-crqpofs",                             m_crQpOffset,                                         0, "Chroma Cr QP Offset")
  ("CbQpOffsetDualTree",                              m_cbQpOffsetDualTree,                                 0, "Chroma Cb QP Offset for dual tree")
  ("CrQpOffsetDualTree",                              m_crQpOffsetDualTree,                                 0, "Chroma Cr QP Offset for dual tree")
  ("CbCrQpOffset,-cbcrqpofs",                         m_cbCrQpOffset,                                      -1, "QP Offset for joint Cb-Cr mode")
  ("CbCrQpOffsetDualTree",                            m_cbCrQpOffsetDualTree,                               0, "QP Offset for joint Cb-Cr mode in dual tree")
#if ER_CHROMA_QP_WCG_PPS
  ("WCGPPSEnable",                                    m_wcgChromaQpControl.enabled,                     false, "1: Enable the WCG PPS chroma modulation scheme. 0 (default) disabled")
  ("WCGPPSCbQpScale",                                 m_wcgChromaQpControl.chromaCbQpScale,               1.0, "WCG PPS Chroma Cb QP Scale")
  ("WCGPPSCrQpScale",                                 m_wcgChromaQpControl.chromaCrQpScale,               1.0, "WCG PPS Chroma Cr QP Scale")
  ("WCGPPSChromaQpScale",                             m_wcgChromaQpControl.chromaQpScale,                 0.0, "WCG PPS Chroma QP Scale")
  ("WCGPPSChromaQpOffset",                            m_wcgChromaQpControl.chromaQpOffset,                0.0, "WCG PPS Chroma QP Offset")
#endif
#if W0038_CQP_ADJ
  ("SliceChromaQPOffsetPeriodicity",                  m_sliceChromaQpOffsetPeriodicity,                    0u, "Used in conjunction with Slice Cb/Cr QpOffsetIntraOrPeriodic. Use 0 (default) to disable periodic nature.")
  ("SliceCbQpOffsetIntraOrPeriodic",                  m_sliceChromaQpOffsetIntraOrPeriodic[0],              0, "Chroma Cb QP Offset at slice level for I slice or for periodic inter slices as defined by SliceChromaQPOffsetPeriodicity. Replaces offset in the GOP table.")
  ("SliceCrQpOffsetIntraOrPeriodic",                  m_sliceChromaQpOffsetIntraOrPeriodic[1],              0, "Chroma Cr QP Offset at slice level for I slice or for periodic inter slices as defined by SliceChromaQPOffsetPeriodicity. Replaces offset in the GOP table.")
#endif

  ("AdaptiveQP,-aq",                                  m_bUseAdaptiveQP,                                 false, "QP adaptation based on a psycho-visual model")
  ("MaxQPAdaptationRange,-aqr",                       m_iQPAdaptationRange,                                 6, "QP adaptation range")
#if ENABLE_QPA
  ("PerceptQPA,-qpa",                                 m_bUsePerceptQPA,                                 false, "perceptually motivated input-adaptive QP modification (default: 0 = off, ignored if -aq is set)")
  ("WPSNR,-wpsnr",                                    m_bUseWPSNR,                                      false, "output perceptually weighted peak SNR (WPSNR) instead of PSNR")
#endif
  ("dQPFile,m",                                       m_dQPFileName,                               string(""), "dQP file name")
  ("RDOQ",                                            m_useRDOQ,                                         true)
  ("RDOQTS",                                          m_useRDOQTS,                                       true)
#if T0196_SELECTIVE_RDOQ
  ("SelectiveRDOQ",                                   m_useSelectiveRDOQ,                               false, "Enable selective RDOQ")
#endif
  ("RDpenalty",                                       m_rdPenalty,                                          0, "RD-penalty for 32x32 TU for intra in non-intra slices. 0:disabled  1:RD-penalty  2:maximum RD-penalty")

  // Deblocking filter parameters
  ("LoopFilterDisable",                               m_bLoopFilterDisable,                             false)
  ("LoopFilterOffsetInPPS",                           m_loopFilterOffsetInPPS,                           true)
  ("LoopFilterBetaOffset_div2",                       m_loopFilterBetaOffsetDiv2,                           0)
  ("LoopFilterTcOffset_div2",                         m_loopFilterTcOffsetDiv2,                             0)
#if W0038_DB_OPT
  ("DeblockingFilterMetric",                          m_deblockingFilterMetric,                             0)
#else
  ("DeblockingFilterMetric",                          m_DeblockingFilterMetric,                         false)
#endif
  // Coding tools
  ("CrossComponentPrediction",                        m_crossComponentPredictionEnabledFlag,            false, "Enable the use of cross-component prediction (not valid in V1 profiles)")
  ("ReconBasedCrossCPredictionEstimate",              m_reconBasedCrossCPredictionEstimate,             false, "When determining the alpha value for cross-component prediction, use the decoded residual rather than the pre-transform encoder-side residual")
  ("SaoLumaOffsetBitShift",                           saoOffsetBitShift[CHANNEL_TYPE_LUMA],                 0, "Specify the luma SAO bit-shift. If negative, automatically calculate a suitable value based upon bit depth and initial QP")
  ("SaoChromaOffsetBitShift",                         saoOffsetBitShift[CHANNEL_TYPE_CHROMA],               0, "Specify the chroma SAO bit-shift. If negative, automatically calculate a suitable value based upon bit depth and initial QP")
  ("TransformSkip",                                   m_useTransformSkip,                               false, "Intra transform skipping")
  ("TransformSkipFast",                               m_useTransformSkipFast,                           false, "Fast encoder search for transform skipping, winner takes it all mode.")
  ("TransformSkipLog2MaxSize",                        m_log2MaxTransformSkipBlockSize,                     5U, "Specify transform-skip maximum size. Minimum 2, Maximum 5. (not valid in V1 profiles)")
#if JVET_P0058_CHROMA_TS
  ("ChromaTS",                                        m_useChromaTS,                                    false, "Enable encoder search of chromaTS")
#endif
#if JVET_P0059_CHROMA_BDPCM
  ("BDPCM",                                           m_useBDPCM,                                           0, "BDPCM (0:off, 1:lumaonly, 2:lumachroma")
#else
  ("BDPCM",                                           m_useBDPCM,                                       false, "BDPCM")
#endif
  ("ISPFast",                                         m_useFastISP,                                     false, "Fast encoder search for ISP")
  ("ImplicitResidualDPCM",                            m_rdpcmEnabledFlag[RDPCM_SIGNAL_IMPLICIT],        false, "Enable implicitly signalled residual DPCM for intra (also known as sample-adaptive intra predict) (not valid in V1 profiles)")
  ("ExplicitResidualDPCM",                            m_rdpcmEnabledFlag[RDPCM_SIGNAL_EXPLICIT],        false, "Enable explicitly signalled residual DPCM for inter (not valid in V1 profiles)")
  ("ResidualRotation",                                m_transformSkipRotationEnabledFlag,               false, "Enable rotation of transform-skipped and transquant-bypassed TUs through 180 degrees prior to entropy coding (not valid in V1 profiles)")
  ("SingleSignificanceMapContext",                    m_transformSkipContextEnabledFlag,                false, "Enable, for transform-skipped and transquant-bypassed TUs, the selection of a single significance map context variable for all coefficients (not valid in V1 profiles)")
  ("GolombRiceParameterAdaptation",                   m_persistentRiceAdaptationEnabledFlag,            false, "Enable the adaptation of the Golomb-Rice parameter over the course of each slice")
  ("AlignCABACBeforeBypass",                          m_cabacBypassAlignmentEnabledFlag,                false, "Align the CABAC engine to a defined fraction of a bit prior to coding bypass data. Must be 1 in high bit rate profile, 0 otherwise")
  ("SAO",                                             m_bUseSAO,                                         true, "Enable Sample Adaptive Offset")
  ("TestSAODisableAtPictureLevel",                    m_bTestSAODisableAtPictureLevel,                  false, "Enables the testing of disabling SAO at the picture level after having analysed all blocks")
  ("SaoEncodingRate",                                 m_saoEncodingRate,                                 0.75, "When >0 SAO early picture termination is enabled for luma and chroma")
  ("SaoEncodingRateChroma",                           m_saoEncodingRateChroma,                            0.5, "The SAO early picture termination rate to use for chroma (when m_SaoEncodingRate is >0). If <=0, use results for luma")
  ("MaxNumOffsetsPerPic",                             m_maxNumOffsetsPerPic,                             2048, "Max number of SAO offset per picture (Default: 2048)")
  ("SAOLcuBoundary",                                  m_saoCtuBoundary,                                 false, "0: right/bottom CTU boundary areas skipped from SAO parameter estimation, 1: non-deblocked pixels are used for those areas")
  ("SAOGreedyEnc",                                    m_saoGreedyMergeEnc,                              false, "SAO greedy merge encoding algorithm")
  ("SliceMode",                                       tmpSliceMode,                            int(NO_SLICES), "0: Disable all Recon slice limits, 1: (deprecated #CTU), 2: (deprecated #bytes), 3:specify tiles per slice, 4: one brick per slice")
  ("SliceArgument",                                   m_sliceArgument,                                      0, "Depending on SliceMode being:"
                                                                                                               "\t1: max number of CTUs per slice"
                                                                                                               "\t2: max number of bytes per slice"
                                                                                                               "\t3: max number of tiles per slice")
  ("LFCrossSliceBoundaryFlag",                        m_bLFCrossSliceBoundaryFlag,                       true)

  ("ConstrainedIntraPred",                            m_bUseConstrainedIntraPred,                       false, "Constrained Intra Prediction")
  ("FastUDIUseMPMEnabled",                            m_bFastUDIUseMPMEnabled,                           true, "If enabled, adapt intra direction search, accounting for MPM")
  ("FastMEForGenBLowDelayEnabled",                    m_bFastMEForGenBLowDelayEnabled,                   true, "If enabled use a fast ME for generalised B Low Delay slices")
  ("UseBLambdaForNonKeyLowDelayPictures",             m_bUseBLambdaForNonKeyLowDelayPictures,            true, "Enables use of B-Lambda for non-key low-delay pictures")
  ("IntraReferenceSmoothing",                         m_enableIntraReferenceSmoothing,                   true, "0: Disable use of intra reference smoothing (not valid in V1 profiles). 1: Enable use of intra reference smoothing (same as V1)")
  ("WeightedPredP,-wpP",                              m_useWeightedPred,                                false, "Use weighted prediction in P slices")
  ("WeightedPredB,-wpB",                              m_useWeightedBiPred,                              false, "Use weighted (bidirectional) prediction in B slices")
  ("WeightedPredMethod,-wpM",                         tmpWeightedPredictionMethod, int(WP_PER_PICTURE_WITH_SIMPLE_DC_COMBINED_COMPONENT), "Weighted prediction method")
  ("Log2ParallelMergeLevel",                          m_log2ParallelMergeLevel,                            2u, "Parallel merge estimation region")
    //deprecated copies of renamed tile parameters
  ("UniformSpacingIdc",                               m_tileUniformSpacingFlag,                         false,      "deprecated alias of TileUniformSpacing")
  ("TileUniformSpacing",                              m_tileUniformSpacingFlag,                         false,      "Indicates that tile columns and rows are distributed uniformly")
  ("NumTileColumnsMinus1",                            m_numTileColumnsMinus1,                               0,          "Number of tile columns in a picture minus 1")
  ("NumTileRowsMinus1",                               m_numTileRowsMinus1,                                  0,          "Number of rows in a picture minus 1")
  ("UniformTileColsWidthMinus1",                      m_uniformTileColsWidthMinus1,                        -1, "Tile width to use for uniform tiles minus 1")
  ("UniformTileRowHeightMinus1",                      m_uniformTileRowHeightMinus1,                        -1, "Tile height to use for uniform tiles minus 1")
  ("TileColumnWidthArray",                            cfg_ColumnWidth,                        cfg_ColumnWidth, "Array containing tile column width values in units of CTU")
  ("TileRowHeightArray",                              cfg_RowHeight,                            cfg_RowHeight, "Array containing tile row height values in units of CTU")
  ("LFCrossTileBoundaryFlag",                         m_bLFCrossTileBoundaryFlag,                        true, "1: cross-tile-boundary loop filtering. 0:non-cross-tile-boundary loop filtering")
  ("WaveFrontSynchro",                                m_entropyCodingSyncEnabledFlag,                   false, "0: entropy coding sync disabled; 1 entropy coding sync enabled")

  ("RectSliceFlag",                                   m_rectSliceFlag,                                  true, "Rectangular slice flag")
  ("NumRectSlicesInPicMinus1",                        m_numSlicesInPicMinus1,                              0, "Number slices in pic minus 1")
  ("LoopFilterAcrossTileGroupsEnabledFlag",           m_loopFilterAcrossSlicesEnabledFlag,              false, "Loop Filter Across Tile Groups Flag")
  ("SignalledIdFlag",                                 m_signalledSliceIdFlag,                           false, "Signalled Slice ID Flag")
  ("SignalledSliceIdLengthMinus1",                    m_signalledSliceIdLengthMinus1,                       0, "Signalled Tile Group Length minus 1")
  ("RectSlicesBoundaryArray",                         cfg_SliceIdx,                              cfg_SliceIdx, "Rectangular slices boundaries in Pic")
  ("SignalledSliceId",                                cfg_SignalledSliceId,                       cfg_SliceIdx, "Signalled rectangular slice ID")

  ("ScalingList",                                     m_useScalingListId,                    SCALING_LIST_OFF, "0/off: no scaling list, 1/default: default scaling lists, 2/file: scaling lists specified in ScalingListFile")
  ("ScalingListFile",                                 m_scalingListFileName,                       string(""), "Scaling list file name. Use an empty string to produce help.")
  ("DepQuant",                                        m_depQuantEnabledFlag,                                          true )
  ("SignHideFlag,-SBH",                               m_signDataHidingEnabledFlag,                                    false )
  ("MaxNumMergeCand",                                 m_maxNumMergeCand,                                   5u, "Maximum number of merge candidates")
  ("MaxNumAffineMergeCand",                           m_maxNumAffineMergeCand,                             5u, "Maximum number of affine merge candidates")
  ("MaxNumTriangleCand",                              m_maxNumTriangleCand,                                5u, "Maximum number of triangle candidates")
  ("MaxNumIBCMergeCand",                              m_maxNumIBCMergeCand,                                6u, "Maximum number of IBC merge candidates")
    /* Misc. */
  ("SEIDecodedPictureHash,-dph",                      tmpDecodedPictureHashSEIMappedType,                   0, "Control generation of decode picture hash SEI messages\n"
                                                                                                               "\t3: checksum\n"
                                                                                                               "\t2: CRC\n"
                                                                                                               "\t1: use MD5\n"
                                                                                                               "\t0: disable")
  ("TMVPMode",                                        m_TMVPModeId,                                         1, "TMVP mode 0: TMVP disable for all slices. 1: TMVP enable for all slices (default) 2: TMVP enable for certain slices only")
  ("PPSorSliceMode",                                  m_PPSorSliceMode,                                     0, "Enable signalling certain parameters either in PPS or per slice\n"
                                                                                                                "\tmode 0: Always per slice (default), 1: RA settings, 2: LDB settings, 3: LDP settings")
  ("FEN",                                             tmpFastInterSearchMode,   int(FASTINTERSEARCH_DISABLED), "fast encoder setting")
  ("ECU",                                             m_bUseEarlyCU,                                    false, "Early CU setting")
  ("FDM",                                             m_useFastDecisionForMerge,                         true, "Fast decision for Merge RD Cost")
  ("CFM",                                             m_bUseCbfFastMode,                                false, "Cbf fast mode setting")
  ("ESD",                                             m_useEarlySkipDetection,                          false, "Early SKIP detection setting")
  ( "RateControl",                                    m_RCEnableRateControl,                            false, "Rate control: enable rate control" )
  ( "TargetBitrate",                                  m_RCTargetBitrate,                                    0, "Rate control: target bit-rate" )
  ( "KeepHierarchicalBit",                            m_RCKeepHierarchicalBit,                              0, "Rate control: 0: equal bit allocation; 1: fixed ratio bit allocation; 2: adaptive ratio bit allocation" )
  ( "LCULevelRateControl",                            m_RCLCULevelRC,                                    true, "Rate control: true: CTU level RC; false: picture level RC" )
  ( "RCLCUSeparateModel",                             m_RCUseLCUSeparateModel,                           true, "Rate control: use CTU level separate R-lambda model" )
  ( "InitialQP",                                      m_RCInitialQP,                                        0, "Rate control: initial QP" )
  ( "RCForceIntraQP",                                 m_RCForceIntraQP,                                 false, "Rate control: force intra QP to be equal to initial QP" )
#if U0132_TARGET_BITS_SATURATION
  ( "RCCpbSaturation",                                m_RCCpbSaturationEnabled,                         false, "Rate control: enable target bits saturation to avoid CPB overflow and underflow" )
  ( "RCCpbSize",                                      m_RCCpbSize,                                         0u, "Rate control: CPB size" )
  ( "RCInitialCpbFullness",                           m_RCInitialCpbFullness,                             0.9, "Rate control: initial CPB fullness" )
#endif
  ("TransquantBypassEnable",                          m_TransquantBypassEnabledFlag,                    false, "transquant_bypass_enabled_flag indicator in PPS")
  ("TransquantBypassEnableFlag",                      m_TransquantBypassEnabledFlag,                    false, "deprecated and obsolete, but still needed for compatibility reasons")
  ("CUTransquantBypassFlagForce",                     m_CUTransquantBypassFlagForce,                    false, "Force transquant bypass mode, when transquant_bypass_enabled_flag is enabled")
  ("CostMode",                                        m_costMode,                         COST_STANDARD_LOSSY, "Use alternative cost functions: choose between 'lossy', 'sequence_level_lossless', 'lossless' (which forces QP to " MACRO_TO_STRING(LOSSLESS_AND_MIXED_LOSSLESS_RD_COST_TEST_QP) ") and 'mixed_lossless_lossy' (which used QP'=" MACRO_TO_STRING(LOSSLESS_AND_MIXED_LOSSLESS_RD_COST_TEST_QP_PRIME) " for pre-estimates of transquant-bypass blocks).")
  ("RecalculateQPAccordingToLambda",                  m_recalculateQPAccordingToLambda,                 false, "Recalculate QP values according to lambda values. Do not suggest to be enabled in all intra case")
#if HEVC_SEI
  ("SEIActiveParameterSets",                          m_activeParameterSetsSEIEnabled,                      0, "Enable generation of active parameter sets SEI messages");
  opts.addOptions()
#endif
  ("HrdParametersPresent,-hrd",                       m_hrdParametersPresentFlag,                       false, "Enable generation of hrd_parameters()")
  ("VuiParametersPresent,-vui",                       m_vuiParametersPresentFlag,                       false, "Enable generation of vui_parameters()")
  ("AspectRatioInfoPresent",                          m_aspectRatioInfoPresentFlag,                     false, "Signals whether aspect_ratio_idc is present")
  ("AspectRatioIdc",                                  m_aspectRatioIdc,                                     0, "aspect_ratio_idc")
  ("SarWidth",                                        m_sarWidth,                                           0, "horizontal size of the sample aspect ratio")
  ("SarHeight",                                       m_sarHeight,                                          0, "vertical size of the sample aspect ratio")
  ("ColourDescriptionPresent",                        m_colourDescriptionPresentFlag,                   false, "Signals whether colour_primaries, transfer_characteristics and matrix_coefficients are present")
  ("ColourPrimaries",                                 m_colourPrimaries,                                    2, "Indicates chromaticity coordinates of the source primaries")
  ("TransferCharacteristics",                         m_transferCharacteristics,                            2, "Indicates the opto-electronic transfer characteristics of the source")
  ("MatrixCoefficients",                              m_matrixCoefficients,                                 2, "Describes the matrix coefficients used in deriving luma and chroma from RGB primaries")
  ("ChromaLocInfoPresent",                            m_chromaLocInfoPresentFlag,                       false, "Signals whether chroma_sample_loc_type_top_field and chroma_sample_loc_type_bottom_field are present")
  ("ChromaSampleLocTypeTopField",                     m_chromaSampleLocTypeTopField,                        0, "Specifies the location of chroma samples for top field")
  ("ChromaSampleLocTypeBottomField",                  m_chromaSampleLocTypeBottomField,                     0, "Specifies the location of chroma samples for bottom field")
  ("ChromaSampleLocType",                             m_chromaSampleLocType,                                0, "Specifies the location of chroma samples for progressive content")
  ("OverscanInfoPresent",                             m_overscanInfoPresentFlag,                        false, "Indicates whether conformant decoded pictures are suitable for display using overscan\n")
  ("OverscanAppropriate",                             m_overscanAppropriateFlag,                        false, "Indicates whether conformant decoded pictures are suitable for display using overscan\n")
  ("VideoSignalTypePresent",                          m_videoSignalTypePresentFlag,                     false, "Signals whether video_format, video_full_range_flag, and colour_description_present_flag are present")
  ("VideoFullRange",                                  m_videoFullRangeFlag,                             false, "Indicates the black level and range of luma and chroma signals");
  opts.addOptions()
#if HEVC_SEI
  ("SEIColourRemappingInfoFileRoot,-cri",             m_colourRemapSEIFileRoot,                    string(""), "Colour Remapping Information SEI parameters root file name (wo num ext)")
  ("SEIRecoveryPoint",                                m_recoveryPointSEIEnabled,                        false, "Control generation of recovery point SEI messages")
#endif
  ("SEIBufferingPeriod",                              m_bufferingPeriodSEIEnabled,                      false, "Control generation of buffering period SEI messages")
  ("SEIPictureTiming",                                m_pictureTimingSEIEnabled,                        false, "Control generation of picture timing SEI messages")
  ("SEIDecodingUnitInfo",                             m_decodingUnitInfoSEIEnabled,                     false, "Control generation of decoding unit information SEI message.")
  ("SEIFrameFieldInfo",                               m_frameFieldInfoSEIEnabled,                       false, "Control generation of frame field information SEI messages")
#if HEVC_SEI
  ("SEIToneMappingInfo",                              m_toneMappingInfoSEIEnabled,                      false, "Control generation of Tone Mapping SEI messages")
  ("SEIToneMapId",                                    m_toneMapId,                                          0, "Specifies Id of Tone Mapping SEI message for a given session")
  ("SEIToneMapCancelFlag",                            m_toneMapCancelFlag,                              false, "Indicates that Tone Mapping SEI message cancels the persistence or follows")
  ("SEIToneMapPersistenceFlag",                       m_toneMapPersistenceFlag,                          true, "Specifies the persistence of the Tone Mapping SEI message")
  ("SEIToneMapCodedDataBitDepth",                     m_toneMapCodedDataBitDepth,                           8, "Specifies Coded Data BitDepth of Tone Mapping SEI messages")
  ("SEIToneMapTargetBitDepth",                        m_toneMapTargetBitDepth,                              8, "Specifies Output BitDepth of Tone mapping function")
  ("SEIToneMapModelId",                               m_toneMapModelId,                                     0, "Specifies Model utilized for mapping coded data into target_bit_depth range\n"
                                                                                                               "\t0:  linear mapping with clipping\n"
                                                                                                               "\t1:  sigmoidal mapping\n"
                                                                                                               "\t2:  user-defined table mapping\n"
                                                                                                               "\t3:  piece-wise linear mapping\n"
                                                                                                               "\t4:  luminance dynamic range information ")
  ("SEIToneMapMinValue",                              m_toneMapMinValue,                                    0, "Specifies the minimum value in mode 0")
  ("SEIToneMapMaxValue",                              m_toneMapMaxValue,                                 1023, "Specifies the maximum value in mode 0")
  ("SEIToneMapSigmoidMidpoint",                       m_sigmoidMidpoint,                                  512, "Specifies the centre point in mode 1")
  ("SEIToneMapSigmoidWidth",                          m_sigmoidWidth,                                     960, "Specifies the distance between 5% and 95% values of the target_bit_depth in mode 1")
  ("SEIToneMapStartOfCodedInterval",                  cfg_startOfCodedInterval,      cfg_startOfCodedInterval, "Array of user-defined mapping table")
  ("SEIToneMapNumPivots",                             m_numPivots,                                          0, "Specifies the number of pivot points in mode 3")
  ("SEIToneMapCodedPivotValue",                       cfg_codedPivotValue,                cfg_codedPivotValue, "Array of pivot point")
  ("SEIToneMapTargetPivotValue",                      cfg_targetPivotValue,              cfg_targetPivotValue, "Array of pivot point")
  ("SEIToneMapCameraIsoSpeedIdc",                     m_cameraIsoSpeedIdc,                                  0, "Indicates the camera ISO speed for daylight illumination")
  ("SEIToneMapCameraIsoSpeedValue",                   m_cameraIsoSpeedValue,                              400, "Specifies the camera ISO speed for daylight illumination of Extended_ISO")
  ("SEIToneMapExposureIndexIdc",                      m_exposureIndexIdc,                                   0, "Indicates the exposure index setting of the camera")
  ("SEIToneMapExposureIndexValue",                    m_exposureIndexValue,                               400, "Specifies the exposure index setting of the camera of Extended_ISO")
  ("SEIToneMapExposureCompensationValueSignFlag",     m_exposureCompensationValueSignFlag,               false, "Specifies the sign of ExposureCompensationValue")
  ("SEIToneMapExposureCompensationValueNumerator",    m_exposureCompensationValueNumerator,                 0, "Specifies the numerator of ExposureCompensationValue")
  ("SEIToneMapExposureCompensationValueDenomIdc",     m_exposureCompensationValueDenomIdc,                  2, "Specifies the denominator of ExposureCompensationValue")
  ("SEIToneMapRefScreenLuminanceWhite",               m_refScreenLuminanceWhite,                          350, "Specifies reference screen brightness setting in units of candela per square metre")
  ("SEIToneMapExtendedRangeWhiteLevel",               m_extendedRangeWhiteLevel,                          800, "Indicates the luminance dynamic range")
  ("SEIToneMapNominalBlackLevelLumaCodeValue",        m_nominalBlackLevelLumaCodeValue,                    16, "Specifies luma sample value of the nominal black level assigned decoded pictures")
  ("SEIToneMapNominalWhiteLevelLumaCodeValue",        m_nominalWhiteLevelLumaCodeValue,                   235, "Specifies luma sample value of the nominal white level assigned decoded pictures")
  ("SEIToneMapExtendedWhiteLevelLumaCodeValue",       m_extendedWhiteLevelLumaCodeValue,                  300, "Specifies luma sample value of the extended dynamic range assigned decoded pictures")
  ("SEIChromaResamplingFilterHint",                   m_chromaResamplingFilterSEIenabled,               false, "Control generation of the chroma sampling filter hint SEI message")
  ("SEIChromaResamplingHorizontalFilterType",         m_chromaResamplingHorFilterIdc,                       2, "Defines the Index of the chroma sampling horizontal filter\n"
                                                                                                               "\t0: unspecified  - Chroma filter is unknown or is determined by the application"
                                                                                                               "\t1: User-defined - Filter coefficients are specified in the chroma sampling filter hint SEI message"
                                                                                                               "\t2: Standards-defined - ITU-T Rec. T.800 | ISO/IEC15444-1, 5/3 filter")
  ("SEIChromaResamplingVerticalFilterType",           m_chromaResamplingVerFilterIdc,                         2, "Defines the Index of the chroma sampling vertical filter\n"
                                                                                                               "\t0: unspecified  - Chroma filter is unknown or is determined by the application"
                                                                                                               "\t1: User-defined - Filter coefficients are specified in the chroma sampling filter hint SEI message"
                                                                                                               "\t2: Standards-defined - ITU-T Rec. T.800 | ISO/IEC15444-1, 5/3 filter")
  ("SEIFramePacking",                                 m_framePackingSEIEnabled,                         false, "Control generation of frame packing SEI messages")
  ("SEIFramePackingType",                             m_framePackingSEIType,                                0, "Define frame packing arrangement\n"
                                                                                                               "\t3: side by side - frames are displayed horizontally\n"
                                                                                                               "\t4: top bottom - frames are displayed vertically\n"
                                                                                                               "\t5: frame alternation - one frame is alternated with the other")
  ("SEIFramePackingId",                               m_framePackingSEIId,                                  0, "Id of frame packing SEI message for a given session")
  ("SEIFramePackingQuincunx",                         m_framePackingSEIQuincunx,                            0, "Indicate the presence of a Quincunx type video frame")
  ("SEIFramePackingInterpretation",                   m_framePackingSEIInterpretation,                      0, "Indicate the interpretation of the frame pair\n"
                                                                                                               "\t0: unspecified\n"
                                                                                                               "\t1: stereo pair, frame0 represents left view\n"
                                                                                                               "\t2: stereo pair, frame0 represents right view")
  ("SEISegmentedRectFramePacking",                    m_segmentedRectFramePackingSEIEnabled,            false, "Controls generation of segmented rectangular frame packing SEI messages")
  ("SEISegmentedRectFramePackingCancel",              m_segmentedRectFramePackingSEICancel,             false, "If equal to 1, cancels the persistence of any previous SRFPA SEI message")
  ("SEISegmentedRectFramePackingType",                m_segmentedRectFramePackingSEIType,                   0, "Specifies the arrangement of the frames in the reconstructed picture")
  ("SEISegmentedRectFramePackingPersistence",         m_segmentedRectFramePackingSEIPersistence,        false, "If equal to 0, the SEI applies to the current frame only")
  ("SEIDisplayOrientation",                           m_displayOrientationSEIAngle,                         0, "Control generation of display orientation SEI messages\n"
                                                                                                               "\tN: 0 < N < (2^16 - 1) enable display orientation SEI message with anticlockwise_rotation = N and display_orientation_repetition_period = 1\n"
                                                                                                               "\t0: disable")
  ("SEITemporalLevel0Index",                          m_temporalLevel0IndexSEIEnabled,                  false, "Control generation of temporal level 0 index SEI messages")
  ("SEIGradualDecodingRefreshInfo",                   m_gradualDecodingRefreshInfoEnabled,              false, "Control generation of gradual decoding refresh information SEI message")
  ("SEINoDisplay",                                    m_noDisplaySEITLayer,                                 0, "Control generation of no display SEI message\n"
                                                                                                               "\tN: 0 < N enable no display SEI message for temporal layer N or higher\n"
                                                                                                               "\t0: disable")
  ("SEIDecodingUnitInfo",                             m_decodingUnitInfoSEIEnabled,                     false, "Control generation of decoding unit information SEI message.")
  ("SEISOPDescription",                               m_SOPDescriptionSEIEnabled,                       false, "Control generation of SOP description SEI messages")
  ("SEIScalableNesting",                              m_scalableNestingSEIEnabled,                      false, "Control generation of scalable nesting SEI messages")
  ("SEITempMotionConstrainedTileSets",                m_tmctsSEIEnabled,                                false, "Control generation of temporal motion constrained tile sets SEI message")
  ("SEITimeCodeEnabled",                              m_timeCodeSEIEnabled,                             false, "Control generation of time code information SEI message")
  ("SEITimeCodeNumClockTs",                           m_timeCodeSEINumTs,                                   0, "Number of clock time sets [0..3]")
  ("SEITimeCodeTimeStampFlag",                        cfg_timeCodeSeiTimeStampFlag,          cfg_timeCodeSeiTimeStampFlag,         "Time stamp flag associated to each time set")
  ("SEITimeCodeFieldBasedFlag",                       cfg_timeCodeSeiNumUnitFieldBasedFlag,  cfg_timeCodeSeiNumUnitFieldBasedFlag, "Field based flag associated to each time set")
  ("SEITimeCodeCountingType",                         cfg_timeCodeSeiCountingType,           cfg_timeCodeSeiCountingType,          "Counting type associated to each time set")
  ("SEITimeCodeFullTsFlag",                           cfg_timeCodeSeiFullTimeStampFlag,      cfg_timeCodeSeiFullTimeStampFlag,     "Full time stamp flag associated to each time set")
  ("SEITimeCodeDiscontinuityFlag",                    cfg_timeCodeSeiDiscontinuityFlag,      cfg_timeCodeSeiDiscontinuityFlag,     "Discontinuity flag associated to each time set")
  ("SEITimeCodeCntDroppedFlag",                       cfg_timeCodeSeiCntDroppedFlag,         cfg_timeCodeSeiCntDroppedFlag,        "Counter dropped flag associated to each time set")
  ("SEITimeCodeNumFrames",                            cfg_timeCodeSeiNumberOfFrames,         cfg_timeCodeSeiNumberOfFrames,        "Number of frames associated to each time set")
  ("SEITimeCodeSecondsValue",                         cfg_timeCodeSeiSecondsValue,           cfg_timeCodeSeiSecondsValue,          "Seconds value for each time set")
  ("SEITimeCodeMinutesValue",                         cfg_timeCodeSeiMinutesValue,           cfg_timeCodeSeiMinutesValue,          "Minutes value for each time set")
  ("SEITimeCodeHoursValue",                           cfg_timeCodeSeiHoursValue,             cfg_timeCodeSeiHoursValue,            "Hours value for each time set")
  ("SEITimeCodeSecondsFlag",                          cfg_timeCodeSeiSecondsFlag,            cfg_timeCodeSeiSecondsFlag,           "Flag to signal seconds value presence in each time set")
  ("SEITimeCodeMinutesFlag",                          cfg_timeCodeSeiMinutesFlag,            cfg_timeCodeSeiMinutesFlag,           "Flag to signal minutes value presence in each time set")
  ("SEITimeCodeHoursFlag",                            cfg_timeCodeSeiHoursFlag,              cfg_timeCodeSeiHoursFlag,             "Flag to signal hours value presence in each time set")
  ("SEITimeCodeOffsetLength",                         cfg_timeCodeSeiTimeOffsetLength,       cfg_timeCodeSeiTimeOffsetLength,      "Time offset length associated to each time set")
  ("SEITimeCodeTimeOffset",                           cfg_timeCodeSeiTimeOffsetValue,        cfg_timeCodeSeiTimeOffsetValue,       "Time offset associated to each time set")
  ("SEIKneeFunctionInfo",                             m_kneeSEIEnabled,                                 false, "Control generation of Knee function SEI messages")
  ("SEIKneeFunctionId",                               m_kneeSEIId,                                          0, "Specifies Id of Knee function SEI message for a given session")
  ("SEIKneeFunctionCancelFlag",                       m_kneeSEICancelFlag,                              false, "Indicates that Knee function SEI message cancels the persistence or follows")
  ("SEIKneeFunctionPersistenceFlag",                  m_kneeSEIPersistenceFlag,                          true, "Specifies the persistence of the Knee function SEI message")
  ("SEIKneeFunctionInputDrange",                      m_kneeSEIInputDrange,                              1000, "Specifies the peak luminance level for the input picture of Knee function SEI messages")
  ("SEIKneeFunctionInputDispLuminance",               m_kneeSEIInputDispLuminance,                        100, "Specifies the expected display brightness for the input picture of Knee function SEI messages")
  ("SEIKneeFunctionOutputDrange",                     m_kneeSEIOutputDrange,                             4000, "Specifies the peak luminance level for the output picture of Knee function SEI messages")
  ("SEIKneeFunctionOutputDispLuminance",              m_kneeSEIOutputDispLuminance,                       800, "Specifies the expected display brightness for the output picture of Knee function SEI messages")
  ("SEIKneeFunctionNumKneePointsMinus1",              m_kneeSEINumKneePointsMinus1,                         2, "Specifies the number of knee points - 1")
  ("SEIKneeFunctionInputKneePointValue",              cfg_kneeSEIInputKneePointValue,   cfg_kneeSEIInputKneePointValue, "Array of input knee point")
  ("SEIKneeFunctionOutputKneePointValue",             cfg_kneeSEIOutputKneePointValue, cfg_kneeSEIOutputKneePointValue, "Array of output knee point")
  ("SEIMasteringDisplayColourVolume",                 m_masteringDisplay.colourVolumeSEIEnabled,         false, "Control generation of mastering display colour volume SEI messages")
  ("SEIMasteringDisplayMaxLuminance",                 m_masteringDisplay.maxLuminance,                  10000u, "Specifies the mastering display maximum luminance value in units of 1/10000 candela per square metre (32-bit code value)")
  ("SEIMasteringDisplayMinLuminance",                 m_masteringDisplay.minLuminance,                      0u, "Specifies the mastering display minimum luminance value in units of 1/10000 candela per square metre (32-bit code value)")
  ("SEIMasteringDisplayPrimaries",                    cfg_DisplayPrimariesCode,       cfg_DisplayPrimariesCode, "Mastering display primaries for all three colour planes in CIE xy coordinates in increments of 1/50000 (results in the ranges 0 to 50000 inclusive)")
  ("SEIMasteringDisplayWhitePoint",                   cfg_DisplayWhitePointCode,     cfg_DisplayWhitePointCode, "Mastering display white point CIE xy coordinates in normalised increments of 1/50000 (e.g. 0.333 = 16667)")
#if U0033_ALTERNATIVE_TRANSFER_CHARACTERISTICS_SEI
  ("SEIPreferredTransferCharacterisics",              m_preferredTransferCharacteristics,                   -1, "Value for the preferred_transfer_characteristics field of the Alternative transfer characteristics SEI which will override the corresponding entry in the VUI. If negative, do not produce the respective SEI message")
#endif
  ("SEIGreenMetadataType",                            m_greenMetadataType,                                  0u, "Value for the green_metadata_type specifies the type of metadata that is present in the SEI message. If green_metadata_type is 1, then metadata enabling quality recovery after low-power encoding is present")
  ("SEIXSDMetricType",                                m_xsdMetricType,                                      0u, "Value for the xsd_metric_type indicates the type of the objective quality metric. PSNR is the only type currently supported")
#endif
  ("MCTSEncConstraint",                               m_MCTSEncConstraint,                               false, "For MCTS, constrain motion vectors at tile boundaries")
#if ENABLE_TRACING
  ("TraceChannelsList",                               bTracingChannelsList,                              false, "List all available tracing channels")
  ("TraceRule",                                       sTracingRule,                               string( "" ), "Tracing rule (ex: \"D_CABAC:poc==8\" or \"D_REC_CB_LUMA:poc==8\")")
  ("TraceFile",                                       sTracingFile,                               string( "" ), "Tracing file")
#endif

  ("DebugBitstream",                                  m_decodeBitstreams[0],             string( "" ), "Assume the frames up to POC DebugPOC will be the same as in this bitstream. Load those frames from the bitstream instead of encoding them." )
  ("DebugPOC",                                        m_switchPOC,                                 -1, "If DebugBitstream is present, load frames up to this POC from this bitstream. Starting with DebugPOC, return to normal encoding." )
  ("DecodeBitstream1",                                m_decodeBitstreams[0],             string( "" ), "Assume the frames up to POC DebugPOC will be the same as in this bitstream. Load those frames from the bitstream instead of encoding them." )
  ("DecodeBitstream2",                                m_decodeBitstreams[1],             string( "" ), "Assume the frames up to POC DebugPOC will be the same as in this bitstream. Load those frames from the bitstream instead of encoding them." )
  ("SwitchPOC",                                       m_switchPOC,                                 -1, "If DebugBitstream is present, load frames up to this POC from this bitstream. Starting with DebugPOC, return to normal encoding." )
  ("SwitchDQP",                                       m_switchDQP,                                  0, "delta QP applied to picture with switchPOC and subsequent pictures." )
  ("FastForwardToPOC",                                m_fastForwardToPOC,                          -1, "Get to encoding the specified POC as soon as possible by skipping temporal layers irrelevant for the specified POC." )
  ("StopAfterFFtoPOC",                                m_stopAfterFFtoPOC,                       false, "If using fast forward to POC, after the POC of interest has been hit, stop further encoding.")
  ("ForceDecodeBitstream1",                           m_forceDecodeBitstream1,                  false, "force decoding of bitstream 1 - use this only if you are realy sure about what you are doing ")
  ("DecodeBitstream2ModPOCAndType",                   m_bs2ModPOCAndType,                       false, "Modify POC and NALU-type of second input bitstream, to use second BS as closing I-slice")
  ("NumSplitThreads",                                 m_numSplitThreads,                            1, "Number of threads used to parallelize splitting")
  ("ForceSingleSplitThread",                          m_forceSplitSequential,                   false, "Force single thread execution even if taking the parallelized path")
  ("NumWppThreads",                                   m_numWppThreads,                              1, "Number of threads used to run WPP-style parallelization")
  ("NumWppExtraLines",                                m_numWppExtraLines,                           0, "Number of additional wpp lines to switch when threads are blocked")
  ("DebugCTU",                                        m_debugCTU,                                  -1, "If DebugBitstream is present, load frames up to this POC from this bitstream. Starting with DebugPOC-frame at CTUline containin debug CTU.")
#if ENABLE_WPP_PARALLELISM
  ("EnsureWppBitEqual",                               m_ensureWppBitEqual,                       true, "Ensure the results are equal to results with WPP-style parallelism, even if WPP is off")
#else
  ("EnsureWppBitEqual",                               m_ensureWppBitEqual,                      false, "Ensure the results are equal to results with WPP-style parallelism, even if WPP is off")
#endif
  ( "ALF",                                             m_alf,                                    true, "Adpative Loop Filter\n" )
  ( "ScalingRatioHor",                                m_scalingRatioHor,                          1.0, "Scaling ratio in hor direction" )
  ( "ScalingRatioVer",                                m_scalingRatioVer,                          1.0, "Scaling ratio in ver direction" )
  ( "FractionNumFrames",                              m_fractionOfFrames,                         1.0, "Encode a fraction of the specified in FramesToBeEncoded frames" )
  ( "SwitchPocPeriod",                                m_switchPocPeriod,                            0, "Switch POC period for RPR" )
  ( "UpscaledOutput",                                 m_upscaledOutput,                             0, "Output upscaled (2), decoded but in full resolution buffer (1) or decoded cropped (0, default) picture for RPR" )
#if JVET_N0278_FIXES
<<<<<<< HEAD
  ( "MaxLayers",                                      m_maxLayers,                                  1, "Max numebr of layers" )
=======
  ( "MaxLayers",                                      m_maxLayers,                                  1, "Max number of layers" )
>>>>>>> 7379ca4b
#endif
    ;

#if JVET_O0549_ENCODER_ONLY_FILTER
  opts.addOptions()
    ("TemporalFilter",                                m_gopBasedTemporalFilterEnabled,          false,            "Enable GOP based temporal filter. Disabled per default")
    ("TemporalFilterFutureReference",                 m_gopBasedTemporalFilterFutureReference,   true,            "Enable referencing of future frames in the GOP based temporal filter. This is typically disabled for Low Delay configurations.")
    ("TemporalFilterStrengthFrame*",                  m_gopBasedTemporalFilterStrengths, std::map<int, double>(), "Strength for every * frame in GOP based temporal filter, where * is an integer."
                                                                                                                  " E.g. --TemporalFilterStrengthFrame8 0.95 will enable GOP based temporal filter at every 8th frame with strength 0.95");
#endif

#if EXTENSION_360_VIDEO
  TExt360AppEncCfg::TExt360AppEncCfgContext ext360CfgContext;
  m_ext360.addOptions(opts, ext360CfgContext);
#endif

  for(int i=1; i<MAX_GOP+1; i++)
  {
    std::ostringstream cOSS;
    cOSS<<"Frame"<<i;
    opts.addOptions()(cOSS.str(), m_GOPList[i-1], GOPEntry());
  }

  for(int i=1; i<MAX_TILES+1; i++)
  {
    std::ostringstream cOSS;
    cOSS<<"BrickSplit"<<i;
    opts.addOptions()(cOSS.str(), m_brickSplits[i-1], BrickSplit());
  }

  po::setDefaults(opts);
  po::ErrorReporter err;
  const list<const char*>& argv_unhandled = po::scanArgv(opts, argc, (const char**) argv, err);

  m_rprEnabled = m_scalingRatioHor != 1.0 || m_scalingRatioVer != 1.0;
  if( m_fractionOfFrames != 1.0 )
  {
    m_framesToBeEncoded = int( m_framesToBeEncoded * m_fractionOfFrames );
  }

  if( m_rprEnabled && !m_switchPocPeriod )
  {
    m_switchPocPeriod = m_iFrameRate / 2 / m_iGOPSize * m_iGOPSize;
  }
  m_bpDeltasGOPStructure = false;
  if(m_iGOPSize == 16)
  {
    if ((m_GOPList[0].m_POC == 16 && m_GOPList[0].m_temporalId == 0 )
        && (m_GOPList[1].m_POC == 8 && m_GOPList[1].m_temporalId == 1 )
        && (m_GOPList[2].m_POC == 4 && m_GOPList[2].m_temporalId == 2 )
        && (m_GOPList[3].m_POC == 2 && m_GOPList[3].m_temporalId == 3 )
        && (m_GOPList[4].m_POC == 1 && m_GOPList[4].m_temporalId == 4 )
        && (m_GOPList[5].m_POC == 3 && m_GOPList[5].m_temporalId == 4 )
        && (m_GOPList[6].m_POC == 6 && m_GOPList[6].m_temporalId == 3 )
        && (m_GOPList[7].m_POC == 5 && m_GOPList[7].m_temporalId == 4 )
        && (m_GOPList[8].m_POC == 7 && m_GOPList[8].m_temporalId == 4 )
        && (m_GOPList[9].m_POC == 12 && m_GOPList[9].m_temporalId == 2 )
        && (m_GOPList[10].m_POC == 10 && m_GOPList[10].m_temporalId == 3 )
        && (m_GOPList[11].m_POC == 9 && m_GOPList[11].m_temporalId == 4 )
        && (m_GOPList[12].m_POC == 11 && m_GOPList[12].m_temporalId == 4 )
        && (m_GOPList[13].m_POC == 14 && m_GOPList[13].m_temporalId == 3 )
        && (m_GOPList[14].m_POC == 13 && m_GOPList[14].m_temporalId == 4 )
        && (m_GOPList[15].m_POC == 15 && m_GOPList[15].m_temporalId == 4 ))
    {
      m_bpDeltasGOPStructure = true;
    }
  }
  else if(m_iGOPSize == 8)
  {
    if ((m_GOPList[0].m_POC == 8 && m_GOPList[0].m_temporalId == 0 )
        && (m_GOPList[1].m_POC == 4 && m_GOPList[1].m_temporalId == 1 )
        && (m_GOPList[2].m_POC == 2 && m_GOPList[2].m_temporalId == 2 )
        && (m_GOPList[3].m_POC == 1 && m_GOPList[3].m_temporalId == 3 )
        && (m_GOPList[4].m_POC == 3 && m_GOPList[4].m_temporalId == 3 )
        && (m_GOPList[5].m_POC == 6 && m_GOPList[5].m_temporalId == 2 )
        && (m_GOPList[6].m_POC == 5 && m_GOPList[6].m_temporalId == 3 )
        && (m_GOPList[7].m_POC == 7 && m_GOPList[7].m_temporalId == 3 ))
    {
      m_bpDeltasGOPStructure = true;
    }
  }
  else
  {
    m_bpDeltasGOPStructure = false;
  }
  for (int i = 0; m_GOPList[i].m_POC != -1 && i < MAX_GOP + 1; i++)
  {
    m_RPLList0[i].m_POC = m_RPLList1[i].m_POC = m_GOPList[i].m_POC;
    m_RPLList0[i].m_temporalId = m_RPLList1[i].m_temporalId = m_GOPList[i].m_temporalId;
    m_RPLList0[i].m_refPic = m_RPLList1[i].m_refPic = m_GOPList[i].m_refPic;
    m_RPLList0[i].m_sliceType = m_RPLList1[i].m_sliceType = m_GOPList[i].m_sliceType;
    m_RPLList0[i].m_isEncoded = m_RPLList1[i].m_isEncoded = m_GOPList[i].m_isEncoded;

    m_RPLList0[i].m_numRefPicsActive = m_GOPList[i].m_numRefPicsActive0;
    m_RPLList1[i].m_numRefPicsActive = m_GOPList[i].m_numRefPicsActive1;
    m_RPLList0[i].m_numRefPics = m_GOPList[i].m_numRefPics0;
    m_RPLList1[i].m_numRefPics = m_GOPList[i].m_numRefPics1;
    m_RPLList0[i].m_ltrp_in_slice_header_flag = m_GOPList[i].m_ltrp_in_slice_header_flag;
    m_RPLList1[i].m_ltrp_in_slice_header_flag = m_GOPList[i].m_ltrp_in_slice_header_flag;
    for (int j = 0; j < m_GOPList[i].m_numRefPics0; j++)
      m_RPLList0[i].m_deltaRefPics[j] = m_GOPList[i].m_deltaRefPics0[j];
    for (int j = 0; j < m_GOPList[i].m_numRefPics1; j++)
      m_RPLList1[i].m_deltaRefPics[j] = m_GOPList[i].m_deltaRefPics1[j];
  }

  if (m_compositeRefEnabled)
  {
    for (int i = 0; i < m_iGOPSize; i++)
    {
      m_GOPList[i].m_POC *= 2;
      m_RPLList0[i].m_POC *= 2;
      m_RPLList1[i].m_POC *= 2;
      for (int j = 0; j < m_RPLList0[i].m_numRefPics; j++)
      {
        m_RPLList0[i].m_deltaRefPics[j] *= 2;
      }
      for (int j = 0; j < m_RPLList1[i].m_numRefPics; j++)
      {
        m_RPLList1[i].m_deltaRefPics[j] *= 2;
      }
    }
  }

  for (list<const char*>::const_iterator it = argv_unhandled.begin(); it != argv_unhandled.end(); it++)
  {
    msg( ERROR, "Unhandled argument ignored: `%s'\n", *it);
  }

  if (argc == 1 || do_help)
  {
    /* argc == 1: no options have been specified */
    po::doHelp(cout, opts);
    return false;
  }

  if (err.is_errored)
  {
    if (!warnUnknowParameter)
    {
      /* error report has already been printed on stderr */
      return false;
    }
  }

  g_verbosity = MsgLevel( m_verbosity );


  /*
   * Set any derived parameters
   */
#if EXTENSION_360_VIDEO
  m_inputFileWidth = m_iSourceWidth;
  m_inputFileHeight = m_iSourceHeight;
  m_ext360.setMaxCUInfo(m_uiCTUSize, 1 << MIN_CU_LOG2);
#endif

  if (!inputPathPrefix.empty() && inputPathPrefix.back() != '/' && inputPathPrefix.back() != '\\' )
  {
    inputPathPrefix += "/";
  }
  m_inputFileName   = inputPathPrefix + m_inputFileName;

  if( m_temporalSubsampleRatio < 1)
  {
    EXIT ( "Error: TemporalSubsampleRatio must be greater than 0" );
  }

  m_framesToBeEncoded = ( m_framesToBeEncoded + m_temporalSubsampleRatio - 1 ) / m_temporalSubsampleRatio;
  m_adIntraLambdaModifier = cfg_adIntraLambdaModifier.values;
  if(m_isField)
  {
    //Frame height
    m_iSourceHeightOrg = m_iSourceHeight;
    //Field height
    m_iSourceHeight = m_iSourceHeight >> 1;
    //number of fields to encode
    m_framesToBeEncoded *= 2;
  }

  if( !m_tileUniformSpacingFlag && m_numTileColumnsMinus1 > 0 )
  {
    if (cfg_ColumnWidth.values.size() > m_numTileColumnsMinus1)
    {
      EXIT( "Error: The number of columns whose width are defined is larger than the allowed number of columns." );
    }
    else if (cfg_ColumnWidth.values.size() < m_numTileColumnsMinus1)
    {
      EXIT( "Error: The width of some columns is not defined." );
    }
    else
    {
      m_tileColumnWidth.resize(m_numTileColumnsMinus1);
      for(uint32_t i=0; i<cfg_ColumnWidth.values.size(); i++)
      {
        m_tileColumnWidth[i]=cfg_ColumnWidth.values[i];
      }
    }
  }
  else
  {
    m_tileColumnWidth.clear();
  }

  if( !m_tileUniformSpacingFlag && m_numTileRowsMinus1 > 0 )
  {
    if (cfg_RowHeight.values.size() > m_numTileRowsMinus1)
    {
      EXIT( "Error: The number of rows whose height are defined is larger than the allowed number of rows." );
    }
    else if (cfg_RowHeight.values.size() < m_numTileRowsMinus1)
    {
      EXIT( "Error: The height of some rows is not defined." );
    }
    else
    {
      m_tileRowHeight.resize(m_numTileRowsMinus1);
      for(uint32_t i=0; i<cfg_RowHeight.values.size(); i++)
      {
        m_tileRowHeight[i]=cfg_RowHeight.values[i];
      }
    }
  }
  else
  {
    m_tileRowHeight.clear();
  }
  m_numSubProfile = (uint8_t) cfg_SubProfile.values.size();
  m_subProfile.resize(m_numSubProfile);
  for (uint8_t i = 0; i < m_numSubProfile; ++i)
  {
    m_subProfile[i] = cfg_SubProfile.values[i];
  }

  if (m_tileUniformSpacingFlag)
  {
    int uniformTileHeight = ((m_uniformTileRowHeightMinus1 + 1) * m_uiCTUSize);
    int uniformTileWidth = ((m_uniformTileColsWidthMinus1 + 1) * m_uiCTUSize);
    m_numTileRowsMinus1 = ((m_iSourceHeight + uniformTileHeight - 1) / uniformTileHeight) - 1;
    m_numTileColumnsMinus1 = ((m_iSourceWidth + uniformTileWidth - 1) / uniformTileWidth) - 1;
  }
  /* rules for input, output and internal bitdepths as per help text */
  if (m_MSBExtendedBitDepth[CHANNEL_TYPE_LUMA  ] == 0)
  {
    m_MSBExtendedBitDepth[CHANNEL_TYPE_LUMA  ] = m_inputBitDepth      [CHANNEL_TYPE_LUMA  ];
  }
  if (m_MSBExtendedBitDepth[CHANNEL_TYPE_CHROMA] == 0)
  {
    m_MSBExtendedBitDepth[CHANNEL_TYPE_CHROMA] = m_MSBExtendedBitDepth[CHANNEL_TYPE_LUMA  ];
  }
  if (m_internalBitDepth   [CHANNEL_TYPE_LUMA  ] == 0)
  {
    m_internalBitDepth   [CHANNEL_TYPE_LUMA  ] = m_MSBExtendedBitDepth[CHANNEL_TYPE_LUMA  ];
  }
  if (m_internalBitDepth   [CHANNEL_TYPE_CHROMA] == 0)
  {
    m_internalBitDepth   [CHANNEL_TYPE_CHROMA] = m_internalBitDepth   [CHANNEL_TYPE_LUMA  ];
  }
  if (m_inputBitDepth      [CHANNEL_TYPE_CHROMA] == 0)
  {
    m_inputBitDepth      [CHANNEL_TYPE_CHROMA] = m_inputBitDepth      [CHANNEL_TYPE_LUMA  ];
  }
  if (m_outputBitDepth     [CHANNEL_TYPE_LUMA  ] == 0)
  {
    m_outputBitDepth     [CHANNEL_TYPE_LUMA  ] = m_internalBitDepth   [CHANNEL_TYPE_LUMA  ];
  }
  if (m_outputBitDepth     [CHANNEL_TYPE_CHROMA] == 0)
  {
    m_outputBitDepth     [CHANNEL_TYPE_CHROMA] = m_outputBitDepth     [CHANNEL_TYPE_LUMA  ];
  }

  m_InputChromaFormatIDC = numberToChromaFormat(tmpInputChromaFormat);
  m_chromaFormatIDC      = ((tmpChromaFormat == 0) ? (m_InputChromaFormatIDC) : (numberToChromaFormat(tmpChromaFormat)));
#if EXTENSION_360_VIDEO
  m_ext360.processOptions(ext360CfgContext);
#endif

  CHECK( !( tmpWeightedPredictionMethod >= 0 && tmpWeightedPredictionMethod <= WP_PER_PICTURE_WITH_HISTOGRAM_AND_PER_COMPONENT_AND_CLIPPING_AND_EXTENSION ), "Error in cfg" );
  m_weightedPredictionMethod = WeightedPredictionMethod(tmpWeightedPredictionMethod);

  CHECK( tmpFastInterSearchMode<0 || tmpFastInterSearchMode>FASTINTERSEARCH_MODE3, "Error in cfg" );
  m_fastInterSearchMode = FastInterSearchMode(tmpFastInterSearchMode);

  CHECK( tmpMotionEstimationSearchMethod < 0 || tmpMotionEstimationSearchMethod >= MESEARCH_NUMBER_OF_METHODS, "Error in cfg" );
  m_motionEstimationSearchMethod=MESearchMethod(tmpMotionEstimationSearchMethod);

  if (extendedProfile >= 1000 && extendedProfile <= 12316)
  {
    m_profile = Profile::MAINREXT;
    if (m_bitDepthConstraint != 0 || tmpConstraintChromaFormat != 0)
    {
      EXIT( "Error: The bit depth and chroma format constraints are not used when an explicit RExt profile is specified");
    }
    m_bitDepthConstraint           = (extendedProfile%100);
    m_intraConstraintFlag          = ((extendedProfile%10000)>=2000);
    m_onePictureOnlyConstraintFlag = (extendedProfile >= 10000);
    switch ((extendedProfile/100)%10)
    {
      case 0:  tmpConstraintChromaFormat=400; break;
      case 1:  tmpConstraintChromaFormat=420; break;
      case 2:  tmpConstraintChromaFormat=422; break;
      default: tmpConstraintChromaFormat=444; break;
    }
  }
  else
  {
    m_profile = Profile::Name(extendedProfile);
  }

  if (m_profile == Profile::HIGHTHROUGHPUTREXT )
  {
    if (m_bitDepthConstraint == 0)
    {
      m_bitDepthConstraint = 16;
    }
    m_chromaFormatConstraint = (tmpConstraintChromaFormat == 0) ? CHROMA_444 : numberToChromaFormat(tmpConstraintChromaFormat);
  }
  else if (m_profile == Profile::MAINREXT)
  {
    if (m_bitDepthConstraint == 0 && tmpConstraintChromaFormat == 0)
    {
      // produce a valid combination, if possible.
      const bool bUsingGeneralRExtTools  = m_transformSkipRotationEnabledFlag        ||
                                           m_transformSkipContextEnabledFlag         ||
                                           m_rdpcmEnabledFlag[RDPCM_SIGNAL_IMPLICIT] ||
                                           m_rdpcmEnabledFlag[RDPCM_SIGNAL_EXPLICIT] ||
                                           !m_enableIntraReferenceSmoothing          ||
                                           m_persistentRiceAdaptationEnabledFlag     ||
                                           m_log2MaxTransformSkipBlockSize!=2;
      const bool bUsingChromaQPAdjustment= m_cuChromaQpOffsetSubdiv >= 0;
      const bool bUsingExtendedPrecision = m_extendedPrecisionProcessingFlag;
      if (m_onePictureOnlyConstraintFlag)
      {
        m_chromaFormatConstraint = CHROMA_444;
        if (m_intraConstraintFlag != true)
        {
          EXIT( "Error: Intra constraint flag must be true when one_picture_only_constraint_flag is true");
        }
        const int maxBitDepth = m_chromaFormatIDC==CHROMA_400 ? m_internalBitDepth[CHANNEL_TYPE_LUMA] : std::max(m_internalBitDepth[CHANNEL_TYPE_LUMA], m_internalBitDepth[CHANNEL_TYPE_CHROMA]);
        m_bitDepthConstraint = maxBitDepth>8 ? 16:8;
      }
      else
      {
        m_chromaFormatConstraint = NUM_CHROMA_FORMAT;
        automaticallySelectRExtProfile(bUsingGeneralRExtTools,
                                       bUsingChromaQPAdjustment,
                                       bUsingExtendedPrecision,
                                       m_intraConstraintFlag,
                                       m_bitDepthConstraint,
                                       m_chromaFormatConstraint,
                                       m_chromaFormatIDC==CHROMA_400 ? m_internalBitDepth[CHANNEL_TYPE_LUMA] : std::max(m_internalBitDepth[CHANNEL_TYPE_LUMA], m_internalBitDepth[CHANNEL_TYPE_CHROMA]),
                                       m_chromaFormatIDC);
      }
    }
    else if (m_bitDepthConstraint == 0 || tmpConstraintChromaFormat == 0)
    {
      EXIT( "Error: The bit depth and chroma format constraints must either both be specified or both be configured automatically");
    }
    else
    {
      m_chromaFormatConstraint = numberToChromaFormat(tmpConstraintChromaFormat);
    }
  }
  else
  {
    m_chromaFormatConstraint = (tmpConstraintChromaFormat == 0) ? m_chromaFormatIDC : numberToChromaFormat(tmpConstraintChromaFormat);
    m_bitDepthConstraint     = ( ( m_profile == Profile::MAIN10 || m_profile == Profile::NEXT ) ? 10 : 8 );
  }


  m_inputColourSpaceConvert = stringToInputColourSpaceConvert(inputColourSpaceConvert, true);

  switch (m_conformanceWindowMode)
  {
  case 0:
    {
      // no conformance or padding
      m_confWinLeft = m_confWinRight = m_confWinTop = m_confWinBottom = 0;
      m_aiPad[1] = m_aiPad[0] = 0;
      break;
    }
  case 1:
    {
      // automatic padding to minimum CU size
      int minCuSize = m_uiMaxCUHeight >> (m_uiMaxCUDepth - 1);
      if (m_iSourceWidth % minCuSize)
      {
        m_aiPad[0] = m_confWinRight  = ((m_iSourceWidth / minCuSize) + 1) * minCuSize - m_iSourceWidth;
        m_iSourceWidth  += m_confWinRight;
      }
      if (m_iSourceHeight % minCuSize)
      {
        m_aiPad[1] = m_confWinBottom = ((m_iSourceHeight / minCuSize) + 1) * minCuSize - m_iSourceHeight;
        m_iSourceHeight += m_confWinBottom;
        if ( m_isField )
        {
          m_iSourceHeightOrg += m_confWinBottom << 1;
          m_aiPad[1] = m_confWinBottom << 1;
        }
      }
      if (m_aiPad[0] % SPS::getWinUnitX(m_chromaFormatIDC) != 0)
      {
        EXIT( "Error: picture width is not an integer multiple of the specified chroma subsampling");
      }
      if (m_aiPad[1] % SPS::getWinUnitY(m_chromaFormatIDC) != 0)
      {
        EXIT( "Error: picture height is not an integer multiple of the specified chroma subsampling");
      }
      break;
    }
  case 2:
    {
      //padding
      m_iSourceWidth  += m_aiPad[0];
      m_iSourceHeight += m_aiPad[1];
      m_confWinRight  = m_aiPad[0];
      m_confWinBottom = m_aiPad[1];
      break;
    }
  case 3:
    {
      // conformance
      if ((m_confWinLeft == 0) && (m_confWinRight == 0) && (m_confWinTop == 0) && (m_confWinBottom == 0))
      {
        msg( ERROR, "Warning: Conformance window enabled, but all conformance window parameters set to zero\n");
      }
      if ((m_aiPad[1] != 0) || (m_aiPad[0]!=0))
      {
        msg( ERROR, "Warning: Conformance window enabled, padding parameters will be ignored\n");
      }
      m_aiPad[1] = m_aiPad[0] = 0;
      break;
    }
  }

  if (tmpSliceMode<0 || tmpSliceMode>=int(NUMBER_OF_SLICE_CONSTRAINT_MODES))
  {
    EXIT( "Error: bad slice mode");
  }
  m_sliceMode = SliceConstraint(tmpSliceMode);
  if (m_sliceMode==FIXED_NUMBER_OF_CTU || m_sliceMode==FIXED_NUMBER_OF_BYTES)
  {
    // note: slice mode 2 can be re-enabled using scan order tiles
    EXIT( "Error: slice mode 1 (fixed number of CTUs) and 2 (fixed number of bytes) are no longer supported");
  }



  m_topLeftBrickIdx.clear();
  m_bottomRightBrickIdx.clear();
  m_sliceId.clear();

  bool singleTileInPicFlag = (m_numTileRowsMinus1 == 0 && m_numTileColumnsMinus1 == 0);

  if (!singleTileInPicFlag)
  {
    //if (!m_singleBrickPerSliceFlag && m_rectSliceFlag)
    if ( (m_sliceMode != 0 && m_sliceMode != 4 && m_rectSliceFlag) ||
         (m_numSlicesInPicMinus1 != 0 && m_rectSliceFlag) )
    {
      int numSlicesInPic = m_numSlicesInPicMinus1 + 1;

      if (cfg_SliceIdx.values.size() > numSlicesInPic * 2)
      {
        EXIT("Error: The number of slice indices (RectSlicesBoundaryInPic) is greater than the NumSlicesInPicMinus1.");
      }
      else if (cfg_SliceIdx.values.size() < numSlicesInPic * 2)
      {
        EXIT("Error: The number of slice indices (RectSlicesBoundaryInPic) is less than the NumSlicesInPicMinus1.");
      }
      else
      {
        m_topLeftBrickIdx.resize(numSlicesInPic);
        m_bottomRightBrickIdx.resize(numSlicesInPic);
        for (uint32_t i = 0; i < numSlicesInPic; ++i)
        {
          m_topLeftBrickIdx[i] = cfg_SliceIdx.values[i * 2];
          m_bottomRightBrickIdx[i] = cfg_SliceIdx.values[i * 2 + 1];
        }
        //Validating the correctness of rectangular slice structure
        int **brickToSlice = (int **)malloc(sizeof(int *) * (m_numTileRowsMinus1 + 1));
        for (int i = 0; i <= m_numTileRowsMinus1; i++)
        {
          brickToSlice[i] = (int *)malloc(sizeof(int) * (m_numTileColumnsMinus1 + 1));
          memset(brickToSlice[i], -1, sizeof(int) * ((m_numTileColumnsMinus1 + 1)));
        }

        //Check overlap case
        for (int sliceIdx = 0; sliceIdx < numSlicesInPic; sliceIdx++)
        {
          int sliceStartRow = m_topLeftBrickIdx[sliceIdx] / (m_numTileColumnsMinus1 + 1);
          int sliceEndRow   = m_bottomRightBrickIdx[sliceIdx] / (m_numTileColumnsMinus1 + 1);
          int sliceStartCol = m_topLeftBrickIdx[sliceIdx] % (m_numTileColumnsMinus1 + 1);
          int sliceEndCol   = m_bottomRightBrickIdx[sliceIdx] % (m_numTileColumnsMinus1 + 1);
          for (int i = 0; i <= m_numTileRowsMinus1; i++)
          {
            for (int j = 0; j <= m_numTileColumnsMinus1; j++)
            {
              if (i >= sliceStartRow && i <= sliceEndRow && j >= sliceStartCol && j <= sliceEndCol)
              {
                if (brickToSlice[i][j] != -1)
                {
                  msg(ERROR, "Error: Values given in RectSlicesBoundaryInPic have conflict! Rectangular slice shall not have overlapped tile(s)\n");
                  EXIT(1);
                }
                else
                {
                  brickToSlice[i][j] = sliceIdx;
                }
              }
            }
          }
          //Check violation to number of tiles per slice
          if (m_sliceMode == 3 && m_rectSliceFlag)
          {
            if ((sliceEndRow - sliceStartRow + 1) * (sliceEndCol - sliceStartCol + 1) > m_sliceArgument)
            {
              EXIT("Error: One or more slices contain more tiles than the defined number of tiles per slice");
            }
          }
        }
        //Check gap case
        for (int i = 0; i <= m_numTileRowsMinus1; i++)
        {
          for (int j = 0; j <= m_numTileColumnsMinus1; j++)
          {
            if (brickToSlice[i][j] == -1)
            {
              EXIT("Error: Values given in RectSlicesBoundaryInPic have conflict! Rectangular slice shall not have gap");
            }
          }
        }

        for (int i = 0; i <= m_numTileRowsMinus1; i++)
        {
          free(brickToSlice[i]);
          brickToSlice[i] = 0;
        }
        free(brickToSlice);
        brickToSlice = 0;
      }
    }      // (!m_singleBrickPerSliceFlag && m_rectSliceFlag)
    else // single slice in picture
    {
      const int numSlicesInPic = m_numSlicesInPicMinus1 + 1;
      int numTilesInPic = (m_numTileRowsMinus1 + 1) * (m_numTileColumnsMinus1 + 1);
      m_topLeftBrickIdx.resize(numSlicesInPic);
      m_bottomRightBrickIdx.resize(numSlicesInPic);
      m_topLeftBrickIdx[0] = 0;
      m_bottomRightBrickIdx[0] = numTilesInPic - 1;
    }
  }        // !singleTileInPicFlag

  if (m_rectSliceFlag && m_signalledSliceIdFlag)
  {
    int numSlicesInPic = m_numSlicesInPicMinus1 + 1;

    if (cfg_SignalledSliceId.values.size() > numSlicesInPic)
    {
      EXIT("Error: The number of Slice Ids are greater than the m_signalledTileGroupIdLengthMinus1.");
    }
    else if (cfg_SignalledSliceId.values.size() < numSlicesInPic)
    {
      EXIT("Error: The number of Slice Ids are less than the m_signalledTileGroupIdLengthMinus1.");
    }
    else
    {
      m_sliceId.resize(numSlicesInPic);
      for (uint32_t i = 0; i < cfg_SignalledSliceId.values.size(); ++i)
      {
        m_sliceId[i] = cfg_SignalledSliceId.values[i];
      }
    }
  }
  else if (m_rectSliceFlag)
  {
    int numSlicesInPic = m_numSlicesInPicMinus1 + 1;
    m_sliceId.resize(numSlicesInPic);
    for (uint32_t i = 0; i < numSlicesInPic; ++i)
    {
      m_sliceId[i] = i;
    }
  }

  if (tmpDecodedPictureHashSEIMappedType<0 || tmpDecodedPictureHashSEIMappedType>=int(NUMBER_OF_HASHTYPES))
  {
    EXIT( "Error: bad checksum mode");
  }
  // Need to map values to match those of the SEI message:
  if (tmpDecodedPictureHashSEIMappedType==0)
  {
    m_decodedPictureHashSEIType=HASHTYPE_NONE;
  }
  else
  {
    m_decodedPictureHashSEIType=HashType(tmpDecodedPictureHashSEIMappedType-1);
  }

  // allocate slice-based dQP values
  m_aidQP = new int[ m_framesToBeEncoded + m_iGOPSize + 1 ];
  ::memset( m_aidQP, 0, sizeof(int)*( m_framesToBeEncoded + m_iGOPSize + 1 ) );

#if QP_SWITCHING_FOR_PARALLEL
  if (m_qpIncrementAtSourceFrame.bPresent)
  {
    uint32_t switchingPOC = 0;
    if (m_qpIncrementAtSourceFrame.value > m_FrameSkip)
    {
      // if switch source frame (ssf) = 10, and frame skip (fs)=2 and temporal subsample ratio (tsr) =1, then
      //    for this simulation switch at POC 8 (=10-2).
      // if ssf=10, fs=2, tsr=2, then for this simulation, switch at POC 4 (=(10-2)/2): POC0=Src2, POC1=Src4, POC2=Src6, POC3=Src8, POC4=Src10
      switchingPOC = (m_qpIncrementAtSourceFrame.value - m_FrameSkip) / m_temporalSubsampleRatio;
    }
    for (uint32_t i = switchingPOC; i<(m_framesToBeEncoded + m_iGOPSize + 1); i++)
    {
      m_aidQP[i] = 1;
    }
  }
#else
  // handling of floating-point QP values
  // if QP is not integer, sequence is split into two sections having QP and QP+1
  m_iQP = (int)( m_fQP );
  if ( m_iQP < m_fQP )
  {
    int iSwitchPOC = (int)( m_framesToBeEncoded - (m_fQP - m_iQP)*m_framesToBeEncoded + 0.5 );

    iSwitchPOC = (int)( (double)iSwitchPOC / m_iGOPSize + 0.5 )*m_iGOPSize;
    for ( int i=iSwitchPOC; i<m_framesToBeEncoded + m_iGOPSize + 1; i++ )
    {
      m_aidQP[i] = 1;
    }
  }
#endif

  for(uint32_t ch=0; ch<MAX_NUM_CHANNEL_TYPE; ch++)
  {
    if (saoOffsetBitShift[ch]<0)
    {
      if (m_internalBitDepth[ch]>10)
      {
        m_log2SaoOffsetScale[ch]=uint32_t(Clip3<int>(0, m_internalBitDepth[ch]-10, int(m_internalBitDepth[ch]-10 + 0.165*m_iQP - 3.22 + 0.5) ) );
      }
      else
      {
        m_log2SaoOffsetScale[ch]=0;
      }
    }
    else
    {
      m_log2SaoOffsetScale[ch]=uint32_t(saoOffsetBitShift[ch]);
    }
  }

#if SHARP_LUMA_DELTA_QP
  CHECK( lumaLevelToDeltaQPMode >= LUMALVL_TO_DQP_NUM_MODES, "Error in cfg" );

  m_lumaLevelToDeltaQPMapping.mode=LumaLevelToDQPMode(lumaLevelToDeltaQPMode);

  if (m_lumaLevelToDeltaQPMapping.mode)
  {
    CHECK(  cfg_lumaLeveltoDQPMappingLuma.values.size() != cfg_lumaLeveltoDQPMappingQP.values.size(), "Error in cfg" );
    m_lumaLevelToDeltaQPMapping.mapping.resize(cfg_lumaLeveltoDQPMappingLuma.values.size());
    for(uint32_t i=0; i<cfg_lumaLeveltoDQPMappingLuma.values.size(); i++)
    {
      m_lumaLevelToDeltaQPMapping.mapping[i]=std::pair<int,int>(cfg_lumaLeveltoDQPMappingLuma.values[i], cfg_lumaLeveltoDQPMappingQP.values[i]);
    }
  }
#endif

  CHECK(cfg_qpInValCb.values.size() != cfg_qpOutValCb.values.size(), "Chroma QP table for Cb is incomplete.");
  CHECK(cfg_qpInValCr.values.size() != cfg_qpOutValCr.values.size(), "Chroma QP table for Cr is incomplete.");
  CHECK(cfg_qpInValCbCr.values.size() != cfg_qpOutValCbCr.values.size(), "Chroma QP table for CbCr is incomplete.");
  if (m_useIdentityTableForNon420Chroma && m_chromaFormatIDC != CHROMA_420)
  {
    m_chromaQpMappingTableParams.m_sameCQPTableForAllChromaFlag = true;
    cfg_qpInValCb.values = { 0 };
    cfg_qpInValCr.values = { 0 };
    cfg_qpInValCbCr.values = { 0 };
    cfg_qpOutValCb.values = { 0 };
    cfg_qpOutValCr.values = { 0 };
    cfg_qpOutValCbCr.values = { 0 };
  }
  m_chromaQpMappingTableParams.m_deltaQpInValMinus1[0].resize(cfg_qpInValCb.values.size());
  m_chromaQpMappingTableParams.m_deltaQpOutVal[0].resize(cfg_qpOutValCb.values.size());
  m_chromaQpMappingTableParams.m_numPtsInCQPTableMinus1[0] = (int)cfg_qpOutValCb.values.size()-1;
  int qpBdOffsetC = 6 * (m_internalBitDepth[CHANNEL_TYPE_CHROMA] - 8);
  for (int i = 0; i < cfg_qpInValCb.values.size(); i++)
  {
    CHECK(cfg_qpInValCb.values[i] < -qpBdOffsetC || cfg_qpInValCb.values[i] > MAX_QP, "Some entries cfg_qpInValCb are out of valid range of -qpBdOffsetC to 63, inclusive.");
    CHECK(cfg_qpOutValCb.values[i] < -qpBdOffsetC || cfg_qpOutValCb.values[i] > MAX_QP, "Some entries cfg_qpOutValCb are out of valid range of -qpBdOffsetC to 63, inclusive.");
    m_chromaQpMappingTableParams.m_deltaQpInValMinus1[0][i] = (i == 0) ? cfg_qpInValCb.values[i] + qpBdOffsetC : cfg_qpInValCb.values[i] - cfg_qpInValCb.values[i - 1] - 1;
    m_chromaQpMappingTableParams.m_deltaQpOutVal[0][i] = (i == 0) ? cfg_qpOutValCb.values[i] + qpBdOffsetC : cfg_qpOutValCb.values[i] - cfg_qpOutValCb.values[i - 1];
  }
  if (!m_chromaQpMappingTableParams.m_sameCQPTableForAllChromaFlag)
  {
    m_chromaQpMappingTableParams.m_deltaQpInValMinus1[1].resize(cfg_qpInValCr.values.size());
    m_chromaQpMappingTableParams.m_deltaQpOutVal[1].resize(cfg_qpOutValCr.values.size());
    m_chromaQpMappingTableParams.m_numPtsInCQPTableMinus1[1] = (int)cfg_qpOutValCr.values.size()-1;
    for (int i = 0; i < cfg_qpInValCr.values.size(); i++)
    {
      CHECK(cfg_qpInValCr.values[i] < -qpBdOffsetC || cfg_qpInValCr.values[i] > MAX_QP, "Some entries cfg_qpInValCr are out of valid range of -qpBdOffsetC to 63, inclusive.");
      CHECK(cfg_qpOutValCr.values[i] < -qpBdOffsetC || cfg_qpOutValCr.values[i] > MAX_QP, "Some entries cfg_qpOutValCr are out of valid range of -qpBdOffsetC to 63, inclusive.");
      m_chromaQpMappingTableParams.m_deltaQpInValMinus1[1][i] = (i == 0) ? cfg_qpInValCr.values[i] + qpBdOffsetC : cfg_qpInValCr.values[i] - cfg_qpInValCr.values[i - 1] - 1;
      m_chromaQpMappingTableParams.m_deltaQpOutVal[1][i] = (i == 0) ? cfg_qpOutValCr.values[i] + qpBdOffsetC : cfg_qpOutValCr.values[i] - cfg_qpOutValCr.values[i - 1];
    }
    m_chromaQpMappingTableParams.m_deltaQpInValMinus1[2].resize(cfg_qpInValCbCr.values.size());
    m_chromaQpMappingTableParams.m_deltaQpOutVal[2].resize(cfg_qpOutValCbCr.values.size());
    m_chromaQpMappingTableParams.m_numPtsInCQPTableMinus1[2] = (int)cfg_qpOutValCbCr.values.size()-1;
    for (int i = 0; i < cfg_qpInValCbCr.values.size(); i++)
    {
      CHECK(cfg_qpInValCbCr.values[i] < -qpBdOffsetC || cfg_qpInValCbCr.values[i] > MAX_QP, "Some entries cfg_qpInValCbCr are out of valid range of -qpBdOffsetC to 63, inclusive.");
      CHECK(cfg_qpOutValCbCr.values[i] < -qpBdOffsetC || cfg_qpOutValCbCr.values[i] > MAX_QP, "Some entries cfg_qpOutValCbCr are out of valid range of -qpBdOffsetC to 63, inclusive.");
      m_chromaQpMappingTableParams.m_deltaQpInValMinus1[2][i] = (i == 0) ? cfg_qpInValCbCr.values[i] + qpBdOffsetC : cfg_qpInValCbCr.values[i] - cfg_qpInValCbCr.values[i - 1] - 1;
      m_chromaQpMappingTableParams.m_deltaQpOutVal[2][i] = (i == 0) ? cfg_qpOutValCbCr.values[i] + qpBdOffsetC : cfg_qpOutValCbCr.values[i] - cfg_qpOutValCbCr.values[i - 1];
    }
  }

#if LUMA_ADAPTIVE_DEBLOCKING_FILTER_QP_OFFSET
  if ( m_LadfEnabed )
  {
    CHECK( m_LadfNumIntervals != cfg_LadfQpOffset.values.size(), "size of LadfQpOffset must be equal to LadfNumIntervals");
    CHECK( m_LadfNumIntervals - 1 != cfg_LadfIntervalLowerBound.values.size(), "size of LadfIntervalLowerBound must be equal to LadfNumIntervals - 1");
    m_LadfQpOffset = cfg_LadfQpOffset.values;
    m_LadfIntervalLowerBound[0] = 0;
    for (int k = 1; k < m_LadfNumIntervals; k++)
    {
      m_LadfIntervalLowerBound[k] = cfg_LadfIntervalLowerBound.values[k - 1];
    }
  }
#endif

  if (m_AccessUnitDelimiter == false)
  {
    printf ("Warning: Access unit delimiters are disabled. VVC requires the presence of access unit delimiters\n");
  }

#if JVET_O0756_CONFIG_HDRMETRICS && !JVET_O0756_CALCULATE_HDRMETRICS
  if ( m_calculateHdrMetrics == true)
  {
    printf ("Warning: Configuration enables HDR metric calculations.  However, HDR metric support was not linked when compiling the VTM.\n");
    m_calculateHdrMetrics = false;
  }
#endif

  if ( m_loopFilterAcrossVirtualBoundariesDisabledFlag )
  {
    CHECK( m_numVerVirtualBoundaries > 3, "Number of vertical virtual boundaries must be comprised between 0 and 3 included" );
    CHECK( m_numHorVirtualBoundaries > 3, "Number of horizontal virtual boundaries must be comprised between 0 and 3 included" );
    CHECK( m_numVerVirtualBoundaries != cfg_virtualBoundariesPosX.values.size(), "Size of VirtualBoundariesPosX must be equal to NumVerVirtualBoundaries");
    CHECK( m_numHorVirtualBoundaries != cfg_virtualBoundariesPosY.values.size(), "Size of VirtualBoundariesPosY must be equal to NumHorVirtualBoundaries");
    m_virtualBoundariesPosX = cfg_virtualBoundariesPosX.values;
    if (m_numVerVirtualBoundaries > 1)
    {
      sort(m_virtualBoundariesPosX.begin(), m_virtualBoundariesPosX.end());
    }
    for (unsigned i = 0; i < m_numVerVirtualBoundaries; i++)
    {
      CHECK( m_virtualBoundariesPosX[i] == 0 || m_virtualBoundariesPosX[i] >= m_iSourceWidth, "The vertical virtual boundary must be within the picture" );
      CHECK( m_virtualBoundariesPosX[i] % 8, "The vertical virtual boundary must be a multiple of 8 luma samples" );
      if (i > 0)
      {
        CHECK( m_virtualBoundariesPosX[i] - m_virtualBoundariesPosX[i-1] < m_uiCTUSize, "The distance between any two vertical virtual boundaries shall be greater than or equal to the CTU size" );
      }
    }
    m_virtualBoundariesPosY = cfg_virtualBoundariesPosY.values;
    if (m_numHorVirtualBoundaries > 1)
    {
      sort(m_virtualBoundariesPosY.begin(), m_virtualBoundariesPosY.end());
    }
    for (unsigned i = 0; i < m_numHorVirtualBoundaries; i++)
    {
      CHECK( m_virtualBoundariesPosY[i] == 0 || m_virtualBoundariesPosY[i] >= m_iSourceHeight, "The horizontal virtual boundary must be within the picture" );
      CHECK( m_virtualBoundariesPosY[i] % 8, "The horizontal virtual boundary must be a multiple of 8 luma samples" );
      if (i > 0)
      {
        CHECK( m_virtualBoundariesPosY[i] - m_virtualBoundariesPosY[i-1] < m_uiCTUSize, "The distance between any two horizontal virtual boundaries shall be greater than or equal to the CTU size" );
      }
    }
  }

  if ( m_alf )
  {
    CHECK( m_maxNumAlfAlternativesChroma < 1 || m_maxNumAlfAlternativesChroma > MAX_NUM_ALF_ALTERNATIVES_CHROMA, std::string("The maximum number of ALF Chroma filter alternatives must be in the range (1-") + std::to_string(MAX_NUM_ALF_ALTERNATIVES_CHROMA) + std::string (", inclusive)") );
  }

  // reading external dQP description from file
  if ( !m_dQPFileName.empty() )
  {
    FILE* fpt=fopen( m_dQPFileName.c_str(), "r" );
    if ( fpt )
    {
      int iValue;
      int iPOC = 0;
      while ( iPOC < m_framesToBeEncoded )
      {
        if ( fscanf(fpt, "%d", &iValue ) == EOF )
        {
          break;
        }
        m_aidQP[ iPOC ] = iValue;
        iPOC++;
      }
      fclose(fpt);
    }
  }

  #if HEVC_SEI
  if( m_masteringDisplay.colourVolumeSEIEnabled )
  {
    for(uint32_t idx=0; idx<6; idx++)
    {
      m_masteringDisplay.primaries[idx/2][idx%2] = uint16_t((cfg_DisplayPrimariesCode.values.size() > idx) ? cfg_DisplayPrimariesCode.values[idx] : 0);
    }
    for(uint32_t idx=0; idx<2; idx++)
    {
      m_masteringDisplay.whitePoint[idx] = uint16_t((cfg_DisplayWhitePointCode.values.size() > idx) ? cfg_DisplayWhitePointCode.values[idx] : 0);
    }
  }

  if( m_toneMappingInfoSEIEnabled && !m_toneMapCancelFlag )
  {
    if( m_toneMapModelId == 2 && !cfg_startOfCodedInterval.values.empty() )
    {
      const uint32_t num = 1u<< m_toneMapTargetBitDepth;
      m_startOfCodedInterval = new int[num];
      for(uint32_t i=0; i<num; i++)
      {
        m_startOfCodedInterval[i] = cfg_startOfCodedInterval.values.size() > i ? cfg_startOfCodedInterval.values[i] : 0;
      }
    }
    else
    {
      m_startOfCodedInterval = NULL;
    }
    if( ( m_toneMapModelId == 3 ) && ( m_numPivots > 0 ) )
    {
      if( !cfg_codedPivotValue.values.empty() && !cfg_targetPivotValue.values.empty() )
      {
        m_codedPivotValue  = new int[m_numPivots];
        m_targetPivotValue = new int[m_numPivots];
        for(uint32_t i=0; i<m_numPivots; i++)
        {
          m_codedPivotValue[i]  = cfg_codedPivotValue.values.size()  > i ? cfg_codedPivotValue.values [i] : 0;
          m_targetPivotValue[i] = cfg_targetPivotValue.values.size() > i ? cfg_targetPivotValue.values[i] : 0;
        }
      }
    }
    else
    {
      m_codedPivotValue = NULL;
      m_targetPivotValue = NULL;
    }
  }

  if( m_kneeSEIEnabled && !m_kneeSEICancelFlag )
  {
    CHECK(!( m_kneeSEINumKneePointsMinus1 >= 0 && m_kneeSEINumKneePointsMinus1 < 999 ), "Inconsistent config");
    m_kneeSEIInputKneePoint  = new int[m_kneeSEINumKneePointsMinus1+1];
    m_kneeSEIOutputKneePoint = new int[m_kneeSEINumKneePointsMinus1+1];
    for(int i=0; i<(m_kneeSEINumKneePointsMinus1+1); i++)
    {
      m_kneeSEIInputKneePoint[i]  = cfg_kneeSEIInputKneePointValue.values.size()  > i ? cfg_kneeSEIInputKneePointValue.values[i]  : 1;
      m_kneeSEIOutputKneePoint[i] = cfg_kneeSEIOutputKneePointValue.values.size() > i ? cfg_kneeSEIOutputKneePointValue.values[i] : 0;
    }
  }

  if(m_timeCodeSEIEnabled)
  {
    for(int i = 0; i < m_timeCodeSEINumTs && i < MAX_TIMECODE_SEI_SETS; i++)
    {
      m_timeSetArray[i].clockTimeStampFlag    = cfg_timeCodeSeiTimeStampFlag        .values.size()>i ? cfg_timeCodeSeiTimeStampFlag        .values [i] : false;
      m_timeSetArray[i].numUnitFieldBasedFlag = cfg_timeCodeSeiNumUnitFieldBasedFlag.values.size()>i ? cfg_timeCodeSeiNumUnitFieldBasedFlag.values [i] : 0;
      m_timeSetArray[i].countingType          = cfg_timeCodeSeiCountingType         .values.size()>i ? cfg_timeCodeSeiCountingType         .values [i] : 0;
      m_timeSetArray[i].fullTimeStampFlag     = cfg_timeCodeSeiFullTimeStampFlag    .values.size()>i ? cfg_timeCodeSeiFullTimeStampFlag    .values [i] : 0;
      m_timeSetArray[i].discontinuityFlag     = cfg_timeCodeSeiDiscontinuityFlag    .values.size()>i ? cfg_timeCodeSeiDiscontinuityFlag    .values [i] : 0;
      m_timeSetArray[i].cntDroppedFlag        = cfg_timeCodeSeiCntDroppedFlag       .values.size()>i ? cfg_timeCodeSeiCntDroppedFlag       .values [i] : 0;
      m_timeSetArray[i].numberOfFrames        = cfg_timeCodeSeiNumberOfFrames       .values.size()>i ? cfg_timeCodeSeiNumberOfFrames       .values [i] : 0;
      m_timeSetArray[i].secondsValue          = cfg_timeCodeSeiSecondsValue         .values.size()>i ? cfg_timeCodeSeiSecondsValue         .values [i] : 0;
      m_timeSetArray[i].minutesValue          = cfg_timeCodeSeiMinutesValue         .values.size()>i ? cfg_timeCodeSeiMinutesValue         .values [i] : 0;
      m_timeSetArray[i].hoursValue            = cfg_timeCodeSeiHoursValue           .values.size()>i ? cfg_timeCodeSeiHoursValue           .values [i] : 0;
      m_timeSetArray[i].secondsFlag           = cfg_timeCodeSeiSecondsFlag          .values.size()>i ? cfg_timeCodeSeiSecondsFlag          .values [i] : 0;
      m_timeSetArray[i].minutesFlag           = cfg_timeCodeSeiMinutesFlag          .values.size()>i ? cfg_timeCodeSeiMinutesFlag          .values [i] : 0;
      m_timeSetArray[i].hoursFlag             = cfg_timeCodeSeiHoursFlag            .values.size()>i ? cfg_timeCodeSeiHoursFlag            .values [i] : 0;
      m_timeSetArray[i].timeOffsetLength      = cfg_timeCodeSeiTimeOffsetLength     .values.size()>i ? cfg_timeCodeSeiTimeOffsetLength     .values [i] : 0;
      m_timeSetArray[i].timeOffsetValue       = cfg_timeCodeSeiTimeOffsetValue      .values.size()>i ? cfg_timeCodeSeiTimeOffsetValue      .values [i] : 0;
    }
  }
#endif

  m_reshapeCW.binCW.resize(3);
  m_reshapeCW.rspFps = m_iFrameRate;
  m_reshapeCW.rspPicSize = m_iSourceWidth*m_iSourceHeight;
  m_reshapeCW.rspFpsToIp = std::max(16, 16 * (int)(round((double)m_iFrameRate /16.0)));
  m_reshapeCW.rspBaseQP = m_iQP;
  m_reshapeCW.updateCtrl = m_updateCtrl;
  m_reshapeCW.adpOption = m_adpOption;
  m_reshapeCW.initialCW = m_initialCW;
#if ENABLE_TRACING
  g_trace_ctx = tracing_init(sTracingFile, sTracingRule);
  if( bTracingChannelsList && g_trace_ctx )
  {
    std::string sChannelsList;
    g_trace_ctx->getChannelsList( sChannelsList );
    msg( INFO, "\n Using tracing channels:\n\n%s\n", sChannelsList.c_str() );
  }
#endif

#if ENABLE_QPA
  if (m_bUsePerceptQPA && !m_bUseAdaptiveQP && m_dualTree && (m_cbQpOffsetDualTree != 0 || m_crQpOffsetDualTree != 0))
  {
    msg( WARNING, "*************************************************************************\n" );
    msg( WARNING, "* WARNING: chroma QPA on, ignoring nonzero dual-tree chroma QP offsets! *\n" );
    msg( WARNING, "*************************************************************************\n" );
  }

#if ENABLE_QPA_SUB_CTU
 #if QP_SWITCHING_FOR_PARALLEL
  if ((m_iQP < 38) && m_bUsePerceptQPA && !m_bUseAdaptiveQP && (m_iSourceWidth <= 2048) && (m_iSourceHeight <= 1280)
 #else
  if (((int)m_fQP < 38) && m_bUsePerceptQPA && !m_bUseAdaptiveQP && (m_iSourceWidth <= 2048) && (m_iSourceHeight <= 1280)
 #endif
 #if WCG_EXT && ER_CHROMA_QP_WCG_PPS
      && (!m_wcgChromaQpControl.enabled)
 #endif
      && ((1 << (m_log2MaxTbSize + 1)) == m_uiCTUSize) && (m_iSourceWidth > 512 || m_iSourceHeight > 320))
  {
    m_cuQpDeltaSubdiv = 2;
  }
#else
 #if QP_SWITCHING_FOR_PARALLEL
  if( ( m_iQP < 38 ) && ( m_iGOPSize > 4 ) && m_bUsePerceptQPA && !m_bUseAdaptiveQP && ( m_iSourceHeight <= 1280 ) && ( m_iSourceWidth <= 2048 ) )
 #else
  if( ( ( int ) m_fQP < 38 ) && ( m_iGOPSize > 4 ) && m_bUsePerceptQPA && !m_bUseAdaptiveQP && ( m_iSourceHeight <= 1280 ) && ( m_iSourceWidth <= 2048 ) )
 #endif
  {
    msg( WARNING, "*************************************************************************\n" );
    msg( WARNING, "* WARNING: QPA on with large CTU for <=HD sequences, limiting CTU size! *\n" );
    msg( WARNING, "*************************************************************************\n" );

    m_uiCTUSize = m_uiMaxCUWidth;
    if( ( 1u << m_log2MaxTbSize         ) > m_uiCTUSize ) m_log2MaxTbSize--;
  }
#endif
#endif // ENABLE_QPA

  const int minCuSize = 1 << MIN_CU_LOG2;
  m_uiMaxCodingDepth = 0;
  while( ( m_uiCTUSize >> m_uiMaxCodingDepth ) > minCuSize )
  {
    m_uiMaxCodingDepth++;
  }
  m_uiLog2DiffMaxMinCodingBlockSize = m_uiMaxCodingDepth;
  m_uiMaxCUWidth = m_uiMaxCUHeight = m_uiCTUSize;
  m_uiMaxCUDepth = m_uiMaxCodingDepth;

  // check validity of input parameters
  if( xCheckParameter() )
  {
    // return check failed
    return false;
  }

  // print-out parameters
  xPrintParameter();

  return true;
}


// ====================================================================================================================
// Private member functions
// ====================================================================================================================

bool EncAppCfg::xCheckParameter()
{
  msg( NOTICE, "\n" );
  if (m_decodedPictureHashSEIType==HASHTYPE_NONE)
  {
    msg( DETAILS, "******************************************************************\n");
    msg( DETAILS, "** WARNING: --SEIDecodedPictureHash is now disabled by default. **\n");
    msg( DETAILS, "**          Automatic verification of decoded pictures by a     **\n");
    msg( DETAILS, "**          decoder requires this option to be enabled.         **\n");
    msg( DETAILS, "******************************************************************\n");
  }
  if( m_profile==Profile::NONE )
  {
    msg( DETAILS, "***************************************************************************\n");
    msg( DETAILS, "** WARNING: For conforming bitstreams a valid Profile value must be set! **\n");
    msg( DETAILS, "***************************************************************************\n");
  }
  if( m_level==Level::NONE )
  {
    msg( DETAILS, "***************************************************************************\n");
    msg( DETAILS, "** WARNING: For conforming bitstreams a valid Level value must be set!   **\n");
    msg( DETAILS, "***************************************************************************\n");
  }

  bool check_failed = false; /* abort if there is a fatal configuration problem */
#define xConfirmPara(a,b) check_failed |= confirmPara(a,b)


  if( m_profile != Profile::NEXT )
  {
    THROW( "Next profile with an alternative partitioner has to be enabled if HEVC_USE_RQT is off!" );
#if ENABLE_WPP_PARALLELISM
    xConfirmPara( m_numWppThreads > 1, "WPP-style parallelization only supported with NEXT profile" );
#endif
    xConfirmPara( m_LMChroma, "LMChroma only allowed with NEXT profile" );
    xConfirmPara( m_ImvMode, "IMV is only allowed with NEXT profile" );
    xConfirmPara( m_PLTMode, "PLT Mode only allowed with NEXT profile");
    xConfirmPara(m_IBCMode, "IBC Mode only allowed with NEXT profile");
    xConfirmPara( m_HashME, "Hash motion estimation only allowed with NEXT profile" );
    xConfirmPara( m_useFastLCTU, "Fast large CTU can only be applied when encoding with NEXT profile" );
    xConfirmPara( m_MTS, "MTS only allowed with NEXT profile" );
    xConfirmPara( m_MTSIntraMaxCand, "MTS only allowed with NEXT profile" );
    xConfirmPara( m_MTSInterMaxCand, "MTS only allowed with NEXT profile" );
    xConfirmPara( m_SMVD, "SMVD is only allowed with NEXT profile" );
    xConfirmPara( m_compositeRefEnabled, "Composite Reference Frame is only allowed with NEXT profile" );
    xConfirmPara( m_GBi, "GBi is only allowed with NEXT profile" );
    xConfirmPara( m_GBiFast, "GBiFast is only allowed with NEXT profile" );
    xConfirmPara( m_Triangle, "Triangle is only allowed with NEXT profile" );
    xConfirmPara(m_DMVR, "DMVR only allowed with NEXT profile");
    xConfirmPara(m_MmvdDisNum, "Number of distance MMVD entry setting only allowed with NEXT profile");
    xConfirmPara(m_JointCbCrMode, "JointCbCr only allowed with NEXT profile");
    // ADD_NEW_TOOL : (parameter check) add a check for next tools here
  }
  else
  {
    if( m_depQuantEnabledFlag )
    {
      xConfirmPara( !m_useRDOQ || !m_useRDOQTS, "RDOQ and RDOQTS must be equal to 1 if dependent quantization is enabled" );
      xConfirmPara( m_signDataHidingEnabledFlag, "SignHideFlag must be equal to 0 if dependent quantization is enabled" );
    }

  }

  if( m_wrapAround )
  {
    xConfirmPara( m_wrapAroundOffset <= m_uiCTUSize + (m_uiMaxCUWidth >> m_uiLog2DiffMaxMinCodingBlockSize), "Wrap-around offset must be greater than CtbSizeY + MinCbSize" );
    xConfirmPara( m_wrapAroundOffset > m_iSourceWidth, "Wrap-around offset must not be greater than the source picture width" );
    int minCUSize =  m_uiCTUSize >> m_uiLog2DiffMaxMinCodingBlockSize;
    xConfirmPara( m_wrapAroundOffset % minCUSize != 0, "Wrap-around offset must be an integer multiple of the specified minimum CU size" );
  }

#if ENABLE_SPLIT_PARALLELISM
  xConfirmPara( m_numSplitThreads < 1, "Number of used threads cannot be smaller than 1" );
  xConfirmPara( m_numSplitThreads > PARL_SPLIT_MAX_NUM_THREADS, "Number of used threads cannot be higher than the number of actual jobs" );
#if _MSC_VER && ENABLE_WPP_PARALLELISM
  xConfirmPara( m_numSplitThreads > 1 && m_numSplitThreads != NUM_SPLIT_THREADS_IF_MSVC, "Due to poor implementation by Microsoft, NumSplitThreads cannot be set dynamically on runtime!" );
#endif
#else
  xConfirmPara( m_numSplitThreads != 1, "ENABLE_SPLIT_PARALLELISM is disabled, numSplitThreads has to be 1" );
#endif

#if ENABLE_WPP_PARALLELISM
  xConfirmPara( m_numWppThreads < 1, "Number of threads used for WPP-style parallelization cannot be smaller than 1" );
  xConfirmPara( m_numWppThreads > PARL_WPP_MAX_NUM_THREADS, "Number of threads used for WPP-style parallelization cannot be bigger than PARL_WPP_MAX_NUM_THREADS" );
  xConfirmPara( !m_ensureWppBitEqual && m_numWppThreads > 1, "WPP bit equality is implied when using WPP-style parallelism" );
#if ENABLE_WPP_STATIC_LINK
  xConfirmPara( m_numWppExtraLines != 0, "WPP-style extra lines out of range" );
#else
  xConfirmPara( m_numWppExtraLines < 0, "WPP-style extra lines out of range" );
#endif
#else
  xConfirmPara( m_numWppThreads != 1, "ENABLE_WPP_PARALLELISM is disabled, numWppThreads has to be 1" );
  xConfirmPara( m_ensureWppBitEqual, "ENABLE_WPP_PARALLELISM is disabled, cannot ensure being WPP bit-equal" );
#endif


#if SHARP_LUMA_DELTA_QP && ENABLE_QPA
  xConfirmPara( m_bUsePerceptQPA && m_lumaLevelToDeltaQPMapping.mode >= 2, "QPA and SharpDeltaQP mode 2 cannot be used together" );
  if( m_bUsePerceptQPA && m_lumaLevelToDeltaQPMapping.mode == LUMALVL_TO_DQP_AVG_METHOD )
  {
    msg( WARNING, "*********************************************************************************\n" );
    msg( WARNING, "** WARNING: Applying custom luma-based QPA with activity-based perceptual QPA! **\n" );
    msg( WARNING, "*********************************************************************************\n" );

    m_lumaLevelToDeltaQPMapping.mode = LUMALVL_TO_DQP_NUM_MODES; // special QPA mode
  }
#endif


  xConfirmPara( m_useAMaxBT && !m_SplitConsOverrideEnabledFlag, "AMaxBt can only be used with PartitionConstriantsOverride enabled" );


  xConfirmPara(m_bitstreamFileName.empty(), "A bitstream file name must be specified (BitstreamFile)");
  const uint32_t maxBitDepth=(m_chromaFormatIDC==CHROMA_400) ? m_internalBitDepth[CHANNEL_TYPE_LUMA] : std::max(m_internalBitDepth[CHANNEL_TYPE_LUMA], m_internalBitDepth[CHANNEL_TYPE_CHROMA]);
  xConfirmPara(m_bitDepthConstraint<maxBitDepth, "The internalBitDepth must not be greater than the bitDepthConstraint value");
  xConfirmPara(m_chromaFormatConstraint<m_chromaFormatIDC, "The chroma format used must not be greater than the chromaFormatConstraint value");

  if (m_profile==Profile::MAINREXT || m_profile==Profile::HIGHTHROUGHPUTREXT)
  {
    xConfirmPara(m_lowerBitRateConstraintFlag==false && m_intraConstraintFlag==false, "The lowerBitRateConstraint flag cannot be false when intraConstraintFlag is false");
    xConfirmPara(m_cabacBypassAlignmentEnabledFlag && m_profile!=Profile::HIGHTHROUGHPUTREXT, "AlignCABACBeforeBypass must not be enabled unless the high throughput profile is being used.");
    if (m_profile == Profile::MAINREXT)
    {
      const uint32_t intraIdx = m_intraConstraintFlag ? 1:0;
      const uint32_t bitDepthIdx = (m_bitDepthConstraint == 8 ? 0 : (m_bitDepthConstraint ==10 ? 1 : (m_bitDepthConstraint == 12 ? 2 : (m_bitDepthConstraint == 16 ? 3 : 4 ))));
      const uint32_t chromaFormatIdx = uint32_t(m_chromaFormatConstraint);
      const bool bValidProfile = (bitDepthIdx > 3 || chromaFormatIdx>3) ? false : (validRExtProfileNames[intraIdx][bitDepthIdx][chromaFormatIdx] != NONE);
      xConfirmPara(!bValidProfile, "Invalid intra constraint flag, bit depth constraint flag and chroma format constraint flag combination for a RExt profile");
      const bool bUsingGeneralRExtTools  = m_transformSkipRotationEnabledFlag        ||
                                           m_transformSkipContextEnabledFlag         ||
                                           m_rdpcmEnabledFlag[RDPCM_SIGNAL_IMPLICIT] ||
                                           m_rdpcmEnabledFlag[RDPCM_SIGNAL_EXPLICIT] ||
                                           !m_enableIntraReferenceSmoothing          ||
                                           m_persistentRiceAdaptationEnabledFlag     ||
                                           m_log2MaxTransformSkipBlockSize!=2;
      const bool bUsingChromaQPTool      = m_cuChromaQpOffsetSubdiv >= 0;
      const bool bUsingExtendedPrecision = m_extendedPrecisionProcessingFlag;

      xConfirmPara((m_chromaFormatConstraint==CHROMA_420 || m_chromaFormatConstraint==CHROMA_400) && bUsingChromaQPTool, "CU Chroma QP adjustment cannot be used for 4:0:0 or 4:2:0 RExt profiles");
      xConfirmPara(m_bitDepthConstraint != 16 && bUsingExtendedPrecision, "Extended precision can only be used in 16-bit RExt profiles");
      if (!(m_chromaFormatConstraint == CHROMA_400 && m_bitDepthConstraint == 16) && m_chromaFormatConstraint!=CHROMA_444)
      {
        xConfirmPara(bUsingGeneralRExtTools, "Combination of tools and profiles are not possible in the specified RExt profile.");
      }
      xConfirmPara( m_onePictureOnlyConstraintFlag && m_chromaFormatConstraint!=CHROMA_444, "chroma format constraint must be 4:4:4 when one-picture-only constraint flag is 1");
      xConfirmPara( m_onePictureOnlyConstraintFlag && m_bitDepthConstraint != 8 && m_bitDepthConstraint != 16, "bit depth constraint must be 8 or 16 when one-picture-only constraint flag is 1");
      xConfirmPara( m_onePictureOnlyConstraintFlag && m_framesToBeEncoded > 1, "Number of frames to be encoded must be 1 when one-picture-only constraint flag is 1.");

      if (!m_intraConstraintFlag && m_bitDepthConstraint==16 && m_chromaFormatConstraint==CHROMA_444)
      {
        msg( WARNING, "********************************************************************************************************\n");
        msg( WARNING, "** WARNING: The RExt constraint flags describe a non standard combination (used for development only) **\n");
        msg( WARNING, "********************************************************************************************************\n");
      }
    }
    else
    {
      xConfirmPara( m_chromaFormatConstraint != CHROMA_444, "chroma format constraint must be 4:4:4 in the High Throughput 4:4:4 16-bit Intra profile.");
      xConfirmPara( m_bitDepthConstraint     != 16,         "bit depth constraint must be 4:4:4 in the High Throughput 4:4:4 16-bit Intra profile.");
      xConfirmPara( m_intraConstraintFlag    != 1,          "intra constraint flag must be 1 in the High Throughput 4:4:4 16-bit Intra profile.");
    }
  }
  else
  {
    xConfirmPara(m_bitDepthConstraint!=((m_profile==Profile::MAIN10 || m_profile==Profile::NEXT)?10:8), "BitDepthConstraint must be 8 for MAIN profile and 10 for MAIN10 profile.");
    xConfirmPara(m_chromaFormatConstraint!=CHROMA_420 && m_profile!=Profile::NEXT, "ChromaFormatConstraint must be 420 for non main-RExt and non-Next profiles.");
    xConfirmPara(m_intraConstraintFlag==true, "IntraConstraintFlag must be false for non main_RExt profiles.");
    xConfirmPara(m_lowerBitRateConstraintFlag==false, "LowerBitrateConstraintFlag must be true for non main-RExt profiles.");
    xConfirmPara(m_profile == Profile::MAINSTILLPICTURE && m_framesToBeEncoded > 1, "Number of frames to be encoded must be 1 when main still picture profile is used.");

    xConfirmPara(m_crossComponentPredictionEnabledFlag==true, "CrossComponentPrediction must not be used for non main-RExt profiles.");
    xConfirmPara(m_log2MaxTransformSkipBlockSize>=6, "Transform Skip Log2 Max Size must be less or equal to 5.");
    xConfirmPara(m_transformSkipRotationEnabledFlag==true, "UseResidualRotation must not be enabled for non main-RExt profiles.");
    xConfirmPara(m_transformSkipContextEnabledFlag==true, "UseSingleSignificanceMapContext must not be enabled for non main-RExt profiles.");
    xConfirmPara(m_rdpcmEnabledFlag[RDPCM_SIGNAL_IMPLICIT]==true, "ImplicitResidualDPCM must not be enabled for non main-RExt profiles.");
    xConfirmPara(m_rdpcmEnabledFlag[RDPCM_SIGNAL_EXPLICIT]==true, "ExplicitResidualDPCM must not be enabled for non main-RExt profiles.");
    xConfirmPara(m_persistentRiceAdaptationEnabledFlag==true, "GolombRiceParameterAdaption must not be enabled for non main-RExt profiles.");
    xConfirmPara(m_extendedPrecisionProcessingFlag==true, "UseExtendedPrecision must not be enabled for non main-RExt profiles.");
    xConfirmPara(m_highPrecisionOffsetsEnabledFlag==true, "UseHighPrecisionPredictionWeighting must not be enabled for non main-RExt profiles.");
    xConfirmPara(m_enableIntraReferenceSmoothing==false, "EnableIntraReferenceSmoothing must be enabled for non main-RExt profiles.");
    xConfirmPara(m_cabacBypassAlignmentEnabledFlag, "AlignCABACBeforeBypass cannot be enabled for non main-RExt profiles.");
  }


  // check range of parameters
  xConfirmPara( m_inputBitDepth[CHANNEL_TYPE_LUMA  ] < 8,                                   "InputBitDepth must be at least 8" );
  xConfirmPara( m_inputBitDepth[CHANNEL_TYPE_CHROMA] < 8,                                   "InputBitDepthC must be at least 8" );

#if !RExt__HIGH_BIT_DEPTH_SUPPORT
  if (m_extendedPrecisionProcessingFlag)
  {
    for (uint32_t channelType = 0; channelType < MAX_NUM_CHANNEL_TYPE; channelType++)
    {
      xConfirmPara((m_internalBitDepth[channelType] > 8) , "Model is not configured to support high enough internal accuracies - enable RExt__HIGH_BIT_DEPTH_SUPPORT to use increased precision internal data types etc...");
    }
  }
  else
  {
    for (uint32_t channelType = 0; channelType < MAX_NUM_CHANNEL_TYPE; channelType++)
    {
      xConfirmPara((m_internalBitDepth[channelType] > 12) , "Model is not configured to support high enough internal accuracies - enable RExt__HIGH_BIT_DEPTH_SUPPORT to use increased precision internal data types etc...");
    }
  }
#endif

  xConfirmPara( (m_MSBExtendedBitDepth[CHANNEL_TYPE_LUMA  ] < m_inputBitDepth[CHANNEL_TYPE_LUMA  ]), "MSB-extended bit depth for luma channel (--MSBExtendedBitDepth) must be greater than or equal to input bit depth for luma channel (--InputBitDepth)" );
  xConfirmPara( (m_MSBExtendedBitDepth[CHANNEL_TYPE_CHROMA] < m_inputBitDepth[CHANNEL_TYPE_CHROMA]), "MSB-extended bit depth for chroma channel (--MSBExtendedBitDepthC) must be greater than or equal to input bit depth for chroma channel (--InputBitDepthC)" );

  xConfirmPara( m_log2SaoOffsetScale[CHANNEL_TYPE_LUMA]   > (m_internalBitDepth[CHANNEL_TYPE_LUMA  ]<10?0:(m_internalBitDepth[CHANNEL_TYPE_LUMA  ]-10)), "SaoLumaOffsetBitShift must be in the range of 0 to InternalBitDepth-10, inclusive");
  xConfirmPara( m_log2SaoOffsetScale[CHANNEL_TYPE_CHROMA] > (m_internalBitDepth[CHANNEL_TYPE_CHROMA]<10?0:(m_internalBitDepth[CHANNEL_TYPE_CHROMA]-10)), "SaoChromaOffsetBitShift must be in the range of 0 to InternalBitDepthC-10, inclusive");

  xConfirmPara( m_chromaFormatIDC >= NUM_CHROMA_FORMAT,                                     "ChromaFormatIDC must be either 400, 420, 422 or 444" );
  std::string sTempIPCSC="InputColourSpaceConvert must be empty, "+getListOfColourSpaceConverts(true);
  xConfirmPara( m_inputColourSpaceConvert >= NUMBER_INPUT_COLOUR_SPACE_CONVERSIONS,         sTempIPCSC.c_str() );
  xConfirmPara( m_InputChromaFormatIDC >= NUM_CHROMA_FORMAT,                                "InputChromaFormatIDC must be either 400, 420, 422 or 444" );
  xConfirmPara( m_iFrameRate <= 0,                                                          "Frame rate must be more than 1" );
  xConfirmPara( m_framesToBeEncoded <= 0,                                                   "Total Number Of Frames encoded must be more than 0" );
  xConfirmPara( m_framesToBeEncoded < m_switchPOC,                                          "debug POC out of range" );

  xConfirmPara( m_iGOPSize < 1 ,                                                            "GOP Size must be greater or equal to 1" );
  xConfirmPara( m_iGOPSize > 1 &&  m_iGOPSize % 2,                                          "GOP Size must be a multiple of 2, if GOP Size is greater than 1" );
  xConfirmPara( (m_iIntraPeriod > 0 && m_iIntraPeriod < m_iGOPSize) || m_iIntraPeriod == 0, "Intra period must be more than GOP size, or -1 , not 0" );
  xConfirmPara( m_drapPeriod < 0,                                                           "DRAP period must be greater or equal to 0" );
  xConfirmPara( m_iDecodingRefreshType < 0 || m_iDecodingRefreshType > 3,                   "Decoding Refresh Type must be comprised between 0 and 3 included" );
#if HEVC_SEI
  if(m_iDecodingRefreshType == 3)
  {
    xConfirmPara( !m_recoveryPointSEIEnabled,                                               "When using RecoveryPointSEI messages as RA points, recoveryPointSEI must be enabled" );
  }
#endif

  if (m_isField)
  {
    if (!m_frameFieldInfoSEIEnabled)
    {
      msg( WARNING, "*************************************************************************************\n");
      msg( WARNING, "** WARNING: Frame field information SEI should be enabled for field coding!        **\n");
      msg( WARNING, "*************************************************************************************\n");
    }
  }
  if ( m_pictureTimingSEIEnabled && (!m_bufferingPeriodSEIEnabled))
  {
    msg( WARNING, "****************************************************************************\n");
    msg( WARNING, "** WARNING: Picture Timing SEI requires Buffering Period SEI. Disabling.  **\n");
    msg( WARNING, "****************************************************************************\n");
    m_pictureTimingSEIEnabled = false;
  }

  if(m_crossComponentPredictionEnabledFlag && (m_chromaFormatIDC != CHROMA_444))
  {
    msg( WARNING, "****************************************************************************\n");
    msg( WARNING, "** WARNING: Cross-component prediction is specified for 4:4:4 format only **\n");
    msg( WARNING, "****************************************************************************\n");

    m_crossComponentPredictionEnabledFlag = false;
  }

  xConfirmPara( m_bufferingPeriodSEIEnabled == true && m_RCCpbSize == 0,  "RCCpbSize must be greater than zero, when buffering period SEI is enabled" );

  if ( m_CUTransquantBypassFlagForce && m_bUseHADME )
  {
    msg( WARNING, "****************************************************************************\n");
    msg( WARNING, "** WARNING: --HadamardME has been disabled due to the enabling of         **\n");
    msg( WARNING, "**          --CUTransquantBypassFlagForce                                 **\n");
    msg( WARNING, "****************************************************************************\n");

    m_bUseHADME = false; // this has been disabled so that the lambda is calculated slightly differently for lossless modes (as a result of JCTVC-R0104).
  }

  xConfirmPara (m_log2MaxTransformSkipBlockSize < 2, "Transform Skip Log2 Max Size must be at least 2 (4x4)");


  if( m_SubPuMvpMode == 3 && m_maxNumMergeCand < 7 )
  {
    msg( WARNING, "****************************************************************************\n" );
    msg( WARNING, "** WARNING: Allowing less than 7 merge candidates, although both          **\n" );
    msg( WARNING, "**          advanced sup-pu temporal merging modes are enabled.           **\n" );
    msg( WARNING, "****************************************************************************\n" );
  }
  else if( m_SubPuMvpMode != 0 && m_maxNumMergeCand < 6 )
  {
    msg( WARNING, "****************************************************************************\n" );
    msg( WARNING, "** WARNING: Allowing less than 6 merge candidates, although               **\n" );
    msg( WARNING, "**          an advanced sup-pu temporal merging mode is enabled.          **\n" );
    msg( WARNING, "****************************************************************************\n" );
  }
  xConfirmPara( m_iQP < -6 * (m_internalBitDepth[CHANNEL_TYPE_LUMA] - 8) || m_iQP > MAX_QP, "QP exceeds supported range (-QpBDOffsety to 63)" );
#if W0038_DB_OPT
  xConfirmPara( m_deblockingFilterMetric!=0 && (m_bLoopFilterDisable || m_loopFilterOffsetInPPS), "If DeblockingFilterMetric is non-zero then both LoopFilterDisable and LoopFilterOffsetInPPS must be 0");
#else
  xConfirmPara( m_DeblockingFilterMetric && (m_bLoopFilterDisable || m_loopFilterOffsetInPPS), "If DeblockingFilterMetric is true then both LoopFilterDisable and LoopFilterOffsetInPPS must be 0");
#endif
  xConfirmPara( m_loopFilterBetaOffsetDiv2 < -6 || m_loopFilterBetaOffsetDiv2 > 6,          "Loop Filter Beta Offset div. 2 exceeds supported range (-6 to 6)" );
  xConfirmPara( m_loopFilterTcOffsetDiv2 < -6 || m_loopFilterTcOffsetDiv2 > 6,              "Loop Filter Tc Offset div. 2 exceeds supported range (-6 to 6)" );
  xConfirmPara( m_iSearchRange < 0 ,                                                        "Search Range must be more than 0" );
  xConfirmPara( m_bipredSearchRange < 0 ,                                                   "Bi-prediction refinement search range must be more than 0" );
  xConfirmPara( m_minSearchWindow < 0,                                                      "Minimum motion search window size for the adaptive window ME must be greater than or equal to 0" );
  xConfirmPara( m_iMaxDeltaQP > MAX_DELTA_QP,                                               "Absolute Delta QP exceeds supported range (0 to 7)" );
#if ENABLE_QPA
  xConfirmPara( m_bUsePerceptQPA && m_uiDeltaQpRD > 0,                                      "Perceptual QPA cannot be used together with slice-level multiple-QP optimization" );
#endif
#if SHARP_LUMA_DELTA_QP
  xConfirmPara( m_lumaLevelToDeltaQPMapping.mode && m_uiDeltaQpRD > 0,                      "Luma-level-based Delta QP cannot be used together with slice level multiple-QP optimization\n" );
#endif
  if (m_lumaLevelToDeltaQPMapping.mode && m_lumaReshapeEnable)
  {
#if !JVET_P0335_HDRCTC_CHANGE
    msg(WARNING, "For HDR-PQ, reshaper should be used mutual-exclusively with Luma-level-based Delta QP. If use luma DQP, turn reshaper off.\n");
    m_lumaReshapeEnable = false;
#else
    msg(WARNING, "For HDR-PQ, LMCS should be used mutual-exclusively with Luma-level-based Delta QP. If use LMCS, turn lumaDQP off.\n");
    m_lumaLevelToDeltaQPMapping.mode = LUMALVL_TO_DQP_DISABLED;
#endif
  }
  if (!m_lumaReshapeEnable)
  {
    m_reshapeSignalType = RESHAPE_SIGNAL_NULL;
    m_intraCMD = 0;
  }
  if (m_lumaReshapeEnable && m_reshapeSignalType == RESHAPE_SIGNAL_PQ)
  {
    m_intraCMD = 1;
  }
  else if (m_lumaReshapeEnable && (m_reshapeSignalType == RESHAPE_SIGNAL_SDR || m_reshapeSignalType == RESHAPE_SIGNAL_HLG))
  {
    m_intraCMD = 0;
  }
  else
  {
    m_lumaReshapeEnable = false;
  }
  if (m_lumaReshapeEnable)
  {
    xConfirmPara(m_updateCtrl < 0, "Min. LMCS Update Control is 0");
    xConfirmPara(m_updateCtrl > 2, "Max. LMCS Update Control is 2");
    xConfirmPara(m_adpOption < 0, "Min. LMCS Adaptation Option is 0");
    xConfirmPara(m_adpOption > 4, "Max. LMCS Adaptation Option is 4");
    xConfirmPara(m_initialCW < 0, "Min. Initial Total Codeword is 0");
    xConfirmPara(m_initialCW > 1023, "Max. Initial Total Codeword is 1023");
#if JVET_P0371_CHROMA_SCALING_OFFSET
    xConfirmPara(m_CSoffset < -7, "Min. LMCS Offset value is -7");
    xConfirmPara(m_CSoffset > 7, "Max. LMCS Offset value is 7");
#endif
    if (m_updateCtrl > 0 && m_adpOption > 2) { m_adpOption -= 2; }
  }

  xConfirmPara( m_cbQpOffset < -12,   "Min. Chroma Cb QP Offset is -12" );
  xConfirmPara( m_cbQpOffset >  12,   "Max. Chroma Cb QP Offset is  12" );
  xConfirmPara( m_crQpOffset < -12,   "Min. Chroma Cr QP Offset is -12" );
  xConfirmPara( m_crQpOffset >  12,   "Max. Chroma Cr QP Offset is  12" );
  xConfirmPara( m_cbQpOffsetDualTree < -12,   "Min. Chroma Cb QP Offset for dual tree is -12" );
  xConfirmPara( m_cbQpOffsetDualTree >  12,   "Max. Chroma Cb QP Offset for dual tree is  12" );
  xConfirmPara( m_crQpOffsetDualTree < -12,   "Min. Chroma Cr QP Offset for dual tree is -12" );
  xConfirmPara( m_crQpOffsetDualTree >  12,   "Max. Chroma Cr QP Offset for dual tree is  12" );
  if (m_JointCbCrMode && (m_chromaFormatIDC == CHROMA_400))
  {
    msg( WARNING, "****************************************************************************\n");
    msg( WARNING, "** WARNING: --JointCbCr has been disabled because the chromaFormat is 400 **\n");
    msg( WARNING, "****************************************************************************\n");
    m_JointCbCrMode = false;
  }
  if (m_JointCbCrMode)
  {
    xConfirmPara( m_cbCrQpOffset < -12, "Min. Joint Cb-Cr QP Offset is -12");
    xConfirmPara( m_cbCrQpOffset >  12, "Max. Joint Cb-Cr QP Offset is  12");
    xConfirmPara( m_cbCrQpOffsetDualTree < -12, "Min. Joint Cb-Cr QP Offset for dual tree is -12");
    xConfirmPara( m_cbCrQpOffsetDualTree >  12, "Max. Joint Cb-Cr QP Offset for dual tree is  12");
  }
  xConfirmPara( m_iQPAdaptationRange <= 0,                                                  "QP Adaptation Range must be more than 0" );
  if (m_iDecodingRefreshType == 2)
  {
    xConfirmPara( m_iIntraPeriod > 0 && m_iIntraPeriod <= m_iGOPSize ,                      "Intra period must be larger than GOP size for periodic IDR pictures");
  }
  xConfirmPara( m_uiMaxCUDepth > MAX_CU_DEPTH,                                              "MaxPartitionDepth exceeds predefined MAX_CU_DEPTH limit");
  xConfirmPara( m_uiMaxCUWidth > MAX_CU_SIZE,                                               "MaxCUWith exceeds predefined MAX_CU_SIZE limit");

  xConfirmPara( m_uiMinQT[0] < 1<<MIN_CU_LOG2,                                              "Minimum QT size should be larger than or equal to 4");
  xConfirmPara( m_uiMinQT[1] < 1<<MIN_CU_LOG2,                                              "Minimum QT size should be larger than or equal to 4");
  xConfirmPara( m_uiCTUSize < 32,                                                           "CTUSize must be greater than or equal to 32");
  xConfirmPara( m_uiCTUSize > 128,                                                          "CTUSize must be less than or equal to 128");
  xConfirmPara( m_uiCTUSize != 32 && m_uiCTUSize != 64 && m_uiCTUSize != 128,               "CTUSize must be a power of 2 (32, 64, or 128)");
  xConfirmPara( m_uiMaxCUDepth < 1,                                                         "MaxPartitionDepth must be greater than zero");
  xConfirmPara( (m_uiMaxCUWidth  >> m_uiMaxCUDepth) < 4,                                    "Minimum partition width size should be larger than or equal to 8");
  xConfirmPara( (m_uiMaxCUHeight >> m_uiMaxCUDepth) < 4,                                    "Minimum partition height size should be larger than or equal to 8");
  xConfirmPara( m_uiMaxCUWidth < 16,                                                        "Maximum partition width size should be larger than or equal to 16");
  xConfirmPara( m_uiMaxCUHeight < 16,                                                       "Maximum partition height size should be larger than or equal to 16");
  xConfirmPara( (m_iSourceWidth  % (std::max(8, int(m_uiMaxCUWidth  >> (m_uiMaxCUDepth - 1))))) != 0, "Resulting coded frame width must be a multiple of Max(8, the minimum CU size)");
  xConfirmPara( (m_iSourceHeight % (std::max(8, int(m_uiMaxCUHeight >> (m_uiMaxCUDepth - 1))))) != 0, "Resulting coded frame height must be a multiple of Max(8, the minimum CU size)");
  xConfirmPara( m_log2MaxTbSize > 6, "Log2MaxTbSize must be 6 or smaller." );
  xConfirmPara( m_log2MaxTbSize < 5,  "Log2MaxTbSize must be 5 or greater." );
  xConfirmPara( m_maxNumMergeCand < 1,  "MaxNumMergeCand must be 1 or greater.");
  xConfirmPara( m_maxNumMergeCand > MRG_MAX_NUM_CANDS, "MaxNumMergeCand must be no more than MRG_MAX_NUM_CANDS." );
  xConfirmPara( m_maxNumTriangleCand > TRIANGLE_MAX_NUM_UNI_CANDS, "MaxNumTriangleCand must be no more than TRIANGLE_MAX_NUM_UNI_CANDS." );
  xConfirmPara( m_maxNumTriangleCand > m_maxNumMergeCand, "MaxNumTriangleCand must be no more than MaxNumMergeCand." );
  xConfirmPara( 0 < m_maxNumTriangleCand && m_maxNumTriangleCand < 2, "MaxNumTriangleCand must be no less than 2 unless MaxNumTriangleCand is 0." );
  xConfirmPara( m_maxNumIBCMergeCand < 1, "MaxNumIBCMergeCand must be 1 or greater." );
  xConfirmPara( m_maxNumIBCMergeCand > IBC_MRG_MAX_NUM_CANDS, "MaxNumIBCMergeCand must be no more than IBC_MRG_MAX_NUM_CANDS." );
  xConfirmPara( m_maxNumAffineMergeCand < 1, "MaxNumAffineMergeCand must be 1 or greater." );
  xConfirmPara( m_maxNumAffineMergeCand > AFFINE_MRG_MAX_NUM_CANDS, "MaxNumAffineMergeCand must be no more than AFFINE_MRG_MAX_NUM_CANDS." );
  if ( m_Affine == 0 )
  {
    m_maxNumAffineMergeCand = m_SubPuMvpMode;
    if (m_PROF) msg(WARNING, "PROF is forcefully disabled when Affine is off \n");
    m_PROF = false;
  }

  xConfirmPara( m_MTS < 0 || m_MTS > 3, "MTS must be greater than 0 smaller than 4" );
  xConfirmPara( m_MTSIntraMaxCand < 0 || m_MTSIntraMaxCand > 5, "m_MTSIntraMaxCand must be greater than 0 and smaller than 6" );
  xConfirmPara( m_MTSInterMaxCand < 0 || m_MTSInterMaxCand > 5, "m_MTSInterMaxCand must be greater than 0 and smaller than 6" );
  xConfirmPara( m_MTS != 0 && m_MTSImplicit != 0, "Both explicit and implicit MTS cannot be enabled at the same time" );

  if (m_useBDPCM)
  {
    xConfirmPara(!m_useTransformSkip, "BDPCM cannot be used when transform skip is disabled.");
  }

  if (m_sliceMode!=NO_SLICES)
  {
    xConfirmPara( m_sliceArgument < 1 ,         "SliceArgument should be larger than or equal to 1" );
  }


  bool tileFlag = (m_numTileColumnsMinus1 > 0 || m_numTileRowsMinus1 > 0 );
  if (m_profile!=Profile::HIGHTHROUGHPUTREXT)
  {
    xConfirmPara( tileFlag && m_entropyCodingSyncEnabledFlag, "Tiles and entropy-coding-sync (Wavefronts) can not be applied together, except in the High Throughput Intra 4:4:4 16 profile");
  }

  xConfirmPara( m_iSourceWidth  % SPS::getWinUnitX(m_chromaFormatIDC) != 0, "Picture width must be an integer multiple of the specified chroma subsampling");
  xConfirmPara( m_iSourceHeight % SPS::getWinUnitY(m_chromaFormatIDC) != 0, "Picture height must be an integer multiple of the specified chroma subsampling");

  xConfirmPara( m_aiPad[0] % SPS::getWinUnitX(m_chromaFormatIDC) != 0, "Horizontal padding must be an integer multiple of the specified chroma subsampling");
  xConfirmPara( m_aiPad[1] % SPS::getWinUnitY(m_chromaFormatIDC) != 0, "Vertical padding must be an integer multiple of the specified chroma subsampling");

  xConfirmPara( m_confWinLeft   % SPS::getWinUnitX(m_chromaFormatIDC) != 0, "Left conformance window offset must be an integer multiple of the specified chroma subsampling");
  xConfirmPara( m_confWinRight  % SPS::getWinUnitX(m_chromaFormatIDC) != 0, "Right conformance window offset must be an integer multiple of the specified chroma subsampling");
  xConfirmPara( m_confWinTop    % SPS::getWinUnitY(m_chromaFormatIDC) != 0, "Top conformance window offset must be an integer multiple of the specified chroma subsampling");
  xConfirmPara( m_confWinBottom % SPS::getWinUnitY(m_chromaFormatIDC) != 0, "Bottom conformance window offset must be an integer multiple of the specified chroma subsampling");


  // max CU width and height should be power of 2
  uint32_t ui = m_uiMaxCUWidth;
  while(ui)
  {
    ui >>= 1;
    if( (ui & 1) == 1)
    {
      xConfirmPara( ui != 1 , "Width should be 2^n");
    }
  }
  ui = m_uiMaxCUHeight;
  while(ui)
  {
    ui >>= 1;
    if( (ui & 1) == 1)
    {
      xConfirmPara( ui != 1 , "Height should be 2^n");
    }
  }

  /* if this is an intra-only sequence, ie IntraPeriod=1, don't verify the GOP structure
   * This permits the ability to omit a GOP structure specification */
  if (m_iIntraPeriod == 1 && m_GOPList[0].m_POC == -1)
  {
    m_GOPList[0] = GOPEntry();
    m_GOPList[0].m_QPFactor = 1;
    m_GOPList[0].m_betaOffsetDiv2 = 0;
    m_GOPList[0].m_tcOffsetDiv2 = 0;
    m_GOPList[0].m_POC = 1;
    m_RPLList0[0] = RPLEntry();
    m_RPLList1[0] = RPLEntry();
    m_RPLList0[0].m_POC = m_RPLList1[0].m_POC = 1;
    m_RPLList0[0].m_numRefPicsActive = 4;
    m_GOPList[0].m_numRefPicsActive0 = 4;
  }
  else
  {
    xConfirmPara( m_intraConstraintFlag, "IntraConstraintFlag cannot be 1 for inter sequences");
  }

  int multipleFactor = m_compositeRefEnabled ? 2 : 1;
  bool verifiedGOP=false;
  bool errorGOP=false;
  int checkGOP=1;
  int numRefs = m_isField ? 2 : 1;
  int refList[MAX_NUM_REF_PICS+1] = {0};
  if(m_isField)
  {
    refList[1] = 1;
  }
  bool isOK[MAX_GOP];
  for(int i=0; i<MAX_GOP; i++)
  {
    isOK[i]=false;
  }
  int numOK=0;
  xConfirmPara( m_iIntraPeriod >=0&&(m_iIntraPeriod%m_iGOPSize!=0), "Intra period must be a multiple of GOPSize, or -1" );

  for(int i=0; i<m_iGOPSize; i++)
  {
    if (m_GOPList[i].m_POC == m_iGOPSize * multipleFactor)
    {
      xConfirmPara( m_GOPList[i].m_temporalId!=0 , "The last frame in each GOP must have temporal ID = 0 " );
    }
  }

  if ( (m_iIntraPeriod != 1) && !m_loopFilterOffsetInPPS && (!m_bLoopFilterDisable) )
  {
    for(int i=0; i<m_iGOPSize; i++)
    {
      xConfirmPara( (m_GOPList[i].m_betaOffsetDiv2 + m_loopFilterBetaOffsetDiv2) < -6 || (m_GOPList[i].m_betaOffsetDiv2 + m_loopFilterBetaOffsetDiv2) > 6, "Loop Filter Beta Offset div. 2 for one of the GOP entries exceeds supported range (-6 to 6)" );
      xConfirmPara( (m_GOPList[i].m_tcOffsetDiv2 + m_loopFilterTcOffsetDiv2) < -6 || (m_GOPList[i].m_tcOffsetDiv2 + m_loopFilterTcOffsetDiv2) > 6, "Loop Filter Tc Offset div. 2 for one of the GOP entries exceeds supported range (-6 to 6)" );
    }
  }

#if W0038_CQP_ADJ
  for(int i=0; i<m_iGOPSize; i++)
  {
    xConfirmPara( abs(m_GOPList[i].m_CbQPoffset               ) > 12, "Cb QP Offset for one of the GOP entries exceeds supported range (-12 to 12)" );
    xConfirmPara( abs(m_GOPList[i].m_CbQPoffset + m_cbQpOffset) > 12, "Cb QP Offset for one of the GOP entries, when combined with the PPS Cb offset, exceeds supported range (-12 to 12)" );
    xConfirmPara( abs(m_GOPList[i].m_CrQPoffset               ) > 12, "Cr QP Offset for one of the GOP entries exceeds supported range (-12 to 12)" );
    xConfirmPara( abs(m_GOPList[i].m_CrQPoffset + m_crQpOffset) > 12, "Cr QP Offset for one of the GOP entries, when combined with the PPS Cr offset, exceeds supported range (-12 to 12)" );
  }
  xConfirmPara( abs(m_sliceChromaQpOffsetIntraOrPeriodic[0]                 ) > 12, "Intra/periodic Cb QP Offset exceeds supported range (-12 to 12)" );
  xConfirmPara( abs(m_sliceChromaQpOffsetIntraOrPeriodic[0]  + m_cbQpOffset ) > 12, "Intra/periodic Cb QP Offset, when combined with the PPS Cb offset, exceeds supported range (-12 to 12)" );
  xConfirmPara( abs(m_sliceChromaQpOffsetIntraOrPeriodic[1]                 ) > 12, "Intra/periodic Cr QP Offset exceeds supported range (-12 to 12)" );
  xConfirmPara( abs(m_sliceChromaQpOffsetIntraOrPeriodic[1]  + m_crQpOffset ) > 12, "Intra/periodic Cr QP Offset, when combined with the PPS Cr offset, exceeds supported range (-12 to 12)" );
#endif

  xConfirmPara( m_fastLocalDualTreeMode < 0 || m_fastLocalDualTreeMode > 2, "FastLocalDualTreeMode must be in range [0..2]" );

  int extraRPLs = 0;
  //start looping through frames in coding order until we can verify that the GOP structure is correct.
  while (!verifiedGOP && !errorGOP)
  {
    int curGOP = (checkGOP - 1) % m_iGOPSize;
    int curPOC = ((checkGOP - 1) / m_iGOPSize)*m_iGOPSize * multipleFactor + m_RPLList0[curGOP].m_POC;
    if (m_RPLList0[curGOP].m_POC < 0 || m_RPLList1[curGOP].m_POC < 0)
    {
      msg(WARNING, "\nError: found fewer Reference Picture Sets than GOPSize\n");
      errorGOP = true;
    }
    else
    {
      //check that all reference pictures are available, or have a POC < 0 meaning they might be available in the next GOP.
      bool beforeI = false;
      for (int i = 0; i< m_RPLList0[curGOP].m_numRefPics; i++)
      {
        int absPOC = curPOC - m_RPLList0[curGOP].m_deltaRefPics[i];
        if (absPOC < 0)
        {
          beforeI = true;
        }
        else
        {
          bool found = false;
          for (int j = 0; j<numRefs; j++)
          {
            if (refList[j] == absPOC)
            {
              found = true;
              for (int k = 0; k<m_iGOPSize; k++)
              {
                if (absPOC % (m_iGOPSize * multipleFactor) == m_RPLList0[k].m_POC % (m_iGOPSize * multipleFactor))
                {
                  if (m_RPLList0[k].m_temporalId == m_RPLList0[curGOP].m_temporalId)
                  {
                    m_RPLList0[k].m_refPic = true;
                  }
                }
              }
            }
          }
          if (!found)
          {
            msg(WARNING, "\nError: ref pic %d is not available for GOP frame %d\n", m_RPLList0[curGOP].m_deltaRefPics[i], curGOP + 1);
            errorGOP = true;
          }
        }
      }
      if (!beforeI && !errorGOP)
      {
        //all ref frames were present
        if (!isOK[curGOP])
        {
          numOK++;
          isOK[curGOP] = true;
          if (numOK == m_iGOPSize)
          {
            verifiedGOP = true;
          }
        }
      }
      else
      {
        //create a new RPLEntry for this frame containing all the reference pictures that were available (POC > 0)
        m_RPLList0[m_iGOPSize + extraRPLs] = m_RPLList0[curGOP];
        m_RPLList1[m_iGOPSize + extraRPLs] = m_RPLList1[curGOP];
        int newRefs0 = 0;
        for (int i = 0; i< m_RPLList0[curGOP].m_numRefPics; i++)
        {
          int absPOC = curPOC - m_RPLList0[curGOP].m_deltaRefPics[i];
          if (absPOC >= 0)
          {
            m_RPLList0[m_iGOPSize + extraRPLs].m_deltaRefPics[newRefs0] = m_RPLList0[curGOP].m_deltaRefPics[i];
            newRefs0++;
          }
        }
        int numPrefRefs0 = m_RPLList0[curGOP].m_numRefPicsActive;

        int newRefs1 = 0;
        for (int i = 0; i< m_RPLList1[curGOP].m_numRefPics; i++)
        {
          int absPOC = curPOC - m_RPLList1[curGOP].m_deltaRefPics[i];
          if (absPOC >= 0)
          {
            m_RPLList1[m_iGOPSize + extraRPLs].m_deltaRefPics[newRefs1] = m_RPLList1[curGOP].m_deltaRefPics[i];
            newRefs1++;
          }
        }
        int numPrefRefs1 = m_RPLList1[curGOP].m_numRefPicsActive;

        for (int offset = -1; offset>-checkGOP; offset--)
        {
          //step backwards in coding order and include any extra available pictures we might find useful to replace the ones with POC < 0.
          int offGOP = (checkGOP - 1 + offset) % m_iGOPSize;
          int offPOC = ((checkGOP - 1 + offset) / m_iGOPSize)*(m_iGOPSize * multipleFactor) + m_RPLList0[offGOP].m_POC;
          if (offPOC >= 0 && m_RPLList0[offGOP].m_temporalId <= m_RPLList0[curGOP].m_temporalId)
          {
            bool newRef = false;
            for (int i = 0; i<(newRefs0 + newRefs1); i++)
            {
              if (refList[i] == offPOC)
              {
                newRef = true;
              }
            }
            for (int i = 0; i<newRefs0; i++)
            {
              if (m_RPLList0[m_iGOPSize + extraRPLs].m_deltaRefPics[i] == curPOC - offPOC)
              {
                newRef = false;
              }
            }
            if (newRef)
            {
              int insertPoint = newRefs0;
              //this picture can be added, find appropriate place in list and insert it.
              if (m_RPLList0[offGOP].m_temporalId == m_RPLList0[curGOP].m_temporalId)
              {
                m_RPLList0[offGOP].m_refPic = true;
              }
              for (int j = 0; j<newRefs0; j++)
              {
                if (m_RPLList0[m_iGOPSize + extraRPLs].m_deltaRefPics[j] > curPOC - offPOC && curPOC - offPOC > 0)
                {
                  insertPoint = j;
                  break;
                }
              }
              int prev = curPOC - offPOC;
              for (int j = insertPoint; j<newRefs0 + 1; j++)
              {
                int newPrev = m_RPLList0[m_iGOPSize + extraRPLs].m_deltaRefPics[j];
                m_RPLList0[m_iGOPSize + extraRPLs].m_deltaRefPics[j] = prev;
                prev = newPrev;
              }
              newRefs0++;
            }
          }
          if (newRefs0 >= numPrefRefs0)
          {
            break;
          }
        }

        for (int offset = -1; offset>-checkGOP; offset--)
        {
          //step backwards in coding order and include any extra available pictures we might find useful to replace the ones with POC < 0.
          int offGOP = (checkGOP - 1 + offset) % m_iGOPSize;
          int offPOC = ((checkGOP - 1 + offset) / m_iGOPSize)*(m_iGOPSize * multipleFactor) + m_RPLList1[offGOP].m_POC;
          if (offPOC >= 0 && m_RPLList1[offGOP].m_temporalId <= m_RPLList1[curGOP].m_temporalId)
          {
            bool newRef = false;
            for (int i = 0; i<(newRefs0 + newRefs1); i++)
            {
              if (refList[i] == offPOC)
              {
                newRef = true;
              }
            }
            for (int i = 0; i<newRefs1; i++)
            {
              if (m_RPLList1[m_iGOPSize + extraRPLs].m_deltaRefPics[i] == curPOC - offPOC)
              {
                newRef = false;
              }
            }
            if (newRef)
            {
              int insertPoint = newRefs1;
              //this picture can be added, find appropriate place in list and insert it.
              if (m_RPLList1[offGOP].m_temporalId == m_RPLList1[curGOP].m_temporalId)
              {
                m_RPLList1[offGOP].m_refPic = true;
              }
              for (int j = 0; j<newRefs1; j++)
              {
                if (m_RPLList1[m_iGOPSize + extraRPLs].m_deltaRefPics[j] > curPOC - offPOC && curPOC - offPOC > 0)
                {
                  insertPoint = j;
                  break;
                }
              }
              int prev = curPOC - offPOC;
              for (int j = insertPoint; j<newRefs1 + 1; j++)
              {
                int newPrev = m_RPLList1[m_iGOPSize + extraRPLs].m_deltaRefPics[j];
                m_RPLList1[m_iGOPSize + extraRPLs].m_deltaRefPics[j] = prev;
                prev = newPrev;
              }
              newRefs1++;
            }
          }
          if (newRefs1 >= numPrefRefs1)
          {
            break;
          }
        }

        m_RPLList0[m_iGOPSize + extraRPLs].m_numRefPics = newRefs0;
        m_RPLList0[m_iGOPSize + extraRPLs].m_numRefPicsActive = min(m_RPLList0[m_iGOPSize + extraRPLs].m_numRefPics, m_RPLList0[m_iGOPSize + extraRPLs].m_numRefPicsActive);
        m_RPLList1[m_iGOPSize + extraRPLs].m_numRefPics = newRefs1;
        m_RPLList1[m_iGOPSize + extraRPLs].m_numRefPicsActive = min(m_RPLList1[m_iGOPSize + extraRPLs].m_numRefPics, m_RPLList1[m_iGOPSize + extraRPLs].m_numRefPicsActive);
        curGOP = m_iGOPSize + extraRPLs;
        extraRPLs++;
      }
      numRefs = 0;
      for (int i = 0; i< m_RPLList0[curGOP].m_numRefPics; i++)
      {
        int absPOC = curPOC - m_RPLList0[curGOP].m_deltaRefPics[i];
        if (absPOC >= 0)
        {
          refList[numRefs] = absPOC;
          numRefs++;
        }
      }
      for (int i = 0; i< m_RPLList1[curGOP].m_numRefPics; i++)
      {
        int absPOC = curPOC - m_RPLList1[curGOP].m_deltaRefPics[i];
        if (absPOC >= 0)
        {
          bool alreadyExist = false;
          for (int j = 0; !alreadyExist && j < numRefs; j++)
          {
            if (refList[j] == absPOC)
            {
              alreadyExist = true;
            }
          }
          if (!alreadyExist)
          {
            refList[numRefs] = absPOC;
            numRefs++;
          }
        }
      }
      refList[numRefs] = curPOC;
      numRefs++;
    }
    checkGOP++;
  }
  xConfirmPara(errorGOP, "Invalid GOP structure given");

  m_maxTempLayer = 1;

  for(int i=0; i<m_iGOPSize; i++)
  {
    if(m_GOPList[i].m_temporalId >= m_maxTempLayer)
    {
      m_maxTempLayer = m_GOPList[i].m_temporalId+1;
    }
    xConfirmPara(m_GOPList[i].m_sliceType!='B' && m_GOPList[i].m_sliceType!='P' && m_GOPList[i].m_sliceType!='I', "Slice type must be equal to B or P or I");
  }
  for(int i=0; i<MAX_TLAYER; i++)
  {
    m_numReorderPics[i] = 0;
    m_maxDecPicBuffering[i] = 1;
  }
  for(int i=0; i<m_iGOPSize; i++)
  {
    int numRefPic = m_RPLList0[i].m_numRefPics;
    for (int tmp = 0; tmp < m_RPLList1[i].m_numRefPics; tmp++)
    {
      bool notSame = true;
      for (int jj = 0; notSame && jj < m_RPLList0[i].m_numRefPics; jj++)
      {
        if (m_RPLList1[i].m_deltaRefPics[tmp] == m_RPLList0[i].m_deltaRefPics[jj]) notSame = false;
      }
      if (notSame) numRefPic++;
    }
    if (numRefPic + 1 > m_maxDecPicBuffering[m_GOPList[i].m_temporalId])
    {
      m_maxDecPicBuffering[m_GOPList[i].m_temporalId] = numRefPic + 1;
    }
    int highestDecodingNumberWithLowerPOC = 0;
    for(int j=0; j<m_iGOPSize; j++)
    {
      if(m_GOPList[j].m_POC <= m_GOPList[i].m_POC)
      {
        highestDecodingNumberWithLowerPOC = j;
      }
    }
    int numReorder = 0;
    for(int j=0; j<highestDecodingNumberWithLowerPOC; j++)
    {
      if(m_GOPList[j].m_temporalId <= m_GOPList[i].m_temporalId &&
        m_GOPList[j].m_POC > m_GOPList[i].m_POC)
      {
        numReorder++;
      }
    }
    if(numReorder > m_numReorderPics[m_GOPList[i].m_temporalId])
    {
      m_numReorderPics[m_GOPList[i].m_temporalId] = numReorder;
    }
  }

  for(int i=0; i<MAX_TLAYER-1; i++)
  {
    // a lower layer can not have higher value of m_numReorderPics than a higher layer
    if(m_numReorderPics[i+1] < m_numReorderPics[i])
    {
      m_numReorderPics[i+1] = m_numReorderPics[i];
    }
    // the value of num_reorder_pics[ i ] shall be in the range of 0 to max_dec_pic_buffering[ i ] - 1, inclusive
    if(m_numReorderPics[i] > m_maxDecPicBuffering[i] - 1)
    {
      m_maxDecPicBuffering[i] = m_numReorderPics[i] + 1;
    }
    // a lower layer can not have higher value of m_uiMaxDecPicBuffering than a higher layer
    if(m_maxDecPicBuffering[i+1] < m_maxDecPicBuffering[i])
    {
      m_maxDecPicBuffering[i+1] = m_maxDecPicBuffering[i];
    }
  }

  // the value of num_reorder_pics[ i ] shall be in the range of 0 to max_dec_pic_buffering[ i ] -  1, inclusive
  if(m_numReorderPics[MAX_TLAYER-1] > m_maxDecPicBuffering[MAX_TLAYER-1] - 1)
  {
    m_maxDecPicBuffering[MAX_TLAYER-1] = m_numReorderPics[MAX_TLAYER-1] + 1;
  }


  for (int i=0; i<MAX_TILES; i++)
  {
    if (m_brickSplits[i].m_tileIdx>=0)
    {
      m_brickSplitMap[m_brickSplits[i].m_tileIdx] = m_brickSplits[i];
      // ToDo: check that brick dimensions don't exceed tile dimensions
    }
  }

  if ((m_MCTSEncConstraint) && (m_bLFCrossTileBoundaryFlag))
  {
    printf("Warning: Constrained Encoding for Motion Constrained Tile Sets (MCTS) is enabled. Disabling filtering across tile boundaries!\n");
    m_bLFCrossTileBoundaryFlag = false;
  }
  if ((m_MCTSEncConstraint) && (m_TMVPModeId))
  {
    printf("Warning: Constrained Encoding for Motion Constrained Tile Sets (MCTS) is enabled. Disabling TMVP!\n");
    m_TMVPModeId = 0;
  }

  if ((m_MCTSEncConstraint) && ( m_alf ))
  {
    printf("Warning: Constrained Encoding for Motion Constrained Tile Sets (MCTS) is enabled. Disabling ALF!\n");
    m_alf = false;
  }
  if( ( m_MCTSEncConstraint ) && ( m_BIO ) )
  {
    printf( "Warning: Constrained Encoding for Motion Constrained Tile Sets (MCTS) is enabled. Disabling BIO!\n" );
    m_BIO = false;
  }

  // If m_PPSorSliceFlag is equal to 1, for each PPS parameter below,
  //     0:  value is signaled in slice header
  //     >0: value is derived from PPS parameter as value - 1
  switch (m_PPSorSliceMode)
  {
  case 0: // All parameter values are signaled in slice header
    m_constantSliceHeaderParamsEnabledFlag = 0;
    m_PPSDepQuantEnabledIdc = 0;
    m_PPSRefPicListSPSIdc0 = 0;
    m_PPSRefPicListSPSIdc1 = 0;
#if !JVET_P0206_TMVP_flags
    m_PPSTemporalMVPEnabledIdc = 0;
#endif
    m_PPSMvdL1ZeroIdc = 0;
    m_PPSCollocatedFromL0Idc = 0;
    m_PPSSixMinusMaxNumMergeCandPlus1 = 0;
#if !JVET_P0152_REMOVE_PPS_NUM_SUBBLOCK_MERGE_CAND
    m_PPSFiveMinusMaxNumSubblockMergeCandPlus1 = 0;
#endif
    m_PPSMaxNumMergeCandMinusMaxNumTriangleCandPlus1 = 0;
    break;
  case 1: // RA setting
    m_constantSliceHeaderParamsEnabledFlag = 1;
    m_PPSDepQuantEnabledIdc = (m_depQuantEnabledFlag ? 1 : 0) + 1;
    m_PPSRefPicListSPSIdc0 = 0;
    m_PPSRefPicListSPSIdc1 = 0;
#if !JVET_P0206_TMVP_flags
    m_PPSTemporalMVPEnabledIdc = 0;
#endif
    m_PPSMvdL1ZeroIdc = 0;
    m_PPSCollocatedFromL0Idc = 0;
    m_PPSSixMinusMaxNumMergeCandPlus1 = 6 - m_maxNumMergeCand + 1;
#if !JVET_P0152_REMOVE_PPS_NUM_SUBBLOCK_MERGE_CAND
    m_PPSFiveMinusMaxNumSubblockMergeCandPlus1 = 5 - m_maxNumAffineMergeCand + 1;
#endif
    m_PPSMaxNumMergeCandMinusMaxNumTriangleCandPlus1 = m_maxNumMergeCand - m_maxNumTriangleCand + 1;
    break;
  case 2: // LDB setting
    m_constantSliceHeaderParamsEnabledFlag = 1;
    m_PPSDepQuantEnabledIdc = (m_depQuantEnabledFlag ? 1 : 0) + 1;
    m_PPSRefPicListSPSIdc0 = 2;
    m_PPSRefPicListSPSIdc1 = 2;
#if !JVET_P0206_TMVP_flags
    m_PPSTemporalMVPEnabledIdc = m_TMVPModeId == 2 ? 0: ( int(m_TMVPModeId == 1 ? 1: 0) + 1); 
#endif
    m_PPSMvdL1ZeroIdc = 2;
    m_PPSCollocatedFromL0Idc = 1;
    m_PPSSixMinusMaxNumMergeCandPlus1 = 6 - m_maxNumMergeCand + 1;
#if !JVET_P0152_REMOVE_PPS_NUM_SUBBLOCK_MERGE_CAND
    m_PPSFiveMinusMaxNumSubblockMergeCandPlus1 = 5 - m_maxNumAffineMergeCand + 1;
#endif
    m_PPSMaxNumMergeCandMinusMaxNumTriangleCandPlus1 = m_maxNumMergeCand - m_maxNumTriangleCand + 1;
    break;
  case 3: // LDP setting
    m_constantSliceHeaderParamsEnabledFlag = 1;
    m_PPSDepQuantEnabledIdc = (m_depQuantEnabledFlag ? 1 : 0) + 1;
    m_PPSRefPicListSPSIdc0 = 2;
    m_PPSRefPicListSPSIdc1 = 2;
#if !JVET_P0206_TMVP_flags
    m_PPSTemporalMVPEnabledIdc = m_TMVPModeId == 2 ? 0: ( int(m_TMVPModeId == 1 ? 1: 0) + 1);
#endif
    m_PPSMvdL1ZeroIdc = 0;
    m_PPSCollocatedFromL0Idc = 0;
    m_PPSSixMinusMaxNumMergeCandPlus1 = 6 - m_maxNumMergeCand + 1;
#if !JVET_P0152_REMOVE_PPS_NUM_SUBBLOCK_MERGE_CAND
    m_PPSFiveMinusMaxNumSubblockMergeCandPlus1 = 5 - m_maxNumAffineMergeCand + 1;
#endif
    m_PPSMaxNumMergeCandMinusMaxNumTriangleCandPlus1 = 0;
    break;
  default:
    THROW("Invalid value for PPSorSliceMode");
  }
  xConfirmPara(m_drapPeriod > 0 && m_PPSRefPicListSPSIdc0 > 0, "PPSRefPicListSPSIdc0 shall be 0 when DRAP is used. This can be fixed by setting PPSorSliceMode=0.");
  xConfirmPara(m_drapPeriod > 0 && m_PPSRefPicListSPSIdc1 > 0, "PPSRefPicListSPSIdc1 shall be 0 when DRAP is used. This can be fixed by setting PPSorSliceMode=0.");

#if HEVC_SEI
  if (m_toneMappingInfoSEIEnabled)
  {
    xConfirmPara( m_toneMapCodedDataBitDepth < 8 || m_toneMapCodedDataBitDepth > 14 , "SEIToneMapCodedDataBitDepth must be in rage 8 to 14");
    xConfirmPara( m_toneMapTargetBitDepth < 1 || (m_toneMapTargetBitDepth > 16 && m_toneMapTargetBitDepth < 255) , "SEIToneMapTargetBitDepth must be in rage 1 to 16 or equal to 255");
    xConfirmPara( m_toneMapModelId < 0 || m_toneMapModelId > 4 , "SEIToneMapModelId must be in rage 0 to 4");
    xConfirmPara( m_cameraIsoSpeedValue == 0, "SEIToneMapCameraIsoSpeedValue shall not be equal to 0");
    xConfirmPara( m_exposureIndexValue  == 0, "SEIToneMapExposureIndexValue shall not be equal to 0");
    xConfirmPara( m_extendedRangeWhiteLevel < 100, "SEIToneMapExtendedRangeWhiteLevel should be greater than or equal to 100");
    xConfirmPara( m_nominalBlackLevelLumaCodeValue >= m_nominalWhiteLevelLumaCodeValue, "SEIToneMapNominalWhiteLevelLumaCodeValue shall be greater than SEIToneMapNominalBlackLevelLumaCodeValue");
    xConfirmPara( m_extendedWhiteLevelLumaCodeValue < m_nominalWhiteLevelLumaCodeValue, "SEIToneMapExtendedWhiteLevelLumaCodeValue shall be greater than or equal to SEIToneMapNominalWhiteLevelLumaCodeValue");
  }

  if (m_kneeSEIEnabled && !m_kneeSEICancelFlag)
  {
    xConfirmPara( m_kneeSEINumKneePointsMinus1 < 0 || m_kneeSEINumKneePointsMinus1 > 998, "SEIKneeFunctionNumKneePointsMinus1 must be in the range of 0 to 998");
    for ( uint32_t i=0; i<=m_kneeSEINumKneePointsMinus1; i++ )
    {
      xConfirmPara( m_kneeSEIInputKneePoint[i] < 1 || m_kneeSEIInputKneePoint[i] > 999, "SEIKneeFunctionInputKneePointValue must be in the range of 1 to 999");
      xConfirmPara( m_kneeSEIOutputKneePoint[i] < 0 || m_kneeSEIOutputKneePoint[i] > 1000, "SEIKneeFunctionInputKneePointValue must be in the range of 0 to 1000");
      if ( i > 0 )
      {
        xConfirmPara( m_kneeSEIInputKneePoint[i-1] >= m_kneeSEIInputKneePoint[i],  "The i-th SEIKneeFunctionInputKneePointValue must be greater than the (i-1)-th value");
        xConfirmPara( m_kneeSEIOutputKneePoint[i-1] > m_kneeSEIOutputKneePoint[i],  "The i-th SEIKneeFunctionOutputKneePointValue must be greater than or equal to the (i-1)-th value");
      }
    }
  }

  if (m_chromaResamplingFilterSEIenabled)
  {
    xConfirmPara( (m_chromaFormatIDC == CHROMA_400 ), "chromaResamplingFilterSEI is not allowed to be present when ChromaFormatIDC is equal to zero (4:0:0)" );
    xConfirmPara(m_vuiParametersPresentFlag && m_chromaLocInfoPresentFlag && (m_chromaSampleLocTypeTopField != m_chromaSampleLocTypeBottomField ), "When chromaResamplingFilterSEI is enabled, ChromaSampleLocTypeTopField has to be equal to ChromaSampleLocTypeBottomField" );
  }
#endif

  if ( m_RCEnableRateControl )
  {
    if ( m_RCForceIntraQP )
    {
      if ( m_RCInitialQP == 0 )
      {
        msg( WARNING, "\nInitial QP for rate control is not specified. Reset not to use force intra QP!" );
        m_RCForceIntraQP = false;
      }
    }
    xConfirmPara( m_uiDeltaQpRD > 0, "Rate control cannot be used together with slice level multiple-QP optimization!\n" );
#if U0132_TARGET_BITS_SATURATION
    if ((m_RCCpbSaturationEnabled) && (m_level!=Level::NONE) && (m_profile!=Profile::NONE))
    {
      uint32_t uiLevelIdx = (m_level / 10) + (uint32_t)((m_level % 10) / 3);    // (m_level / 30)*3 + ((m_level % 10) / 3);
      xConfirmPara(m_RCCpbSize > g_uiMaxCpbSize[m_levelTier][uiLevelIdx], "RCCpbSize should be smaller than or equal to Max CPB size according to tier and level");
      xConfirmPara(m_RCInitialCpbFullness > 1, "RCInitialCpbFullness should be smaller than or equal to 1");
    }
#endif
  }
#if U0132_TARGET_BITS_SATURATION
  else
  {
    xConfirmPara( m_RCCpbSaturationEnabled != 0, "Target bits saturation cannot be processed without Rate control" );
  }
#endif

  xConfirmPara(!m_TransquantBypassEnabledFlag && m_CUTransquantBypassFlagForce, "CUTransquantBypassFlagForce cannot be 1 when TransquantBypassEnableFlag is 0");

  xConfirmPara(m_log2ParallelMergeLevel < 2, "Log2ParallelMergeLevel should be larger than or equal to 2");

#if HEVC_SEI
  if (m_framePackingSEIEnabled)
  {
    xConfirmPara(m_framePackingSEIType < 3 || m_framePackingSEIType > 5 , "SEIFramePackingType must be in rage 3 to 5");
  }

  if (m_segmentedRectFramePackingSEIEnabled)
  {
    xConfirmPara(m_framePackingSEIEnabled , "SEISegmentedRectFramePacking must be 0 when SEIFramePacking is 1");
  }

  if((m_numTileColumnsMinus1 <= 0) && (m_numTileRowsMinus1 <= 0) && m_tmctsSEIEnabled)
  {
    msg( WARNING, "Warning: SEITempMotionConstrainedTileSets is set to false to disable temporal motion-constrained tile sets SEI message because there are no tiles enabled.\n");
    m_tmctsSEIEnabled = false;
  }

  if(m_timeCodeSEIEnabled)
  {
    xConfirmPara(m_timeCodeSEINumTs > MAX_TIMECODE_SEI_SETS, "Number of time sets cannot exceed 3");
  }
#endif

#if HEVC_SEI
#if U0033_ALTERNATIVE_TRANSFER_CHARACTERISTICS_SEI
  xConfirmPara(m_preferredTransferCharacteristics > 255, "transfer_characteristics_idc should not be greater than 255.");
#endif
#endif
  xConfirmPara( unsigned(m_ImvMode) > 1, "ImvMode exceeds range (0 to 1)" );
  xConfirmPara( m_decodeBitstreams[0] == m_bitstreamFileName, "Debug bitstream and the output bitstream cannot be equal.\n" );
  xConfirmPara( m_decodeBitstreams[1] == m_bitstreamFileName, "Decode2 bitstream and the output bitstream cannot be equal.\n" );
  xConfirmPara(unsigned(m_LMChroma) > 1, "LMMode exceeds range (0 to 1)");
#if JVET_O0549_ENCODER_ONLY_FILTER
  if (m_gopBasedTemporalFilterEnabled)
  {
    xConfirmPara(m_temporalSubsampleRatio != 1, "GOP Based Temporal Filter only support Temporal sub-sample ratio 1");
  }
#endif
#if EXTENSION_360_VIDEO
  check_failed |= m_ext360.verifyParameters();
#endif

#if JVET_P0059_CHROMA_BDPCM
  xConfirmPara(m_useBDPCM < 0 || m_useBDPCM > 2, "BDPCM must be in range 0..2");
#endif

#undef xConfirmPara
  return check_failed;
}

const char *profileToString(const Profile::Name profile)
{
  static const uint32_t numberOfProfiles = sizeof(strToProfile)/sizeof(*strToProfile);

  for (uint32_t profileIndex = 0; profileIndex < numberOfProfiles; profileIndex++)
  {
    if (strToProfile[profileIndex].value == profile)
    {
      return strToProfile[profileIndex].str;
    }
  }

  //if we get here, we didn't find this profile in the list - so there is an error
  EXIT( "ERROR: Unknown profile \"" << profile << "\" in profileToString" );
  return "";
}

void EncAppCfg::xPrintParameter()
{
  //msg( DETAILS, "\n" );
  msg( DETAILS, "Input          File                    : %s\n", m_inputFileName.c_str() );
  msg( DETAILS, "Bitstream      File                    : %s\n", m_bitstreamFileName.c_str() );
  msg( DETAILS, "Reconstruction File                    : %s\n", m_reconFileName.c_str() );
  msg( DETAILS, "Real     Format                        : %dx%d %gHz\n", m_iSourceWidth - m_confWinLeft - m_confWinRight, m_iSourceHeight - m_confWinTop - m_confWinBottom, (double)m_iFrameRate / m_temporalSubsampleRatio );
  msg( DETAILS, "Internal Format                        : %dx%d %gHz\n", m_iSourceWidth, m_iSourceHeight, (double)m_iFrameRate / m_temporalSubsampleRatio );
  msg( DETAILS, "Sequence PSNR output                   : %s\n", ( m_printMSEBasedSequencePSNR ? "Linear average, MSE-based" : "Linear average only" ) );
  msg( DETAILS, "Hexadecimal PSNR output                : %s\n", ( m_printHexPsnr ? "Enabled" : "Disabled" ) );
  msg( DETAILS, "Sequence MSE output                    : %s\n", ( m_printSequenceMSE ? "Enabled" : "Disabled" ) );
  msg( DETAILS, "Frame MSE output                       : %s\n", ( m_printFrameMSE ? "Enabled" : "Disabled" ) );
  msg( DETAILS, "Cabac-zero-word-padding                : %s\n", ( m_cabacZeroWordPaddingEnabled ? "Enabled" : "Disabled" ) );
  if (m_isField)
  {
    msg( DETAILS, "Frame/Field                            : Field based coding\n" );
    msg( DETAILS, "Field index                            : %u - %d (%d fields)\n", m_FrameSkip, m_FrameSkip + m_framesToBeEncoded - 1, m_framesToBeEncoded );
    msg( DETAILS, "Field Order                            : %s field first\n", m_isTopFieldFirst ? "Top" : "Bottom" );

  }
  else
  {
    msg( DETAILS, "Frame/Field                            : Frame based coding\n" );
    msg( DETAILS, "Frame index                            : %u - %d (%d frames)\n", m_FrameSkip, m_FrameSkip + m_framesToBeEncoded - 1, m_framesToBeEncoded );
  }
  if (m_profile == Profile::MAINREXT)
  {
    ExtendedProfileName validProfileName;
    if (m_onePictureOnlyConstraintFlag)
    {
      validProfileName = m_bitDepthConstraint == 8 ? MAIN_444_STILL_PICTURE : (m_bitDepthConstraint == 16 ? MAIN_444_16_STILL_PICTURE : NONE);
    }
    else
    {
      const uint32_t intraIdx = m_intraConstraintFlag ? 1:0;
      const uint32_t bitDepthIdx = (m_bitDepthConstraint == 8 ? 0 : (m_bitDepthConstraint ==10 ? 1 : (m_bitDepthConstraint == 12 ? 2 : (m_bitDepthConstraint == 16 ? 3 : 4 ))));
      const uint32_t chromaFormatIdx = uint32_t(m_chromaFormatConstraint);
      validProfileName = (bitDepthIdx > 3 || chromaFormatIdx>3) ? NONE : validRExtProfileNames[intraIdx][bitDepthIdx][chromaFormatIdx];
    }
    std::string rextSubProfile;
    if (validProfileName!=NONE)
    {
      rextSubProfile=enumToString(strToExtendedProfile, sizeof(strToExtendedProfile)/sizeof(*strToExtendedProfile), validProfileName);
    }
    if (rextSubProfile == "main_444_16")
    {
      rextSubProfile="main_444_16 [NON STANDARD]";
    }
    msg( DETAILS, "Profile                                : %s (%s)\n", profileToString(m_profile), (rextSubProfile.empty())?"INVALID REXT PROFILE":rextSubProfile.c_str() );
  }
  else
  {
    msg( DETAILS, "Profile                                : %s\n", profileToString(m_profile) );
  }
  msg( DETAILS, "CU size / depth / total-depth          : %d / %d / %d\n", m_uiMaxCUWidth, m_uiMaxCUDepth, m_uiMaxCodingDepth );
  msg( DETAILS, "Max TB size                            : %d \n", 1 << m_log2MaxTbSize );
  msg( DETAILS, "Motion search range                    : %d\n", m_iSearchRange );
  msg( DETAILS, "Intra period                           : %d\n", m_iIntraPeriod );
  msg( DETAILS, "Decoding refresh type                  : %d\n", m_iDecodingRefreshType );
  msg( DETAILS, "DRAP period                            : %d\n", m_drapPeriod );
#if QP_SWITCHING_FOR_PARALLEL
  if (m_qpIncrementAtSourceFrame.bPresent)
  {
    msg( DETAILS, "QP                                     : %d (incrementing internal QP at source frame %d)\n", m_iQP, m_qpIncrementAtSourceFrame.value);
  }
  else
  {
    msg( DETAILS, "QP                                     : %d\n", m_iQP);
  }
#else
  msg( DETAILS, "QP                                     : %5.2f\n", m_fQP );
#endif
  msg( DETAILS, "Max dQP signaling subdiv               : %d\n", m_cuQpDeltaSubdiv);

  msg( DETAILS, "Cb QP Offset (dual tree)               : %d (%d)\n", m_cbQpOffset, m_cbQpOffsetDualTree);
  msg( DETAILS, "Cr QP Offset (dual tree)               : %d (%d)\n", m_crQpOffset, m_crQpOffsetDualTree);
  msg( DETAILS, "QP adaptation                          : %d (range=%d)\n", m_bUseAdaptiveQP, (m_bUseAdaptiveQP ? m_iQPAdaptationRange : 0) );
  msg( DETAILS, "GOP size                               : %d\n", m_iGOPSize );
  msg( DETAILS, "Input bit depth                        : (Y:%d, C:%d)\n", m_inputBitDepth[CHANNEL_TYPE_LUMA], m_inputBitDepth[CHANNEL_TYPE_CHROMA] );
  msg( DETAILS, "MSB-extended bit depth                 : (Y:%d, C:%d)\n", m_MSBExtendedBitDepth[CHANNEL_TYPE_LUMA], m_MSBExtendedBitDepth[CHANNEL_TYPE_CHROMA] );
  msg( DETAILS, "Internal bit depth                     : (Y:%d, C:%d)\n", m_internalBitDepth[CHANNEL_TYPE_LUMA], m_internalBitDepth[CHANNEL_TYPE_CHROMA] );
  msg( DETAILS, "Intra reference smoothing              : %s\n", (m_enableIntraReferenceSmoothing           ? "Enabled" : "Disabled") );
  msg( DETAILS, "cu_chroma_qp_offset_subdiv             : %d\n", m_cuChromaQpOffsetSubdiv);
  msg( DETAILS, "extended_precision_processing_flag     : %s\n", (m_extendedPrecisionProcessingFlag         ? "Enabled" : "Disabled") );
  msg( DETAILS, "implicit_rdpcm_enabled_flag            : %s\n", (m_rdpcmEnabledFlag[RDPCM_SIGNAL_IMPLICIT] ? "Enabled" : "Disabled") );
  msg( DETAILS, "explicit_rdpcm_enabled_flag            : %s\n", (m_rdpcmEnabledFlag[RDPCM_SIGNAL_EXPLICIT] ? "Enabled" : "Disabled") );
  msg( DETAILS, "transform_skip_rotation_enabled_flag   : %s\n", (m_transformSkipRotationEnabledFlag        ? "Enabled" : "Disabled") );
  msg( DETAILS, "transform_skip_context_enabled_flag    : %s\n", (m_transformSkipContextEnabledFlag         ? "Enabled" : "Disabled") );
  msg( DETAILS, "cross_component_prediction_enabled_flag: %s\n", (m_crossComponentPredictionEnabledFlag     ? (m_reconBasedCrossCPredictionEstimate ? "Enabled (reconstructed-residual-based estimate)" : "Enabled (encoder-side-residual-based estimate)") : "Disabled") );
  msg( DETAILS, "high_precision_offsets_enabled_flag    : %s\n", (m_highPrecisionOffsetsEnabledFlag         ? "Enabled" : "Disabled") );
  msg( DETAILS, "persistent_rice_adaptation_enabled_flag: %s\n", (m_persistentRiceAdaptationEnabledFlag     ? "Enabled" : "Disabled") );
  msg( DETAILS, "cabac_bypass_alignment_enabled_flag    : %s\n", (m_cabacBypassAlignmentEnabledFlag         ? "Enabled" : "Disabled") );
  if (m_bUseSAO)
  {
    msg( DETAILS, "log2_sao_offset_scale_luma             : %d\n", m_log2SaoOffsetScale[CHANNEL_TYPE_LUMA] );
    msg( DETAILS, "log2_sao_offset_scale_chroma           : %d\n", m_log2SaoOffsetScale[CHANNEL_TYPE_CHROMA] );
  }

  switch (m_costMode)
  {
    case COST_STANDARD_LOSSY:               msg( DETAILS, "Cost function:                         : Lossy coding (default)\n"); break;
    case COST_SEQUENCE_LEVEL_LOSSLESS:      msg( DETAILS, "Cost function:                         : Sequence_level_lossless coding\n"); break;
    case COST_LOSSLESS_CODING:              msg( DETAILS, "Cost function:                         : Lossless coding with fixed QP of %d\n", LOSSLESS_AND_MIXED_LOSSLESS_RD_COST_TEST_QP); break;
    case COST_MIXED_LOSSLESS_LOSSY_CODING:  msg( DETAILS, "Cost function:                         : Mixed_lossless_lossy coding with QP'=%d for lossless evaluation\n", LOSSLESS_AND_MIXED_LOSSLESS_RD_COST_TEST_QP_PRIME); break;
    default:                                msg( DETAILS, "Cost function:                         : Unknown\n"); break;
  }

  msg( DETAILS, "RateControl                            : %d\n", m_RCEnableRateControl );
  msg( DETAILS, "WPMethod                               : %d\n", int(m_weightedPredictionMethod));

  if(m_RCEnableRateControl)
  {
    msg( DETAILS, "TargetBitrate                          : %d\n", m_RCTargetBitrate );
    msg( DETAILS, "KeepHierarchicalBit                    : %d\n", m_RCKeepHierarchicalBit );
    msg( DETAILS, "LCULevelRC                             : %d\n", m_RCLCULevelRC );
    msg( DETAILS, "UseLCUSeparateModel                    : %d\n", m_RCUseLCUSeparateModel );
    msg( DETAILS, "InitialQP                              : %d\n", m_RCInitialQP );
    msg( DETAILS, "ForceIntraQP                           : %d\n", m_RCForceIntraQP );
#if U0132_TARGET_BITS_SATURATION
    msg( DETAILS, "CpbSaturation                          : %d\n", m_RCCpbSaturationEnabled );
    if (m_RCCpbSaturationEnabled)
    {
      msg( DETAILS, "CpbSize                                : %d\n", m_RCCpbSize);
      msg( DETAILS, "InitalCpbFullness                      : %.2f\n", m_RCInitialCpbFullness);
    }
#endif
  }

  msg( DETAILS, "Max Num Merge Candidates               : %d\n", m_maxNumMergeCand );
  msg( DETAILS, "Max Num Affine Merge Candidates        : %d\n", m_maxNumAffineMergeCand );
  msg( DETAILS, "Max Num Triangle Merge Candidates      : %d\n", m_maxNumTriangleCand );
  msg( DETAILS, "Max Num IBC Merge Candidates           : %d\n", m_maxNumIBCMergeCand );
  msg( DETAILS, "\n");

  msg( VERBOSE, "TOOL CFG: ");
  msg( VERBOSE, "IBD:%d ", ((m_internalBitDepth[CHANNEL_TYPE_LUMA] > m_MSBExtendedBitDepth[CHANNEL_TYPE_LUMA]) || (m_internalBitDepth[CHANNEL_TYPE_CHROMA] > m_MSBExtendedBitDepth[CHANNEL_TYPE_CHROMA])));
  msg( VERBOSE, "HAD:%d ", m_bUseHADME                          );
  msg( VERBOSE, "RDQ:%d ", m_useRDOQ                            );
  msg( VERBOSE, "RDQTS:%d ", m_useRDOQTS                        );
  msg( VERBOSE, "RDpenalty:%d ", m_rdPenalty                    );
#if SHARP_LUMA_DELTA_QP
  msg( VERBOSE, "LQP:%d ", m_lumaLevelToDeltaQPMapping.mode     );
#endif
  msg( VERBOSE, "SQP:%d ", m_uiDeltaQpRD                        );
  msg( VERBOSE, "ASR:%d ", m_bUseASR                            );
  msg( VERBOSE, "MinSearchWindow:%d ", m_minSearchWindow        );
  msg( VERBOSE, "RestrictMESampling:%d ", m_bRestrictMESampling );
  msg( VERBOSE, "FEN:%d ", int(m_fastInterSearchMode)           );
  msg( VERBOSE, "ECU:%d ", m_bUseEarlyCU                        );
  msg( VERBOSE, "FDM:%d ", m_useFastDecisionForMerge            );
  msg( VERBOSE, "CFM:%d ", m_bUseCbfFastMode                    );
  msg( VERBOSE, "ESD:%d ", m_useEarlySkipDetection              );
  msg( VERBOSE, "TransformSkip:%d ",     m_useTransformSkip     );
  msg( VERBOSE, "TransformSkipFast:%d ", m_useTransformSkipFast );
  msg( VERBOSE, "TransformSkipLog2MaxSize:%d ", m_log2MaxTransformSkipBlockSize);
#if JVET_P0058_CHROMA_TS
  msg(VERBOSE, "ChromaTS:%d ", m_useChromaTS);
#endif
  msg( VERBOSE, "BDPCM:%d ", m_useBDPCM                         );
  msg( VERBOSE, "Slice: M=%d ", int(m_sliceMode));
  if (m_sliceMode!=NO_SLICES)
  {
    msg( VERBOSE, "A=%d ", m_sliceArgument);
  }
  msg( VERBOSE, "Tiles:%dx%d ", m_numTileColumnsMinus1 + 1, m_numTileRowsMinus1 + 1 );
  msg( VERBOSE, "MCTS:%d ", m_MCTSEncConstraint );
  msg( VERBOSE, "CIP:%d ", m_bUseConstrainedIntraPred);
  msg( VERBOSE, "SAO:%d ", (m_bUseSAO)?(1):(0));
  msg( VERBOSE, "ALF:%d ", m_alf ? 1 : 0 );

  if (m_TransquantBypassEnabledFlag && m_CUTransquantBypassFlagForce)
  {
    msg( VERBOSE, "TransQuantBypassEnabled: =1");
  }
  else
  {
    msg( VERBOSE, "TransQuantBypassEnabled:%d ", (m_TransquantBypassEnabledFlag)? 1:0 );
  }

  msg( VERBOSE, "WPP:%d ", (int)m_useWeightedPred);
  msg( VERBOSE, "WPB:%d ", (int)m_useWeightedBiPred);
  msg( VERBOSE, "PME:%d ", m_log2ParallelMergeLevel);
  const int iWaveFrontSubstreams = m_entropyCodingSyncEnabledFlag ? (m_iSourceHeight + m_uiMaxCUHeight - 1) / m_uiMaxCUHeight : 1;
  msg( VERBOSE, " WaveFrontSynchro:%d WaveFrontSubstreams:%d", m_entropyCodingSyncEnabledFlag?1:0, iWaveFrontSubstreams);
  msg( VERBOSE, " ScalingList:%d ", m_useScalingListId );
  msg( VERBOSE, "TMVPMode:%d ", m_TMVPModeId );
  msg( VERBOSE, " DQ:%d ", m_depQuantEnabledFlag);
  msg( VERBOSE, " SignBitHidingFlag:%d ", m_signDataHidingEnabledFlag);
  msg( VERBOSE, "RecalQP:%d ", m_recalculateQPAccordingToLambda ? 1 : 0 );

  if( m_profile == Profile::NEXT )
  {
    msg( VERBOSE, "\nNEXT TOOL CFG: " );
    msg( VERBOSE, "LFNST:%d ", m_LFNST );
    msg( VERBOSE, "MMVD:%d ", m_MMVD);
    msg( VERBOSE, "Affine:%d ", m_Affine );
    if ( m_Affine )
    {
      msg( VERBOSE, "AffineType:%d ", m_AffineType );
    }
    msg(VERBOSE, "PROF:%d ", m_PROF);
    msg(VERBOSE, "SubPuMvp:%d+%d ", m_SubPuMvpMode & 1, (m_SubPuMvpMode & 2) == 2);
    msg( VERBOSE, "DualITree:%d ", m_dualTree );
    msg( VERBOSE, "IMV:%d ", m_ImvMode );
    msg( VERBOSE, "BIO:%d ", m_BIO );
    msg( VERBOSE, "LMChroma:%d ", m_LMChroma );
    if( m_LMChroma && m_chromaFormatIDC == CHROMA_420 )
    {
      msg( VERBOSE, "CclmCollocatedChroma:%d ", m_cclmCollocatedChromaFlag );
    }
    msg( VERBOSE, "MTS: %1d(intra) %1d(inter) ", m_MTS & 1, ( m_MTS >> 1 ) & 1 );
    msg( VERBOSE, "SBT:%d ", m_SBT );
    msg( VERBOSE, "ISP:%d ", m_ISP );
    msg( VERBOSE, "SMVD:%d ", m_SMVD );
    msg( VERBOSE, "CompositeLTReference:%d ", m_compositeRefEnabled);
    msg( VERBOSE, "GBi:%d ", m_GBi );
    msg( VERBOSE, "GBiFast:%d ", m_GBiFast );
#if LUMA_ADAPTIVE_DEBLOCKING_FILTER_QP_OFFSET
    msg( VERBOSE, "LADF:%d ", m_LadfEnabed );
#endif
    msg(VERBOSE, "MHIntra:%d ", m_MHIntra);
    msg( VERBOSE, "Triangle:%d ", m_Triangle );
    m_allowDisFracMMVD = m_MMVD ? m_allowDisFracMMVD : false;
    if ( m_MMVD )
      msg(VERBOSE, "AllowDisFracMMVD:%d ", m_allowDisFracMMVD);
    msg( VERBOSE, "AffineAmvr:%d ", m_AffineAmvr );
    m_AffineAmvrEncOpt = m_AffineAmvr ? m_AffineAmvrEncOpt : false;
    msg( VERBOSE, "AffineAmvrEncOpt:%d ", m_AffineAmvrEncOpt );
    msg(VERBOSE, "DMVR:%d ", m_DMVR);
    msg(VERBOSE, "MmvdDisNum:%d ", m_MmvdDisNum);
    msg(VERBOSE, "JointCbCr:%d ", m_JointCbCrMode);
  }
    m_PLTMode = ( m_chromaFormatIDC == CHROMA_444) ? m_PLTMode : 0u;
    msg(VERBOSE, "PLT:%d ", m_PLTMode);
    msg(VERBOSE, "IBC:%d ", m_IBCMode);
  msg( VERBOSE, "HashME:%d ", m_HashME );
  msg( VERBOSE, "WrapAround:%d ", m_wrapAround);
  if( m_wrapAround )
  {
    msg( VERBOSE, "WrapAroundOffset:%d ", m_wrapAroundOffset );
  }
  // ADD_NEW_TOOL (add some output indicating the usage of tools)
  msg(VERBOSE, "LoopFilterAcrossVirtualBoundaries:%d ", m_loopFilterAcrossVirtualBoundariesDisabledFlag);
  if ( m_loopFilterAcrossVirtualBoundariesDisabledFlag )
  {
    msg(VERBOSE, "vertical virtual boundaries:[");
    for (unsigned i = 0; i < m_numVerVirtualBoundaries; i++)
    {
      msg(VERBOSE, " %d", m_virtualBoundariesPosX[i]);
    }
    msg(VERBOSE, " ] horizontal virtual boundaries:[");
    for (unsigned i = 0; i < m_numHorVirtualBoundaries; i++)
    {
      msg(VERBOSE, " %d", m_virtualBoundariesPosY[i]);
    }
    msg(VERBOSE, " ] ");
  }
    msg(VERBOSE, "Reshape:%d ", m_lumaReshapeEnable);
    if (m_lumaReshapeEnable)
    {
      msg(VERBOSE, "(Signal:%s ", m_reshapeSignalType == 0 ? "SDR" : (m_reshapeSignalType == 2 ? "HDR-HLG" : "HDR-PQ"));
      msg(VERBOSE, "Opt:%d", m_adpOption);
      if (m_adpOption > 0) { msg(VERBOSE, " CW:%d", m_initialCW); }
#if JVET_P0371_CHROMA_SCALING_OFFSET
      msg(VERBOSE, " CSoffset:%d", m_CSoffset);
#endif
      msg(VERBOSE, ") ");
    }
    msg(VERBOSE, "MIP:%d ", m_MIP);
    msg(VERBOSE, "EncDbOpt:%d ", m_encDbOpt);
  msg( VERBOSE, "\nFAST TOOL CFG: " );
  msg( VERBOSE, "LCTUFast:%d ", m_useFastLCTU );
  msg( VERBOSE, "FastMrg:%d ", m_useFastMrg );
  msg( VERBOSE, "PBIntraFast:%d ", m_usePbIntraFast );
  if( m_ImvMode ) msg( VERBOSE, "IMV4PelFast:%d ", m_Imv4PelFast );
  if( m_MTS ) msg( VERBOSE, "MTSMaxCand: %1d(intra) %1d(inter) ", m_MTSIntraMaxCand, m_MTSInterMaxCand );
  if( m_ISP ) msg( VERBOSE, "ISPFast:%d ", m_useFastISP );
  if( m_LFNST ) msg( VERBOSE, "FastLFNST:%d ", m_useFastLFNST );
  msg( VERBOSE, "AMaxBT:%d ", m_useAMaxBT );
  msg( VERBOSE, "E0023FastEnc:%d ", m_e0023FastEnc );
  msg( VERBOSE, "ContentBasedFastQtbt:%d ", m_contentBasedFastQtbt );
  msg( VERBOSE, "UseNonLinearAlfLuma:%d ", m_useNonLinearAlfLuma );
  msg( VERBOSE, "UseNonLinearAlfChroma:%d ", m_useNonLinearAlfChroma );
  msg( VERBOSE, "MaxNumAlfAlternativesChroma:%d ", m_maxNumAlfAlternativesChroma );
  if( m_MIP ) msg(VERBOSE, "FastMIP:%d ", m_useFastMIP);
  msg( VERBOSE, "FastLocalDualTree:%d ", m_fastLocalDualTreeMode );

  msg( VERBOSE, "NumSplitThreads:%d ", m_numSplitThreads );
  if( m_numSplitThreads > 1 )
  {
    msg( VERBOSE, "ForceSingleSplitThread:%d ", m_forceSplitSequential );
  }
  msg( VERBOSE, "NumWppThreads:%d+%d ", m_numWppThreads, m_numWppExtraLines );
  msg( VERBOSE, "EnsureWppBitEqual:%d ", m_ensureWppBitEqual );

  if( m_rprEnabled )
  {
    msg( VERBOSE, "RPR:(%1.2lfx, %1.2lfx)|%d ", m_scalingRatioHor, m_scalingRatioVer, m_switchPocPeriod );
  }
  else
  {
    msg( VERBOSE, "RPR:%d ", 0 );
  }
#if JVET_O0549_ENCODER_ONLY_FILTER
  msg(VERBOSE, "TemporalFilter:%d ", m_gopBasedTemporalFilterEnabled);
#endif
#if EXTENSION_360_VIDEO
  m_ext360.outputConfigurationSummary();
#endif

  msg( VERBOSE, "\n\n");

  msg( NOTICE, "\n");

  fflush( stdout );
}

bool confirmPara(bool bflag, const char* message)
{
  if (!bflag)
  {
    return false;
  }

  msg( ERROR, "Error: %s\n",message);
  return true;
}

//! \}<|MERGE_RESOLUTION|>--- conflicted
+++ resolved
@@ -1407,11 +1407,7 @@
   ( "SwitchPocPeriod",                                m_switchPocPeriod,                            0, "Switch POC period for RPR" )
   ( "UpscaledOutput",                                 m_upscaledOutput,                             0, "Output upscaled (2), decoded but in full resolution buffer (1) or decoded cropped (0, default) picture for RPR" )
 #if JVET_N0278_FIXES
-<<<<<<< HEAD
-  ( "MaxLayers",                                      m_maxLayers,                                  1, "Max numebr of layers" )
-=======
   ( "MaxLayers",                                      m_maxLayers,                                  1, "Max number of layers" )
->>>>>>> 7379ca4b
 #endif
     ;
 
