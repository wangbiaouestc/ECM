--- conflicted
+++ resolved
@@ -1101,18 +1101,12 @@
 #endif
 #if JVET_AB0155_SGPM
   ( "SGPM",                                           m_sgpm,                                            true,  "Enable spatial geometric partitioning mode\n" )
-<<<<<<< HEAD
-#if JVET_AC0189_SGPM_NO_BLD
-  ( "SGPMnoBlend",                                    m_sgpmNoBlend,                                     false,  "Enable spatial geometric partitioning mode without blending\n" )
-#endif
-=======
 #if JVET_AC0189_SGPM_NO_BLENDING
   ( "SGPMnoBlend",                                    m_sgpmNoBlend,                                     false,  "Enable spatial geometric partitioning mode without blending\n" )
 #endif
 #endif
 #if JVET_AC0147_CCCM_NO_SUBSAMPLING
   ( "CCCM",                                           m_cccm,                                               2,  "CCCM mode (0:off, 1:on, 2:on subsampling and no subsampling)  [default: 2]")
->>>>>>> 5b0a1bc2
 #endif
 #if ENABLE_OBMC
   ("OBMC",                                            m_OBMC,                                           true, "Overlapping Block Motion Compensation")
@@ -5267,18 +5261,12 @@
 #endif
 #if JVET_AB0155_SGPM
   msg(VERBOSE, "SGPM:%d ", m_sgpm);
-<<<<<<< HEAD
-#if JVET_AC0189_SGPM_NO_BLD
-  msg(VERBOSE, "SGPMnoBlend:%d ", m_sgpmNoBlend);
-#endif
-=======
 #if JVET_AC0189_SGPM_NO_BLENDING
   msg(VERBOSE, "SGPMnoBlend:%d ", m_sgpmNoBlend);
 #endif
 #endif
 #if JVET_AC0147_CCCM_NO_SUBSAMPLING
   msg(VERBOSE, "CCCM:%d ", m_cccm);
->>>>>>> 5b0a1bc2
 #endif
 #if JVET_V0130_INTRA_TMP
   msg( VERBOSE, "IntraTMP:%d ", m_intraTMP );
