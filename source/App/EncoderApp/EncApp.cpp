/* The copyright in this software is being made available under the BSD
 * License, included below. This software may be subject to other third party
 * and contributor rights, including patent rights, and no such rights are
 * granted under this license.
 *
 * Copyright (c) 2010-2019, ITU/ISO/IEC
 * All rights reserved.
 *
 * Redistribution and use in source and binary forms, with or without
 * modification, are permitted provided that the following conditions are met:
 *
 *  * Redistributions of source code must retain the above copyright notice,
 *    this list of conditions and the following disclaimer.
 *  * Redistributions in binary form must reproduce the above copyright notice,
 *    this list of conditions and the following disclaimer in the documentation
 *    and/or other materials provided with the distribution.
 *  * Neither the name of the ITU/ISO/IEC nor the names of its contributors may
 *    be used to endorse or promote products derived from this software without
 *    specific prior written permission.
 *
 * THIS SOFTWARE IS PROVIDED BY THE COPYRIGHT HOLDERS AND CONTRIBUTORS "AS IS"
 * AND ANY EXPRESS OR IMPLIED WARRANTIES, INCLUDING, BUT NOT LIMITED TO, THE
 * IMPLIED WARRANTIES OF MERCHANTABILITY AND FITNESS FOR A PARTICULAR PURPOSE
 * ARE DISCLAIMED. IN NO EVENT SHALL THE COPYRIGHT HOLDER OR CONTRIBUTORS
 * BE LIABLE FOR ANY DIRECT, INDIRECT, INCIDENTAL, SPECIAL, EXEMPLARY, OR
 * CONSEQUENTIAL DAMAGES (INCLUDING, BUT NOT LIMITED TO, PROCUREMENT OF
 * SUBSTITUTE GOODS OR SERVICES; LOSS OF USE, DATA, OR PROFITS; OR BUSINESS
 * INTERRUPTION) HOWEVER CAUSED AND ON ANY THEORY OF LIABILITY, WHETHER IN
 * CONTRACT, STRICT LIABILITY, OR TORT (INCLUDING NEGLIGENCE OR OTHERWISE)
 * ARISING IN ANY WAY OUT OF THE USE OF THIS SOFTWARE, EVEN IF ADVISED OF
 * THE POSSIBILITY OF SUCH DAMAGE.
 */

/** \file     EncApp.cpp
    \brief    Encoder application class
*/

#include <list>
#include <fstream>
#include <stdlib.h>
#include <stdio.h>
#include <fcntl.h>
#include <iomanip>

#include "EncApp.h"
#include "EncoderLib/AnnexBwrite.h"
#if EXTENSION_360_VIDEO
#include "AppEncHelper360/TExt360AppEncTop.h"
#endif

using namespace std;

//! \ingroup EncoderApp
//! \{

// ====================================================================================================================
// Constructor / destructor / initialization / destroy
// ====================================================================================================================

EncApp::EncApp()
{
  m_iFrameRcvd = 0;
  m_totalBytes = 0;
  m_essentialBytes = 0;
}

EncApp::~EncApp()
{
}

void EncApp::xInitLibCfg()
{
#if HEVC_VPS
  VPS vps;

  vps.setMaxTLayers                                               ( m_maxTempLayer );
  if (m_maxTempLayer == 1)
  {
    vps.setTemporalNestingFlag(true);
  }
  vps.setMaxLayers                                                ( 1 );
  for(int i = 0; i < MAX_TLAYER; i++)
  {
    vps.setNumReorderPics                                         ( m_numReorderPics[i], i );
    vps.setMaxDecPicBuffering                                     ( m_maxDecPicBuffering[i], i );
  }
  m_cEncLib.setVPS(&vps);
#endif
  m_cEncLib.setProfile                                           ( m_profile);
  m_cEncLib.setLevel                                             ( m_levelTier, m_level);
  m_cEncLib.setProgressiveSourceFlag                             ( m_progressiveSourceFlag);
  m_cEncLib.setInterlacedSourceFlag                              ( m_interlacedSourceFlag);
  m_cEncLib.setNonPackedConstraintFlag                           ( m_nonPackedConstraintFlag);
  m_cEncLib.setFrameOnlyConstraintFlag                           ( m_frameOnlyConstraintFlag);
  m_cEncLib.setBitDepthConstraintValue                           ( m_bitDepthConstraint );
  m_cEncLib.setChromaFormatConstraintValue                       ( m_chromaFormatConstraint );
  m_cEncLib.setIntraConstraintFlag                               ( m_intraConstraintFlag );
  m_cEncLib.setOnePictureOnlyConstraintFlag                      ( m_onePictureOnlyConstraintFlag );
  m_cEncLib.setLowerBitRateConstraintFlag                        ( m_lowerBitRateConstraintFlag );

  m_cEncLib.setPrintMSEBasedSequencePSNR                         ( m_printMSEBasedSequencePSNR);
  m_cEncLib.setPrintFrameMSE                                     ( m_printFrameMSE);
  m_cEncLib.setPrintHexPsnr(m_printHexPsnr);
  m_cEncLib.setPrintSequenceMSE                                  ( m_printSequenceMSE);
  m_cEncLib.setCabacZeroWordPaddingEnabled                       ( m_cabacZeroWordPaddingEnabled );

  m_cEncLib.setFrameRate                                         ( m_iFrameRate );
  m_cEncLib.setFrameSkip                                         ( m_FrameSkip );
  m_cEncLib.setTemporalSubsampleRatio                            ( m_temporalSubsampleRatio );
  m_cEncLib.setSourceWidth                                       ( m_iSourceWidth );
  m_cEncLib.setSourceHeight                                      ( m_iSourceHeight );
  m_cEncLib.setConformanceWindow                                 ( m_confWinLeft, m_confWinRight, m_confWinTop, m_confWinBottom );
  m_cEncLib.setFramesToBeEncoded                                 ( m_framesToBeEncoded );

  //====== Coding Structure ========
  m_cEncLib.setIntraPeriod                                       ( m_iIntraPeriod );
  m_cEncLib.setDecodingRefreshType                               ( m_iDecodingRefreshType );
  m_cEncLib.setGOPSize                                           ( m_iGOPSize );
  m_cEncLib.setGopList                                           ( m_GOPList );
  m_cEncLib.setExtraRPSs                                         ( m_extraRPSs );
  for(int i = 0; i < MAX_TLAYER; i++)
  {
    m_cEncLib.setNumReorderPics                                  ( m_numReorderPics[i], i );
    m_cEncLib.setMaxDecPicBuffering                              ( m_maxDecPicBuffering[i], i );
  }
  for( uint32_t uiLoop = 0; uiLoop < MAX_TLAYER; ++uiLoop )
  {
    m_cEncLib.setLambdaModifier                                  ( uiLoop, m_adLambdaModifier[ uiLoop ] );
  }
  m_cEncLib.setIntraLambdaModifier                               ( m_adIntraLambdaModifier );
  m_cEncLib.setIntraQpFactor                                     ( m_dIntraQpFactor );

  m_cEncLib.setBaseQP                                            ( m_iQP );

#if X0038_LAMBDA_FROM_QP_CAPABILITY
  m_cEncLib.setIntraQPOffset                                     ( m_intraQPOffset );
  m_cEncLib.setLambdaFromQPEnable                                ( m_lambdaFromQPEnable );
#endif
  m_cEncLib.setPad                                               ( m_aiPad );

  m_cEncLib.setAccessUnitDelimiter                               ( m_AccessUnitDelimiter );

  m_cEncLib.setMaxTempLayer                                      ( m_maxTempLayer );

  //===== Slice ========

  //====== Loop/Deblock Filter ========
  m_cEncLib.setLoopFilterDisable                                 ( m_bLoopFilterDisable       );
  m_cEncLib.setLoopFilterOffsetInPPS                             ( m_loopFilterOffsetInPPS );
  m_cEncLib.setLoopFilterBetaOffset                              ( m_loopFilterBetaOffsetDiv2  );
  m_cEncLib.setLoopFilterTcOffset                                ( m_loopFilterTcOffsetDiv2    );
#if W0038_DB_OPT
  m_cEncLib.setDeblockingFilterMetric                            ( m_deblockingFilterMetric );
#else
  m_cEncLib.setDeblockingFilterMetric                            ( m_DeblockingFilterMetric );
#endif

  //====== Motion search ========
  m_cEncLib.setDisableIntraPUsInInterSlices                      ( m_bDisableIntraPUsInInterSlices );
  m_cEncLib.setMotionEstimationSearchMethod                      ( m_motionEstimationSearchMethod  );
  m_cEncLib.setSearchRange                                       ( m_iSearchRange );
  m_cEncLib.setBipredSearchRange                                 ( m_bipredSearchRange );
  m_cEncLib.setClipForBiPredMeEnabled                            ( m_bClipForBiPredMeEnabled );
  m_cEncLib.setFastMEAssumingSmootherMVEnabled                   ( m_bFastMEAssumingSmootherMVEnabled );
  m_cEncLib.setMinSearchWindow                                   ( m_minSearchWindow );
  m_cEncLib.setRestrictMESampling                                ( m_bRestrictMESampling );

  //====== Quality control ========
  m_cEncLib.setMaxDeltaQP                                        ( m_iMaxDeltaQP  );
  m_cEncLib.setMaxCuDQPDepth                                     ( m_iMaxCuDQPDepth  );
  m_cEncLib.setDiffCuChromaQpOffsetDepth                         ( m_diffCuChromaQpOffsetDepth );
  m_cEncLib.setChromaCbQpOffset                                  ( m_cbQpOffset     );
  m_cEncLib.setChromaCrQpOffset                                  ( m_crQpOffset  );
  m_cEncLib.setChromaCbQpOffsetDualTree                          ( m_cbQpOffsetDualTree );
  m_cEncLib.setChromaCrQpOffsetDualTree                          ( m_crQpOffsetDualTree );
#if ER_CHROMA_QP_WCG_PPS
  m_cEncLib.setWCGChromaQpControl                                ( m_wcgChromaQpControl );
#endif
#if W0038_CQP_ADJ
  m_cEncLib.setSliceChromaOffsetQpIntraOrPeriodic                ( m_sliceChromaQpOffsetPeriodicity, m_sliceChromaQpOffsetIntraOrPeriodic );
#endif
  m_cEncLib.setChromaFormatIdc                                   ( m_chromaFormatIDC  );
  m_cEncLib.setUseAdaptiveQP                                     ( m_bUseAdaptiveQP  );
  m_cEncLib.setQPAdaptationRange                                 ( m_iQPAdaptationRange );
#if ENABLE_QPA
  m_cEncLib.setUsePerceptQPA                                     ( m_bUsePerceptQPA && !m_bUseAdaptiveQP );
  m_cEncLib.setUseWPSNR                                          ( m_bUseWPSNR );
#endif
  m_cEncLib.setExtendedPrecisionProcessingFlag                   ( m_extendedPrecisionProcessingFlag );
  m_cEncLib.setHighPrecisionOffsetsEnabledFlag                   ( m_highPrecisionOffsetsEnabledFlag );

  m_cEncLib.setWeightedPredictionMethod( m_weightedPredictionMethod );

  //====== Tool list ========
#if SHARP_LUMA_DELTA_QP
  m_cEncLib.setLumaLevelToDeltaQPControls                        ( m_lumaLevelToDeltaQPMapping );
#endif
#if X0038_LAMBDA_FROM_QP_CAPABILITY
  m_cEncLib.setDeltaQpRD( (m_costMode==COST_LOSSLESS_CODING) ? 0 : m_uiDeltaQpRD );
#else
  m_cEncLib.setDeltaQpRD                                         ( m_uiDeltaQpRD  );
#endif
  m_cEncLib.setFastDeltaQp                                       ( m_bFastDeltaQP  );
  m_cEncLib.setUseASR                                            ( m_bUseASR      );
  m_cEncLib.setUseHADME                                          ( m_bUseHADME    );
  m_cEncLib.setdQPs                                              ( m_aidQP        );
  m_cEncLib.setUseRDOQ                                           ( m_useRDOQ     );
  m_cEncLib.setUseRDOQTS                                         ( m_useRDOQTS   );
#if T0196_SELECTIVE_RDOQ
  m_cEncLib.setUseSelectiveRDOQ                                  ( m_useSelectiveRDOQ );
#endif
  m_cEncLib.setRDpenalty                                         ( m_rdPenalty );
  m_cEncLib.setCTUSize                                           ( m_uiCTUSize );
  m_cEncLib.setUseSplitConsOverride                              ( m_SplitConsOverrideEnabledFlag );
  m_cEncLib.setMinQTSizes                                        ( m_uiMinQT );
  m_cEncLib.setMaxBTDepth                                        ( m_uiMaxBTDepth, m_uiMaxBTDepthI, m_uiMaxBTDepthIChroma );
  m_cEncLib.setDualITree                                         ( m_dualTree );
  m_cEncLib.setLargeCTU                                          ( m_LargeCTU );
  m_cEncLib.setSubPuMvpMode                                      ( m_SubPuMvpMode );
  m_cEncLib.setAffine                                            ( m_Affine );
  m_cEncLib.setAffineType                                        ( m_AffineType );
  m_cEncLib.setBIO                                               (m_BIO);
  m_cEncLib.setDisableMotionCompression                          ( m_DisableMotionCompression );
  m_cEncLib.setMTTMode                                           ( m_MTT );
  m_cEncLib.setUseLMChroma                                       ( m_LMChroma );
#if JVET_M0142_CCLM_COLLOCATED_CHROMA
  m_cEncLib.setCclmCollocatedChromaFlag                          ( m_cclmCollocatedChromaFlag );
#endif
#if ENABLE_WPP_PARALLELISM
  m_cEncLib.setUseAltDQPCoding                                   ( m_AltDQPCoding );
#endif
#if JVET_M0464_UNI_MTS
  m_cEncLib.setIntraMTS                                          ( m_MTS & 1 );
  m_cEncLib.setIntraMTSMaxCand                                   ( m_MTSIntraMaxCand );
  m_cEncLib.setInterMTS                                          ( ( m_MTS >> 1 ) & 1 );
  m_cEncLib.setInterMTSMaxCand                                   ( m_MTSInterMaxCand );
#else
  m_cEncLib.setIntraEMT                                          ( m_EMT & 1 );
  m_cEncLib.setFastIntraEMT                                      ( m_FastEMT & m_EMT & 1 );
  m_cEncLib.setInterEMT                                          ( ( m_EMT >> 1 ) & 1 );
  m_cEncLib.setFastInterEMT                                      ( ( m_FastEMT >> 1 ) & ( m_EMT >> 1 ) & 1 );
#endif
<<<<<<< HEAD
=======
#if JVET_M0303_IMPLICIT_MTS
  m_cEncLib.setImplicitMTS                                       ( m_MTSImplicit );
#endif
#if JVET_M0140_SBT
  m_cEncLib.setUseSBT                                            ( m_SBT );
#endif
>>>>>>> 60f77b96
  m_cEncLib.setUseCompositeRef                                   ( m_compositeRefEnabled );
  m_cEncLib.setUseGBi                                            ( m_GBi );
  m_cEncLib.setUseGBiFast                                        ( m_GBiFast );
#if LUMA_ADAPTIVE_DEBLOCKING_FILTER_QP_OFFSET
  m_cEncLib.setUseLadf                                           ( m_LadfEnabed );
  if ( m_LadfEnabed )
  {
    m_cEncLib.setLadfNumIntervals                                ( m_LadfNumIntervals);
    for ( int k = 0; k < m_LadfNumIntervals; k++ )
    {
      m_cEncLib.setLadfQpOffset( m_LadfQpOffset[k], k );
      m_cEncLib.setLadfIntervalLowerBound(m_LadfIntervalLowerBound[k], k);
    }
  }
#endif  
  m_cEncLib.setUseMHIntra                                        ( m_MHIntra );
  m_cEncLib.setUseTriangle                                       ( m_Triangle );
<<<<<<< HEAD
#if JVET_M0255_FRACMMVD_SWITCH
  m_cEncLib.setAllowDisFracMMVD                                  ( m_allowDisFracMMVD );
#endif
=======
#if JVET_M0253_HASH_ME
  m_cEncLib.setUseHashME                                         ( m_HashME );
#endif

#if JVET_M0255_FRACMMVD_SWITCH
  m_cEncLib.setAllowDisFracMMVD                                  ( m_allowDisFracMMVD );
#endif
#if JVET_M0246_AFFINE_AMVR
  m_cEncLib.setUseAffineAmvr                                     ( m_AffineAmvr );
#endif
#if JVET_M0247_AFFINE_AMVR_ENCOPT
  m_cEncLib.setUseAffineAmvrEncOpt                               ( m_AffineAmvrEncOpt );
#endif
#if JVET_M0147_DMVR
  m_cEncLib.setDMVR                                              ( m_DMVR );
#endif
>>>>>>> 60f77b96
  m_cEncLib.setIBCMode                                           ( m_IBCMode );
  m_cEncLib.setIBCLocalSearchRangeX                              ( m_IBCLocalSearchRangeX );
  m_cEncLib.setIBCLocalSearchRangeY                              ( m_IBCLocalSearchRangeY );
  m_cEncLib.setIBCHashSearch                                     ( m_IBCHashSearch );
  m_cEncLib.setIBCHashSearchMaxCand                              ( m_IBCHashSearchMaxCand );
  m_cEncLib.setIBCHashSearchRange4SmallBlk                       ( m_IBCHashSearchRange4SmallBlk );
  m_cEncLib.setIBCFastMethod                                     ( m_IBCFastMethod );

  m_cEncLib.setUseWrapAround                                     ( m_wrapAround );
  m_cEncLib.setWrapAroundOffset                                  ( m_wrapAroundOffset );

  // ADD_NEW_TOOL : (encoder app) add setting of tool enabling flags and associated parameters here

  m_cEncLib.setMaxCUWidth                                        ( m_uiCTUSize );
  m_cEncLib.setMaxCUHeight                                       ( m_uiCTUSize );
  m_cEncLib.setMaxCodingDepth                                    ( m_uiMaxCodingDepth );
  m_cEncLib.setLog2DiffMaxMinCodingBlockSize                     ( m_uiLog2DiffMaxMinCodingBlockSize );
  m_cEncLib.setQuadtreeTULog2MaxSize                             ( m_quadtreeTULog2MaxSize );
  m_cEncLib.setQuadtreeTULog2MinSize                             ( m_quadtreeTULog2MinSize );
  m_cEncLib.setQuadtreeTUMaxDepthInter                           ( m_uiQuadtreeTUMaxDepthInter );
  m_cEncLib.setQuadtreeTUMaxDepthIntra                           ( m_uiQuadtreeTUMaxDepthIntra );
  m_cEncLib.setUseFastLCTU                                       ( m_useFastLCTU );
  m_cEncLib.setFastInterSearchMode                               ( m_fastInterSearchMode );
  m_cEncLib.setUseEarlyCU                                        ( m_bUseEarlyCU  );
  m_cEncLib.setUseFastDecisionForMerge                           ( m_useFastDecisionForMerge  );
  m_cEncLib.setUseCbfFastMode                                    ( m_bUseCbfFastMode  );
  m_cEncLib.setUseEarlySkipDetection                             ( m_useEarlySkipDetection );
  m_cEncLib.setUseFastMerge                                      ( m_useFastMrg );
  m_cEncLib.setUsePbIntraFast                                    ( m_usePbIntraFast );
  m_cEncLib.setUseAMaxBT                                         ( m_useAMaxBT );
  m_cEncLib.setUseE0023FastEnc                                   ( m_e0023FastEnc );
  m_cEncLib.setUseContentBasedFastQtbt                           ( m_contentBasedFastQtbt );
  m_cEncLib.setCrossComponentPredictionEnabledFlag               ( m_crossComponentPredictionEnabledFlag );
  m_cEncLib.setUseReconBasedCrossCPredictionEstimate             ( m_reconBasedCrossCPredictionEstimate );
  m_cEncLib.setLog2SaoOffsetScale                                ( CHANNEL_TYPE_LUMA  , m_log2SaoOffsetScale[CHANNEL_TYPE_LUMA]   );
  m_cEncLib.setLog2SaoOffsetScale                                ( CHANNEL_TYPE_CHROMA, m_log2SaoOffsetScale[CHANNEL_TYPE_CHROMA] );
  m_cEncLib.setUseTransformSkip                                  ( m_useTransformSkip      );
  m_cEncLib.setUseTransformSkipFast                              ( m_useTransformSkipFast  );
  m_cEncLib.setTransformSkipRotationEnabledFlag                  ( m_transformSkipRotationEnabledFlag );
  m_cEncLib.setTransformSkipContextEnabledFlag                   ( m_transformSkipContextEnabledFlag   );
  m_cEncLib.setPersistentRiceAdaptationEnabledFlag               ( m_persistentRiceAdaptationEnabledFlag );
  m_cEncLib.setCabacBypassAlignmentEnabledFlag                   ( m_cabacBypassAlignmentEnabledFlag );
  m_cEncLib.setLog2MaxTransformSkipBlockSize                     ( m_log2MaxTransformSkipBlockSize  );
  for (uint32_t signallingModeIndex = 0; signallingModeIndex < NUMBER_OF_RDPCM_SIGNALLING_MODES; signallingModeIndex++)
  {
    m_cEncLib.setRdpcmEnabledFlag                                ( RDPCMSignallingMode(signallingModeIndex), m_rdpcmEnabledFlag[signallingModeIndex]);
  }
  m_cEncLib.setUseConstrainedIntraPred                           ( m_bUseConstrainedIntraPred );
  m_cEncLib.setFastUDIUseMPMEnabled                              ( m_bFastUDIUseMPMEnabled );
  m_cEncLib.setFastMEForGenBLowDelayEnabled                      ( m_bFastMEForGenBLowDelayEnabled );
  m_cEncLib.setUseBLambdaForNonKeyLowDelayPictures               ( m_bUseBLambdaForNonKeyLowDelayPictures );
  m_cEncLib.setPCMLog2MinSize                                    ( m_uiPCMLog2MinSize);
  m_cEncLib.setUsePCM                                            ( m_usePCM );

  // set internal bit-depth and constants
  for (uint32_t channelType = 0; channelType < MAX_NUM_CHANNEL_TYPE; channelType++)
  {
    m_cEncLib.setBitDepth((ChannelType)channelType, m_internalBitDepth[channelType]);
    m_cEncLib.setInputBitDepth((ChannelType)channelType, m_inputBitDepth[channelType]);
    m_cEncLib.setPCMBitDepth((ChannelType)channelType, m_bPCMInputBitDepthFlag ? m_MSBExtendedBitDepth[channelType] : m_internalBitDepth[channelType]);
  }

  m_cEncLib.setPCMLog2MaxSize                                    ( m_pcmLog2MaxSize);
  m_cEncLib.setMaxNumMergeCand                                   ( m_maxNumMergeCand );
  m_cEncLib.setMaxNumAffineMergeCand                             ( m_maxNumAffineMergeCand );

  //====== Weighted Prediction ========
  m_cEncLib.setUseWP                                             ( m_useWeightedPred     );
  m_cEncLib.setWPBiPred                                          ( m_useWeightedBiPred   );

  //====== Parallel Merge Estimation ========
  m_cEncLib.setLog2ParallelMergeLevelMinus2                      ( m_log2ParallelMergeLevel - 2 );

  //====== Slice ========
  m_cEncLib.setSliceMode                                         ( m_sliceMode );
  m_cEncLib.setSliceArgument                                     ( m_sliceArgument );

#if HEVC_DEPENDENT_SLICES
  //====== Dependent Slice ========
  m_cEncLib.setSliceSegmentMode                                  ( m_sliceSegmentMode );
  m_cEncLib.setSliceSegmentArgument                              ( m_sliceSegmentArgument );
#endif

  if(m_sliceMode == NO_SLICES )
  {
    m_bLFCrossSliceBoundaryFlag = true;
  }
  m_cEncLib.setLFCrossSliceBoundaryFlag                          ( m_bLFCrossSliceBoundaryFlag );
  m_cEncLib.setUseSAO                                            ( m_bUseSAO );
  m_cEncLib.setTestSAODisableAtPictureLevel                      ( m_bTestSAODisableAtPictureLevel );
  m_cEncLib.setSaoEncodingRate                                   ( m_saoEncodingRate );
  m_cEncLib.setSaoEncodingRateChroma                             ( m_saoEncodingRateChroma );
  m_cEncLib.setMaxNumOffsetsPerPic                               ( m_maxNumOffsetsPerPic);

  m_cEncLib.setSaoCtuBoundary                                    ( m_saoCtuBoundary);
  m_cEncLib.setPCMInputBitDepthFlag                              ( m_bPCMInputBitDepthFlag);
  m_cEncLib.setPCMFilterDisableFlag                              ( m_bPCMFilterDisableFlag);

#if K0238_SAO_GREEDY_MERGE_ENCODING
  m_cEncLib.setSaoGreedyMergeEnc                                 ( m_saoGreedyMergeEnc);
#endif
  m_cEncLib.setIntraSmoothingDisabledFlag                        (!m_enableIntraReferenceSmoothing );
  m_cEncLib.setDecodedPictureHashSEIType                         ( m_decodedPictureHashSEIType );
  m_cEncLib.setRecoveryPointSEIEnabled                           ( m_recoveryPointSEIEnabled );
  m_cEncLib.setBufferingPeriodSEIEnabled                         ( m_bufferingPeriodSEIEnabled );
  m_cEncLib.setPictureTimingSEIEnabled                           ( m_pictureTimingSEIEnabled );
  m_cEncLib.setToneMappingInfoSEIEnabled                         ( m_toneMappingInfoSEIEnabled );
  m_cEncLib.setTMISEIToneMapId                                   ( m_toneMapId );
  m_cEncLib.setTMISEIToneMapCancelFlag                           ( m_toneMapCancelFlag );
  m_cEncLib.setTMISEIToneMapPersistenceFlag                      ( m_toneMapPersistenceFlag );
  m_cEncLib.setTMISEICodedDataBitDepth                           ( m_toneMapCodedDataBitDepth );
  m_cEncLib.setTMISEITargetBitDepth                              ( m_toneMapTargetBitDepth );
  m_cEncLib.setTMISEIModelID                                     ( m_toneMapModelId );
  m_cEncLib.setTMISEIMinValue                                    ( m_toneMapMinValue );
  m_cEncLib.setTMISEIMaxValue                                    ( m_toneMapMaxValue );
  m_cEncLib.setTMISEISigmoidMidpoint                             ( m_sigmoidMidpoint );
  m_cEncLib.setTMISEISigmoidWidth                                ( m_sigmoidWidth );
  m_cEncLib.setTMISEIStartOfCodedInterva                         ( m_startOfCodedInterval );
  m_cEncLib.setTMISEINumPivots                                   ( m_numPivots );
  m_cEncLib.setTMISEICodedPivotValue                             ( m_codedPivotValue );
  m_cEncLib.setTMISEITargetPivotValue                            ( m_targetPivotValue );
  m_cEncLib.setTMISEICameraIsoSpeedIdc                           ( m_cameraIsoSpeedIdc );
  m_cEncLib.setTMISEICameraIsoSpeedValue                         ( m_cameraIsoSpeedValue );
  m_cEncLib.setTMISEIExposureIndexIdc                            ( m_exposureIndexIdc );
  m_cEncLib.setTMISEIExposureIndexValue                          ( m_exposureIndexValue );
  m_cEncLib.setTMISEIExposureCompensationValueSignFlag           ( m_exposureCompensationValueSignFlag );
  m_cEncLib.setTMISEIExposureCompensationValueNumerator          ( m_exposureCompensationValueNumerator );
  m_cEncLib.setTMISEIExposureCompensationValueDenomIdc           ( m_exposureCompensationValueDenomIdc );
  m_cEncLib.setTMISEIRefScreenLuminanceWhite                     ( m_refScreenLuminanceWhite );
  m_cEncLib.setTMISEIExtendedRangeWhiteLevel                     ( m_extendedRangeWhiteLevel );
  m_cEncLib.setTMISEINominalBlackLevelLumaCodeValue              ( m_nominalBlackLevelLumaCodeValue );
  m_cEncLib.setTMISEINominalWhiteLevelLumaCodeValue              ( m_nominalWhiteLevelLumaCodeValue );
  m_cEncLib.setTMISEIExtendedWhiteLevelLumaCodeValue             ( m_extendedWhiteLevelLumaCodeValue );
  m_cEncLib.setChromaResamplingFilterHintEnabled                 ( m_chromaResamplingFilterSEIenabled );
  m_cEncLib.setChromaResamplingHorFilterIdc                      ( m_chromaResamplingHorFilterIdc );
  m_cEncLib.setChromaResamplingVerFilterIdc                      ( m_chromaResamplingVerFilterIdc );
  m_cEncLib.setFramePackingArrangementSEIEnabled                 ( m_framePackingSEIEnabled );
  m_cEncLib.setFramePackingArrangementSEIType                    ( m_framePackingSEIType );
  m_cEncLib.setFramePackingArrangementSEIId                      ( m_framePackingSEIId );
  m_cEncLib.setFramePackingArrangementSEIQuincunx                ( m_framePackingSEIQuincunx );
  m_cEncLib.setFramePackingArrangementSEIInterpretation          ( m_framePackingSEIInterpretation );
  m_cEncLib.setSegmentedRectFramePackingArrangementSEIEnabled    ( m_segmentedRectFramePackingSEIEnabled );
  m_cEncLib.setSegmentedRectFramePackingArrangementSEICancel     ( m_segmentedRectFramePackingSEICancel );
  m_cEncLib.setSegmentedRectFramePackingArrangementSEIType       ( m_segmentedRectFramePackingSEIType );
  m_cEncLib.setSegmentedRectFramePackingArrangementSEIPersistence( m_segmentedRectFramePackingSEIPersistence );
  m_cEncLib.setDisplayOrientationSEIAngle                        ( m_displayOrientationSEIAngle );
  m_cEncLib.setTemporalLevel0IndexSEIEnabled                     ( m_temporalLevel0IndexSEIEnabled );
  m_cEncLib.setGradualDecodingRefreshInfoEnabled                 ( m_gradualDecodingRefreshInfoEnabled );
  m_cEncLib.setNoDisplaySEITLayer                                ( m_noDisplaySEITLayer );
  m_cEncLib.setDecodingUnitInfoSEIEnabled                        ( m_decodingUnitInfoSEIEnabled );
  m_cEncLib.setSOPDescriptionSEIEnabled                          ( m_SOPDescriptionSEIEnabled );
  m_cEncLib.setScalableNestingSEIEnabled                         ( m_scalableNestingSEIEnabled );
  m_cEncLib.setTMCTSSEIEnabled                                   ( m_tmctsSEIEnabled );
  m_cEncLib.setTimeCodeSEIEnabled                                ( m_timeCodeSEIEnabled );
  m_cEncLib.setNumberOfTimeSets                                  ( m_timeCodeSEINumTs );
  for(int i = 0; i < m_timeCodeSEINumTs; i++)
  {
    m_cEncLib.setTimeSet(m_timeSetArray[i], i);
  }
  m_cEncLib.setKneeSEIEnabled                                    ( m_kneeSEIEnabled );
  m_cEncLib.setKneeSEIId                                         ( m_kneeSEIId );
  m_cEncLib.setKneeSEICancelFlag                                 ( m_kneeSEICancelFlag );
  m_cEncLib.setKneeSEIPersistenceFlag                            ( m_kneeSEIPersistenceFlag );
  m_cEncLib.setKneeSEIInputDrange                                ( m_kneeSEIInputDrange );
  m_cEncLib.setKneeSEIInputDispLuminance                         ( m_kneeSEIInputDispLuminance );
  m_cEncLib.setKneeSEIOutputDrange                               ( m_kneeSEIOutputDrange );
  m_cEncLib.setKneeSEIOutputDispLuminance                        ( m_kneeSEIOutputDispLuminance );
  m_cEncLib.setKneeSEINumKneePointsMinus1                        ( m_kneeSEINumKneePointsMinus1 );
  m_cEncLib.setKneeSEIInputKneePoint                             ( m_kneeSEIInputKneePoint );
  m_cEncLib.setKneeSEIOutputKneePoint                            ( m_kneeSEIOutputKneePoint );
  m_cEncLib.setColourRemapInfoSEIFileRoot                        ( m_colourRemapSEIFileRoot );
  m_cEncLib.setMasteringDisplaySEI                               ( m_masteringDisplay );
#if U0033_ALTERNATIVE_TRANSFER_CHARACTERISTICS_SEI
  m_cEncLib.setSEIAlternativeTransferCharacteristicsSEIEnable    ( m_preferredTransferCharacteristics>=0     );
  m_cEncLib.setSEIPreferredTransferCharacteristics               ( uint8_t(m_preferredTransferCharacteristics) );
#endif
  m_cEncLib.setSEIGreenMetadataInfoSEIEnable                     ( m_greenMetadataType > 0 );
  m_cEncLib.setSEIGreenMetadataType                              ( uint8_t(m_greenMetadataType) );
  m_cEncLib.setSEIXSDMetricType                                  ( uint8_t(m_xsdMetricType) );

#if HEVC_TILES_WPP
  m_cEncLib.setTileUniformSpacingFlag                            ( m_tileUniformSpacingFlag );
  m_cEncLib.setNumColumnsMinus1                                  ( m_numTileColumnsMinus1 );
  m_cEncLib.setNumRowsMinus1                                     ( m_numTileRowsMinus1 );
  if(!m_tileUniformSpacingFlag)
  {
    m_cEncLib.setColumnWidth                                     ( m_tileColumnWidth );
    m_cEncLib.setRowHeight                                       ( m_tileRowHeight );
  }
#endif
  m_cEncLib.xCheckGSParameters();
#if HEVC_TILES_WPP
  int uiTilesCount = (m_numTileRowsMinus1+1) * (m_numTileColumnsMinus1+1);
  if(uiTilesCount == 1)
  {
    m_bLFCrossTileBoundaryFlag = true;
  }
  m_cEncLib.setLFCrossTileBoundaryFlag                           ( m_bLFCrossTileBoundaryFlag );
  m_cEncLib.setEntropyCodingSyncEnabledFlag                      ( m_entropyCodingSyncEnabledFlag );
#endif
  m_cEncLib.setTMVPModeId                                        ( m_TMVPModeId );
#if HEVC_USE_SCALING_LISTS
  m_cEncLib.setUseScalingListId                                  ( m_useScalingListId  );
  m_cEncLib.setScalingListFileName                               ( m_scalingListFileName );
#endif
  m_cEncLib.setDepQuantEnabledFlag                               ( m_depQuantEnabledFlag);
#if HEVC_USE_SIGN_HIDING
  m_cEncLib.setSignDataHidingEnabledFlag                         ( m_signDataHidingEnabledFlag);
#endif
  m_cEncLib.setUseRateCtrl                                       ( m_RCEnableRateControl );
  m_cEncLib.setTargetBitrate                                     ( m_RCTargetBitrate );
  m_cEncLib.setKeepHierBit                                       ( m_RCKeepHierarchicalBit );
  m_cEncLib.setLCULevelRC                                        ( m_RCLCULevelRC );
  m_cEncLib.setUseLCUSeparateModel                               ( m_RCUseLCUSeparateModel );
  m_cEncLib.setInitialQP                                         ( m_RCInitialQP );
  m_cEncLib.setForceIntraQP                                      ( m_RCForceIntraQP );
#if U0132_TARGET_BITS_SATURATION
  m_cEncLib.setCpbSaturationEnabled                              ( m_RCCpbSaturationEnabled );
  m_cEncLib.setCpbSize                                           ( m_RCCpbSize );
  m_cEncLib.setInitialCpbFullness                                ( m_RCInitialCpbFullness );
#endif
  m_cEncLib.setTransquantBypassEnabledFlag                       ( m_TransquantBypassEnabledFlag );
  m_cEncLib.setCUTransquantBypassFlagForceValue                  ( m_CUTransquantBypassFlagForce );
  m_cEncLib.setCostMode                                          ( m_costMode );
  m_cEncLib.setUseRecalculateQPAccordingToLambda                 ( m_recalculateQPAccordingToLambda );
#if HEVC_USE_INTRA_SMOOTHING_T32 || HEVC_USE_INTRA_SMOOTHING_T64
  m_cEncLib.setUseStrongIntraSmoothing                           ( m_useStrongIntraSmoothing );
#endif
  m_cEncLib.setActiveParameterSetsSEIEnabled                     ( m_activeParameterSetsSEIEnabled );
  m_cEncLib.setVuiParametersPresentFlag                          ( m_vuiParametersPresentFlag );
  m_cEncLib.setAspectRatioInfoPresentFlag                        ( m_aspectRatioInfoPresentFlag);
  m_cEncLib.setAspectRatioIdc                                    ( m_aspectRatioIdc );
  m_cEncLib.setSarWidth                                          ( m_sarWidth );
  m_cEncLib.setSarHeight                                         ( m_sarHeight );
  m_cEncLib.setOverscanInfoPresentFlag                           ( m_overscanInfoPresentFlag );
  m_cEncLib.setOverscanAppropriateFlag                           ( m_overscanAppropriateFlag );
  m_cEncLib.setVideoSignalTypePresentFlag                        ( m_videoSignalTypePresentFlag );
  m_cEncLib.setVideoFormat                                       ( m_videoFormat );
  m_cEncLib.setVideoFullRangeFlag                                ( m_videoFullRangeFlag );
  m_cEncLib.setColourDescriptionPresentFlag                      ( m_colourDescriptionPresentFlag );
  m_cEncLib.setColourPrimaries                                   ( m_colourPrimaries );
  m_cEncLib.setTransferCharacteristics                           ( m_transferCharacteristics );
  m_cEncLib.setMatrixCoefficients                                ( m_matrixCoefficients );
  m_cEncLib.setChromaLocInfoPresentFlag                          ( m_chromaLocInfoPresentFlag );
  m_cEncLib.setChromaSampleLocTypeTopField                       ( m_chromaSampleLocTypeTopField );
  m_cEncLib.setChromaSampleLocTypeBottomField                    ( m_chromaSampleLocTypeBottomField );
  m_cEncLib.setNeutralChromaIndicationFlag                       ( m_neutralChromaIndicationFlag );
  m_cEncLib.setDefaultDisplayWindow                              ( m_defDispWinLeftOffset, m_defDispWinRightOffset, m_defDispWinTopOffset, m_defDispWinBottomOffset );
  m_cEncLib.setFrameFieldInfoPresentFlag                         ( m_frameFieldInfoPresentFlag );
  m_cEncLib.setPocProportionalToTimingFlag                       ( m_pocProportionalToTimingFlag );
  m_cEncLib.setNumTicksPocDiffOneMinus1                          ( m_numTicksPocDiffOneMinus1    );
  m_cEncLib.setBitstreamRestrictionFlag                          ( m_bitstreamRestrictionFlag );
#if HEVC_TILES_WPP
  m_cEncLib.setTilesFixedStructureFlag                           ( m_tilesFixedStructureFlag );
#endif
  m_cEncLib.setMotionVectorsOverPicBoundariesFlag                ( m_motionVectorsOverPicBoundariesFlag );
  m_cEncLib.setMinSpatialSegmentationIdc                         ( m_minSpatialSegmentationIdc );
  m_cEncLib.setMaxBytesPerPicDenom                               ( m_maxBytesPerPicDenom );
  m_cEncLib.setMaxBitsPerMinCuDenom                              ( m_maxBitsPerMinCuDenom );
  m_cEncLib.setLog2MaxMvLengthHorizontal                         ( m_log2MaxMvLengthHorizontal );
  m_cEncLib.setLog2MaxMvLengthVertical                           ( m_log2MaxMvLengthVertical );
  m_cEncLib.setEfficientFieldIRAPEnabled                         ( m_bEfficientFieldIRAPEnabled );
  m_cEncLib.setHarmonizeGopFirstFieldCoupleEnabled               ( m_bHarmonizeGopFirstFieldCoupleEnabled );
  m_cEncLib.setSummaryOutFilename                                ( m_summaryOutFilename );
  m_cEncLib.setSummaryPicFilenameBase                            ( m_summaryPicFilenameBase );
  m_cEncLib.setSummaryVerboseness                                ( m_summaryVerboseness );
  m_cEncLib.setIMV                                               ( m_ImvMode );
  m_cEncLib.setIMV4PelFast                                       ( m_Imv4PelFast );
  m_cEncLib.setDecodeBitstream                                   ( 0, m_decodeBitstreams[0] );
  m_cEncLib.setDecodeBitstream                                   ( 1, m_decodeBitstreams[1] );
  m_cEncLib.setSwitchPOC                                         ( m_switchPOC );
  m_cEncLib.setSwitchDQP                                         ( m_switchDQP );
  m_cEncLib.setFastForwardToPOC                                  ( m_fastForwardToPOC );
  m_cEncLib.setForceDecodeBitstream1                             ( m_forceDecodeBitstream1 );
  m_cEncLib.setStopAfterFFtoPOC                                  ( m_stopAfterFFtoPOC );
  m_cEncLib.setBs2ModPOCAndType                                  ( m_bs2ModPOCAndType );
#if JVET_M0055_DEBUG_CTU
  m_cEncLib.setDebugCTU                                          ( m_debugCTU );
#endif
#if ENABLE_SPLIT_PARALLELISM
  m_cEncLib.setNumSplitThreads                                   ( m_numSplitThreads );
  m_cEncLib.setForceSingleSplitThread                            ( m_forceSplitSequential );
#endif
#if ENABLE_WPP_PARALLELISM
  m_cEncLib.setNumWppThreads                                     ( m_numWppThreads );
  m_cEncLib.setNumWppExtraLines                                  ( m_numWppExtraLines );
  m_cEncLib.setEnsureWppBitEqual                                 ( m_ensureWppBitEqual );

#endif
  m_cEncLib.setUseALF                                            ( m_alf );
#if JVET_M0427_INLOOP_RESHAPER
  m_cEncLib.setReshaper                                          ( m_lumaReshapeEnable );
  m_cEncLib.setReshapeSignalType                                 ( m_reshapeSignalType );
  m_cEncLib.setReshapeIntraCMD                                   ( m_intraCMD );
  m_cEncLib.setReshapeCW                                         ( m_reshapeCW );
#endif  
}

void EncApp::xCreateLib( std::list<PelUnitBuf*>& recBufList
                        )
{
  // Video I/O
  m_cVideoIOYuvInputFile.open( m_inputFileName,     false, m_inputBitDepth, m_MSBExtendedBitDepth, m_internalBitDepth );  // read  mode
#if EXTENSION_360_VIDEO
  m_cVideoIOYuvInputFile.skipFrames(m_FrameSkip, m_inputFileWidth, m_inputFileHeight, m_InputChromaFormatIDC);
#else
  m_cVideoIOYuvInputFile.skipFrames(m_FrameSkip, m_iSourceWidth - m_aiPad[0], m_iSourceHeight - m_aiPad[1], m_InputChromaFormatIDC);
#endif
  if (!m_reconFileName.empty())
  {
    if (m_packedYUVMode && ((m_outputBitDepth[CH_L] != 10 && m_outputBitDepth[CH_L] != 12)
        || ((m_iSourceWidth & (1 + (m_outputBitDepth[CH_L] & 3))) != 0)))
    {
      EXIT ("Invalid output bit-depth or image width for packed YUV output, aborting\n");
    }
    if (m_packedYUVMode && (m_chromaFormatIDC != CHROMA_400) && ((m_outputBitDepth[CH_C] != 10 && m_outputBitDepth[CH_C] != 12)
        || (((m_iSourceWidth / SPS::getWinUnitX (m_chromaFormatIDC)) & (1 + (m_outputBitDepth[CH_C] & 3))) != 0)))
    {
      EXIT ("Invalid chroma output bit-depth or image width for packed YUV output, aborting\n");
    }

    m_cVideoIOYuvReconFile.open(m_reconFileName, true, m_outputBitDepth, m_outputBitDepth, m_internalBitDepth);  // write mode
  }

  // create the encoder
  m_cEncLib.create();

  // create the output buffer
  for( int i = 0; i < (m_iGOPSize + 1 + (m_isField ? 1 : 0)); i++ )
  {
    recBufList.push_back( new PelUnitBuf );
  }
}

void EncApp::xDestroyLib()
{
  // Video I/O
  m_cVideoIOYuvInputFile.close();
  m_cVideoIOYuvReconFile.close();

  // Neo Decoder
  m_cEncLib.destroy();
}

void EncApp::xInitLib(bool isFieldCoding)
{
  m_cEncLib.init(isFieldCoding, this );
}

// ====================================================================================================================
// Public member functions
// ====================================================================================================================

/**
 - create internal class
 - initialize internal variable
 - until the end of input YUV file, call encoding function in EncLib class
 - delete allocated buffers
 - destroy internal class
 .
 */
void EncApp::encode()
{
  m_bitstream.open(m_bitstreamFileName.c_str(), fstream::binary | fstream::out);
  if (!m_bitstream)
  {
    EXIT( "Failed to open bitstream file " << m_bitstreamFileName.c_str() << " for writing\n");
  }

  std::list<PelUnitBuf*> recBufList;
  // initialize internal class & member variables
  xInitLibCfg();
  xCreateLib( recBufList
             );
  xInitLib(m_isField);

  printChromaFormat();

  // main encoder loop
  int   iNumEncoded = 0;
  bool  bEos = false;

  const InputColourSpaceConversion ipCSC  =  m_inputColourSpaceConvert;
  const InputColourSpaceConversion snrCSC = (!m_snrInternalColourSpace) ? m_inputColourSpaceConvert : IPCOLOURSPACE_UNCHANGED;

  PelStorage trueOrgPic;
  PelStorage orgPic;
  const int sourceHeight = m_isField ? m_iSourceHeightOrg : m_iSourceHeight;
  UnitArea unitArea( m_chromaFormatIDC, Area( 0, 0, m_iSourceWidth, sourceHeight ) );

  orgPic.create( unitArea );
  trueOrgPic.create( unitArea );
#if EXTENSION_360_VIDEO
  TExt360AppEncTop           ext360(*this, m_cEncLib.getGOPEncoder()->getExt360Data(), *(m_cEncLib.getGOPEncoder()), orgPic);
#endif

  while ( !bEos )
  {
    // read input YUV file
#if EXTENSION_360_VIDEO
    if (ext360.isEnabled())
    {
      ext360.read(m_cVideoIOYuvInputFile, orgPic, trueOrgPic, ipCSC);
    }
    else
    {
      m_cVideoIOYuvInputFile.read(orgPic, trueOrgPic, ipCSC, m_aiPad, m_InputChromaFormatIDC, m_bClipInputVideoToRec709Range);
    }
#else
    m_cVideoIOYuvInputFile.read( orgPic, trueOrgPic, ipCSC, m_aiPad, m_InputChromaFormatIDC, m_bClipInputVideoToRec709Range );
#endif

    // increase number of received frames
    m_iFrameRcvd++;

    bEos = (m_isField && (m_iFrameRcvd == (m_framesToBeEncoded >> 1) )) || ( !m_isField && (m_iFrameRcvd == m_framesToBeEncoded) );

    bool flush = 0;
    // if end of file (which is only detected on a read failure) flush the encoder of any queued pictures
    if (m_cVideoIOYuvInputFile.isEof())
    {
      flush = true;
      bEos = true;
      m_iFrameRcvd--;
      m_cEncLib.setFramesToBeEncoded(m_iFrameRcvd);
    }

    // call encoding function for one frame
    if ( m_isField )
    {
      m_cEncLib.encode( bEos, flush ? 0 : &orgPic, flush ? 0 : &trueOrgPic, snrCSC, recBufList,
                        iNumEncoded, m_isTopFieldFirst );
    }
    else
    {
      m_cEncLib.encode( bEos, flush ? 0 : &orgPic, flush ? 0 : &trueOrgPic, snrCSC, recBufList,
                        iNumEncoded );
    }

    // write bistream to file if necessary
    if ( iNumEncoded > 0 )
    {
      xWriteOutput( iNumEncoded, recBufList
      );
    }
    // temporally skip frames
    if( m_temporalSubsampleRatio > 1 )
    {
#if EXTENSION_360_VIDEO
      m_cVideoIOYuvInputFile.skipFrames(m_temporalSubsampleRatio - 1, m_inputFileWidth, m_inputFileHeight, m_InputChromaFormatIDC);
#else
      m_cVideoIOYuvInputFile.skipFrames(m_temporalSubsampleRatio-1, m_iSourceWidth - m_aiPad[0], m_iSourceHeight - m_aiPad[1], m_InputChromaFormatIDC);
#endif
    }
  }

  m_cEncLib.printSummary(m_isField);


  // delete used buffers in encoder class
  m_cEncLib.deletePicBuffer();

  for( auto &p : recBufList )
  {
    delete p;
  }
  recBufList.clear();

  xDestroyLib();

  m_bitstream.close();

  printRateSummary();

  return;
}

// ====================================================================================================================
// Protected member functions
// ====================================================================================================================

/**
  Write access units to output file.
  \param bitstreamFile  target bitstream file
  \param iNumEncoded    number of encoded frames
  \param accessUnits    list of access units to be written
 */
void EncApp::xWriteOutput( int iNumEncoded, std::list<PelUnitBuf*>& recBufList
                          )
{
  const InputColourSpaceConversion ipCSC = (!m_outputInternalColourSpace) ? m_inputColourSpaceConvert : IPCOLOURSPACE_UNCHANGED;
  std::list<PelUnitBuf*>::iterator iterPicYuvRec = recBufList.end();
  int i;

  for ( i = 0; i < iNumEncoded; i++ )
  {
    --iterPicYuvRec;
  }

  if (m_isField)
  {
    //Reinterlace fields
    for ( i = 0; i < iNumEncoded/2; i++ )
    {
      const PelUnitBuf*  pcPicYuvRecTop     = *(iterPicYuvRec++);
      const PelUnitBuf*  pcPicYuvRecBottom  = *(iterPicYuvRec++);

      if (!m_reconFileName.empty())
      {
        m_cVideoIOYuvReconFile.write( *pcPicYuvRecTop, *pcPicYuvRecBottom,
                                      ipCSC,
                                      false, // TODO: m_packedYUVMode,
                                      m_confWinLeft, m_confWinRight, m_confWinTop, m_confWinBottom, NUM_CHROMA_FORMAT, m_isTopFieldFirst );
      }
    }
  }
  else
  {
    for ( i = 0; i < iNumEncoded; i++ )
    {
      const PelUnitBuf* pcPicYuvRec = *(iterPicYuvRec++);
      if (!m_reconFileName.empty())
      {
        m_cVideoIOYuvReconFile.write( *pcPicYuvRec,
                                      ipCSC,
                                      m_packedYUVMode,
                                      m_confWinLeft, m_confWinRight, m_confWinTop, m_confWinBottom, NUM_CHROMA_FORMAT, m_bClipOutputVideoToRec709Range );
      }
    }
  }
}


void EncApp::outputAU( const AccessUnit& au )
{
  const vector<uint32_t>& stats = writeAnnexB(m_bitstream, au);
  rateStatsAccum(au, stats);
  m_bitstream.flush();
}


/**
 *
 */
void EncApp::rateStatsAccum(const AccessUnit& au, const std::vector<uint32_t>& annexBsizes)
{
  AccessUnit::const_iterator it_au = au.begin();
  vector<uint32_t>::const_iterator it_stats = annexBsizes.begin();

  for (; it_au != au.end(); it_au++, it_stats++)
  {
    switch ((*it_au)->m_nalUnitType)
    {
    case NAL_UNIT_CODED_SLICE_TRAIL_R:
    case NAL_UNIT_CODED_SLICE_TRAIL_N:
    case NAL_UNIT_CODED_SLICE_TSA_R:
    case NAL_UNIT_CODED_SLICE_TSA_N:
    case NAL_UNIT_CODED_SLICE_STSA_R:
    case NAL_UNIT_CODED_SLICE_STSA_N:
    case NAL_UNIT_CODED_SLICE_BLA_W_LP:
    case NAL_UNIT_CODED_SLICE_BLA_W_RADL:
    case NAL_UNIT_CODED_SLICE_BLA_N_LP:
    case NAL_UNIT_CODED_SLICE_IDR_W_RADL:
    case NAL_UNIT_CODED_SLICE_IDR_N_LP:
    case NAL_UNIT_CODED_SLICE_CRA:
    case NAL_UNIT_CODED_SLICE_RADL_N:
    case NAL_UNIT_CODED_SLICE_RADL_R:
    case NAL_UNIT_CODED_SLICE_RASL_N:
    case NAL_UNIT_CODED_SLICE_RASL_R:
#if HEVC_VPS
    case NAL_UNIT_VPS:
#endif
    case NAL_UNIT_SPS:
    case NAL_UNIT_PPS:
      m_essentialBytes += *it_stats;
      break;
    default:
      break;
    }

    m_totalBytes += *it_stats;
  }
}

void EncApp::printRateSummary()
{
  double time = (double) m_iFrameRcvd / m_iFrameRate * m_temporalSubsampleRatio;
  msg( DETAILS,"Bytes written to file: %u (%.3f kbps)\n", m_totalBytes, 0.008 * m_totalBytes / time );
  if (m_summaryVerboseness > 0)
  {
    msg( DETAILS,"Bytes for SPS/PPS/Slice (Incl. Annex B): %u (%.3f kbps)\n", m_essentialBytes, 0.008 * m_essentialBytes / time );
  }
}

void EncApp::printChromaFormat()
{
  if( g_verbosity >= DETAILS )
  {
    std::cout << std::setw(43) << "Input ChromaFormatIDC = ";
    switch (m_InputChromaFormatIDC)
    {
    case CHROMA_400:  std::cout << "  4:0:0"; break;
    case CHROMA_420:  std::cout << "  4:2:0"; break;
    case CHROMA_422:  std::cout << "  4:2:2"; break;
    case CHROMA_444:  std::cout << "  4:4:4"; break;
    default:
      THROW( "invalid chroma fomat");
    }
    std::cout << std::endl;

    std::cout << std::setw(43) << "Output (internal) ChromaFormatIDC = ";
    switch (m_cEncLib.getChromaFormatIdc())
    {
    case CHROMA_400:  std::cout << "  4:0:0"; break;
    case CHROMA_420:  std::cout << "  4:2:0"; break;
    case CHROMA_422:  std::cout << "  4:2:2"; break;
    case CHROMA_444:  std::cout << "  4:4:4"; break;
    default:
      THROW( "invalid chroma fomat");
    }
    std::cout << "\n" << std::endl;
  }
}

//! \}<|MERGE_RESOLUTION|>--- conflicted
+++ resolved
@@ -240,15 +240,12 @@
   m_cEncLib.setInterEMT                                          ( ( m_EMT >> 1 ) & 1 );
   m_cEncLib.setFastInterEMT                                      ( ( m_FastEMT >> 1 ) & ( m_EMT >> 1 ) & 1 );
 #endif
-<<<<<<< HEAD
-=======
 #if JVET_M0303_IMPLICIT_MTS
   m_cEncLib.setImplicitMTS                                       ( m_MTSImplicit );
 #endif
 #if JVET_M0140_SBT
   m_cEncLib.setUseSBT                                            ( m_SBT );
 #endif
->>>>>>> 60f77b96
   m_cEncLib.setUseCompositeRef                                   ( m_compositeRefEnabled );
   m_cEncLib.setUseGBi                                            ( m_GBi );
   m_cEncLib.setUseGBiFast                                        ( m_GBiFast );
@@ -266,18 +263,13 @@
 #endif  
   m_cEncLib.setUseMHIntra                                        ( m_MHIntra );
   m_cEncLib.setUseTriangle                                       ( m_Triangle );
-<<<<<<< HEAD
+#if JVET_M0253_HASH_ME
+  m_cEncLib.setUseHashME                                         ( m_HashME );
+#endif
+
 #if JVET_M0255_FRACMMVD_SWITCH
   m_cEncLib.setAllowDisFracMMVD                                  ( m_allowDisFracMMVD );
 #endif
-=======
-#if JVET_M0253_HASH_ME
-  m_cEncLib.setUseHashME                                         ( m_HashME );
-#endif
-
-#if JVET_M0255_FRACMMVD_SWITCH
-  m_cEncLib.setAllowDisFracMMVD                                  ( m_allowDisFracMMVD );
-#endif
 #if JVET_M0246_AFFINE_AMVR
   m_cEncLib.setUseAffineAmvr                                     ( m_AffineAmvr );
 #endif
@@ -287,7 +279,6 @@
 #if JVET_M0147_DMVR
   m_cEncLib.setDMVR                                              ( m_DMVR );
 #endif
->>>>>>> 60f77b96
   m_cEncLib.setIBCMode                                           ( m_IBCMode );
   m_cEncLib.setIBCLocalSearchRangeX                              ( m_IBCLocalSearchRangeX );
   m_cEncLib.setIBCLocalSearchRangeY                              ( m_IBCLocalSearchRangeY );
