--- conflicted
+++ resolved
@@ -299,14 +299,12 @@
   m_cEncLib.setDMVR                                              ( m_DMVR );
   m_cEncLib.setMMVD                                              ( m_MMVD );
   m_cEncLib.setMmvdDisNum                                        (m_MmvdDisNum);
-  m_cEncLib.setRDPCM                                              ( m_RdpcmMode );
-<<<<<<< HEAD
+  m_cEncLib.setRDPCM                                             ( m_RdpcmMode );
 #if JVET_O0119_BASE_PALETTE_444
   m_cEncLib.setPLTMode                                           ( m_PLTMode);
-=======
+#endif
 #if JVET_O0376_SPS_JOINTCBCR_FLAG
   m_cEncLib.setJointCbCr                                         ( m_JointCbCrMode );
->>>>>>> 767dca73
 #endif
   m_cEncLib.setIBCMode                                           ( m_IBCMode );
   m_cEncLib.setIBCLocalSearchRangeX                              ( m_IBCLocalSearchRangeX );
