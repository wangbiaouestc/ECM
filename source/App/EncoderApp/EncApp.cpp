/* The copyright in this software is being made available under the BSD
 * License, included below. This software may be subject to other third party
 * and contributor rights, including patent rights, and no such rights are
 * granted under this license.
 *
 * Copyright (c) 2010-2019, ITU/ISO/IEC
 * All rights reserved.
 *
 * Redistribution and use in source and binary forms, with or without
 * modification, are permitted provided that the following conditions are met:
 *
 *  * Redistributions of source code must retain the above copyright notice,
 *    this list of conditions and the following disclaimer.
 *  * Redistributions in binary form must reproduce the above copyright notice,
 *    this list of conditions and the following disclaimer in the documentation
 *    and/or other materials provided with the distribution.
 *  * Neither the name of the ITU/ISO/IEC nor the names of its contributors may
 *    be used to endorse or promote products derived from this software without
 *    specific prior written permission.
 *
 * THIS SOFTWARE IS PROVIDED BY THE COPYRIGHT HOLDERS AND CONTRIBUTORS "AS IS"
 * AND ANY EXPRESS OR IMPLIED WARRANTIES, INCLUDING, BUT NOT LIMITED TO, THE
 * IMPLIED WARRANTIES OF MERCHANTABILITY AND FITNESS FOR A PARTICULAR PURPOSE
 * ARE DISCLAIMED. IN NO EVENT SHALL THE COPYRIGHT HOLDER OR CONTRIBUTORS
 * BE LIABLE FOR ANY DIRECT, INDIRECT, INCIDENTAL, SPECIAL, EXEMPLARY, OR
 * CONSEQUENTIAL DAMAGES (INCLUDING, BUT NOT LIMITED TO, PROCUREMENT OF
 * SUBSTITUTE GOODS OR SERVICES; LOSS OF USE, DATA, OR PROFITS; OR BUSINESS
 * INTERRUPTION) HOWEVER CAUSED AND ON ANY THEORY OF LIABILITY, WHETHER IN
 * CONTRACT, STRICT LIABILITY, OR TORT (INCLUDING NEGLIGENCE OR OTHERWISE)
 * ARISING IN ANY WAY OUT OF THE USE OF THIS SOFTWARE, EVEN IF ADVISED OF
 * THE POSSIBILITY OF SUCH DAMAGE.
 */

/** \file     EncApp.cpp
    \brief    Encoder application class
*/

#include <list>
#include <fstream>
#include <stdlib.h>
#include <stdio.h>
#include <fcntl.h>
#include <iomanip>

#include "EncApp.h"
#include "EncoderLib/AnnexBwrite.h"
#if EXTENSION_360_VIDEO
#include "AppEncHelper360/TExt360AppEncTop.h"
#endif

using namespace std;

//! \ingroup EncoderApp
//! \{

// ====================================================================================================================
// Constructor / destructor / initialization / destroy
// ====================================================================================================================

EncApp::EncApp()
{
  m_iFrameRcvd = 0;
  m_totalBytes = 0;
  m_essentialBytes = 0;
}

EncApp::~EncApp()
{
}

void EncApp::xInitLibCfg()
{
#if HEVC_VPS
  VPS vps;

  vps.setMaxTLayers                                               ( m_maxTempLayer );
  if (m_maxTempLayer == 1)
  {
    vps.setTemporalNestingFlag(true);
  }
  vps.setMaxLayers                                                ( 1 );
  for(int i = 0; i < MAX_TLAYER; i++)
  {
    vps.setNumReorderPics                                         ( m_numReorderPics[i], i );
    vps.setMaxDecPicBuffering                                     ( m_maxDecPicBuffering[i], i );
  }
  m_cEncLib.setVPS(&vps);
#endif
  m_cEncLib.setProfile                                           ( m_profile);
  m_cEncLib.setLevel                                             ( m_levelTier, m_level);
  m_cEncLib.setProgressiveSourceFlag                             ( m_progressiveSourceFlag);
  m_cEncLib.setInterlacedSourceFlag                              ( m_interlacedSourceFlag);
  m_cEncLib.setNonPackedConstraintFlag                           ( m_nonPackedConstraintFlag);
  m_cEncLib.setFrameOnlyConstraintFlag                           ( m_frameOnlyConstraintFlag);
  m_cEncLib.setBitDepthConstraintValue                           ( m_bitDepthConstraint );
  m_cEncLib.setChromaFormatConstraintValue                       ( m_chromaFormatConstraint );
  m_cEncLib.setIntraConstraintFlag                               ( m_intraConstraintFlag );
  m_cEncLib.setOnePictureOnlyConstraintFlag                      ( m_onePictureOnlyConstraintFlag );
  m_cEncLib.setLowerBitRateConstraintFlag                        ( m_lowerBitRateConstraintFlag );

  m_cEncLib.setPrintMSEBasedSequencePSNR                         ( m_printMSEBasedSequencePSNR);
  m_cEncLib.setPrintFrameMSE                                     ( m_printFrameMSE);
  m_cEncLib.setPrintHexPsnr(m_printHexPsnr);
  m_cEncLib.setPrintSequenceMSE                                  ( m_printSequenceMSE);
  m_cEncLib.setCabacZeroWordPaddingEnabled                       ( m_cabacZeroWordPaddingEnabled );

  m_cEncLib.setFrameRate                                         ( m_iFrameRate );
  m_cEncLib.setFrameSkip                                         ( m_FrameSkip );
  m_cEncLib.setTemporalSubsampleRatio                            ( m_temporalSubsampleRatio );
  m_cEncLib.setSourceWidth                                       ( m_iSourceWidth );
  m_cEncLib.setSourceHeight                                      ( m_iSourceHeight );
  m_cEncLib.setConformanceWindow                                 ( m_confWinLeft, m_confWinRight, m_confWinTop, m_confWinBottom );
  m_cEncLib.setFramesToBeEncoded                                 ( m_framesToBeEncoded );

  //====== Coding Structure ========
  m_cEncLib.setIntraPeriod                                       ( m_iIntraPeriod );
  m_cEncLib.setDecodingRefreshType                               ( m_iDecodingRefreshType );
  m_cEncLib.setGOPSize                                           ( m_iGOPSize );
  m_cEncLib.setGopList                                           ( m_GOPList );
  m_cEncLib.setExtraRPSs                                         ( m_extraRPSs );
  for(int i = 0; i < MAX_TLAYER; i++)
  {
    m_cEncLib.setNumReorderPics                                  ( m_numReorderPics[i], i );
    m_cEncLib.setMaxDecPicBuffering                              ( m_maxDecPicBuffering[i], i );
  }
  for( uint32_t uiLoop = 0; uiLoop < MAX_TLAYER; ++uiLoop )
  {
    m_cEncLib.setLambdaModifier                                  ( uiLoop, m_adLambdaModifier[ uiLoop ] );
  }
  m_cEncLib.setIntraLambdaModifier                               ( m_adIntraLambdaModifier );
  m_cEncLib.setIntraQpFactor                                     ( m_dIntraQpFactor );

  m_cEncLib.setBaseQP                                            ( m_iQP );

#if X0038_LAMBDA_FROM_QP_CAPABILITY
  m_cEncLib.setIntraQPOffset                                     ( m_intraQPOffset );
  m_cEncLib.setLambdaFromQPEnable                                ( m_lambdaFromQPEnable );
#endif
  m_cEncLib.setPad                                               ( m_aiPad );

  m_cEncLib.setAccessUnitDelimiter                               ( m_AccessUnitDelimiter );

  m_cEncLib.setMaxTempLayer                                      ( m_maxTempLayer );

  //===== Slice ========

  //====== Loop/Deblock Filter ========
  m_cEncLib.setLoopFilterDisable                                 ( m_bLoopFilterDisable       );
  m_cEncLib.setLoopFilterOffsetInPPS                             ( m_loopFilterOffsetInPPS );
  m_cEncLib.setLoopFilterBetaOffset                              ( m_loopFilterBetaOffsetDiv2  );
  m_cEncLib.setLoopFilterTcOffset                                ( m_loopFilterTcOffsetDiv2    );
#if W0038_DB_OPT
  m_cEncLib.setDeblockingFilterMetric                            ( m_deblockingFilterMetric );
#else
  m_cEncLib.setDeblockingFilterMetric                            ( m_DeblockingFilterMetric );
#endif

  //====== Motion search ========
  m_cEncLib.setDisableIntraPUsInInterSlices                      ( m_bDisableIntraPUsInInterSlices );
  m_cEncLib.setMotionEstimationSearchMethod                      ( m_motionEstimationSearchMethod  );
  m_cEncLib.setSearchRange                                       ( m_iSearchRange );
  m_cEncLib.setBipredSearchRange                                 ( m_bipredSearchRange );
  m_cEncLib.setClipForBiPredMeEnabled                            ( m_bClipForBiPredMeEnabled );
  m_cEncLib.setFastMEAssumingSmootherMVEnabled                   ( m_bFastMEAssumingSmootherMVEnabled );
  m_cEncLib.setMinSearchWindow                                   ( m_minSearchWindow );
  m_cEncLib.setRestrictMESampling                                ( m_bRestrictMESampling );

  //====== Quality control ========
  m_cEncLib.setMaxDeltaQP                                        ( m_iMaxDeltaQP  );
  m_cEncLib.setMaxCuDQPDepth                                     ( m_iMaxCuDQPDepth  );
  m_cEncLib.setDiffCuChromaQpOffsetDepth                         ( m_diffCuChromaQpOffsetDepth );
  m_cEncLib.setChromaCbQpOffset                                  ( m_cbQpOffset     );
  m_cEncLib.setChromaCrQpOffset                                  ( m_crQpOffset  );
  m_cEncLib.setChromaCbQpOffsetDualTree                          ( m_cbQpOffsetDualTree );
  m_cEncLib.setChromaCrQpOffsetDualTree                          ( m_crQpOffsetDualTree );
#if ER_CHROMA_QP_WCG_PPS
  m_cEncLib.setWCGChromaQpControl                                ( m_wcgChromaQpControl );
#endif
#if W0038_CQP_ADJ
  m_cEncLib.setSliceChromaOffsetQpIntraOrPeriodic                ( m_sliceChromaQpOffsetPeriodicity, m_sliceChromaQpOffsetIntraOrPeriodic );
#endif
  m_cEncLib.setChromaFormatIdc                                   ( m_chromaFormatIDC  );
  m_cEncLib.setUseAdaptiveQP                                     ( m_bUseAdaptiveQP  );
  m_cEncLib.setQPAdaptationRange                                 ( m_iQPAdaptationRange );
#if ENABLE_QPA
  m_cEncLib.setUsePerceptQPA                                     ( m_bUsePerceptQPA && !m_bUseAdaptiveQP );
  m_cEncLib.setUseWPSNR                                          ( m_bUseWPSNR );
#endif
  m_cEncLib.setExtendedPrecisionProcessingFlag                   ( m_extendedPrecisionProcessingFlag );
  m_cEncLib.setHighPrecisionOffsetsEnabledFlag                   ( m_highPrecisionOffsetsEnabledFlag );

  m_cEncLib.setWeightedPredictionMethod( m_weightedPredictionMethod );

  //====== Tool list ========
#if SHARP_LUMA_DELTA_QP
  m_cEncLib.setLumaLevelToDeltaQPControls                        ( m_lumaLevelToDeltaQPMapping );
#endif
#if X0038_LAMBDA_FROM_QP_CAPABILITY
  m_cEncLib.setDeltaQpRD( (m_costMode==COST_LOSSLESS_CODING) ? 0 : m_uiDeltaQpRD );
#else
  m_cEncLib.setDeltaQpRD                                         ( m_uiDeltaQpRD  );
#endif
  m_cEncLib.setFastDeltaQp                                       ( m_bFastDeltaQP  );
  m_cEncLib.setUseASR                                            ( m_bUseASR      );
  m_cEncLib.setUseHADME                                          ( m_bUseHADME    );
  m_cEncLib.setdQPs                                              ( m_aidQP        );
  m_cEncLib.setUseRDOQ                                           ( m_useRDOQ     );
  m_cEncLib.setUseRDOQTS                                         ( m_useRDOQTS   );
#if T0196_SELECTIVE_RDOQ
  m_cEncLib.setUseSelectiveRDOQ                                  ( m_useSelectiveRDOQ );
#endif
  m_cEncLib.setRDpenalty                                         ( m_rdPenalty );
  m_cEncLib.setCTUSize                                           ( m_uiCTUSize );
  m_cEncLib.setUseSplitConsOverride                              ( m_SplitConsOverrideEnabledFlag );
  m_cEncLib.setMinQTSizes                                        ( m_uiMinQT );
  m_cEncLib.setMaxBTDepth                                        ( m_uiMaxBTDepth, m_uiMaxBTDepthI, m_uiMaxBTDepthIChroma );
  m_cEncLib.setDualITree                                         ( m_dualTree );
  m_cEncLib.setLargeCTU                                          ( m_LargeCTU );
  m_cEncLib.setSubPuMvpMode                                      ( m_SubPuMvpMode );
  m_cEncLib.setAffine                                            ( m_Affine );
  m_cEncLib.setAffineType                                        ( m_AffineType );
  m_cEncLib.setBIO                                               (m_BIO);
  m_cEncLib.setDisableMotionCompression                          ( m_DisableMotionCompression );
  m_cEncLib.setMTTMode                                           ( m_MTT );
  m_cEncLib.setUseLMChroma                                       ( m_LMChroma );
#if JVET_M0142_CCLM_COLLOCATED_CHROMA
  m_cEncLib.setCclmCollocatedChromaFlag                          ( m_cclmCollocatedChromaFlag );
#endif
#if ENABLE_WPP_PARALLELISM
  m_cEncLib.setUseAltDQPCoding                                   ( m_AltDQPCoding );
#endif
#if JVET_M0464_UNI_MTS
  m_cEncLib.setIntraMTS                                          ( m_MTS & 1 );
  m_cEncLib.setIntraMTSMaxCand                                   ( m_MTSIntraMaxCand );
  m_cEncLib.setInterMTS                                          ( ( m_MTS >> 1 ) & 1 );
  m_cEncLib.setInterMTSMaxCand                                   ( m_MTSInterMaxCand );
#else
  m_cEncLib.setIntraEMT                                          ( m_EMT & 1 );
  m_cEncLib.setFastIntraEMT                                      ( m_FastEMT & m_EMT & 1 );
  m_cEncLib.setInterEMT                                          ( ( m_EMT >> 1 ) & 1 );
  m_cEncLib.setFastInterEMT                                      ( ( m_FastEMT >> 1 ) & ( m_EMT >> 1 ) & 1 );
#endif
  m_cEncLib.setUseCompositeRef                                   ( m_compositeRefEnabled );
  m_cEncLib.setUseGBi                                            ( m_GBi );
  m_cEncLib.setUseGBiFast                                        ( m_GBiFast );
#if LUMA_ADAPTIVE_DEBLOCKING_FILTER_QP_OFFSET
  m_cEncLib.setUseLadf                                           ( m_LadfEnabed );
  if ( m_LadfEnabed )
  {
    m_cEncLib.setLadfNumIntervals                                ( m_LadfNumIntervals);
    for ( int k = 0; k < m_LadfNumIntervals; k++ )
    {
      m_cEncLib.setLadfQpOffset( m_LadfQpOffset[k], k );
      m_cEncLib.setLadfIntervalLowerBound(m_LadfIntervalLowerBound[k], k);
    }
  }
#endif  
  m_cEncLib.setUseMHIntra                                        ( m_MHIntra );
  m_cEncLib.setUseTriangle                                       ( m_Triangle );
<<<<<<< HEAD

  m_cEncLib.setIBCMode                                           ( m_IBCMode );
  m_cEncLib.setIBCLocalSearchRangeX                              ( m_IBCLocalSearchRangeX );
  m_cEncLib.setIBCLocalSearchRangeY                              ( m_IBCLocalSearchRangeY );
  m_cEncLib.setIBCHashSearch                                     ( m_IBCHashSearch );
  m_cEncLib.setIBCHashSearchMaxCand                              ( m_IBCHashSearchMaxCand );
  m_cEncLib.setIBCHashSearchRange4SmallBlk                       ( m_IBCHashSearchRange4SmallBlk );
  m_cEncLib.setIBCFastMethod                                     ( m_IBCFastMethod );
=======
#if JVET_M0255_FRACMMVD_SWITCH
  m_cEncLib.setAllowDisFracMMVD                                  ( m_allowDisFracMMVD );
#endif
  m_cEncLib.setCPRMode                                           ( m_CPRMode );
  m_cEncLib.setCPRLocalSearchRangeX                              ( m_CPRLocalSearchRangeX );
  m_cEncLib.setCPRLocalSearchRangeY                              ( m_CPRLocalSearchRangeY );
  m_cEncLib.setCPRHashSearch                                     ( m_CPRHashSearch );
  m_cEncLib.setCPRHashSearchMaxCand                              ( m_CPRHashSearchMaxCand );
  m_cEncLib.setCPRHashSearchRange4SmallBlk                       ( m_CPRHashSearchRange4SmallBlk );
  m_cEncLib.setCPRFastMethod                                     ( m_CPRFastMethod );
>>>>>>> fd177314

  m_cEncLib.setUseWrapAround                                     ( m_wrapAround );
  m_cEncLib.setWrapAroundOffset                                  ( m_wrapAroundOffset );

  // ADD_NEW_TOOL : (encoder app) add setting of tool enabling flags and associated parameters here

  m_cEncLib.setMaxCUWidth                                        ( m_uiCTUSize );
  m_cEncLib.setMaxCUHeight                                       ( m_uiCTUSize );
  m_cEncLib.setMaxCodingDepth                                    ( m_uiMaxCodingDepth );
  m_cEncLib.setLog2DiffMaxMinCodingBlockSize                     ( m_uiLog2DiffMaxMinCodingBlockSize );
  m_cEncLib.setQuadtreeTULog2MaxSize                             ( m_quadtreeTULog2MaxSize );
  m_cEncLib.setQuadtreeTULog2MinSize                             ( m_quadtreeTULog2MinSize );
  m_cEncLib.setQuadtreeTUMaxDepthInter                           ( m_uiQuadtreeTUMaxDepthInter );
  m_cEncLib.setQuadtreeTUMaxDepthIntra                           ( m_uiQuadtreeTUMaxDepthIntra );
  m_cEncLib.setUseFastLCTU                                       ( m_useFastLCTU );
  m_cEncLib.setFastInterSearchMode                               ( m_fastInterSearchMode );
  m_cEncLib.setUseEarlyCU                                        ( m_bUseEarlyCU  );
  m_cEncLib.setUseFastDecisionForMerge                           ( m_useFastDecisionForMerge  );
  m_cEncLib.setUseCbfFastMode                                    ( m_bUseCbfFastMode  );
  m_cEncLib.setUseEarlySkipDetection                             ( m_useEarlySkipDetection );
  m_cEncLib.setUseFastMerge                                      ( m_useFastMrg );
  m_cEncLib.setUsePbIntraFast                                    ( m_usePbIntraFast );
  m_cEncLib.setUseAMaxBT                                         ( m_useAMaxBT );
  m_cEncLib.setUseE0023FastEnc                                   ( m_e0023FastEnc );
  m_cEncLib.setUseContentBasedFastQtbt                           ( m_contentBasedFastQtbt );
  m_cEncLib.setCrossComponentPredictionEnabledFlag               ( m_crossComponentPredictionEnabledFlag );
  m_cEncLib.setUseReconBasedCrossCPredictionEstimate             ( m_reconBasedCrossCPredictionEstimate );
  m_cEncLib.setLog2SaoOffsetScale                                ( CHANNEL_TYPE_LUMA  , m_log2SaoOffsetScale[CHANNEL_TYPE_LUMA]   );
  m_cEncLib.setLog2SaoOffsetScale                                ( CHANNEL_TYPE_CHROMA, m_log2SaoOffsetScale[CHANNEL_TYPE_CHROMA] );
  m_cEncLib.setUseTransformSkip                                  ( m_useTransformSkip      );
  m_cEncLib.setUseTransformSkipFast                              ( m_useTransformSkipFast  );
  m_cEncLib.setTransformSkipRotationEnabledFlag                  ( m_transformSkipRotationEnabledFlag );
  m_cEncLib.setTransformSkipContextEnabledFlag                   ( m_transformSkipContextEnabledFlag   );
  m_cEncLib.setPersistentRiceAdaptationEnabledFlag               ( m_persistentRiceAdaptationEnabledFlag );
  m_cEncLib.setCabacBypassAlignmentEnabledFlag                   ( m_cabacBypassAlignmentEnabledFlag );
  m_cEncLib.setLog2MaxTransformSkipBlockSize                     ( m_log2MaxTransformSkipBlockSize  );
  for (uint32_t signallingModeIndex = 0; signallingModeIndex < NUMBER_OF_RDPCM_SIGNALLING_MODES; signallingModeIndex++)
  {
    m_cEncLib.setRdpcmEnabledFlag                                ( RDPCMSignallingMode(signallingModeIndex), m_rdpcmEnabledFlag[signallingModeIndex]);
  }
  m_cEncLib.setUseConstrainedIntraPred                           ( m_bUseConstrainedIntraPred );
  m_cEncLib.setFastUDIUseMPMEnabled                              ( m_bFastUDIUseMPMEnabled );
  m_cEncLib.setFastMEForGenBLowDelayEnabled                      ( m_bFastMEForGenBLowDelayEnabled );
  m_cEncLib.setUseBLambdaForNonKeyLowDelayPictures               ( m_bUseBLambdaForNonKeyLowDelayPictures );
  m_cEncLib.setPCMLog2MinSize                                    ( m_uiPCMLog2MinSize);
  m_cEncLib.setUsePCM                                            ( m_usePCM );

  // set internal bit-depth and constants
  for (uint32_t channelType = 0; channelType < MAX_NUM_CHANNEL_TYPE; channelType++)
  {
    m_cEncLib.setBitDepth((ChannelType)channelType, m_internalBitDepth[channelType]);
    m_cEncLib.setInputBitDepth((ChannelType)channelType, m_inputBitDepth[channelType]);
    m_cEncLib.setPCMBitDepth((ChannelType)channelType, m_bPCMInputBitDepthFlag ? m_MSBExtendedBitDepth[channelType] : m_internalBitDepth[channelType]);
  }

  m_cEncLib.setPCMLog2MaxSize                                    ( m_pcmLog2MaxSize);
  m_cEncLib.setMaxNumMergeCand                                   ( m_maxNumMergeCand );
  m_cEncLib.setMaxNumAffineMergeCand                             ( m_maxNumAffineMergeCand );

  //====== Weighted Prediction ========
  m_cEncLib.setUseWP                                             ( m_useWeightedPred     );
  m_cEncLib.setWPBiPred                                          ( m_useWeightedBiPred   );

  //====== Parallel Merge Estimation ========
  m_cEncLib.setLog2ParallelMergeLevelMinus2                      ( m_log2ParallelMergeLevel - 2 );

  //====== Slice ========
  m_cEncLib.setSliceMode                                         ( m_sliceMode );
  m_cEncLib.setSliceArgument                                     ( m_sliceArgument );

#if HEVC_DEPENDENT_SLICES
  //====== Dependent Slice ========
  m_cEncLib.setSliceSegmentMode                                  ( m_sliceSegmentMode );
  m_cEncLib.setSliceSegmentArgument                              ( m_sliceSegmentArgument );
#endif

  if(m_sliceMode == NO_SLICES )
  {
    m_bLFCrossSliceBoundaryFlag = true;
  }
  m_cEncLib.setLFCrossSliceBoundaryFlag                          ( m_bLFCrossSliceBoundaryFlag );
  m_cEncLib.setUseSAO                                            ( m_bUseSAO );
  m_cEncLib.setTestSAODisableAtPictureLevel                      ( m_bTestSAODisableAtPictureLevel );
  m_cEncLib.setSaoEncodingRate                                   ( m_saoEncodingRate );
  m_cEncLib.setSaoEncodingRateChroma                             ( m_saoEncodingRateChroma );
  m_cEncLib.setMaxNumOffsetsPerPic                               ( m_maxNumOffsetsPerPic);

  m_cEncLib.setSaoCtuBoundary                                    ( m_saoCtuBoundary);
  m_cEncLib.setPCMInputBitDepthFlag                              ( m_bPCMInputBitDepthFlag);
  m_cEncLib.setPCMFilterDisableFlag                              ( m_bPCMFilterDisableFlag);

#if K0238_SAO_GREEDY_MERGE_ENCODING
  m_cEncLib.setSaoGreedyMergeEnc                                 ( m_saoGreedyMergeEnc);
#endif
  m_cEncLib.setIntraSmoothingDisabledFlag                        (!m_enableIntraReferenceSmoothing );
  m_cEncLib.setDecodedPictureHashSEIType                         ( m_decodedPictureHashSEIType );
  m_cEncLib.setRecoveryPointSEIEnabled                           ( m_recoveryPointSEIEnabled );
  m_cEncLib.setBufferingPeriodSEIEnabled                         ( m_bufferingPeriodSEIEnabled );
  m_cEncLib.setPictureTimingSEIEnabled                           ( m_pictureTimingSEIEnabled );
  m_cEncLib.setToneMappingInfoSEIEnabled                         ( m_toneMappingInfoSEIEnabled );
  m_cEncLib.setTMISEIToneMapId                                   ( m_toneMapId );
  m_cEncLib.setTMISEIToneMapCancelFlag                           ( m_toneMapCancelFlag );
  m_cEncLib.setTMISEIToneMapPersistenceFlag                      ( m_toneMapPersistenceFlag );
  m_cEncLib.setTMISEICodedDataBitDepth                           ( m_toneMapCodedDataBitDepth );
  m_cEncLib.setTMISEITargetBitDepth                              ( m_toneMapTargetBitDepth );
  m_cEncLib.setTMISEIModelID                                     ( m_toneMapModelId );
  m_cEncLib.setTMISEIMinValue                                    ( m_toneMapMinValue );
  m_cEncLib.setTMISEIMaxValue                                    ( m_toneMapMaxValue );
  m_cEncLib.setTMISEISigmoidMidpoint                             ( m_sigmoidMidpoint );
  m_cEncLib.setTMISEISigmoidWidth                                ( m_sigmoidWidth );
  m_cEncLib.setTMISEIStartOfCodedInterva                         ( m_startOfCodedInterval );
  m_cEncLib.setTMISEINumPivots                                   ( m_numPivots );
  m_cEncLib.setTMISEICodedPivotValue                             ( m_codedPivotValue );
  m_cEncLib.setTMISEITargetPivotValue                            ( m_targetPivotValue );
  m_cEncLib.setTMISEICameraIsoSpeedIdc                           ( m_cameraIsoSpeedIdc );
  m_cEncLib.setTMISEICameraIsoSpeedValue                         ( m_cameraIsoSpeedValue );
  m_cEncLib.setTMISEIExposureIndexIdc                            ( m_exposureIndexIdc );
  m_cEncLib.setTMISEIExposureIndexValue                          ( m_exposureIndexValue );
  m_cEncLib.setTMISEIExposureCompensationValueSignFlag           ( m_exposureCompensationValueSignFlag );
  m_cEncLib.setTMISEIExposureCompensationValueNumerator          ( m_exposureCompensationValueNumerator );
  m_cEncLib.setTMISEIExposureCompensationValueDenomIdc           ( m_exposureCompensationValueDenomIdc );
  m_cEncLib.setTMISEIRefScreenLuminanceWhite                     ( m_refScreenLuminanceWhite );
  m_cEncLib.setTMISEIExtendedRangeWhiteLevel                     ( m_extendedRangeWhiteLevel );
  m_cEncLib.setTMISEINominalBlackLevelLumaCodeValue              ( m_nominalBlackLevelLumaCodeValue );
  m_cEncLib.setTMISEINominalWhiteLevelLumaCodeValue              ( m_nominalWhiteLevelLumaCodeValue );
  m_cEncLib.setTMISEIExtendedWhiteLevelLumaCodeValue             ( m_extendedWhiteLevelLumaCodeValue );
  m_cEncLib.setChromaResamplingFilterHintEnabled                 ( m_chromaResamplingFilterSEIenabled );
  m_cEncLib.setChromaResamplingHorFilterIdc                      ( m_chromaResamplingHorFilterIdc );
  m_cEncLib.setChromaResamplingVerFilterIdc                      ( m_chromaResamplingVerFilterIdc );
  m_cEncLib.setFramePackingArrangementSEIEnabled                 ( m_framePackingSEIEnabled );
  m_cEncLib.setFramePackingArrangementSEIType                    ( m_framePackingSEIType );
  m_cEncLib.setFramePackingArrangementSEIId                      ( m_framePackingSEIId );
  m_cEncLib.setFramePackingArrangementSEIQuincunx                ( m_framePackingSEIQuincunx );
  m_cEncLib.setFramePackingArrangementSEIInterpretation          ( m_framePackingSEIInterpretation );
  m_cEncLib.setSegmentedRectFramePackingArrangementSEIEnabled    ( m_segmentedRectFramePackingSEIEnabled );
  m_cEncLib.setSegmentedRectFramePackingArrangementSEICancel     ( m_segmentedRectFramePackingSEICancel );
  m_cEncLib.setSegmentedRectFramePackingArrangementSEIType       ( m_segmentedRectFramePackingSEIType );
  m_cEncLib.setSegmentedRectFramePackingArrangementSEIPersistence( m_segmentedRectFramePackingSEIPersistence );
  m_cEncLib.setDisplayOrientationSEIAngle                        ( m_displayOrientationSEIAngle );
  m_cEncLib.setTemporalLevel0IndexSEIEnabled                     ( m_temporalLevel0IndexSEIEnabled );
  m_cEncLib.setGradualDecodingRefreshInfoEnabled                 ( m_gradualDecodingRefreshInfoEnabled );
  m_cEncLib.setNoDisplaySEITLayer                                ( m_noDisplaySEITLayer );
  m_cEncLib.setDecodingUnitInfoSEIEnabled                        ( m_decodingUnitInfoSEIEnabled );
  m_cEncLib.setSOPDescriptionSEIEnabled                          ( m_SOPDescriptionSEIEnabled );
  m_cEncLib.setScalableNestingSEIEnabled                         ( m_scalableNestingSEIEnabled );
  m_cEncLib.setTMCTSSEIEnabled                                   ( m_tmctsSEIEnabled );
  m_cEncLib.setTimeCodeSEIEnabled                                ( m_timeCodeSEIEnabled );
  m_cEncLib.setNumberOfTimeSets                                  ( m_timeCodeSEINumTs );
  for(int i = 0; i < m_timeCodeSEINumTs; i++)
  {
    m_cEncLib.setTimeSet(m_timeSetArray[i], i);
  }
  m_cEncLib.setKneeSEIEnabled                                    ( m_kneeSEIEnabled );
  m_cEncLib.setKneeSEIId                                         ( m_kneeSEIId );
  m_cEncLib.setKneeSEICancelFlag                                 ( m_kneeSEICancelFlag );
  m_cEncLib.setKneeSEIPersistenceFlag                            ( m_kneeSEIPersistenceFlag );
  m_cEncLib.setKneeSEIInputDrange                                ( m_kneeSEIInputDrange );
  m_cEncLib.setKneeSEIInputDispLuminance                         ( m_kneeSEIInputDispLuminance );
  m_cEncLib.setKneeSEIOutputDrange                               ( m_kneeSEIOutputDrange );
  m_cEncLib.setKneeSEIOutputDispLuminance                        ( m_kneeSEIOutputDispLuminance );
  m_cEncLib.setKneeSEINumKneePointsMinus1                        ( m_kneeSEINumKneePointsMinus1 );
  m_cEncLib.setKneeSEIInputKneePoint                             ( m_kneeSEIInputKneePoint );
  m_cEncLib.setKneeSEIOutputKneePoint                            ( m_kneeSEIOutputKneePoint );
  m_cEncLib.setColourRemapInfoSEIFileRoot                        ( m_colourRemapSEIFileRoot );
  m_cEncLib.setMasteringDisplaySEI                               ( m_masteringDisplay );
#if U0033_ALTERNATIVE_TRANSFER_CHARACTERISTICS_SEI
  m_cEncLib.setSEIAlternativeTransferCharacteristicsSEIEnable    ( m_preferredTransferCharacteristics>=0     );
  m_cEncLib.setSEIPreferredTransferCharacteristics               ( uint8_t(m_preferredTransferCharacteristics) );
#endif
  m_cEncLib.setSEIGreenMetadataInfoSEIEnable                     ( m_greenMetadataType > 0 );
  m_cEncLib.setSEIGreenMetadataType                              ( uint8_t(m_greenMetadataType) );
  m_cEncLib.setSEIXSDMetricType                                  ( uint8_t(m_xsdMetricType) );

#if HEVC_TILES_WPP
  m_cEncLib.setTileUniformSpacingFlag                            ( m_tileUniformSpacingFlag );
  m_cEncLib.setNumColumnsMinus1                                  ( m_numTileColumnsMinus1 );
  m_cEncLib.setNumRowsMinus1                                     ( m_numTileRowsMinus1 );
  if(!m_tileUniformSpacingFlag)
  {
    m_cEncLib.setColumnWidth                                     ( m_tileColumnWidth );
    m_cEncLib.setRowHeight                                       ( m_tileRowHeight );
  }
#endif
  m_cEncLib.xCheckGSParameters();
#if HEVC_TILES_WPP
  int uiTilesCount = (m_numTileRowsMinus1+1) * (m_numTileColumnsMinus1+1);
  if(uiTilesCount == 1)
  {
    m_bLFCrossTileBoundaryFlag = true;
  }
  m_cEncLib.setLFCrossTileBoundaryFlag                           ( m_bLFCrossTileBoundaryFlag );
  m_cEncLib.setEntropyCodingSyncEnabledFlag                      ( m_entropyCodingSyncEnabledFlag );
#endif
  m_cEncLib.setTMVPModeId                                        ( m_TMVPModeId );
#if HEVC_USE_SCALING_LISTS
  m_cEncLib.setUseScalingListId                                  ( m_useScalingListId  );
  m_cEncLib.setScalingListFileName                               ( m_scalingListFileName );
#endif
  m_cEncLib.setDepQuantEnabledFlag                               ( m_depQuantEnabledFlag);
#if HEVC_USE_SIGN_HIDING
  m_cEncLib.setSignDataHidingEnabledFlag                         ( m_signDataHidingEnabledFlag);
#endif
  m_cEncLib.setUseRateCtrl                                       ( m_RCEnableRateControl );
  m_cEncLib.setTargetBitrate                                     ( m_RCTargetBitrate );
  m_cEncLib.setKeepHierBit                                       ( m_RCKeepHierarchicalBit );
  m_cEncLib.setLCULevelRC                                        ( m_RCLCULevelRC );
  m_cEncLib.setUseLCUSeparateModel                               ( m_RCUseLCUSeparateModel );
  m_cEncLib.setInitialQP                                         ( m_RCInitialQP );
  m_cEncLib.setForceIntraQP                                      ( m_RCForceIntraQP );
#if U0132_TARGET_BITS_SATURATION
  m_cEncLib.setCpbSaturationEnabled                              ( m_RCCpbSaturationEnabled );
  m_cEncLib.setCpbSize                                           ( m_RCCpbSize );
  m_cEncLib.setInitialCpbFullness                                ( m_RCInitialCpbFullness );
#endif
  m_cEncLib.setTransquantBypassEnabledFlag                       ( m_TransquantBypassEnabledFlag );
  m_cEncLib.setCUTransquantBypassFlagForceValue                  ( m_CUTransquantBypassFlagForce );
  m_cEncLib.setCostMode                                          ( m_costMode );
  m_cEncLib.setUseRecalculateQPAccordingToLambda                 ( m_recalculateQPAccordingToLambda );
#if HEVC_USE_INTRA_SMOOTHING_T32 || HEVC_USE_INTRA_SMOOTHING_T64
  m_cEncLib.setUseStrongIntraSmoothing                           ( m_useStrongIntraSmoothing );
#endif
  m_cEncLib.setActiveParameterSetsSEIEnabled                     ( m_activeParameterSetsSEIEnabled );
  m_cEncLib.setVuiParametersPresentFlag                          ( m_vuiParametersPresentFlag );
  m_cEncLib.setAspectRatioInfoPresentFlag                        ( m_aspectRatioInfoPresentFlag);
  m_cEncLib.setAspectRatioIdc                                    ( m_aspectRatioIdc );
  m_cEncLib.setSarWidth                                          ( m_sarWidth );
  m_cEncLib.setSarHeight                                         ( m_sarHeight );
  m_cEncLib.setOverscanInfoPresentFlag                           ( m_overscanInfoPresentFlag );
  m_cEncLib.setOverscanAppropriateFlag                           ( m_overscanAppropriateFlag );
  m_cEncLib.setVideoSignalTypePresentFlag                        ( m_videoSignalTypePresentFlag );
  m_cEncLib.setVideoFormat                                       ( m_videoFormat );
  m_cEncLib.setVideoFullRangeFlag                                ( m_videoFullRangeFlag );
  m_cEncLib.setColourDescriptionPresentFlag                      ( m_colourDescriptionPresentFlag );
  m_cEncLib.setColourPrimaries                                   ( m_colourPrimaries );
  m_cEncLib.setTransferCharacteristics                           ( m_transferCharacteristics );
  m_cEncLib.setMatrixCoefficients                                ( m_matrixCoefficients );
  m_cEncLib.setChromaLocInfoPresentFlag                          ( m_chromaLocInfoPresentFlag );
  m_cEncLib.setChromaSampleLocTypeTopField                       ( m_chromaSampleLocTypeTopField );
  m_cEncLib.setChromaSampleLocTypeBottomField                    ( m_chromaSampleLocTypeBottomField );
  m_cEncLib.setNeutralChromaIndicationFlag                       ( m_neutralChromaIndicationFlag );
  m_cEncLib.setDefaultDisplayWindow                              ( m_defDispWinLeftOffset, m_defDispWinRightOffset, m_defDispWinTopOffset, m_defDispWinBottomOffset );
  m_cEncLib.setFrameFieldInfoPresentFlag                         ( m_frameFieldInfoPresentFlag );
  m_cEncLib.setPocProportionalToTimingFlag                       ( m_pocProportionalToTimingFlag );
  m_cEncLib.setNumTicksPocDiffOneMinus1                          ( m_numTicksPocDiffOneMinus1    );
  m_cEncLib.setBitstreamRestrictionFlag                          ( m_bitstreamRestrictionFlag );
#if HEVC_TILES_WPP
  m_cEncLib.setTilesFixedStructureFlag                           ( m_tilesFixedStructureFlag );
#endif
  m_cEncLib.setMotionVectorsOverPicBoundariesFlag                ( m_motionVectorsOverPicBoundariesFlag );
  m_cEncLib.setMinSpatialSegmentationIdc                         ( m_minSpatialSegmentationIdc );
  m_cEncLib.setMaxBytesPerPicDenom                               ( m_maxBytesPerPicDenom );
  m_cEncLib.setMaxBitsPerMinCuDenom                              ( m_maxBitsPerMinCuDenom );
  m_cEncLib.setLog2MaxMvLengthHorizontal                         ( m_log2MaxMvLengthHorizontal );
  m_cEncLib.setLog2MaxMvLengthVertical                           ( m_log2MaxMvLengthVertical );
  m_cEncLib.setEfficientFieldIRAPEnabled                         ( m_bEfficientFieldIRAPEnabled );
  m_cEncLib.setHarmonizeGopFirstFieldCoupleEnabled               ( m_bHarmonizeGopFirstFieldCoupleEnabled );
  m_cEncLib.setSummaryOutFilename                                ( m_summaryOutFilename );
  m_cEncLib.setSummaryPicFilenameBase                            ( m_summaryPicFilenameBase );
  m_cEncLib.setSummaryVerboseness                                ( m_summaryVerboseness );
  m_cEncLib.setIMV                                               ( m_ImvMode );
  m_cEncLib.setIMV4PelFast                                       ( m_Imv4PelFast );
  m_cEncLib.setDecodeBitstream                                   ( 0, m_decodeBitstreams[0] );
  m_cEncLib.setDecodeBitstream                                   ( 1, m_decodeBitstreams[1] );
  m_cEncLib.setSwitchPOC                                         ( m_switchPOC );
  m_cEncLib.setSwitchDQP                                         ( m_switchDQP );
  m_cEncLib.setFastForwardToPOC                                  ( m_fastForwardToPOC );
  m_cEncLib.setForceDecodeBitstream1                             ( m_forceDecodeBitstream1 );
  m_cEncLib.setStopAfterFFtoPOC                                  ( m_stopAfterFFtoPOC );
  m_cEncLib.setBs2ModPOCAndType                                  ( m_bs2ModPOCAndType );
#if ENABLE_SPLIT_PARALLELISM
  m_cEncLib.setNumSplitThreads                                   ( m_numSplitThreads );
  m_cEncLib.setForceSingleSplitThread                            ( m_forceSplitSequential );
#endif
#if ENABLE_WPP_PARALLELISM
  m_cEncLib.setNumWppThreads                                     ( m_numWppThreads );
  m_cEncLib.setNumWppExtraLines                                  ( m_numWppExtraLines );
  m_cEncLib.setEnsureWppBitEqual                                 ( m_ensureWppBitEqual );

#endif
  m_cEncLib.setUseALF                                            ( m_alf );
}

void EncApp::xCreateLib( std::list<PelUnitBuf*>& recBufList
                        )
{
  // Video I/O
  m_cVideoIOYuvInputFile.open( m_inputFileName,     false, m_inputBitDepth, m_MSBExtendedBitDepth, m_internalBitDepth );  // read  mode
#if EXTENSION_360_VIDEO
  m_cVideoIOYuvInputFile.skipFrames(m_FrameSkip, m_inputFileWidth, m_inputFileHeight, m_InputChromaFormatIDC);
#else
  m_cVideoIOYuvInputFile.skipFrames(m_FrameSkip, m_iSourceWidth - m_aiPad[0], m_iSourceHeight - m_aiPad[1], m_InputChromaFormatIDC);
#endif
  if (!m_reconFileName.empty())
  {
    if (m_packedYUVMode && ((m_outputBitDepth[CH_L] != 10 && m_outputBitDepth[CH_L] != 12)
        || ((m_iSourceWidth & (1 + (m_outputBitDepth[CH_L] & 3))) != 0)))
    {
      EXIT ("Invalid output bit-depth or image width for packed YUV output, aborting\n");
    }
    if (m_packedYUVMode && (m_chromaFormatIDC != CHROMA_400) && ((m_outputBitDepth[CH_C] != 10 && m_outputBitDepth[CH_C] != 12)
        || (((m_iSourceWidth / SPS::getWinUnitX (m_chromaFormatIDC)) & (1 + (m_outputBitDepth[CH_C] & 3))) != 0)))
    {
      EXIT ("Invalid chroma output bit-depth or image width for packed YUV output, aborting\n");
    }

    m_cVideoIOYuvReconFile.open(m_reconFileName, true, m_outputBitDepth, m_outputBitDepth, m_internalBitDepth);  // write mode
  }

  // create the encoder
  m_cEncLib.create();

  // create the output buffer
  for( int i = 0; i < (m_iGOPSize + 1 + (m_isField ? 1 : 0)); i++ )
  {
    recBufList.push_back( new PelUnitBuf );
  }
}

void EncApp::xDestroyLib()
{
  // Video I/O
  m_cVideoIOYuvInputFile.close();
  m_cVideoIOYuvReconFile.close();

  // Neo Decoder
  m_cEncLib.destroy();
}

void EncApp::xInitLib(bool isFieldCoding)
{
  m_cEncLib.init(isFieldCoding, this );
}

// ====================================================================================================================
// Public member functions
// ====================================================================================================================

/**
 - create internal class
 - initialize internal variable
 - until the end of input YUV file, call encoding function in EncLib class
 - delete allocated buffers
 - destroy internal class
 .
 */
void EncApp::encode()
{
  m_bitstream.open(m_bitstreamFileName.c_str(), fstream::binary | fstream::out);
  if (!m_bitstream)
  {
    EXIT( "Failed to open bitstream file " << m_bitstreamFileName.c_str() << " for writing\n");
  }

  std::list<PelUnitBuf*> recBufList;
  // initialize internal class & member variables
  xInitLibCfg();
  xCreateLib( recBufList
             );
  xInitLib(m_isField);

  printChromaFormat();

  // main encoder loop
  int   iNumEncoded = 0;
  bool  bEos = false;

  const InputColourSpaceConversion ipCSC  =  m_inputColourSpaceConvert;
  const InputColourSpaceConversion snrCSC = (!m_snrInternalColourSpace) ? m_inputColourSpaceConvert : IPCOLOURSPACE_UNCHANGED;

  PelStorage trueOrgPic;
  PelStorage orgPic;
  const int sourceHeight = m_isField ? m_iSourceHeightOrg : m_iSourceHeight;
  UnitArea unitArea( m_chromaFormatIDC, Area( 0, 0, m_iSourceWidth, sourceHeight ) );

  orgPic.create( unitArea );
  trueOrgPic.create( unitArea );
#if EXTENSION_360_VIDEO
  TExt360AppEncTop           ext360(*this, m_cEncLib.getGOPEncoder()->getExt360Data(), *(m_cEncLib.getGOPEncoder()), orgPic);
#endif

  while ( !bEos )
  {
    // read input YUV file
#if EXTENSION_360_VIDEO
    if (ext360.isEnabled())
    {
      ext360.read(m_cVideoIOYuvInputFile, orgPic, trueOrgPic, ipCSC);
    }
    else
    {
      m_cVideoIOYuvInputFile.read(orgPic, trueOrgPic, ipCSC, m_aiPad, m_InputChromaFormatIDC, m_bClipInputVideoToRec709Range);
    }
#else
    m_cVideoIOYuvInputFile.read( orgPic, trueOrgPic, ipCSC, m_aiPad, m_InputChromaFormatIDC, m_bClipInputVideoToRec709Range );
#endif

    // increase number of received frames
    m_iFrameRcvd++;

    bEos = (m_isField && (m_iFrameRcvd == (m_framesToBeEncoded >> 1) )) || ( !m_isField && (m_iFrameRcvd == m_framesToBeEncoded) );

    bool flush = 0;
    // if end of file (which is only detected on a read failure) flush the encoder of any queued pictures
    if (m_cVideoIOYuvInputFile.isEof())
    {
      flush = true;
      bEos = true;
      m_iFrameRcvd--;
      m_cEncLib.setFramesToBeEncoded(m_iFrameRcvd);
    }

    // call encoding function for one frame
    if ( m_isField )
    {
      m_cEncLib.encode( bEos, flush ? 0 : &orgPic, flush ? 0 : &trueOrgPic, snrCSC, recBufList,
                        iNumEncoded, m_isTopFieldFirst );
    }
    else
    {
      m_cEncLib.encode( bEos, flush ? 0 : &orgPic, flush ? 0 : &trueOrgPic, snrCSC, recBufList,
                        iNumEncoded );
    }

    // write bistream to file if necessary
    if ( iNumEncoded > 0 )
    {
      xWriteOutput( iNumEncoded, recBufList
      );
    }
    // temporally skip frames
    if( m_temporalSubsampleRatio > 1 )
    {
#if EXTENSION_360_VIDEO
      m_cVideoIOYuvInputFile.skipFrames(m_temporalSubsampleRatio - 1, m_inputFileWidth, m_inputFileHeight, m_InputChromaFormatIDC);
#else
      m_cVideoIOYuvInputFile.skipFrames(m_temporalSubsampleRatio-1, m_iSourceWidth - m_aiPad[0], m_iSourceHeight - m_aiPad[1], m_InputChromaFormatIDC);
#endif
    }
  }

  m_cEncLib.printSummary(m_isField);


  // delete used buffers in encoder class
  m_cEncLib.deletePicBuffer();

  for( auto &p : recBufList )
  {
    delete p;
  }
  recBufList.clear();

  xDestroyLib();

  m_bitstream.close();

  printRateSummary();

  return;
}

// ====================================================================================================================
// Protected member functions
// ====================================================================================================================

/**
  Write access units to output file.
  \param bitstreamFile  target bitstream file
  \param iNumEncoded    number of encoded frames
  \param accessUnits    list of access units to be written
 */
void EncApp::xWriteOutput( int iNumEncoded, std::list<PelUnitBuf*>& recBufList
                          )
{
  const InputColourSpaceConversion ipCSC = (!m_outputInternalColourSpace) ? m_inputColourSpaceConvert : IPCOLOURSPACE_UNCHANGED;
  std::list<PelUnitBuf*>::iterator iterPicYuvRec = recBufList.end();
  int i;

  for ( i = 0; i < iNumEncoded; i++ )
  {
    --iterPicYuvRec;
  }

  if (m_isField)
  {
    //Reinterlace fields
    for ( i = 0; i < iNumEncoded/2; i++ )
    {
      const PelUnitBuf*  pcPicYuvRecTop     = *(iterPicYuvRec++);
      const PelUnitBuf*  pcPicYuvRecBottom  = *(iterPicYuvRec++);

      if (!m_reconFileName.empty())
      {
        m_cVideoIOYuvReconFile.write( *pcPicYuvRecTop, *pcPicYuvRecBottom,
                                      ipCSC,
                                      false, // TODO: m_packedYUVMode,
                                      m_confWinLeft, m_confWinRight, m_confWinTop, m_confWinBottom, NUM_CHROMA_FORMAT, m_isTopFieldFirst );
      }
    }
  }
  else
  {
    for ( i = 0; i < iNumEncoded; i++ )
    {
      const PelUnitBuf* pcPicYuvRec = *(iterPicYuvRec++);
      if (!m_reconFileName.empty())
      {
        m_cVideoIOYuvReconFile.write( *pcPicYuvRec,
                                      ipCSC,
                                      m_packedYUVMode,
                                      m_confWinLeft, m_confWinRight, m_confWinTop, m_confWinBottom, NUM_CHROMA_FORMAT, m_bClipOutputVideoToRec709Range );
      }
    }
  }
}


void EncApp::outputAU( const AccessUnit& au )
{
  const vector<uint32_t>& stats = writeAnnexB(m_bitstream, au);
  rateStatsAccum(au, stats);
  m_bitstream.flush();
}


/**
 *
 */
void EncApp::rateStatsAccum(const AccessUnit& au, const std::vector<uint32_t>& annexBsizes)
{
  AccessUnit::const_iterator it_au = au.begin();
  vector<uint32_t>::const_iterator it_stats = annexBsizes.begin();

  for (; it_au != au.end(); it_au++, it_stats++)
  {
    switch ((*it_au)->m_nalUnitType)
    {
    case NAL_UNIT_CODED_SLICE_TRAIL_R:
    case NAL_UNIT_CODED_SLICE_TRAIL_N:
    case NAL_UNIT_CODED_SLICE_TSA_R:
    case NAL_UNIT_CODED_SLICE_TSA_N:
    case NAL_UNIT_CODED_SLICE_STSA_R:
    case NAL_UNIT_CODED_SLICE_STSA_N:
    case NAL_UNIT_CODED_SLICE_BLA_W_LP:
    case NAL_UNIT_CODED_SLICE_BLA_W_RADL:
    case NAL_UNIT_CODED_SLICE_BLA_N_LP:
    case NAL_UNIT_CODED_SLICE_IDR_W_RADL:
    case NAL_UNIT_CODED_SLICE_IDR_N_LP:
    case NAL_UNIT_CODED_SLICE_CRA:
    case NAL_UNIT_CODED_SLICE_RADL_N:
    case NAL_UNIT_CODED_SLICE_RADL_R:
    case NAL_UNIT_CODED_SLICE_RASL_N:
    case NAL_UNIT_CODED_SLICE_RASL_R:
#if HEVC_VPS
    case NAL_UNIT_VPS:
#endif
    case NAL_UNIT_SPS:
    case NAL_UNIT_PPS:
      m_essentialBytes += *it_stats;
      break;
    default:
      break;
    }

    m_totalBytes += *it_stats;
  }
}

void EncApp::printRateSummary()
{
  double time = (double) m_iFrameRcvd / m_iFrameRate * m_temporalSubsampleRatio;
  msg( DETAILS,"Bytes written to file: %u (%.3f kbps)\n", m_totalBytes, 0.008 * m_totalBytes / time );
  if (m_summaryVerboseness > 0)
  {
    msg( DETAILS,"Bytes for SPS/PPS/Slice (Incl. Annex B): %u (%.3f kbps)\n", m_essentialBytes, 0.008 * m_essentialBytes / time );
  }
}

void EncApp::printChromaFormat()
{
  if( g_verbosity >= DETAILS )
  {
    std::cout << std::setw(43) << "Input ChromaFormatIDC = ";
    switch (m_InputChromaFormatIDC)
    {
    case CHROMA_400:  std::cout << "  4:0:0"; break;
    case CHROMA_420:  std::cout << "  4:2:0"; break;
    case CHROMA_422:  std::cout << "  4:2:2"; break;
    case CHROMA_444:  std::cout << "  4:4:4"; break;
    default:
      THROW( "invalid chroma fomat");
    }
    std::cout << std::endl;

    std::cout << std::setw(43) << "Output (internal) ChromaFormatIDC = ";
    switch (m_cEncLib.getChromaFormatIdc())
    {
    case CHROMA_400:  std::cout << "  4:0:0"; break;
    case CHROMA_420:  std::cout << "  4:2:0"; break;
    case CHROMA_422:  std::cout << "  4:2:2"; break;
    case CHROMA_444:  std::cout << "  4:4:4"; break;
    default:
      THROW( "invalid chroma fomat");
    }
    std::cout << "\n" << std::endl;
  }
}

//! \}<|MERGE_RESOLUTION|>--- conflicted
+++ resolved
@@ -257,8 +257,9 @@
 #endif  
   m_cEncLib.setUseMHIntra                                        ( m_MHIntra );
   m_cEncLib.setUseTriangle                                       ( m_Triangle );
-<<<<<<< HEAD
-
+#if JVET_M0255_FRACMMVD_SWITCH
+  m_cEncLib.setAllowDisFracMMVD                                  ( m_allowDisFracMMVD );
+#endif
   m_cEncLib.setIBCMode                                           ( m_IBCMode );
   m_cEncLib.setIBCLocalSearchRangeX                              ( m_IBCLocalSearchRangeX );
   m_cEncLib.setIBCLocalSearchRangeY                              ( m_IBCLocalSearchRangeY );
@@ -266,18 +267,6 @@
   m_cEncLib.setIBCHashSearchMaxCand                              ( m_IBCHashSearchMaxCand );
   m_cEncLib.setIBCHashSearchRange4SmallBlk                       ( m_IBCHashSearchRange4SmallBlk );
   m_cEncLib.setIBCFastMethod                                     ( m_IBCFastMethod );
-=======
-#if JVET_M0255_FRACMMVD_SWITCH
-  m_cEncLib.setAllowDisFracMMVD                                  ( m_allowDisFracMMVD );
-#endif
-  m_cEncLib.setCPRMode                                           ( m_CPRMode );
-  m_cEncLib.setCPRLocalSearchRangeX                              ( m_CPRLocalSearchRangeX );
-  m_cEncLib.setCPRLocalSearchRangeY                              ( m_CPRLocalSearchRangeY );
-  m_cEncLib.setCPRHashSearch                                     ( m_CPRHashSearch );
-  m_cEncLib.setCPRHashSearchMaxCand                              ( m_CPRHashSearchMaxCand );
-  m_cEncLib.setCPRHashSearchRange4SmallBlk                       ( m_CPRHashSearchRange4SmallBlk );
-  m_cEncLib.setCPRFastMethod                                     ( m_CPRFastMethod );
->>>>>>> fd177314
 
   m_cEncLib.setUseWrapAround                                     ( m_wrapAround );
   m_cEncLib.setWrapAroundOffset                                  ( m_wrapAroundOffset );
