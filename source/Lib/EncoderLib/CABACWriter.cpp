/* The copyright in this software is being made available under the BSD
* License, included below. This software may be subject to other third party
* and contributor rights, including patent rights, and no such rights are
* granted under this license.
*
* Copyright (c) 2010-2019, ITU/ISO/IEC
* All rights reserved.
*
* Redistribution and use in source and binary forms, with or without
* modification, are permitted provided that the following conditions are met:
*
*  * Redistributions of source code must retain the above copyright notice,
*    this list of conditions and the following disclaimer.
*  * Redistributions in binary form must reproduce the above copyright notice,
*    this list of conditions and the following disclaimer in the documentation
*    and/or other materials provided with the distribution.
*  * Neither the name of the ITU/ISO/IEC nor the names of its contributors may
*    be used to endorse or promote products derived from this software without
*    specific prior written permission.
*
* THIS SOFTWARE IS PROVIDED BY THE COPYRIGHT HOLDERS AND CONTRIBUTORS "AS IS"
* AND ANY EXPRESS OR IMPLIED WARRANTIES, INCLUDING, BUT NOT LIMITED TO, THE
* IMPLIED WARRANTIES OF MERCHANTABILITY AND FITNESS FOR A PARTICULAR PURPOSE
* ARE DISCLAIMED. IN NO EVENT SHALL THE COPYRIGHT HOLDER OR CONTRIBUTORS
* BE LIABLE FOR ANY DIRECT, INDIRECT, INCIDENTAL, SPECIAL, EXEMPLARY, OR
* CONSEQUENTIAL DAMAGES (INCLUDING, BUT NOT LIMITED TO, PROCUREMENT OF
* SUBSTITUTE GOODS OR SERVICES; LOSS OF USE, DATA, OR PROFITS; OR BUSINESS
* INTERRUPTION) HOWEVER CAUSED AND ON ANY THEORY OF LIABILITY, WHETHER IN
* CONTRACT, STRICT LIABILITY, OR TORT (INCLUDING NEGLIGENCE OR OTHERWISE)
* ARISING IN ANY WAY OUT OF THE USE OF THIS SOFTWARE, EVEN IF ADVISED OF
* THE POSSIBILITY OF SUCH DAMAGE.
*/

/** \file     CABACWriter.cpp
 *  \brief    Writer for low level syntax
 */

#include "CommonLib/Contexts.h"
#include "CABACWriter.h"

#include "EncLib.h"

#include "CommonLib/UnitTools.h"
#include "CommonLib/dtrace_buffer.h"
#include "CommonLib/BinaryDecisionTree.h"

#include <map>
#include <algorithm>
#include <limits>


//! \ingroup EncoderLib
//! \{

void CABACWriter::initCtxModels( const Slice& slice )
{
  int       qp                = slice.getSliceQp();
  SliceType sliceType         = slice.getSliceType();
  SliceType encCABACTableIdx  = slice.getEncCABACTableIdx();
  if( !slice.isIntra() && (encCABACTableIdx==B_SLICE || encCABACTableIdx==P_SLICE) && slice.getPPS()->getCabacInitPresentFlag() )
  {
    sliceType = encCABACTableIdx;
  }
  m_BinEncoder.reset( qp, (int)sliceType );
}



template <class BinProbModel>
SliceType xGetCtxInitId( const Slice& slice, const BinEncIf& binEncoder, Ctx& ctxTest )
{
  const CtxStore<BinProbModel>& ctxStoreTest = static_cast<const CtxStore<BinProbModel>&>( ctxTest );
  const CtxStore<BinProbModel>& ctxStoreRef  = static_cast<const CtxStore<BinProbModel>&>( binEncoder.getCtx() );
  int qp = slice.getSliceQp();
  if( !slice.isIntra() )
  {
    SliceType aSliceTypeChoices[] = { B_SLICE, P_SLICE };
    uint64_t  bestCost            = std::numeric_limits<uint64_t>::max();
    SliceType bestSliceType       = aSliceTypeChoices[0];
    for (uint32_t idx=0; idx<2; idx++)
    {
      uint64_t  curCost           = 0;
      SliceType curSliceType      = aSliceTypeChoices[idx];
      ctxTest.init( qp, (int)curSliceType );
      for( int k = 0; k < Ctx::NumberOfContexts; k++ )
      {
        if( binEncoder.getNumBins(k) > 0 )
        {
          curCost += uint64_t( binEncoder.getNumBins(k) ) * ctxStoreRef[k].estFracExcessBits( ctxStoreTest[k] );
        }
      }
      if (curCost < bestCost)
      {
        bestSliceType = curSliceType;
        bestCost      = curCost;
      }
    }
    return bestSliceType;
  }
  else
  {
    return I_SLICE;
  }
}


SliceType CABACWriter::getCtxInitId( const Slice& slice )
{
  switch( m_TestCtx.getBPMType() )
  {
  case BPM_Std:   return  xGetCtxInitId<BinProbModel_Std>   ( slice, m_BinEncoder, m_TestCtx );
  default:        return  NUMBER_OF_SLICE_TYPES;
  }
}



unsigned estBits( BinEncIf& binEnc, const std::vector<bool>& bins, const Ctx& ctx, const int ctxId, const uint8_t winSize )
{
  binEnc.initCtxAndWinSize( ctxId, ctx, winSize );
  binEnc.start();
  const std::size_t numBins   = bins.size();
  unsigned          startBits = binEnc.getNumWrittenBits();
  for( std::size_t binId = 0; binId < numBins; binId++ )
  {
    unsigned  bin = ( bins[binId] ? 1 : 0 );
    binEnc.encodeBin( bin, ctxId );
  }
  unsigned endBits    = binEnc.getNumWrittenBits();
  unsigned codedBits  = endBits - startBits;
  return   codedBits;
}





//================================================================================
//  clause 7.3.8.1
//--------------------------------------------------------------------------------
//    void  end_of_slice()
//================================================================================

void CABACWriter::end_of_slice()
{
  m_BinEncoder.encodeBinTrm ( 1 );
  m_BinEncoder.finish       ();
}




//================================================================================
//  clause 7.3.8.2
//--------------------------------------------------------------------------------
//    bool  coding_tree_unit( cs, area, qp, ctuRsAddr, skipSao )
//================================================================================

void CABACWriter::coding_tree_unit( CodingStructure& cs, const UnitArea& area, int (&qps)[2], unsigned ctuRsAddr, bool skipSao /* = false */ )
{
  CUCtx cuCtx( qps[CH_L] );
  Partitioner *partitioner = PartitionerFactory::get( *cs.slice );

  partitioner->initCtu( area, CH_L, *cs.slice );

  if( !skipSao )
  {
    sao( *cs.slice, ctuRsAddr );
  }

  for( int compIdx = 0; compIdx < MAX_NUM_COMPONENT; compIdx++ )
  {
    codeAlfCtuEnableFlag( cs, ctuRsAddr, compIdx );
  }

  if ( CS::isDualITree(cs) && cs.pcv->chrFormat != CHROMA_400 && cs.pcv->maxCUWidth > 64 )
  {
    CUCtx chromaCuCtx(qps[CH_C]);
    Partitioner *chromaPartitioner = PartitionerFactory::get(*cs.slice);
    chromaPartitioner->initCtu(area, CH_C, *cs.slice);
    coding_tree(cs, *partitioner, cuCtx, chromaPartitioner, &chromaCuCtx);
    qps[CH_L] = cuCtx.qp;
    qps[CH_C] = chromaCuCtx.qp;

    delete chromaPartitioner;
  }
  else
  {
    coding_tree( cs, *partitioner, cuCtx );
    qps[CH_L] = cuCtx.qp;
    if( CS::isDualITree( cs ) && cs.pcv->chrFormat != CHROMA_400 )
    {
      CUCtx cuCtxChroma( qps[CH_C] );
      partitioner->initCtu( area, CH_C, *cs.slice );
      coding_tree( cs, *partitioner, cuCtxChroma );
      qps[CH_C] = cuCtxChroma.qp;
    }
  }

  delete partitioner;
}





//================================================================================
//  clause 7.3.8.3
//--------------------------------------------------------------------------------
//    void  sao             ( slice, ctuRsAddr )
//    void  sao_block_pars  ( saoPars, bitDepths, sliceEnabled, leftMergeAvail, aboveMergeAvail, onlyEstMergeInfo )
//    void  sao_offset_pars ( ctbPars, compID, sliceEnabled, bitDepth )
//================================================================================

void CABACWriter::sao( const Slice& slice, unsigned ctuRsAddr )
{
  const SPS& sps = *slice.getSPS();
  if( !sps.getSAOEnabledFlag() )
  {
    return;
  }

  CodingStructure&     cs                     = *slice.getPic()->cs;
  const PreCalcValues& pcv                    = *cs.pcv;
  const SAOBlkParam&  sao_ctu_pars            = cs.picture->getSAO()[ctuRsAddr];
  bool                slice_sao_luma_flag     = ( slice.getSaoEnabledFlag( CHANNEL_TYPE_LUMA ) );
  bool                slice_sao_chroma_flag   = ( slice.getSaoEnabledFlag( CHANNEL_TYPE_CHROMA ) && sps.getChromaFormatIdc() != CHROMA_400 );
  if( !slice_sao_luma_flag && !slice_sao_chroma_flag )
  {
    return;
  }

  bool                sliceEnabled[3]         = { slice_sao_luma_flag, slice_sao_chroma_flag, slice_sao_chroma_flag };
  int                 frame_width_in_ctus     = pcv.widthInCtus;
  int                 ry                      = ctuRsAddr      / frame_width_in_ctus;
  int                 rx                      = ctuRsAddr - ry * frame_width_in_ctus;
  const Position      pos                     ( rx * cs.pcv->maxCUWidth, ry * cs.pcv->maxCUHeight );
  const unsigned      curSliceIdx             = slice.getIndependentSliceIdx();
#if HEVC_TILES_WPP
  const unsigned      curTileIdx              = cs.picture->tileMap->getTileIdxMap( pos );
  bool                leftMergeAvail          = cs.getCURestricted( pos.offset( -(int)pcv.maxCUWidth, 0  ), curSliceIdx, curTileIdx, CH_L ) ? true : false;
  bool                aboveMergeAvail         = cs.getCURestricted( pos.offset( 0, -(int)pcv.maxCUHeight ), curSliceIdx, curTileIdx, CH_L ) ? true : false;
#else
  bool                leftMergeAvail          = cs.getCURestricted( pos.offset( -(int)pcv.maxCUWidth, 0  ), curSliceIdx, CH_L ) ? true : false;
  bool                aboveMergeAvail         = cs.getCURestricted( pos.offset( 0, -(int)pcv.maxCUHeight ), curSliceIdx, CH_L ) ? true : false;
#endif
  sao_block_pars( sao_ctu_pars, sps.getBitDepths(), sliceEnabled, leftMergeAvail, aboveMergeAvail, false );
}


void CABACWriter::sao_block_pars( const SAOBlkParam& saoPars, const BitDepths& bitDepths, bool* sliceEnabled, bool leftMergeAvail, bool aboveMergeAvail, bool onlyEstMergeInfo )
{
  bool isLeftMerge  = false;
  bool isAboveMerge = false;
  if( leftMergeAvail )
  {
    // sao_merge_left_flag
    isLeftMerge   = ( saoPars[COMPONENT_Y].modeIdc == SAO_MODE_MERGE && saoPars[COMPONENT_Y].typeIdc == SAO_MERGE_LEFT );
    m_BinEncoder.encodeBin( (isLeftMerge), Ctx::SaoMergeFlag() );
  }
  if( aboveMergeAvail && !isLeftMerge )
  {
    // sao_merge_above_flag
    isAboveMerge  = ( saoPars[COMPONENT_Y].modeIdc == SAO_MODE_MERGE && saoPars[COMPONENT_Y].typeIdc == SAO_MERGE_ABOVE );
    m_BinEncoder.encodeBin( (isAboveMerge), Ctx::SaoMergeFlag() );
  }
  if( onlyEstMergeInfo )
  {
    return; //only for RDO
  }
  if( !isLeftMerge && !isAboveMerge )
  {
    // explicit parameters
    for( int compIdx=0; compIdx < MAX_NUM_COMPONENT; compIdx++ )
    {
      sao_offset_pars( saoPars[compIdx], ComponentID(compIdx), sliceEnabled[compIdx], bitDepths.recon[ toChannelType(ComponentID(compIdx)) ] );
    }
  }
}


void CABACWriter::sao_offset_pars( const SAOOffset& ctbPars, ComponentID compID, bool sliceEnabled, int bitDepth )
{
  if( !sliceEnabled )
  {
    CHECK( ctbPars.modeIdc != SAO_MODE_OFF, "Sao must be off, if it is disabled on slice level" );
    return;
  }
  const bool isFirstCompOfChType = ( getFirstComponentOfChannel( toChannelType(compID) ) == compID );

  if( isFirstCompOfChType )
  {
    // sao_type_idx_luma / sao_type_idx_chroma
    if( ctbPars.modeIdc == SAO_MODE_OFF )
    {
      m_BinEncoder.encodeBin  ( 0, Ctx::SaoTypeIdx() );
    }
    else if( ctbPars.typeIdc == SAO_TYPE_BO )
    {
      m_BinEncoder.encodeBin  ( 1, Ctx::SaoTypeIdx() );
      m_BinEncoder.encodeBinEP( 0 );
    }
    else
    {
      CHECK(!( ctbPars.typeIdc < SAO_TYPE_START_BO ), "Unspecified error");
      m_BinEncoder.encodeBin  ( 1, Ctx::SaoTypeIdx() );
      m_BinEncoder.encodeBinEP( 1 );
    }
  }

  if( ctbPars.modeIdc == SAO_MODE_NEW )
  {
    const int maxOffsetQVal = SampleAdaptiveOffset::getMaxOffsetQVal( bitDepth );
    int       numClasses    = ( ctbPars.typeIdc == SAO_TYPE_BO ? 4 : NUM_SAO_EO_CLASSES );
    int       k             = 0;
    int       offset[4];
    for( int i = 0; i < numClasses; i++ )
    {
      if( ctbPars.typeIdc != SAO_TYPE_BO && i == SAO_CLASS_EO_PLAIN )
      {
        continue;
      }
      int classIdx = ( ctbPars.typeIdc == SAO_TYPE_BO ? ( ctbPars.typeAuxInfo + i ) % NUM_SAO_BO_CLASSES : i );
      offset[k++]  = ctbPars.offset[classIdx];
    }

    // sao_offset_abs
    for( int i = 0; i < 4; i++ )
    {
      unsigned absOffset = ( offset[i] < 0 ? -offset[i] : offset[i] );
      unary_max_eqprob( absOffset, maxOffsetQVal );
    }

    // band offset mode
    if( ctbPars.typeIdc == SAO_TYPE_BO )
    {
      // sao_offset_sign
      for( int i = 0; i < 4; i++ )
      {
        if( offset[i] )
        {
          m_BinEncoder.encodeBinEP( (offset[i] < 0) );
        }
      }
      // sao_band_position
      m_BinEncoder.encodeBinsEP( ctbPars.typeAuxInfo, NUM_SAO_BO_CLASSES_LOG2 );
    }
    // edge offset mode
    else
    {
      if( isFirstCompOfChType )
      {
        // sao_eo_class_luma / sao_eo_class_chroma
        CHECK( ctbPars.typeIdc - SAO_TYPE_START_EO < 0, "sao edge offset class is outside valid range" );
        m_BinEncoder.encodeBinsEP( ctbPars.typeIdc - SAO_TYPE_START_EO, NUM_SAO_EO_TYPES_LOG2 );
      }
    }
  }
}



//================================================================================
//  clause 7.3.8.4
//--------------------------------------------------------------------------------
//    void  coding_tree       ( cs, partitioner, cuCtx )
//    void  split_cu_flag     ( split, cs, partitioner )
//    void  split_cu_mode_mt  ( split, cs, partitioner )
//================================================================================

void CABACWriter::coding_tree(const CodingStructure& cs, Partitioner& partitioner, CUCtx& cuCtx, Partitioner* pPartitionerChroma, CUCtx* pCuCtxChroma)
{
  const PPS      &pps         = *cs.pps;
  const UnitArea &currArea    = partitioner.currArea();
  const CodingUnit &cu        = *cs.getCU( currArea.blocks[partitioner.chType], partitioner.chType );

  // Reset delta QP coding flag and ChromaQPAdjustemt coding flag
  if( pps.getUseDQP() && partitioner.currDepth <= pps.getMaxCuDQPDepth() )
  {
    cuCtx.isDQPCoded          = false;
  }
  if( cs.slice->getUseChromaQpAdj() && partitioner.currDepth <= pps.getPpsRangeExtension().getDiffCuChromaQpOffsetDepth() )
  {
    cuCtx.isChromaQpAdjCoded  = false;
  }
  // Reset delta QP coding flag and ChromaQPAdjustemt coding flag
  if (CS::isDualITree(cs) && pPartitionerChroma != nullptr)
  {
    if (pps.getUseDQP() && pPartitionerChroma->currDepth <= pps.getMaxCuDQPDepth())
    {
      pCuCtxChroma->isDQPCoded = false;
    }
    if (cs.slice->getUseChromaQpAdj() && pPartitionerChroma->currDepth <= pps.getPpsRangeExtension().getDiffCuChromaQpOffsetDepth())
    {
      pCuCtxChroma->isChromaQpAdjCoded = false;
    }
  }

#if JVET_M0421_SPLIT_SIG
  const PartSplit splitMode = CU::getSplitAtDepth( cu, partitioner.currDepth );

  split_cu_mode( splitMode, cs, partitioner );

  CHECK( !partitioner.canSplit( splitMode, cs ), "The chosen split mode is invalid!" );

  if( splitMode != CU_DONT_SPLIT )
  {
#else
  const PartSplit implicitSplit = partitioner.getImplicitSplit( cs );

  // QT
  bool canQtSplit = partitioner.canSplit( CU_QUAD_SPLIT, cs );

  if( canQtSplit )
  {
    // split_cu_flag
    bool qtSplit = implicitSplit == CU_QUAD_SPLIT;

    if( !qtSplit && implicitSplit != CU_QUAD_SPLIT )
    {
      qtSplit = ( cu.qtDepth > partitioner.currQtDepth );
      split_cu_flag( qtSplit, cs, partitioner );
    }

    // quad-tree split
    if( qtSplit )
    {
#endif
      if (CS::isDualITree(cs) && pPartitionerChroma != nullptr && (partitioner.currArea().lwidth() >= 64 || partitioner.currArea().lheight() >= 64))
      {
        partitioner.splitCurrArea(CU_QUAD_SPLIT, cs);
        pPartitionerChroma->splitCurrArea(CU_QUAD_SPLIT, cs);
        bool beContinue = true;
        bool lumaContinue = true;
        bool chromaContinue = true;

        while (beContinue)
        {
          if (partitioner.currArea().lwidth() > 64 || partitioner.currArea().lheight() > 64)
          {
            if (cs.picture->blocks[partitioner.chType].contains(partitioner.currArea().blocks[partitioner.chType].pos()))
            {
              coding_tree(cs, partitioner, cuCtx, pPartitionerChroma, pCuCtxChroma);
            }
            lumaContinue = partitioner.nextPart(cs);
            chromaContinue = pPartitionerChroma->nextPart(cs);
            CHECK(lumaContinue != chromaContinue, "luma chroma partition should be matched");
            beContinue = lumaContinue;
          }
          else
          {
            //dual tree coding under 64x64 block
            if (cs.picture->blocks[partitioner.chType].contains(partitioner.currArea().blocks[partitioner.chType].pos()))
            {
              coding_tree(cs, partitioner, cuCtx);
            }
            lumaContinue = partitioner.nextPart(cs);
            if (cs.picture->blocks[pPartitionerChroma->chType].contains(pPartitionerChroma->currArea().blocks[pPartitionerChroma->chType].pos()))
            {
              coding_tree(cs, *pPartitionerChroma, *pCuCtxChroma);
            }
            chromaContinue = pPartitionerChroma->nextPart(cs);
            CHECK(lumaContinue != chromaContinue, "luma chroma partition should be matched");
            beContinue = lumaContinue;
          }
        }
        partitioner.exitCurrSplit();
        pPartitionerChroma->exitCurrSplit();

      }
      else
      {
#if JVET_M0421_SPLIT_SIG
      partitioner.splitCurrArea( splitMode, cs );
#else
      partitioner.splitCurrArea( CU_QUAD_SPLIT, cs );
#endif

      do
      {
        if( cs.picture->blocks[partitioner.chType].contains( partitioner.currArea().blocks[partitioner.chType].pos() ) )
        {
          coding_tree( cs, partitioner, cuCtx );
        }
      } while( partitioner.nextPart( cs ) );

      partitioner.exitCurrSplit();
      }
      return;
#if !JVET_M0421_SPLIT_SIG
    }
#endif
  }

#if !JVET_M0421_SPLIT_SIG
  {
    bool mtSplit = partitioner.canSplit( CU_MT_SPLIT, cs );

    if( mtSplit )
    {
      const PartSplit splitMode = CU::getSplitAtDepth( cu, partitioner.currDepth );

      split_cu_mode_mt( splitMode, cs, partitioner );

      if( splitMode != CU_DONT_SPLIT )
      {
        partitioner.splitCurrArea( splitMode, cs );
        do
        {
          if( cs.picture->blocks[partitioner.chType].contains( partitioner.currArea().blocks[partitioner.chType].pos() ) )
          {
            coding_tree( cs, partitioner, cuCtx );
          }
        } while( partitioner.nextPart( cs ) );

        partitioner.exitCurrSplit();
        return;
      }
    }
  }

#endif
  // Predict QP on start of quantization group
  if( pps.getUseDQP() && !cuCtx.isDQPCoded && CU::isQGStart( cu, partitioner ) )
  {
    cuCtx.qp = CU::predictQP( cu, cuCtx.qp );
  }


  // coding unit
  coding_unit( cu, partitioner, cuCtx );

  DTRACE_COND( ( isEncoding() ), g_trace_ctx, D_QP, "x=%d, y=%d, w=%d, h=%d, qp=%d\n", cu.Y().x, cu.Y().y, cu.Y().width, cu.Y().height, cu.qp );
  DTRACE_BLOCK_REC_COND( ( !isEncoding() ), cs.picture->getRecoBuf( cu ), cu, cu.predMode );
}

#if JVET_M0421_SPLIT_SIG
void CABACWriter::split_cu_mode( const PartSplit split, const CodingStructure& cs, Partitioner& partitioner )
{
  bool canNo, canQt, canBh, canBv, canTh, canTv;
  partitioner.canSplit( cs, canNo, canQt, canBh, canBv, canTh, canTv );

  bool canSpl[6] = { canNo, canQt, canBh, canBv, canTh, canTv };

  unsigned ctxSplit = 0, ctxQtSplit = 0, ctxBttHV = 0, ctxBttH12 = 0, ctxBttV12;
  DeriveCtx::CtxSplit( cs, partitioner, ctxSplit, ctxQtSplit, ctxBttHV, ctxBttH12, ctxBttV12, canSpl );
  
  const bool canSplit = canBh || canBv || canTh || canTv || canQt;
  const bool isNo     = split == CU_DONT_SPLIT;

  if( canNo && canSplit )
  {
    m_BinEncoder.encodeBin( !isNo, Ctx::SplitFlag( ctxSplit ) );
  }

  DTRACE( g_trace_ctx, D_SYNTAX, "split_cu_mode() ctx=%d split=%d\n", ctxSplit, !isNo );

  if( isNo )
  {
    return;
  }

  const bool canBtt = canBh || canBv || canTh || canTv;
  const bool isQt   = split == CU_QUAD_SPLIT;

  if( canQt && canBtt )
  {
    m_BinEncoder.encodeBin( isQt, Ctx::SplitQtFlag( ctxQtSplit ) );
  }

  DTRACE( g_trace_ctx, D_SYNTAX, "split_cu_mode() ctx=%d qt=%d\n", ctxQtSplit, isQt );

  if( isQt )
  {
    return;
  }

  const bool canHor = canBh || canTh;
  const bool canVer = canBv || canTv;
  const bool  isVer = split == CU_VERT_SPLIT || split == CU_TRIV_SPLIT;

  if( canVer && canHor )
  {
    m_BinEncoder.encodeBin( isVer, Ctx::SplitHvFlag( ctxBttHV ) );
  }

  const bool can14 = isVer ? canTv : canTh;
  const bool can12 = isVer ? canBv : canBh;
  const bool  is12 = isVer ? ( split == CU_VERT_SPLIT ) : ( split == CU_HORZ_SPLIT );

  if( can12 && can14 )
  {
    m_BinEncoder.encodeBin( is12, Ctx::Split12Flag( isVer ? ctxBttV12 : ctxBttH12 ) );
  }

  DTRACE( g_trace_ctx, D_SYNTAX, "split_cu_mode() ctxHv=%d ctx12=%d mode=%d\n", ctxBttHV, isVer ? ctxBttV12 : ctxBttH12, split );
}
#else
void CABACWriter::split_cu_flag( bool split, const CodingStructure& cs, Partitioner& partitioner )
{
  unsigned maxQTDepth = ( g_aucLog2[cs.sps->getCTUSize()] - g_aucLog2[cs.sps->getMinQTSize(cs.slice->getSliceType(), partitioner.chType)] );
  if( partitioner.currDepth == maxQTDepth )
  {
    return;
  }
  unsigned  ctxId = DeriveCtx::CtxCUsplit( cs, partitioner );
  m_BinEncoder.encodeBin( (split), Ctx::SplitFlag(ctxId) );

  DTRACE( g_trace_ctx, D_SYNTAX, "split_cu_flag() ctx=%d split=%d\n", ctxId, split ? 1 : 0 );
}

void CABACWriter::split_cu_mode_mt(const PartSplit split, const CodingStructure& cs, Partitioner& partitioner)
{
  unsigned ctxIdBT = DeriveCtx::CtxBTsplit( cs, partitioner );

  unsigned width   = partitioner.currArea().lumaSize().width;
  unsigned height  = partitioner.currArea().lumaSize().height;

#if REMOVE_BIN_DECISION_TREE
  unsigned btSCtxId = width == height ? 0 : ( width > height ? 1 : 2 );

  const bool canNo  = partitioner.canSplit( CU_DONT_SPLIT, cs );
  const bool canBh  = partitioner.canSplit( CU_HORZ_SPLIT, cs );
  const bool canBv  = partitioner.canSplit( CU_VERT_SPLIT, cs );
  const bool canTh  = partitioner.canSplit( CU_TRIH_SPLIT, cs );
  const bool canTv  = partitioner.canSplit( CU_TRIV_SPLIT, cs );

  const bool canSplit = canBh || canBv || canTh || canTv;
  const bool isNo     = split == CU_DONT_SPLIT;

  if( canNo && canSplit )
  {
    m_BinEncoder.encodeBin( !isNo, Ctx::BTSplitFlag( ctxIdBT ) );
  }

  if( isNo )
  {
    DTRACE( g_trace_ctx, D_SYNTAX, "split_cu_mode_mt() ctx=%d split=%d\n", ctxIdBT, split );

    return;
  }

  const bool canHor = canBh || canTh;
  const bool canVer = canBv || canTv;
  const bool  isVer = split == CU_VERT_SPLIT || split == CU_TRIV_SPLIT;

  if( canVer && canHor )
  {
    m_BinEncoder.encodeBin( isVer, Ctx::BTSplitFlag( 12 + btSCtxId ) );
  }

  const bool can14 = isVer ? canTv : canTh;
  const bool can12 = isVer ? canBv : canBh;
  const bool  is12 = isVer ? ( split == CU_VERT_SPLIT ) : ( split == CU_HORZ_SPLIT );


  if( can12 && can14 )
  {
    m_BinEncoder.encodeBin( is12, Ctx::BTSplitFlag( 15 ) );
  }
#else
  DecisionTree dt( g_mtSplitDTT );

  dt.setAvail( DTT_SPLIT_BT_HORZ,  partitioner.canSplit( CU_HORZ_SPLIT, cs ) );
  dt.setAvail( DTT_SPLIT_BT_VERT,  partitioner.canSplit( CU_VERT_SPLIT, cs ) );

  dt.setAvail( DTT_SPLIT_TT_HORZ,  partitioner.canSplit( CU_TRIH_SPLIT, cs ) );
  dt.setAvail( DTT_SPLIT_TT_VERT,  partitioner.canSplit( CU_TRIV_SPLIT, cs ) );
  dt.setAvail( DTT_SPLIT_NO_SPLIT, partitioner.canSplit( CU_DONT_SPLIT, cs ) );

  unsigned btSCtxId = width == height ? 0 : ( width > height ? 1 : 2 );
  dt.setCtxId( DTT_SPLIT_DO_SPLIT_DECISION,   Ctx::BTSplitFlag( ctxIdBT ) );
  dt.setCtxId( DTT_SPLIT_HV_DECISION,         Ctx::BTSplitFlag( 12 + btSCtxId ) );

  dt.setCtxId( DTT_SPLIT_H_IS_BT_12_DECISION, Ctx::BTSplitFlag( 15 ) );
  dt.setCtxId( DTT_SPLIT_V_IS_BT_12_DECISION, Ctx::BTSplitFlag( 15 ) );


  encode_sparse_dt( dt, split == CU_DONT_SPLIT ? ( unsigned ) DTT_SPLIT_NO_SPLIT : ( unsigned ) split );
#endif

  DTRACE(g_trace_ctx, D_SYNTAX, "split_cu_mode_mt() ctx=%d split=%d\n", ctxIdBT, split);
}
#endif

//================================================================================
//  clause 7.3.8.5
//--------------------------------------------------------------------------------
//    void  coding_unit               ( cu, partitioner, cuCtx )
//    void  cu_transquant_bypass_flag ( cu )
//    void  cu_skip_flag              ( cu )
//    void  pred_mode                 ( cu )
//    void  part_mode                 ( cu )
//    void  pcm_flag                  ( cu )
//    void  pcm_samples               ( tu )
//    void  cu_pred_data              ( pus )
//    void  cu_lic_flag               ( cu )
//    void  intra_luma_pred_modes     ( pus )
//    void  intra_chroma_pred_mode    ( pu )
//    void  cu_residual               ( cu, partitioner, cuCtx )
//    void  rqt_root_cbf              ( cu )
//    void  end_of_ctu                ( cu, cuCtx )
//================================================================================

void CABACWriter::coding_unit( const CodingUnit& cu, Partitioner& partitioner, CUCtx& cuCtx )
{
  CodingStructure& cs = *cu.cs;
  cs.chType = partitioner.chType;
  // transquant bypass flag
  if( cs.pps->getTransquantBypassEnabledFlag() )
  {
    cu_transquant_bypass_flag( cu );
  }

  // skip flag
<<<<<<< HEAD
  if (!cs.slice->isIntra() && cu.Y().valid())
=======
#if JVET_M0483_IBC
  if ((!cs.slice->isIntra() || cs.slice->getSPS()->getIBCFlag()) && cu.Y().valid())
#else
  if (!cs.slice->isIntra() && cu.Y().valid())
#endif
>>>>>>> 60f77b96
  {
    cu_skip_flag( cu );
  }


  // skip data
  if( cu.skip )
  {
    CHECK( !cu.firstPU->mergeFlag, "Merge flag has to be on!" );
    PredictionUnit&   pu = *cu.firstPU;
    prediction_unit ( pu );
    end_of_ctu      ( cu, cuCtx );
    return;
  }

  // pcm samples
  if( CU::isIntra(cu) )
  {
    pcm_data( cu, partitioner );
    if( cu.ipcm )
    {
      end_of_ctu( cu, cuCtx );
      return;
    }
  }

  // prediction mode and partitioning data
  pred_mode ( cu );

  extend_ref_line(cu);

<<<<<<< HEAD
=======
#if JVET_M0102_INTRA_SUBPARTITIONS 
  isp_mode( cu );
#endif
>>>>>>> 60f77b96

  // prediction data ( intra prediction modes / reference indexes + motion vectors )
  cu_pred_data( cu );

  // residual data ( coded block flags + transform coefficient levels )
  cu_residual( cu, partitioner, cuCtx );

  // end of cu
  end_of_ctu( cu, cuCtx );
}


void CABACWriter::cu_transquant_bypass_flag( const CodingUnit& cu )
{
  m_BinEncoder.encodeBin( (cu.transQuantBypass), Ctx::TransquantBypassFlag() );
}


void CABACWriter::cu_skip_flag( const CodingUnit& cu )
{
  unsigned ctxId = DeriveCtx::CtxSkipFlag( cu );

#if JVET_M0483_IBC
  if (cu.slice->isIntra() && cu.cs->slice->getSPS()->getIBCFlag())
  {
    m_BinEncoder.encodeBin((cu.skip), Ctx::SkipFlag(ctxId));
    DTRACE(g_trace_ctx, D_SYNTAX, "cu_skip_flag() ctx=%d skip=%d\n", ctxId, cu.skip ? 1 : 0);
    return;
  }
#endif

  m_BinEncoder.encodeBin( ( cu.skip ), Ctx::SkipFlag( ctxId ) );

  DTRACE( g_trace_ctx, D_SYNTAX, "cu_skip_flag() ctx=%d skip=%d\n", ctxId, cu.skip ? 1 : 0 );
<<<<<<< HEAD
=======
#if JVET_M0483_IBC
  if (cu.skip && cu.cs->slice->getSPS()->getIBCFlag())
  {
    unsigned ctxidx = DeriveCtx::CtxIBCFlag(cu);
    m_BinEncoder.encodeBin(CU::isIBC(cu) ? 1 : 0, Ctx::IBCFlag(ctxidx));
    DTRACE(g_trace_ctx, D_SYNTAX, "ibc() ctx=%d cu.predMode=%d\n", ctxidx, cu.predMode);

    if (CU::isInter(cu))
    {
      m_BinEncoder.encodeBin(cu.mmvdSkip, Ctx::MmvdFlag(0));
      DTRACE(g_trace_ctx, D_SYNTAX, "mmvd_cu_skip_flag() ctx=%d mmvd_skip=%d\n", 0, cu.mmvdSkip ? 1 : 0);
    }
  }
  if (cu.skip && !cu.cs->slice->getSPS()->getIBCFlag())
  {
    m_BinEncoder.encodeBin(cu.mmvdSkip, Ctx::MmvdFlag(0));
    DTRACE(g_trace_ctx, D_SYNTAX, "mmvd_cu_skip_flag() ctx=%d mmvd_skip=%d\n", 0, cu.mmvdSkip ? 1 : 0);
  }
#else
>>>>>>> 60f77b96
  if (cu.skip)
  {
    m_BinEncoder.encodeBin(cu.mmvdSkip, Ctx::MmvdFlag(0));
    DTRACE(g_trace_ctx, D_SYNTAX, "mmvd_cu_skip_flag() ctx=%d mmvd_skip=%d\n", 0, cu.mmvdSkip ? 1 : 0);
  }
}


void CABACWriter::pred_mode( const CodingUnit& cu )
{
#if JVET_M0483_IBC
  if (cu.cs->slice->getSPS()->getIBCFlag())
  {
#endif
#if JVET_M0483_IBC
    if (cu.cs->slice->isIntra())
    {
      unsigned ctxidx = DeriveCtx::CtxIBCFlag(cu);
      m_BinEncoder.encodeBin(CU::isIBC(cu), Ctx::IBCFlag(ctxidx));
    }
    else
    {
#if JVET_M0502_PRED_MODE_CTX
      m_BinEncoder.encodeBin((CU::isIntra(cu)), Ctx::PredMode(DeriveCtx::CtxPredModeFlag(cu)));
#else
      m_BinEncoder.encodeBin((CU::isIntra(cu)), Ctx::PredMode());
#endif
      if (!CU::isIntra(cu))
      {
        unsigned ctxidx = DeriveCtx::CtxIBCFlag(cu);
        m_BinEncoder.encodeBin(CU::isIBC(cu), Ctx::IBCFlag(ctxidx));
      }
    }
  }
  else
  {
    if (cu.cs->slice->isIntra())
    {
      return;
    }
#if JVET_M0502_PRED_MODE_CTX
    m_BinEncoder.encodeBin((CU::isIntra(cu)), Ctx::PredMode(DeriveCtx::CtxPredModeFlag(cu)));
#else
    m_BinEncoder.encodeBin((CU::isIntra(cu)), Ctx::PredMode());
#endif
  }
#else
  if( cu.cs->slice->isIntra() )
  {
    return;
  }
#if JVET_M0502_PRED_MODE_CTX
  m_BinEncoder.encodeBin( ( CU::isIntra( cu ) ), Ctx::PredMode( DeriveCtx::CtxPredModeFlag( cu ) ) );
#else
  m_BinEncoder.encodeBin( ( CU::isIntra( cu ) ), Ctx::PredMode() );
#endif
<<<<<<< HEAD
=======
#endif
>>>>>>> 60f77b96
}

void CABACWriter::pcm_data( const CodingUnit& cu, Partitioner& partitioner  )
{
  pcm_flag( cu, partitioner );
  if( cu.ipcm )
  {
    m_BinEncoder.pcmAlignBits();
    pcm_samples( *cu.firstTU );
  }
}

void CABACWriter::pcm_flag( const CodingUnit& cu, Partitioner& partitioner )
{
  const SPS& sps = *cu.cs->sps;
  if( !sps.getPCMEnabledFlag() || partitioner.currArea().lwidth() > (1 << sps.getPCMLog2MaxSize()) || partitioner.currArea().lwidth() < (1 << sps.getPCMLog2MinSize()) 
      || partitioner.currArea().lheight() > (1 << sps.getPCMLog2MaxSize()) || partitioner.currArea().lheight() < (1 << sps.getPCMLog2MinSize()) )
  {
    return;
  }
  m_BinEncoder.encodeBinTrm( cu.ipcm );
}


void CABACWriter::cu_pred_data( const CodingUnit& cu )
{
  if( CU::isIntra( cu ) )
  {
    intra_luma_pred_modes  ( cu );
    intra_chroma_pred_modes( cu );
    return;
  }
  if (!cu.Y().valid()) // dual tree chroma CU
  {
    return;
  }
  for( auto &pu : CU::traversePUs( cu ) )
  {
    prediction_unit( pu );
  }

  imv_mode   ( cu );
#if JVET_M0246_AFFINE_AMVR
  affine_amvr_mode( cu );
#endif

  cu_gbi_flag( cu );

}

void CABACWriter::cu_gbi_flag(const CodingUnit& cu)
{
  if(!CU::isGBiIdxCoded(cu))
  {
    return;
  }

  CHECK(!(GBI_NUM > 1 && (GBI_NUM == 2 || (GBI_NUM & 0x01) == 1)), " !( GBI_NUM > 1 && ( GBI_NUM == 2 || ( GBI_NUM & 0x01 ) == 1 ) ) ");
  const uint8_t gbiCodingIdx = (uint8_t)g_GbiCodingOrder[CU::getValidGbiIdx(cu)];

  int ctxId = 0;

  int32_t numGBi = (cu.slice->getCheckLDC()) ? 5 : 3;

  m_BinEncoder.encodeBin((gbiCodingIdx == 0 ? 1 : 0), Ctx::GBiIdx(ctxId));

  if(numGBi > 2 && gbiCodingIdx != 0)
  {
    uint32_t prefixNumBits = numGBi - 2;
    uint32_t step = 1;
    uint8_t prefixSymbol = gbiCodingIdx;

    int ctxIdGBi = 4;
    uint8_t idx = 1;
    for(int ui = 0; ui < prefixNumBits; ++ui)
    {
      if (prefixSymbol == idx)
      {
        m_BinEncoder.encodeBin(1, Ctx::GBiIdx(ctxIdGBi));
        break;
      }
      else
      {
        m_BinEncoder.encodeBin(0, Ctx::GBiIdx(ctxIdGBi));
        ctxIdGBi += step;
        idx += step;
      }
    }
  }

  DTRACE(g_trace_ctx, D_SYNTAX, "cu_gbi_flag() gbi_idx=%d\n", cu.GBiIdx ? 1 : 0);
}

void CABACWriter::xWriteTruncBinCode(uint32_t symbol, uint32_t maxSymbol)
{
  int thresh;
  if (maxSymbol > 256)
  {
    int threshVal = 1 << 8;
    thresh = 8;
    while (threshVal <= maxSymbol)
    {
      thresh++;
      threshVal <<= 1;
    }
    thresh--;
  }
  else
  {
    thresh = g_tbMax[maxSymbol];
  }

  int val = 1 << thresh;
  assert(val <= maxSymbol);
  assert((val << 1) > maxSymbol);
  assert(symbol < maxSymbol);
  int b = maxSymbol - val;
  assert(b < val);
  if (symbol < val - b)
  {
    m_BinEncoder.encodeBinsEP(symbol, thresh);
  }
  else
  {
    symbol += val - b;
    assert(symbol < (val << 1));
    assert((symbol >> 1) >= val - b);
    m_BinEncoder.encodeBinsEP(symbol, thresh + 1);
  }
}

void CABACWriter::extend_ref_line(const PredictionUnit& pu)
{
  const CodingUnit& cu = *pu.cu;
  if (!cu.Y().valid() || cu.predMode != MODE_INTRA || !isLuma(cu.chType))
  {
    return;
  }
  bool isFirstLineOfCtu = (((cu.block(COMPONENT_Y).y)&((cu.cs->sps)->getMaxCUWidth() - 1)) == 0);
  if (isFirstLineOfCtu)
  {
    return;
  }
  int multiRefIdx = pu.multiRefIdx;
  if (MRL_NUM_REF_LINES > 1)
  {
    m_BinEncoder.encodeBin(multiRefIdx != MULTI_REF_LINE_IDX[0], Ctx::MultiRefLineIdx(0));
    if (MRL_NUM_REF_LINES > 2 && multiRefIdx != MULTI_REF_LINE_IDX[0])
    {
      m_BinEncoder.encodeBin(multiRefIdx != MULTI_REF_LINE_IDX[1], Ctx::MultiRefLineIdx(1));
      if (MRL_NUM_REF_LINES > 3 && multiRefIdx != MULTI_REF_LINE_IDX[1])
      {
        m_BinEncoder.encodeBin(multiRefIdx != MULTI_REF_LINE_IDX[2], Ctx::MultiRefLineIdx(2));
      }
    }
  }
}

void CABACWriter::extend_ref_line(const CodingUnit& cu)
{
  if (!cu.Y().valid() || cu.predMode != MODE_INTRA || !isLuma(cu.chType))
  {
    return;
  }

  const int numBlocks = CU::getNumPUs(cu);
  const PredictionUnit* pu = cu.firstPU;

  for (int k = 0; k < numBlocks; k++)
  {
    bool isFirstLineOfCtu = (((cu.block(COMPONENT_Y).y)&((cu.cs->sps)->getMaxCUWidth() - 1)) == 0);
    if (isFirstLineOfCtu)
    {
      return;
    }
    int multiRefIdx = pu->multiRefIdx;
    if (MRL_NUM_REF_LINES > 1)
    {
      m_BinEncoder.encodeBin(multiRefIdx != MULTI_REF_LINE_IDX[0], Ctx::MultiRefLineIdx(0));
      if (MRL_NUM_REF_LINES > 2 && multiRefIdx != MULTI_REF_LINE_IDX[0])
      {
        m_BinEncoder.encodeBin(multiRefIdx != MULTI_REF_LINE_IDX[1], Ctx::MultiRefLineIdx(1));
        if (MRL_NUM_REF_LINES > 3 && multiRefIdx != MULTI_REF_LINE_IDX[1])
        {
          m_BinEncoder.encodeBin(multiRefIdx != MULTI_REF_LINE_IDX[2], Ctx::MultiRefLineIdx(2));
        }
      }

    }
    pu = pu->next;
  }
}

void CABACWriter::intra_luma_pred_modes( const CodingUnit& cu )
{
  if( !cu.Y().valid() )
  {
    return;
  }

  const int numMPMs   = NUM_MOST_PROBABLE_MODES;
  const int numBlocks = CU::getNumPUs( cu );
  unsigned  mpm_preds   [4][numMPMs];
  unsigned  mpm_idxs    [4];
  unsigned  ipred_modes [4];

  const PredictionUnit* pu = cu.firstPU;

  // prev_intra_luma_pred_flag
  for( int k = 0; k < numBlocks; k++ )
  {
    unsigned*  mpm_pred   = mpm_preds[k];
    unsigned&  mpm_idx    = mpm_idxs[k];
    unsigned&  ipred_mode = ipred_modes[k];

    PU::getIntraMPMs( *pu, mpm_pred );

    ipred_mode = pu->intraDir[0];
    mpm_idx    = numMPMs;
    for( unsigned idx = 0; idx < numMPMs; idx++ )
    {
      if( ipred_mode == mpm_pred[idx] )
      {
        mpm_idx = idx;
        break;
      }
    }
<<<<<<< HEAD
=======
#if JVET_M0102_INTRA_SUBPARTITIONS
    if( pu->multiRefIdx || ( cu.ispMode && isLuma( cu.chType ) ) )
#else
>>>>>>> 60f77b96
    if (pu->multiRefIdx)
#endif
    {
      CHECK(mpm_idx >= numMPMs, "use of non-MPM");
    }
    else
    m_BinEncoder.encodeBin( mpm_idx < numMPMs, Ctx::IPredMode[0]() );

    pu = pu->next;
  }

  pu = cu.firstPU;

  // mpm_idx / rem_intra_luma_pred_mode
  for( int k = 0; k < numBlocks; k++ )
  {
    const unsigned& mpm_idx = mpm_idxs[k];
    if( mpm_idx < numMPMs )
    {
      {
        m_BinEncoder.encodeBinEP( mpm_idx > 0 );
        if( mpm_idx )
        {
          m_BinEncoder.encodeBinEP( mpm_idx > 1 );
        }
        if (mpm_idx > 1)
        {
          m_BinEncoder.encodeBinEP(mpm_idx > 2);
        }
        if (mpm_idx > 2)
        {
          m_BinEncoder.encodeBinEP(mpm_idx > 3);
        }
        if (mpm_idx > 3)
        {
          m_BinEncoder.encodeBinEP(mpm_idx > 4);
        }
      }
    }
    else
    {
      unsigned* mpm_pred   = mpm_preds[k];
      unsigned  ipred_mode = ipred_modes[k];

      // sorting of MPMs
      std::sort( mpm_pred, mpm_pred + numMPMs );

      {
        for (int idx = numMPMs - 1; idx >= 0; idx--)
        {
          if (ipred_mode > mpm_pred[idx])
          {
            ipred_mode--;
          }
        }
        CHECK(ipred_mode >= 64, "Incorrect mode");
        xWriteTruncBinCode(ipred_mode, NUM_LUMA_MODE - NUM_MOST_PROBABLE_MODES);  // Remaining mode is truncated binary coded
      }
    }

    DTRACE( g_trace_ctx, D_SYNTAX, "intra_luma_pred_modes() idx=%d pos=(%d,%d) mode=%d\n", k, pu->lumaPos().x, pu->lumaPos().y, pu->intraDir[0] );
    pu = pu->next;
  }
}


void CABACWriter::intra_luma_pred_mode( const PredictionUnit& pu )
{

  // prev_intra_luma_pred_flag
  const int numMPMs  = NUM_MOST_PROBABLE_MODES;
  unsigned  mpm_pred[numMPMs];
  
  PU::getIntraMPMs( pu, mpm_pred );

  unsigned ipred_mode = pu.intraDir[0];
  unsigned mpm_idx = numMPMs;

  for( int idx = 0; idx < numMPMs; idx++ )
  {
    if( ipred_mode == mpm_pred[idx] )
    {
      mpm_idx = idx;
      break;
    }
  }
<<<<<<< HEAD
=======
#if JVET_M0102_INTRA_SUBPARTITIONS
  if( pu.multiRefIdx || ( pu.cu->ispMode && isLuma( pu.cu->chType ) ) )
#else
>>>>>>> 60f77b96
  if (pu.multiRefIdx)
#endif
  {
    CHECK(mpm_idx >= numMPMs, "use of non-MPM");
  }
  else
  m_BinEncoder.encodeBin( mpm_idx < numMPMs, Ctx::IPredMode[0]() );

  // mpm_idx / rem_intra_luma_pred_mode
  if( mpm_idx < numMPMs )
  {
    {
      m_BinEncoder.encodeBinEP( mpm_idx > 0 );
      if( mpm_idx )
      {
        m_BinEncoder.encodeBinEP( mpm_idx > 1 );
      }
      if (mpm_idx > 1)
      {
        m_BinEncoder.encodeBinEP(mpm_idx > 2);
      }
      if (mpm_idx > 2)
      {
        m_BinEncoder.encodeBinEP(mpm_idx > 3);
      }
      if (mpm_idx > 3)
      {
        m_BinEncoder.encodeBinEP(mpm_idx > 4);
      }
    }
  }
  else
  {
    std::sort( mpm_pred, mpm_pred + numMPMs );
    {
      for (int idx = numMPMs - 1; idx >= 0; idx--)
      {
        if (ipred_mode > mpm_pred[idx])
        {
          ipred_mode--;
        }
      }
      xWriteTruncBinCode(ipred_mode, NUM_LUMA_MODE - NUM_MOST_PROBABLE_MODES);  // Remaining mode is truncated binary coded
    }
  }
}


void CABACWriter::intra_chroma_pred_modes( const CodingUnit& cu )
{
  if( cu.chromaFormat == CHROMA_400 || ( CS::isDualITree( *cu.cs ) && cu.chType == CHANNEL_TYPE_LUMA ) )
  {
    return;
  }

  const PredictionUnit* pu = cu.firstPU;

  intra_chroma_pred_mode( *pu );
}

void CABACWriter::intra_chroma_lmc_mode( const PredictionUnit& pu )
{
  const unsigned intraDir = pu.intraDir[1];
    int lmModeList[10];
    int maxSymbol = PU::getLMSymbolList( pu, lmModeList );
    int symbol    = -1;
    for ( int k = 0; k < LM_SYMBOL_NUM; k++ )
    {
      if ( lmModeList[k] == intraDir || ( lmModeList[k] == -1 && intraDir < LM_CHROMA_IDX ) )
      {
        symbol = k;
        break;
      }
    }
    CHECK( symbol < 0, "invalid symbol found" );

    unary_max_symbol( symbol, Ctx::IPredMode[1]( 2 ), Ctx::IPredMode[1]( 3 ), maxSymbol - 1 );
}


void CABACWriter::intra_chroma_pred_mode( const PredictionUnit& pu )
{
  const unsigned intraDir = pu.intraDir[1];
  {
    if( intraDir == DM_CHROMA_IDX )
    {
      m_BinEncoder.encodeBin( 0, Ctx::IPredMode[1]( 1 ) );
      return;
    }
    m_BinEncoder.encodeBin( 1, Ctx::IPredMode[1]( 1 ) );
  }

  // LM chroma mode
  if( pu.cs->sps->getSpsNext().getUseLMChroma() )
  {
    intra_chroma_lmc_mode( pu );
    if ( PU::isLMCMode( intraDir ) )
    {
      return;
    }
  }

  // chroma candidate index
  unsigned chromaCandModes[ NUM_CHROMA_MODE ];
  PU::getIntraChromaCandModes( pu, chromaCandModes );

  int candId = 0;
  for ( ; candId < NUM_CHROMA_MODE; candId++ )
  {
    if( intraDir == chromaCandModes[ candId ] )
    {
      break;
    }
  }

  CHECK( candId >= NUM_CHROMA_MODE, "Chroma prediction mode index out of bounds" );
  CHECK( chromaCandModes[ candId ] == DM_CHROMA_IDX, "The intra dir cannot be DM_CHROMA for this path" );
  {
    m_BinEncoder.encodeBinsEP( candId, 2 );
  }
}


void CABACWriter::cu_residual( const CodingUnit& cu, Partitioner& partitioner, CUCtx& cuCtx )
{
#if JVET_M0483_IBC
  if (!CU::isIntra(cu))
#else
  if( CU::isInter( cu ) )
#endif
  {
    PredictionUnit& pu = *cu.firstPU;
    if( !pu.mergeFlag )
    {
      rqt_root_cbf( cu );
    }
#if JVET_M0140_SBT
    if( cu.rootCbf )
    {
      sbt_mode( cu );
    }
#endif

    if( !cu.rootCbf )
    {
      return;
    }
  }


  ChromaCbfs chromaCbfs;
#if JVET_M0102_INTRA_SUBPARTITIONS
  if( cu.ispMode && isLuma( partitioner.chType ) )
  {
    TUIntraSubPartitioner subTuPartitioner( partitioner );
    transform_tree( *cu.cs, subTuPartitioner, cuCtx, chromaCbfs, CU::getISPType( cu, getFirstComponentOfChannel( partitioner.chType ) ), 0 );
  }
  else
  {
    transform_tree( *cu.cs, partitioner, cuCtx, chromaCbfs );
  }
#else
  transform_tree( *cu.cs, partitioner, cuCtx, chromaCbfs );
<<<<<<< HEAD
=======
#endif
>>>>>>> 60f77b96
}

void CABACWriter::rqt_root_cbf( const CodingUnit& cu )
{
  m_BinEncoder.encodeBin( cu.rootCbf, Ctx::QtRootCbf() );
<<<<<<< HEAD
=======

  DTRACE( g_trace_ctx, D_SYNTAX, "rqt_root_cbf() ctx=0 root_cbf=%d pos=(%d,%d)\n", cu.rootCbf ? 1 : 0, cu.lumaPos().x, cu.lumaPos().y );
}

#if JVET_M0140_SBT
void CABACWriter::sbt_mode( const CodingUnit& cu )
{
  uint8_t sbtAllowed = cu.checkAllowedSbt();
  if( !sbtAllowed )
  {
    return;
  }

  SizeType cuWidth = cu.lwidth();
  SizeType cuHeight = cu.lheight();
  uint8_t sbtIdx = cu.getSbtIdx();
  uint8_t sbtPos = cu.getSbtPos();

  //bin - flag
  bool sbtFlag = cu.sbtInfo != 0;
  uint8_t ctxIdx = ( cuWidth * cuHeight <= 256 ) ? 1 : 0;
  m_BinEncoder.encodeBin( sbtFlag, Ctx::SbtFlag( ctxIdx ) );
  if( !sbtFlag )
  {
    return;
  }

  bool sbtQuadFlag = sbtIdx == SBT_HOR_QUAD || sbtIdx == SBT_VER_QUAD;
  bool sbtHorFlag = sbtIdx == SBT_HOR_HALF || sbtIdx == SBT_HOR_QUAD;
  bool sbtPosFlag = sbtPos == SBT_POS1;

  uint8_t sbtVerHalfAllow = CU::targetSbtAllowed( SBT_VER_HALF, sbtAllowed );
  uint8_t sbtHorHalfAllow = CU::targetSbtAllowed( SBT_HOR_HALF, sbtAllowed );
  uint8_t sbtVerQuadAllow = CU::targetSbtAllowed( SBT_VER_QUAD, sbtAllowed );
  uint8_t sbtHorQuadAllow = CU::targetSbtAllowed( SBT_HOR_QUAD, sbtAllowed );
  //bin - type
  if( ( sbtHorHalfAllow || sbtVerHalfAllow ) && ( sbtHorQuadAllow || sbtVerQuadAllow ) )
  {
    m_BinEncoder.encodeBin( sbtQuadFlag, Ctx::SbtQuadFlag( 0 ) );
  }
  else
  {
    assert( sbtQuadFlag == 0 );
  }

  //bin - dir
  if( ( sbtQuadFlag && sbtVerQuadAllow && sbtHorQuadAllow ) || ( !sbtQuadFlag && sbtVerHalfAllow && sbtHorHalfAllow ) ) //both direction allowed
  {
    uint8_t ctxIdx = ( cuWidth == cuHeight ) ? 0 : ( cuWidth < cuHeight ? 1 : 2 );
    m_BinEncoder.encodeBin( sbtHorFlag, Ctx::SbtHorFlag( ctxIdx ) );
  }
  else
  {
    assert( sbtHorFlag == ( ( sbtQuadFlag && sbtHorQuadAllow ) || ( !sbtQuadFlag && sbtHorHalfAllow ) ) );
  }
>>>>>>> 60f77b96

  //bin - pos
  m_BinEncoder.encodeBin( sbtPosFlag, Ctx::SbtPosFlag( 0 ) );

  DTRACE( g_trace_ctx, D_SYNTAX, "sbt_mode() pos=(%d,%d) sbtInfo=%d\n", cu.lx(), cu.ly(), (int)cu.sbtInfo );
}
#endif

void CABACWriter::end_of_ctu( const CodingUnit& cu, CUCtx& cuCtx )
{
  const Slice*  slice             = cu.cs->slice;
#if HEVC_TILES_WPP
  const TileMap& tileMap          = *cu.cs->picture->tileMap;
  const int     currentCTUTsAddr  = tileMap.getCtuRsToTsAddrMap( CU::getCtuAddr( cu ) );
#else
  const int     currentCTUTsAddr  = CU::getCtuAddr( cu );
#endif
  const bool    isLastSubCUOfCtu  = CU::isLastSubCUOfCtu( cu );

  if ( isLastSubCUOfCtu
    && ( !CS::isDualITree( *cu.cs ) || cu.chromaFormat == CHROMA_400 || isChroma( cu.chType ) )
      )
  {
    cuCtx.isDQPCoded = ( cu.cs->pps->getUseDQP() && !cuCtx.isDQPCoded );

    // The 1-terminating bit is added to all streams, so don't add it here when it's 1.
    // i.e. when the slice segment CurEnd CTU address is the current CTU address+1.
#if HEVC_DEPENDENT_SLICES
    if( slice->getSliceSegmentCurEndCtuTsAddr() != currentCTUTsAddr + 1 )
#else
    if(slice->getSliceCurEndCtuTsAddr() != currentCTUTsAddr + 1)
#endif
    {
      m_BinEncoder.encodeBinTrm( 0 );
    }
  }
}





//================================================================================
//  clause 7.3.8.6
//--------------------------------------------------------------------------------
//    void  prediction_unit ( pu );
//    void  merge_flag      ( pu );
//    void  merge_idx       ( pu );
//    void  inter_pred_idc  ( pu );
//    void  ref_idx         ( pu, refList );
//    void  mvp_flag        ( pu, refList );
//================================================================================

void CABACWriter::prediction_unit( const PredictionUnit& pu )
{
#if ENABLE_SPLIT_PARALLELISM || ENABLE_WPP_PARALLELISM
  CHECK( pu.cacheUsed, "Processing a PU that should be in cache!" );
  CHECK( pu.cu->cacheUsed, "Processing a CU that should be in cache!" );

#endif
  if( pu.cu->skip )
  {
    CHECK( !pu.mergeFlag, "merge_flag must be true for skipped CUs" );
  }
  else
  {
    merge_flag( pu );
  }
  if( pu.mergeFlag )
  {
<<<<<<< HEAD
=======
#if JVET_M0483_IBC
    if (CU::isIBC(*pu.cu))
    {
      merge_idx(pu);
      return;
    }
#endif
>>>>>>> 60f77b96
    subblock_merge_flag( *pu.cu );
    MHIntra_flag( pu );
    if ( pu.mhIntraFlag )
    {
      MHIntra_luma_pred_modes( *pu.cu );
    }
    triangle_mode( *pu.cu );
    if (pu.mmvdMergeFlag)
    {
      mmvd_merge_idx(pu);
    }
    else
    merge_idx    ( pu );
  }
#if JVET_M0483_IBC
  else if (CU::isIBC(*pu.cu))
  {
    ref_idx(pu, REF_PIC_LIST_0);
    mvd_coding(pu.mvd[REF_PIC_LIST_0], pu.cu->imv);
    mvp_flag(pu, REF_PIC_LIST_0);
  }
#endif
  else
  {
#if JVET_M0246_AFFINE_AMVR
    int8_t affineMvdShift = pu.cu->imv ? ( pu.cu->imv == 1 ? -1 : 1 ) : 0;
#endif
    inter_pred_idc( pu );
    affine_flag   ( *pu.cu );
#if JVET_M0444_SMVD
    smvd_mode( pu );
#endif
    if( pu.interDir != 2 /* PRED_L1 */ )
    {
      ref_idx     ( pu, REF_PIC_LIST_0 );
      if ( pu.cu->affine )
      {
#if JVET_M0246_AFFINE_AMVR
        mvd_coding( pu.mvdAffi[REF_PIC_LIST_0][0], affineMvdShift );
        mvd_coding( pu.mvdAffi[REF_PIC_LIST_0][1], affineMvdShift );
        if ( pu.cu->affineType == AFFINEMODEL_6PARAM )
        {
          mvd_coding( pu.mvdAffi[REF_PIC_LIST_0][2], affineMvdShift );
        }
#else
        mvd_coding(pu.mvdAffi[REF_PIC_LIST_0][0], 0);
        mvd_coding(pu.mvdAffi[REF_PIC_LIST_0][1], 0);
        if ( pu.cu->affineType == AFFINEMODEL_6PARAM )
        {
          mvd_coding(pu.mvdAffi[REF_PIC_LIST_0][2], 0);
        }
#endif
      }
      else
      {
        mvd_coding( pu.mvd[REF_PIC_LIST_0], pu.cu->imv );
      }
      mvp_flag    ( pu, REF_PIC_LIST_0 );
    }
    if( pu.interDir != 1 /* PRED_L0 */ )
    {
#if JVET_M0444_SMVD
      if ( pu.cu->smvdMode != 1 )
      {
#endif
      ref_idx     ( pu, REF_PIC_LIST_1 );
      if( !pu.cs->slice->getMvdL1ZeroFlag() || pu.interDir != 3 /* PRED_BI */ )
      {
        if ( pu.cu->affine )
        {
#if JVET_M0246_AFFINE_AMVR
          mvd_coding( pu.mvdAffi[REF_PIC_LIST_1][0], affineMvdShift );
          mvd_coding( pu.mvdAffi[REF_PIC_LIST_1][1], affineMvdShift );
          if ( pu.cu->affineType == AFFINEMODEL_6PARAM )
          {
            mvd_coding( pu.mvdAffi[REF_PIC_LIST_1][2], affineMvdShift );
          }
#else
          mvd_coding(pu.mvdAffi[REF_PIC_LIST_1][0], 0);
          mvd_coding(pu.mvdAffi[REF_PIC_LIST_1][1], 0);
          if ( pu.cu->affineType == AFFINEMODEL_6PARAM )
          {
            mvd_coding(pu.mvdAffi[REF_PIC_LIST_1][2], 0);
          }
#endif
        }
        else
        {
          mvd_coding( pu.mvd[REF_PIC_LIST_1], pu.cu->imv );
        }
      }
#if JVET_M0444_SMVD
      }
#endif
      mvp_flag    ( pu, REF_PIC_LIST_1 );
    }
  }
}

#if JVET_M0444_SMVD
void CABACWriter::smvd_mode( const PredictionUnit& pu )
{
  if ( pu.interDir != 3 || pu.cu->affine )
  {
    return;
  }

  if ( pu.cs->slice->getBiDirPred() == false )
  {
    return;
  }

  m_BinEncoder.encodeBin( pu.cu->smvdMode ? 1 : 0, Ctx::SmvdFlag() );

  DTRACE( g_trace_ctx, D_SYNTAX, "symmvd_flag() symmvd=%d pos=(%d,%d) size=%dx%d\n", pu.cu->smvdMode ? 1 : 0, pu.lumaPos().x, pu.lumaPos().y, pu.lumaSize().width, pu.lumaSize().height );
}
#endif

void CABACWriter::subblock_merge_flag( const CodingUnit& cu )
{
  if ( cu.firstPU->mergeFlag && (cu.firstPU->mmvdMergeFlag || cu.mmvdSkip) )
  {
    return;
  }

  if ( !cu.cs->slice->isIntra() && (cu.cs->sps->getSpsNext().getUseAffine() || cu.cs->sps->getSBTMVPEnabledFlag()) && cu.lumaSize().width >= 8 && cu.lumaSize().height >= 8 )
  {
    unsigned ctxId = DeriveCtx::CtxAffineFlag( cu );
    m_BinEncoder.encodeBin( cu.affine, Ctx::AffineFlag( ctxId ) );
    DTRACE( g_trace_ctx, D_SYNTAX, "subblock_merge_flag() subblock_merge_flag=%d ctx=%d pos=(%d,%d)\n", cu.affine ? 1 : 0, ctxId, cu.Y().x, cu.Y().y );
  }
}

void CABACWriter::affine_flag( const CodingUnit& cu )
{
  if ( !cu.cs->slice->isIntra() && cu.cs->sps->getSpsNext().getUseAffine() && cu.lumaSize().width > 8 && cu.lumaSize().height > 8 )
  {
    unsigned ctxId = DeriveCtx::CtxAffineFlag( cu );
    m_BinEncoder.encodeBin( cu.affine, Ctx::AffineFlag( ctxId ) );
    DTRACE( g_trace_ctx, D_SYNTAX, "affine_flag() affine=%d ctx=%d pos=(%d,%d)\n", cu.affine ? 1 : 0, ctxId, cu.Y().x, cu.Y().y );

    if ( cu.affine && cu.cs->sps->getSpsNext().getUseAffineType() )
    {
      unsigned ctxId = 0;
      m_BinEncoder.encodeBin( cu.affineType, Ctx::AffineType( ctxId ) );
      DTRACE( g_trace_ctx, D_SYNTAX, "affine_type() affine_type=%d ctx=%d pos=(%d,%d)\n", cu.affineType ? 1 : 0, ctxId, cu.Y().x, cu.Y().y );
    }
  }
}

void CABACWriter::merge_flag( const PredictionUnit& pu )
{
  m_BinEncoder.encodeBin( pu.mergeFlag, Ctx::MergeFlag() );

  DTRACE( g_trace_ctx, D_SYNTAX, "merge_flag() merge=%d pos=(%d,%d) size=%dx%d\n", pu.mergeFlag ? 1 : 0, pu.lumaPos().x, pu.lumaPos().y, pu.lumaSize().width, pu.lumaSize().height );
<<<<<<< HEAD
=======
  
#if JVET_M0483_IBC
  if (pu.mergeFlag && CU::isIBC(*pu.cu))
  {
    return;
  }
#endif

>>>>>>> 60f77b96
  if (pu.mergeFlag)
  {
    m_BinEncoder.encodeBin(pu.mmvdMergeFlag, Ctx::MmvdFlag(0));
    DTRACE(g_trace_ctx, D_SYNTAX, "mmvd_merge_flag() mmvd_merge=%d pos=(%d,%d) size=%dx%d\n", pu.mmvdMergeFlag ? 1 : 0, pu.lumaPos().x, pu.lumaPos().y, pu.lumaSize().width, pu.lumaSize().height);
  }
}

void CABACWriter::imv_mode( const CodingUnit& cu )
{
  const SPSNext& spsNext = cu.cs->sps->getSpsNext();

  if( !spsNext.getUseIMV() )
  {
    return;
  }
#if JVET_M0246_AFFINE_AMVR
  if ( cu.affine )
  {
    return;
  }
#endif

  bool bNonZeroMvd = CU::hasSubCUNonZeroMVd( cu );
  if( !bNonZeroMvd )
  {
    return;
  }

  unsigned ctxId = DeriveCtx::CtxIMVFlag( cu );
<<<<<<< HEAD
  if (!(cu.firstPU->interDir == 1 && cu.cs->slice->getRefPic(REF_PIC_LIST_0, cu.firstPU->refIdx[REF_PIC_LIST_0])->getPOC() == cu.cs->slice->getPOC())) // the first bin of IMV flag does need to be signaled in IBC block
=======
#if JVET_M0483_IBC
  if (CU::isIBC(cu) == false)
#else
  if (!(cu.firstPU->interDir == 1 && cu.cs->slice->getRefPic(REF_PIC_LIST_0, cu.firstPU->refIdx[REF_PIC_LIST_0])->getPOC() == cu.cs->slice->getPOC())) // the first bin of IMV flag does need to be signaled in IBC block
#endif
>>>>>>> 60f77b96
    m_BinEncoder.encodeBin( ( cu.imv > 0 ), Ctx::ImvFlag( ctxId ) );
  DTRACE( g_trace_ctx, D_SYNTAX, "imv_mode() value=%d ctx=%d\n", (cu.imv > 0), ctxId );

  if( spsNext.getImvMode() == IMV_4PEL && cu.imv > 0 )
  {
    m_BinEncoder.encodeBin( ( cu.imv > 1 ), Ctx::ImvFlag( 3 ) );
    DTRACE( g_trace_ctx, D_SYNTAX, "imv_mode() value=%d ctx=%d\n", ( cu.imv > 1 ), 3 );
  }

  DTRACE( g_trace_ctx, D_SYNTAX, "imv_mode() IMVFlag=%d\n", cu.imv );
}

#if JVET_M0246_AFFINE_AMVR
void CABACWriter::affine_amvr_mode( const CodingUnit& cu )
{
<<<<<<< HEAD

=======
  const SPS* sps = cu.slice->getSPS();

  if( !sps->getAffineAmvrEnabledFlag() || !cu.affine )
  {
    return;
  }

  if ( !CU::hasSubCUNonZeroAffineMVd( cu ) )
  {
    return;
  }

  m_BinEncoder.encodeBin( ( cu.imv > 0 ), Ctx::ImvFlag( 4 ) );
  DTRACE( g_trace_ctx, D_SYNTAX, "affine_amvr_mode() value=%d ctx=%d\n", ( cu.imv > 0 ), 4 );

  if( cu.imv > 0 )
  {
    m_BinEncoder.encodeBin( ( cu.imv > 1 ), Ctx::ImvFlag( 5 ) );
    DTRACE( g_trace_ctx, D_SYNTAX, "affine_amvr_mode() value=%d ctx=%d\n", ( cu.imv > 1 ), 5 );
  }
  DTRACE( g_trace_ctx, D_SYNTAX, "affine_amvr_mode() IMVFlag=%d\n", cu.imv );
}
#endif

void CABACWriter::merge_idx( const PredictionUnit& pu )
{

>>>>>>> 60f77b96
  if ( pu.cu->affine )
  {
    int numCandminus1 = int( pu.cs->slice->getMaxNumAffineMergeCand() ) - 1;
    if ( numCandminus1 > 0 )
    {
      if ( pu.mergeIdx == 0 )
      {
        m_BinEncoder.encodeBin( 0, Ctx::AffMergeIdx() );
        DTRACE( g_trace_ctx, D_SYNTAX, "aff_merge_idx() aff_merge_idx=%d\n", pu.mergeIdx );
        return;
      }
      else
      {
#if !JVET_M0381_ONE_CTX_FOR_SUBBLOCK_MRG_IDX
        bool useExtCtx = pu.cs->sps->getSBTMVPEnabledFlag();
#endif
        m_BinEncoder.encodeBin( 1, Ctx::AffMergeIdx() );
        for ( unsigned idx = 1; idx < numCandminus1; idx++ )
        {
#if !JVET_M0381_ONE_CTX_FOR_SUBBLOCK_MRG_IDX
          if ( useExtCtx )
          {
            m_BinEncoder.encodeBin( pu.mergeIdx == idx ? 0 : 1, Ctx::AffMergeIdx( std::min<int>( idx, NUM_MERGE_IDX_EXT_CTX - 1 ) ) );
          }
          else
          {
#endif
            m_BinEncoder.encodeBinEP( pu.mergeIdx == idx ? 0 : 1 );
#if !JVET_M0381_ONE_CTX_FOR_SUBBLOCK_MRG_IDX
          }
#endif
          if ( pu.mergeIdx == idx )
          {
            break;
          }
        }
      }
    }
    DTRACE( g_trace_ctx, D_SYNTAX, "aff_merge_idx() aff_merge_idx=%d\n", pu.mergeIdx );
  }
  else
  {
    if( pu.cu->triangle )
    {
#if JVET_M0883_TRIANGLE_SIGNALING
      bool    splitDir = pu.triangleSplitDir;
      uint8_t candIdx0 = pu.triangleMergeIdx0;
      uint8_t candIdx1 = pu.triangleMergeIdx1;
      DTRACE( g_trace_ctx, D_SYNTAX, "merge_idx() triangle_split_dir=%d\n", splitDir );
      DTRACE( g_trace_ctx, D_SYNTAX, "merge_idx() triangle_idx0=%d\n", candIdx0 );
      DTRACE( g_trace_ctx, D_SYNTAX, "merge_idx() triangle_idx1=%d\n", candIdx1 );
      candIdx1 -= candIdx1 < candIdx0 ? 0 : 1;
      auto encodeOneIdx = [this](uint8_t mrgIdx, int numCandminus1)
      {
        if(mrgIdx == 0)
        {
          this->m_BinEncoder.encodeBin( 0, Ctx::MergeIdx() );
          return;
        }
        else
        {
          this->m_BinEncoder.encodeBin( 1, Ctx::MergeIdx() );
          for( unsigned idx = 1; idx < numCandminus1; idx++ )
          {
            this->m_BinEncoder.encodeBinEP( mrgIdx == idx ? 0 : 1 );
            if( mrgIdx == idx )
            {
              break;
            }
          }
        }
      };
      m_BinEncoder.encodeBinEP(splitDir);
      encodeOneIdx(candIdx0, TRIANGLE_MAX_NUM_UNI_CANDS - 1);
      encodeOneIdx(candIdx1, TRIANGLE_MAX_NUM_UNI_CANDS - 2);
#else
      if( pu.mergeIdx < 2 )
      {
        m_BinEncoder.encodeBin( 0, Ctx::TriangleIdx() );
        m_BinEncoder.encodeBinEP( pu.mergeIdx );
      }
      else
      {
        m_BinEncoder.encodeBin( 1, Ctx::TriangleIdx() );
        exp_golomb_eqprob( pu.mergeIdx - 2, 2 );
      }

      DTRACE( g_trace_ctx, D_SYNTAX, "merge_idx() triangle_idx=%d\n", pu.mergeIdx );
#endif
      return;
    }
  int numCandminus1 = int( pu.cs->slice->getMaxNumMergeCand() ) - 1;
  if( numCandminus1 > 0 )
  {
    if( pu.mergeIdx == 0 )
    {
      m_BinEncoder.encodeBin( 0, Ctx::MergeIdx() );
      DTRACE( g_trace_ctx, D_SYNTAX, "merge_idx() merge_idx=%d\n", pu.mergeIdx );
      return;
    }
    else
    {
      m_BinEncoder.encodeBin( 1, Ctx::MergeIdx() );
      for( unsigned idx = 1; idx < numCandminus1; idx++ )
      {
          m_BinEncoder.encodeBinEP( pu.mergeIdx == idx ? 0 : 1 );
        if( pu.mergeIdx == idx )
        {
          break;
        }
      }
    }
  }
  DTRACE( g_trace_ctx, D_SYNTAX, "merge_idx() merge_idx=%d\n", pu.mergeIdx );
  }
}
void CABACWriter::mmvd_merge_idx(const PredictionUnit& pu)
{
  int var0, var1, var2;
  int mvpIdx = pu.mmvdMergeIdx;
  var0 = mvpIdx / MMVD_MAX_REFINE_NUM;
  var1 = (mvpIdx - (var0 * MMVD_MAX_REFINE_NUM)) / 4;
  var2 = mvpIdx - (var0 * MMVD_MAX_REFINE_NUM) - var1 * 4;

  int numCandminus1_base = MMVD_BASE_MV_NUM - 1;
  if (numCandminus1_base > 0)
  {
    if (var0 == 0)
    {
      m_BinEncoder.encodeBin(0, Ctx::MmvdMergeIdx());
    }
    else
    {
      m_BinEncoder.encodeBin(1, Ctx::MmvdMergeIdx());
      for (unsigned idx = 1; idx < numCandminus1_base; idx++)
      {
        m_BinEncoder.encodeBinEP(var0 == idx ? 0 : 1);
        if (var0 == idx)
        {
          break;
        }
      }
    }
  }
  DTRACE(g_trace_ctx, D_SYNTAX, "base_mvp_idx() base_mvp_idx=%d\n", var0);

  int numCandminus1_step = MMVD_REFINE_STEP - 1;
  if (numCandminus1_step > 0)
  {
    if (var1 == 0)
    {
      m_BinEncoder.encodeBin(0, Ctx::MmvdStepMvpIdx());
    }
    else
    {
      m_BinEncoder.encodeBin(1, Ctx::MmvdStepMvpIdx());
      for (unsigned idx = 1; idx < numCandminus1_step; idx++)
      {
        m_BinEncoder.encodeBinEP(var1 == idx ? 0 : 1);
        if (var1 == idx)
        {
          break;
        }
      }
    }
  }
  DTRACE(g_trace_ctx, D_SYNTAX, "MmvdStepMvpIdx() MmvdStepMvpIdx=%d\n", var1);

  m_BinEncoder.encodeBinsEP(var2, 2);

  DTRACE(g_trace_ctx, D_SYNTAX, "pos() pos=%d\n", var2);
  DTRACE(g_trace_ctx, D_SYNTAX, "mmvd_merge_idx() mmvd_merge_idx=%d\n", pu.mmvdMergeIdx);
}
void CABACWriter::inter_pred_idc( const PredictionUnit& pu )
{
  if( !pu.cs->slice->isInterB() )
  {
    return;
  }
  if( !(PU::isBipredRestriction(pu)) )
  {
    unsigned ctxId = DeriveCtx::CtxInterDir(pu);
    if( pu.interDir == 3 )
    {
      m_BinEncoder.encodeBin( 1, Ctx::InterDir(ctxId) );
      DTRACE( g_trace_ctx, D_SYNTAX, "inter_pred_idc() ctx=%d value=%d pos=(%d,%d)\n", ctxId, pu.interDir, pu.lumaPos().x, pu.lumaPos().y );
      return;
    }
    else
    {
      m_BinEncoder.encodeBin( 0, Ctx::InterDir(ctxId) );
    }
  }
  m_BinEncoder.encodeBin( ( pu.interDir == 2 ), Ctx::InterDir( 4 ) );
  DTRACE( g_trace_ctx, D_SYNTAX, "inter_pred_idc() ctx=4 value=%d pos=(%d,%d)\n", pu.interDir, pu.lumaPos().x, pu.lumaPos().y );
}


void CABACWriter::ref_idx( const PredictionUnit& pu, RefPicList eRefList )
{
#if JVET_M0444_SMVD
  if ( pu.cu->smvdMode )
  {
    CHECK( pu.refIdx[eRefList] != pu.cs->slice->getSymRefIdx( eRefList ), "Invalid reference index!\n" );
    return;
  }
#endif

  int numRef  = pu.cs->slice->getNumRefIdx(eRefList);

#if JVET_M0483_IBC
  if (eRefList == REF_PIC_LIST_0 && pu.cs->sps->getIBCFlag())
  {
    if (CU::isIBC(*pu.cu))
      return;
  }
#endif

  if( numRef <= 1 )
  {
    return;
  }
  int refIdx  = pu.refIdx[eRefList];
  m_BinEncoder.encodeBin( (refIdx > 0), Ctx::RefPic() );
  if( numRef <= 2 || refIdx == 0 )
  {
    DTRACE( g_trace_ctx, D_SYNTAX, "ref_idx() value=%d pos=(%d,%d)\n", refIdx, pu.lumaPos().x, pu.lumaPos().y );
    return;
  }
  m_BinEncoder.encodeBin( (refIdx > 1), Ctx::RefPic(1) );
  if( numRef <= 3 || refIdx == 1 )
  {
    DTRACE( g_trace_ctx, D_SYNTAX, "ref_idx() value=%d pos=(%d,%d)\n", refIdx, pu.lumaPos().x, pu.lumaPos().y );
    return;
  }
  for( int idx = 3; idx < numRef; idx++ )
  {
    if( refIdx > idx - 1 )
    {
      m_BinEncoder.encodeBinEP( 1 );
    }
    else
    {
      m_BinEncoder.encodeBinEP( 0 );
      break;
    }
  }
  DTRACE( g_trace_ctx, D_SYNTAX, "ref_idx() value=%d pos=(%d,%d)\n", refIdx, pu.lumaPos().x, pu.lumaPos().y );
}

void CABACWriter::mvp_flag( const PredictionUnit& pu, RefPicList eRefList )
{
  m_BinEncoder.encodeBin( pu.mvpIdx[eRefList], Ctx::MVPIdx() );
  DTRACE( g_trace_ctx, D_SYNTAX, "mvp_flag() value=%d pos=(%d,%d)\n", pu.mvpIdx[eRefList], pu.lumaPos().x, pu.lumaPos().y );
  DTRACE( g_trace_ctx, D_SYNTAX, "mvpIdx(refList:%d)=%d\n", eRefList, pu.mvpIdx[eRefList] );
}

void CABACWriter::MHIntra_flag(const PredictionUnit& pu)
{
  if (!pu.cs->sps->getSpsNext().getUseMHIntra())
  {
    CHECK(pu.mhIntraFlag == true, "invalid MHIntra SPS");
    return;
  }
  if (pu.cu->skip)
  {
    CHECK(pu.mhIntraFlag == true, "invalid MHIntra and skip");
    return;
  }
  if (pu.mmvdMergeFlag)
  {
    CHECK(pu.mhIntraFlag == true, "invalid MHIntra and mmvd");
    return;
  }
  if (pu.cu->affine)
  {
    CHECK(pu.mhIntraFlag == true, "invalid MHIntra and affine");
    return;
  }
  if (pu.cu->lwidth() * pu.cu->lheight() < 64 || pu.cu->lwidth() >= MAX_CU_SIZE || pu.cu->lheight() >= MAX_CU_SIZE)
  {
    CHECK(pu.mhIntraFlag == true, "invalid MHIntra and blk");
    return;
  }
  m_BinEncoder.encodeBin(pu.mhIntraFlag, Ctx::MHIntraFlag());
  DTRACE(g_trace_ctx, D_SYNTAX, "MHIntra_flag() MHIntra=%d pos=(%d,%d) size=%dx%d\n", pu.mhIntraFlag ? 1 : 0, pu.lumaPos().x, pu.lumaPos().y, pu.lumaSize().width, pu.lumaSize().height);
}

void CABACWriter::MHIntra_luma_pred_modes(const CodingUnit& cu)
{
  if (!cu.Y().valid())
  {
    return;
  }

  const int numMPMs = 3;
  int      numBlocks = CU::getNumPUs(cu);
  unsigned mpm_idxs[4];
  unsigned pred_modes[4];

  const PredictionUnit* pu = cu.firstPU;

  unsigned mpm_pred[numMPMs];
  for (int k = 0; k < numBlocks; k++)
  {
    unsigned&  mpm_idx = mpm_idxs[k];
    unsigned&  pred_mode = pred_modes[k];

    PU::getMHIntraMPMs(*pu, mpm_pred);

    pred_mode = pu->intraDir[0];

    mpm_idx = numMPMs;

    for (int idx = 0; idx < numMPMs; idx++)
    {
      if (pred_mode == mpm_pred[idx])
      {
        mpm_idx = idx;
        break;
      }
    }
    if (PU::getNarrowShape(pu->lwidth(), pu->lheight()) == 0)
    {
      m_BinEncoder.encodeBin(mpm_idx < numMPMs, Ctx::MHIntraPredMode());
    }
    pu = pu->next;
  }

  pu = cu.firstPU;

  // mpm_idx / rem_intra_luma_pred_mode
  for (int k = 0; k < numBlocks; k++)
  {
    const unsigned& mpm_idx = mpm_idxs[k];
    if (mpm_idx < numMPMs)
    {
      m_BinEncoder.encodeBinEP(mpm_idx > 0);
      if (mpm_idx)
      {
        m_BinEncoder.encodeBinEP(mpm_idx > 1);
      }
    }
    DTRACE(g_trace_ctx, D_SYNTAX, "intra_luma_pred_modes() idx=%d pos=(%d,%d) mode=%d\n", k, pu->lumaPos().x, pu->lumaPos().y, pu->intraDir[0]);
    pu = pu->next;
  }
}

void CABACWriter::triangle_mode( const CodingUnit& cu )
{
  if( !cu.cs->slice->getSPS()->getSpsNext().getUseTriangle() || !cu.cs->slice->isInterB() || cu.lwidth() * cu.lheight() < TRIANGLE_MIN_SIZE || cu.affine )
  {
    return;
  }

#if JVET_M0118_M0185_TRIANGLE_FLAG_FIX
  if ( cu.firstPU->mmvdMergeFlag || cu.mmvdSkip )
  {
    return;
  }

  if ( cu.firstPU->mhIntraFlag )
  {
    return;
  }
#endif

  unsigned flag_idx     = DeriveCtx::CtxTriangleFlag( cu );

  m_BinEncoder.encodeBin( cu.triangle, Ctx::TriangleFlag(flag_idx) );

  DTRACE( g_trace_ctx, D_SYNTAX, "triangle_mode() triangle_mode=%d pos=(%d,%d) size: %dx%d\n", cu.triangle, cu.Y().x, cu.Y().y, cu.lumaSize().width, cu.lumaSize().height );
}

//================================================================================
//  clause 7.3.8.7
//--------------------------------------------------------------------------------
//    void  pcm_samples( tu )
//================================================================================

void CABACWriter::pcm_samples( const TransformUnit& tu )
{
  CHECK( !tu.cu->ipcm, "pcm mode expected" );

  const SPS&        sps       = *tu.cu->cs->sps;

  const CodingStructure *cs = tu.cs;
  const ChannelType chType = tu.chType;

  ComponentID compStr = (CS::isDualITree(*cs) && !isLuma(chType)) ? COMPONENT_Cb: COMPONENT_Y;
  ComponentID compEnd = (CS::isDualITree(*cs) && isLuma(chType)) ? COMPONENT_Y : COMPONENT_Cr;
  for( ComponentID compID = compStr; compID <= compEnd; compID = ComponentID(compID+1) )
  {
    const CPelBuf   samples     = tu.getPcmbuf( compID );
    const unsigned  sampleBits  = sps.getPCMBitDepth( toChannelType(compID) );
    for( unsigned y = 0; y < samples.height; y++ )
    {
      for( unsigned x = 0; x < samples.width; x++ )
      {
        m_BinEncoder.encodeBinsPCM( samples.at(x, y), sampleBits );
      }
    }
  }
  m_BinEncoder.restart();
}



//================================================================================
//  clause 7.3.8.8
//--------------------------------------------------------------------------------
//    void  transform_tree      ( cs, area, cuCtx, chromaCbfs )
//    bool  split_transform_flag( split, depth )
//    bool  cbf_comp            ( cbf, area, depth )
//================================================================================

#if JVET_M0102_INTRA_SUBPARTITIONS
void CABACWriter::transform_tree( const CodingStructure& cs, Partitioner& partitioner, CUCtx& cuCtx, ChromaCbfs& chromaCbfs, const PartSplit ispType, const int subTuIdx )
#else
void CABACWriter::transform_tree( const CodingStructure& cs, Partitioner& partitioner, CUCtx& cuCtx, ChromaCbfs& chromaCbfs )
#endif
{
#if JVET_M0140_SBT
  ChromaCbfs chromaCbfsLastDepth;
  chromaCbfsLastDepth.Cb              = chromaCbfs.Cb;
  chromaCbfsLastDepth.Cr              = chromaCbfs.Cr;
#endif
  const UnitArea&       area          = partitioner.currArea();
#if JVET_M0102_INTRA_SUBPARTITIONS
        int             subTuCounter  = subTuIdx;
  const TransformUnit&  tu            = *cs.getTU( area.blocks[partitioner.chType].pos(), partitioner.chType, subTuIdx );
#else
  const TransformUnit&  tu            = *cs.getTU( area.blocks[partitioner.chType].pos(), partitioner.chType );
#endif
  const CodingUnit&     cu            = *tu.cu;
  const unsigned        trDepth       = partitioner.currTrDepth;
  const bool            split         = ( tu.depth > trDepth );
#if JVET_M0102_INTRA_SUBPARTITIONS
  const bool            chromaCbfISP  = area.blocks[COMPONENT_Cb].valid() && cu.ispMode && !split;
#endif

  // split_transform_flag
  if( partitioner.canSplit( TU_MAX_TR_SPLIT, cs ) )
  {
    CHECK( !split, "transform split implied" );
<<<<<<< HEAD
  }
  else
  CHECK( split, "transform split not allowed with QTBT" );
=======
  }
#if JVET_M0140_SBT
  else if( cu.sbtInfo && partitioner.canSplit( PartSplit( cu.getSbtTuSplit() ), cs ) )
  {
    CHECK( !split, "transform split implied - sbt" );
  }
#endif
  else
#if JVET_M0102_INTRA_SUBPARTITIONS
  CHECK( split && !cu.ispMode, "transform split not allowed with QTBT" );
#else
  CHECK( split, "transform split not allowed with QTBT" );
#endif

>>>>>>> 60f77b96

  // cbf_cb & cbf_cr
#if JVET_M0102_INTRA_SUBPARTITIONS
  if( area.chromaFormat != CHROMA_400 && area.blocks[COMPONENT_Cb].valid() && ( !CS::isDualITree( cs ) || partitioner.chType == CHANNEL_TYPE_CHROMA ) && ( !cu.ispMode || chromaCbfISP ) )
#else
  if( area.chromaFormat != CHROMA_400 && area.blocks[COMPONENT_Cb].valid() && ( !CS::isDualITree( cs ) || partitioner.chType == CHANNEL_TYPE_CHROMA ) )
#endif
  {
    {
#if JVET_M0102_INTRA_SUBPARTITIONS
      unsigned cbfDepth = chromaCbfISP ? trDepth - 1 : trDepth;
      if( trDepth == 0 || chromaCbfs.Cb || chromaCbfISP )
      {
        chromaCbfs.Cb = TU::getCbfAtDepth( tu, COMPONENT_Cb, trDepth );
#if JVET_M0140_SBT
        if( !( cu.sbtInfo && trDepth == 1 ) )
#endif
        cbf_comp( cs, chromaCbfs.Cb, area.blocks[COMPONENT_Cb], cbfDepth );
      }
      else
      {
        CHECK( TU::getCbfAtDepth( tu, COMPONENT_Cb, cbfDepth ) != chromaCbfs.Cb, "incorrect Cb cbf" );
      }

      if( trDepth == 0 || chromaCbfs.Cr || chromaCbfISP )
      {
        chromaCbfs.Cr = TU::getCbfAtDepth( tu, COMPONENT_Cr, trDepth );
#if JVET_M0140_SBT
        if( !( cu.sbtInfo && trDepth == 1 ) )
#endif
        cbf_comp( cs, chromaCbfs.Cr, area.blocks[COMPONENT_Cr], cbfDepth, chromaCbfs.Cb );
      }
      else
      {
        CHECK( TU::getCbfAtDepth( tu, COMPONENT_Cr, cbfDepth ) != chromaCbfs.Cr, "incorrect Cr cbf" );
      }
#else
      if( trDepth == 0 || chromaCbfs.Cb )
      {
        chromaCbfs.Cb = TU::getCbfAtDepth( tu, COMPONENT_Cb, trDepth );
#if JVET_M0140_SBT
        if( !( cu.sbtInfo && trDepth == 1 ) )
#endif
        cbf_comp( cs, chromaCbfs.Cb, area.blocks[COMPONENT_Cb], trDepth );
      }
      else
      {
        CHECK( TU::getCbfAtDepth( tu, COMPONENT_Cb, trDepth ) != chromaCbfs.Cb, "incorrect Cb cbf" );
      }

      if( trDepth == 0 || chromaCbfs.Cr )
      {
        chromaCbfs.Cr = TU::getCbfAtDepth( tu, COMPONENT_Cr,   trDepth );
#if JVET_M0140_SBT
        if( !( cu.sbtInfo && trDepth == 1 ) )
#endif
        cbf_comp( cs, chromaCbfs.Cr, area.blocks[COMPONENT_Cr], trDepth, chromaCbfs.Cb );
      }
      else
      {
        CHECK( TU::getCbfAtDepth( tu, COMPONENT_Cr, trDepth ) != chromaCbfs.Cr, "incorrect Cr cbf" );
      }
#endif
    }
  }
  else if( CS::isDualITree( cs ) )
  {
    chromaCbfs = ChromaCbfs( false );
  }

  if( split )
  {
    if( area.chromaFormat != CHROMA_400 )
    {
      chromaCbfs.Cb        = TU::getCbfAtDepth( tu, COMPONENT_Cb,  trDepth );
      chromaCbfs.Cr        = TU::getCbfAtDepth( tu, COMPONENT_Cr,  trDepth );
    }
#if !JVET_M0464_UNI_MTS
<<<<<<< HEAD
=======
#if JVET_M0102_INTRA_SUBPARTITIONS
    if ( trDepth == 0 && !cu.ispMode ) emt_cu_flag( cu );
#else
>>>>>>> 60f77b96
    if( trDepth == 0 ) emt_cu_flag( cu );
#endif
#endif

    if( partitioner.canSplit( TU_MAX_TR_SPLIT, cs ) )
    {
#if ENABLE_TRACING
      const CompArea &tuArea = partitioner.currArea().blocks[partitioner.chType];
      DTRACE( g_trace_ctx, D_SYNTAX, "transform_tree() maxTrSplit chType=%d pos=(%d,%d) size=%dx%d\n", partitioner.chType, tuArea.x, tuArea.y, tuArea.width, tuArea.height );

#endif
      partitioner.splitCurrArea( TU_MAX_TR_SPLIT, cs );
    }
#if JVET_M0102_INTRA_SUBPARTITIONS
    else if( cu.ispMode )
    {
      partitioner.splitCurrArea( ispType, cs );
    }
#endif
#if JVET_M0140_SBT
    else if( cu.sbtInfo && partitioner.canSplit( PartSplit( cu.getSbtTuSplit() ), cs ) )
    {
      partitioner.splitCurrArea( PartSplit( cu.getSbtTuSplit() ), cs );
    }
#endif
    else
      THROW( "Implicit TU split not available" );

    do
    {
      ChromaCbfs subChromaCbfs = chromaCbfs;
#if JVET_M0102_INTRA_SUBPARTITIONS
      transform_tree( cs, partitioner, cuCtx, subChromaCbfs, ispType, subTuCounter );
      subTuCounter += subTuCounter != -1 ? 1 : 0;
#else
      transform_tree( cs, partitioner, cuCtx, subChromaCbfs );
#endif
    } while( partitioner.nextPart( cs ) );

    partitioner.exitCurrSplit();
  }
  else
  {
    DTRACE( g_trace_ctx, D_SYNTAX, "transform_unit() pos=(%d,%d) size=%dx%d depth=%d trDepth=%d\n", tu.blocks[tu.chType].x, tu.blocks[tu.chType].y, tu.blocks[tu.chType].width, tu.blocks[tu.chType].height, cu.depth, partitioner.currTrDepth );

    if( !isChroma( partitioner.chType ) )
    {
      if( !CU::isIntra( cu ) && trDepth == 0 && !chromaCbfs.sigChroma( area.chromaFormat ) )
      {
        CHECK( !TU::getCbfAtDepth( tu, COMPONENT_Y, trDepth ), "Luma cbf must be true for inter units with no chroma coeffs" );
      }
#if JVET_M0140_SBT
      else if( cu.sbtInfo && tu.noResidual )
      {
        CHECK( TU::getCbfAtDepth( tu, COMPONENT_Y, trDepth ), "Luma cbf must be false for inter sbt no-residual tu" );
      }
      else if( cu.sbtInfo && !chromaCbfsLastDepth.sigChroma( area.chromaFormat ) )
      {
        assert( !tu.noResidual );
        CHECK( !TU::getCbfAtDepth( tu, COMPONENT_Y, trDepth ), "Luma cbf must be true for inter sbt residual tu" );
      }
#endif
      else
      {
#if JVET_M0102_INTRA_SUBPARTITIONS
        bool previousCbf       = false;
        bool rootCbfSoFar      = false;
        bool lastCbfIsInferred = false;
        if( cu.ispMode )
        {
          uint32_t nTus = cu.ispMode == HOR_INTRA_SUBPARTITIONS ? cu.lheight() >> g_aucLog2[tu.lheight()] : cu.lwidth() >> g_aucLog2[tu.lwidth()];
          if( subTuCounter == nTus - 1 )
          {
            TransformUnit* tuPointer = cu.firstTU;
            for( int tuIdx = 0; tuIdx < subTuCounter; tuIdx++ )
            {
              rootCbfSoFar |= TU::getCbfAtDepth( *tuPointer, COMPONENT_Y, trDepth );
              tuPointer = tuPointer->next;
            }
            if( !rootCbfSoFar )
            {
              lastCbfIsInferred = true;
            }
          }
          if( !lastCbfIsInferred )
          {
            previousCbf = TU::getPrevTuCbfAtDepth( tu, COMPONENT_Y, partitioner.currTrDepth );
          }
        }
        if( !lastCbfIsInferred )
        {
          cbf_comp( cs, TU::getCbfAtDepth( tu, COMPONENT_Y, trDepth ), tu.Y(), trDepth, previousCbf, cu.ispMode );
        }
#else
        cbf_comp( cs, TU::getCbfAtDepth( tu, COMPONENT_Y, trDepth ), tu.Y(), trDepth );
#endif
      }
    }

#if !JVET_M0464_UNI_MTS
    if( trDepth == 0 && TU::getCbfAtDepth( tu, COMPONENT_Y, 0 ) ) emt_cu_flag( cu );
#endif

    transform_unit( tu, cuCtx, chromaCbfs );
  }
}

#if JVET_M0102_INTRA_SUBPARTITIONS
void CABACWriter::cbf_comp( const CodingStructure& cs, bool cbf, const CompArea& area, unsigned depth, const bool prevCbCbf, const bool useISP )
{
  const unsigned  ctxId   = DeriveCtx::CtxQtCbf( area.compID, depth, prevCbCbf, useISP && isLuma(area.compID) );
#else
void CABACWriter::cbf_comp( const CodingStructure& cs, bool cbf, const CompArea& area, unsigned depth, const bool prevCbCbf )
{
  const unsigned  ctxId   = DeriveCtx::CtxQtCbf( area.compID, depth, prevCbCbf );
#endif
  const CtxSet&   ctxSet  = Ctx::QtCbf[ area.compID ];

  m_BinEncoder.encodeBin( cbf, ctxSet( ctxId ) );
  DTRACE( g_trace_ctx, D_SYNTAX, "cbf_comp() etype=%d pos=(%d,%d) ctx=%d cbf=%d\n", area.compID, area.x, area.y, ctxId, cbf );
}





//================================================================================
//  clause 7.3.8.9
//--------------------------------------------------------------------------------
//    void  mvd_coding( pu, refList )
//================================================================================
#if JVET_M0246_AFFINE_AMVR
void CABACWriter::mvd_coding( const Mv &rMvd, int8_t imv )
#else
void CABACWriter::mvd_coding( const Mv &rMvd, uint8_t imv )
#endif
{
  int       horMvd = rMvd.getHor();
  int       verMvd = rMvd.getVer();
#if JVET_M0246_AFFINE_AMVR
  if ( imv > 0 )
#else
  if( imv )
#endif
  {
    CHECK( (horMvd % 4) != 0 && (verMvd % 4) != 0, "IMV: MVD is not a multiple of 4" );
    horMvd >>= 2;
    verMvd >>= 2;
    if( imv == 2 )//IMV_4PEL
    {
      CHECK( (horMvd % 4) != 0 && (verMvd % 4) != 0, "IMV: MVD is not a multiple of 8" );
      horMvd >>= 2;
      verMvd >>= 2;
    }
  }
  unsigned  horAbs  = unsigned( horMvd < 0 ? -horMvd : horMvd );
  unsigned  verAbs  = unsigned( verMvd < 0 ? -verMvd : verMvd );


  // abs_mvd_greater0_flag[ 0 | 1 ]
  m_BinEncoder.encodeBin( (horAbs > 0), Ctx::Mvd() );
  m_BinEncoder.encodeBin( (verAbs > 0), Ctx::Mvd() );

  // abs_mvd_greater1_flag[ 0 | 1 ]
  if( horAbs > 0 )
  {
    m_BinEncoder.encodeBin( (horAbs > 1), Ctx::Mvd(1) );
  }
  if( verAbs > 0 )
  {
    m_BinEncoder.encodeBin( (verAbs > 1), Ctx::Mvd(1) );
  }

  // abs_mvd_minus2[ 0 | 1 ] and mvd_sign_flag[ 0 | 1 ]
  if( horAbs > 0 )
  {
    if( horAbs > 1 )
    {
      exp_golomb_eqprob( horAbs - 2, 1 );
    }
    m_BinEncoder.encodeBinEP( (horMvd < 0) );
  }
  if( verAbs > 0 )
  {
    if( verAbs > 1 )
    {
      exp_golomb_eqprob( verAbs - 2, 1 );
    }
    m_BinEncoder.encodeBinEP( (verMvd < 0) );
  }
}




//================================================================================
//  clause 7.3.8.10
//--------------------------------------------------------------------------------
//    void  transform_unit      ( tu, cuCtx, chromaCbfs )
//    void  cu_qp_delta         ( cu )
//    void  cu_chroma_qp_offset ( cu )
//================================================================================

void CABACWriter::transform_unit( const TransformUnit& tu, CUCtx& cuCtx, ChromaCbfs& chromaCbfs )
{
  CodingUnit& cu        = *tu.cu;
  bool        lumaOnly  = ( cu.chromaFormat == CHROMA_400 || !tu.blocks[COMPONENT_Cb].valid() );
  bool        cbf[3]    = { TU::getCbf( tu, COMPONENT_Y ), chromaCbfs.Cb, chromaCbfs.Cr };
  bool        cbfLuma   = ( cbf[ COMPONENT_Y ] != 0 );
  bool        cbfChroma = false;

  if( cu.chromaFormat != CHROMA_400 )
  {
    if( tu.blocks[COMPONENT_Cb].valid() )
    {
      cbf   [ COMPONENT_Cb  ] = TU::getCbf( tu, COMPONENT_Cb );
      cbf   [ COMPONENT_Cr  ] = TU::getCbf( tu, COMPONENT_Cr );
    }
    cbfChroma = ( cbf[ COMPONENT_Cb ] || cbf[ COMPONENT_Cr ] );
  }
  if( cbfLuma || cbfChroma )
  {
    if( cu.cs->pps->getUseDQP() && !cuCtx.isDQPCoded )
    {
      if (!CS::isDualITree(*tu.cs) || isLuma(tu.chType))
      {
        cu_qp_delta(cu, cuCtx.qp, cu.qp);
        cuCtx.qp = cu.qp;
        cuCtx.isDQPCoded = true;
      }
    }
    if( cu.cs->slice->getUseChromaQpAdj() && cbfChroma && !cu.transQuantBypass && !cuCtx.isChromaQpAdjCoded )
    {
      cu_chroma_qp_offset( cu );
      cuCtx.isChromaQpAdjCoded = true;
    }
    if( cbfLuma )
    {
      residual_coding( tu, COMPONENT_Y );
    }
    if( !lumaOnly )
    {
      for( ComponentID compID = COMPONENT_Cb; compID <= COMPONENT_Cr; compID = ComponentID( compID + 1 ) )
      {
        if( TU::hasCrossCompPredInfo( tu, compID ) )
        {
          cross_comp_pred( tu, compID );
        }
        if( cbf[ compID ] )
        {
          residual_coding( tu, compID );
        }
      }
    }
  }
}

void CABACWriter::cu_qp_delta( const CodingUnit& cu, int predQP, const int8_t qp )
{
  CHECK(!( predQP != std::numeric_limits<int>::max()), "Unspecified error");
  int       DQp         = qp - predQP;
  int       qpBdOffsetY = cu.cs->sps->getQpBDOffset( CHANNEL_TYPE_LUMA );
  DQp                   = ( DQp + (MAX_QP + 1) + (MAX_QP + 1) / 2 + qpBdOffsetY + (qpBdOffsetY / 2)) % ((MAX_QP + 1) + qpBdOffsetY) - (MAX_QP + 1) / 2 - (qpBdOffsetY / 2);
  unsigned  absDQP      = unsigned( DQp < 0 ? -DQp : DQp );
  unsigned  unaryDQP    = std::min<unsigned>( absDQP, CU_DQP_TU_CMAX );

  unary_max_symbol( unaryDQP, Ctx::DeltaQP(), Ctx::DeltaQP(1), CU_DQP_TU_CMAX );
  if( absDQP >= CU_DQP_TU_CMAX )
  {
    exp_golomb_eqprob( absDQP - CU_DQP_TU_CMAX, CU_DQP_EG_k );
  }
  if( absDQP > 0 )
  {
    m_BinEncoder.encodeBinEP( DQp < 0 );
  }

  DTRACE_COND( ( isEncoding() ), g_trace_ctx, D_DQP, "x=%d, y=%d, d=%d, pred_qp=%d, DQp=%d, qp=%d\n", cu.blocks[cu.chType].lumaPos().x, cu.blocks[cu.chType].lumaPos().y, cu.qtDepth, predQP, DQp, qp );
}


void CABACWriter::cu_chroma_qp_offset( const CodingUnit& cu )
{
  // cu_chroma_qp_offset_flag
  unsigned qpAdj = cu.chromaQpAdj;
  if( qpAdj == 0 )
  {
    m_BinEncoder.encodeBin( 0, Ctx::ChromaQpAdjFlag() );
  }
  else
  {
    m_BinEncoder.encodeBin( 1, Ctx::ChromaQpAdjFlag() );
    int length = cu.cs->pps->getPpsRangeExtension().getChromaQpOffsetListLen();
    if( length > 1 )
    {
      unary_max_symbol( qpAdj-1, Ctx::ChromaQpAdjIdc(), Ctx::ChromaQpAdjIdc(), length-1 );
    }
  }
}





//================================================================================
//  clause 7.3.8.11
//--------------------------------------------------------------------------------
//    void        residual_coding         ( tu, compID )
//    void        transform_skip_flag     ( tu, compID )
//    void        explicit_rdpcm_mode     ( tu, compID )
//    void        last_sig_coeff          ( coeffCtx )
//    void        residual_coding_subblock( coeffCtx )
//================================================================================

void CABACWriter::residual_coding( const TransformUnit& tu, ComponentID compID )
{
  const CodingUnit& cu = *tu.cu;
  DTRACE( g_trace_ctx, D_SYNTAX, "residual_coding() etype=%d pos=(%d,%d) size=%dx%d predMode=%d\n", tu.blocks[compID].compID, tu.blocks[compID].x, tu.blocks[compID].y, tu.blocks[compID].width, tu.blocks[compID].height, cu.predMode );

  // code transform skip and explicit rdpcm mode
#if JVET_M0464_UNI_MTS
  mts_coding         ( tu, compID );
#else
  transform_skip_flag( tu, compID );
#endif
  explicit_rdpcm_mode( tu, compID );

#if HEVC_USE_SIGN_HIDING
  // determine sign hiding
  bool signHiding  = ( cu.cs->slice->getSignDataHidingEnabledFlag() && !cu.transQuantBypass && tu.rdpcm[compID] == RDPCM_OFF );
#if JVET_M0464_UNI_MTS
  if(  signHiding && CU::isIntra(cu) && CU::isRDPCMEnabled(cu) && tu.mtsIdx==1 )
#else
  if(  signHiding && CU::isIntra(cu) && CU::isRDPCMEnabled(cu) && tu.transformSkip[compID] )
#endif
  {
    const ChannelType chType    = toChannelType( compID );
    const unsigned    intraMode = PU::getFinalIntraMode( *cu.cs->getPU( tu.blocks[compID].pos(), chType ), chType );
    if( intraMode == HOR_IDX || intraMode == VER_IDX )
    {
      signHiding = false;
    }
  }
#endif

  // init coeff coding context
#if HEVC_USE_SIGN_HIDING
  CoeffCodingContext  cctx    ( tu, compID, signHiding );
#else
  CoeffCodingContext  cctx    ( tu, compID );
#endif
  const TCoeff*       coeff   = tu.getCoeffs( compID ).buf;
#if !JVET_M0464_UNI_MTS
  unsigned            numSig  = 0;
#endif

  // determine and set last coeff position and sig group flags
  int                      scanPosLast = -1;
  std::bitset<MLS_GRP_NUM> sigGroupFlags;
  for( int scanPos = 0; scanPos < cctx.maxNumCoeff(); scanPos++)
  {
    unsigned blkPos = cctx.blockPos( scanPos );
    if( coeff[blkPos] )
    {
      scanPosLast = scanPos;
      sigGroupFlags.set( scanPos >> cctx.log2CGSize() );
    }
  }
  CHECK( scanPosLast < 0, "Coefficient coding called for empty TU" );
  cctx.setScanPosLast(scanPosLast);

  // code last coeff position
#if JVET_M0297_32PT_MTS_ZERO_OUT
  last_sig_coeff( cctx, tu, compID );
#else
  last_sig_coeff( cctx );
#endif

  // code subblocks
  const int stateTab  = ( tu.cs->slice->getDepQuantEnabledFlag() ? 32040 : 0 );
  int       state     = 0;
#if !JVET_M0464_UNI_MTS
  bool useEmt = ( cu.cs->sps->getSpsNext().getUseIntraEMT() && cu.predMode == MODE_INTRA ) || ( cu.cs->sps->getSpsNext().getUseInterEMT() && cu.predMode != MODE_INTRA );
  useEmt = useEmt && isLuma(compID);
<<<<<<< HEAD
=======
#if JVET_M0102_INTRA_SUBPARTITIONS
  useEmt = useEmt && !cu.ispMode;
#endif
>>>>>>> 60f77b96
#endif

  for( int subSetId = ( cctx.scanPosLast() >> cctx.log2CGSize() ); subSetId >= 0; subSetId--)
  {
    cctx.initSubblock       ( subSetId, sigGroupFlags[subSetId] );
#if JVET_M0297_32PT_MTS_ZERO_OUT
    residual_coding_subblock( cctx, coeff, stateTab, state, tu, compID );
#else
    residual_coding_subblock( cctx, coeff, stateTab, state );
#endif

#if !JVET_M0464_UNI_MTS
    if (useEmt)
    {
      numSig += cctx.emtNumSigCoeff();
      cctx.setEmtNumSigCoeff( 0 );
    }
#endif
  }


#if !JVET_M0464_UNI_MTS
  if( useEmt && !tu.transformSkip[compID] && compID == COMPONENT_Y && tu.cu->emtFlag )
  {
    if( CU::isIntra( *tu.cu ) )
    {
      emt_tu_index(tu);
    }
    else
    {
      emt_tu_index( tu );
    }
  }
#endif
}

#if JVET_M0464_UNI_MTS
void CABACWriter::mts_coding( const TransformUnit& tu, ComponentID compID )
{
  const CodingUnit  &cu = *tu.cu;
  const bool  tsAllowed = TU::isTSAllowed ( tu, compID );
  const bool mtsAllowed = TU::isMTSAllowed( tu, compID );

  if( !mtsAllowed && !tsAllowed ) return;

  int symbol  = 0;
  int ctxIdx  = 0;

  if( tsAllowed )
  {
    symbol = 1 - ( tu.mtsIdx == 1 ? 1 : 0 );
    ctxIdx = 6;
    m_BinEncoder.encodeBin( symbol, Ctx::MTSIndex( ctxIdx ) );
  }

  if( tu.mtsIdx != 1 )
  {
    if( mtsAllowed )
    {
      symbol = tu.mtsIdx != 0 ? 1 : 0;
      ctxIdx = std::min( (int)cu.qtDepth, 5 );
      m_BinEncoder.encodeBin( symbol, Ctx::MTSIndex( ctxIdx ) );

      if( symbol )
      {
        ctxIdx = 7;
        for( int i = 0; i < 3; i++, ctxIdx++ )
        {
          symbol = tu.mtsIdx > i + 2 ? 1 : 0;
          m_BinEncoder.encodeBin( symbol, Ctx::MTSIndex( ctxIdx ) );

          if( !symbol )
          {
            break;
          }
        }
      }
    }
  }

  DTRACE( g_trace_ctx, D_SYNTAX, "mts_coding() etype=%d pos=(%d,%d) mtsIdx=%d\n", COMPONENT_Y, cu.lx(), cu.ly(), tu.mtsIdx );
}
#else
void CABACWriter::transform_skip_flag( const TransformUnit& tu, ComponentID compID )
{
<<<<<<< HEAD
  if( !tu.cu->cs->pps->getUseTransformSkip() || tu.cu->transQuantBypass || !TU::hasTransformSkipFlag( *tu.cs, tu.blocks[compID] ) || ( isLuma( compID ) && tu.cu->emtFlag ) )
=======
#if JVET_M0102_INTRA_SUBPARTITIONS
  if (!tu.cu->cs->pps->getUseTransformSkip() || tu.cu->transQuantBypass || !TU::hasTransformSkipFlag(*tu.cs, tu.blocks[compID]) || (isLuma(compID) && tu.cu->emtFlag) || (tu.cu->ispMode && isLuma(compID)))
#else
  if( !tu.cu->cs->pps->getUseTransformSkip() || tu.cu->transQuantBypass || !TU::hasTransformSkipFlag( *tu.cs, tu.blocks[compID] ) || ( isLuma( compID ) && tu.cu->emtFlag ) )
#endif
>>>>>>> 60f77b96
  {
    return;
  }
  m_BinEncoder.encodeBin( tu.transformSkip[compID], Ctx::TransformSkipFlag(toChannelType(compID)) );

  DTRACE( g_trace_ctx, D_SYNTAX, "transform_skip_flag() etype=%d pos=(%d,%d) trSkip=%d\n", compID, tu.blocks[compID].x, tu.blocks[compID].y, (int)tu.transformSkip[compID] );
}

void CABACWriter::emt_tu_index( const TransformUnit& tu )
{
  int maxSizeEmtIntra = EMT_INTRA_MAX_CU_WITH_QTBT;
  int maxSizeEmtInter = EMT_INTER_MAX_CU_WITH_QTBT;

  if( CU::isIntra( *tu.cu ) && ( tu.cu->Y().width <= maxSizeEmtIntra ) && ( tu.cu->Y().height <= maxSizeEmtIntra ) )
  {
    uint8_t trIdx = tu.emtIdx;
    m_BinEncoder.encodeBin( ( trIdx & 1 ) ? 1 : 0, Ctx::EMTTuIndex( 0 ) );
    m_BinEncoder.encodeBin( ( trIdx / 2 ) ? 1 : 0, Ctx::EMTTuIndex( 1 ) );
    DTRACE( g_trace_ctx, D_SYNTAX, "emt_tu_index() etype=%d pos=(%d,%d) emtTrIdx=%d\n", COMPONENT_Y, tu.blocks[COMPONENT_Y].x, tu.blocks[COMPONENT_Y].y, ( int ) tu.emtIdx );
  }
  if( !CU::isIntra( *tu.cu ) && ( tu.cu->Y().width <= maxSizeEmtInter ) && ( tu.cu->Y().height <= maxSizeEmtInter ) )
  {
    uint8_t trIdx = tu.emtIdx;
    m_BinEncoder.encodeBin( ( trIdx & 1 ) ? 1 : 0, Ctx::EMTTuIndex( 2 ) );
    m_BinEncoder.encodeBin( ( trIdx / 2 ) ? 1 : 0, Ctx::EMTTuIndex( 3 ) );
    DTRACE( g_trace_ctx, D_SYNTAX, "emt_tu_index() etype=%d pos=(%d,%d) emtTrIdx=%d\n", COMPONENT_Y, tu.blocks[COMPONENT_Y].x, tu.blocks[COMPONENT_Y].y, ( int ) tu.emtIdx );
  }
}

//void CABACWriter::emt_cu_flag(const CodingUnit& cu, uint32_t depth, bool codeCuFlag, const int tuWidth,const int tuHeight)
void CABACWriter::emt_cu_flag( const CodingUnit& cu )
{
#if JVET_M0102_INTRA_SUBPARTITIONS
  if ( CU::isIntra( cu ) && cu.ispMode )
  {
    return;
  }
#endif
  const CodingStructure& cs = *cu.cs;

#if JVET_M0483_IBC
  if (!((cs.sps->getSpsNext().getUseIntraEMT() && CU::isIntra(cu)) || (cs.sps->getSpsNext().getUseInterEMT() && !CU::isIntra(cu))) || isChroma(cu.chType))
#else
  if( !( ( cs.sps->getSpsNext().getUseIntraEMT() && CU::isIntra( cu ) ) || ( cs.sps->getSpsNext().getUseInterEMT() && CU::isInter( cu ) ) ) || isChroma( cu.chType ) )
#endif
  {
    return;
  }

  unsigned depth          = cu.qtDepth;
  const unsigned cuWidth  = cu.lwidth();
  const unsigned cuHeight = cu.lheight();

  if( depth >= NUM_EMT_CU_FLAG_CTX )
  {
    depth = NUM_EMT_CU_FLAG_CTX - 1;
  }
  int maxSizeEmtIntra = EMT_INTRA_MAX_CU_WITH_QTBT;
  int maxSizeEmtInter = EMT_INTER_MAX_CU_WITH_QTBT;

  const unsigned maxSizeEmt = CU::isIntra( cu ) ? maxSizeEmtIntra : maxSizeEmtInter;

  if( cuWidth <= maxSizeEmt && cuHeight <= maxSizeEmt )
  {
    m_BinEncoder.encodeBin( cu.emtFlag, Ctx::EMTCuFlag( depth ) );
    DTRACE( g_trace_ctx, D_SYNTAX, "emt_cu_flag() etype=%d pos=(%d,%d) emtCuFlag=%d\n", COMPONENT_Y, cu.lx(), cu.ly(), ( int ) cu.emtFlag );
  }
}
#endif
<<<<<<< HEAD
=======

#if JVET_M0102_INTRA_SUBPARTITIONS
void CABACWriter::isp_mode( const CodingUnit& cu )
{
  if( !CU::isIntra( cu ) || !isLuma( cu.chType ) || cu.firstPU->multiRefIdx )
  {
    CHECK( cu.ispMode != NOT_INTRA_SUBPARTITIONS, "error: cu.intraSubPartitions != 0" );
    return;
  }
  const ISPType allowedSplits = CU::canUseISPSplit( cu, getFirstComponentOfChannel( cu.chType ) );
  if( allowedSplits == NOT_INTRA_SUBPARTITIONS ) return;

  if( cu.ispMode == NOT_INTRA_SUBPARTITIONS )
  {
    m_BinEncoder.encodeBin( 0, Ctx::ISPMode( 0 ) );
  }
  else
  {
    m_BinEncoder.encodeBin( 1, Ctx::ISPMode( 0 ) );
>>>>>>> 60f77b96

    if( allowedSplits == CAN_USE_VER_AND_HORL_SPLITS )
    {
      m_BinEncoder.encodeBin( cu.ispMode - 1, Ctx::ISPMode( 1 ) );
    }
  }
  DTRACE( g_trace_ctx, D_SYNTAX, "intra_subPartitions() etype=%d pos=(%d,%d) ispIdx=%d\n", cu.chType, cu.blocks[cu.chType].x, cu.blocks[cu.chType].y, (int)cu.ispMode );
}
#endif

void CABACWriter::explicit_rdpcm_mode( const TransformUnit& tu, ComponentID compID )
{
  const CodingUnit& cu = *tu.cu;
#if JVET_M0464_UNI_MTS
  if( !CU::isIntra(cu) && CU::isRDPCMEnabled(cu) && ( tu.mtsIdx==1 || cu.transQuantBypass ) )
#else
  if( !CU::isIntra(cu) && CU::isRDPCMEnabled(cu) && ( tu.transformSkip[compID] || cu.transQuantBypass ) )
#endif
  {
    ChannelType chType = toChannelType( compID );
    switch( tu.rdpcm[compID] )
    {
    case RDPCM_VER:
      m_BinEncoder.encodeBin( 1, Ctx::RdpcmFlag(chType) );
      m_BinEncoder.encodeBin( 1, Ctx::RdpcmDir (chType) );
      break;
    case RDPCM_HOR:
      m_BinEncoder.encodeBin( 1, Ctx::RdpcmFlag(chType) );
      m_BinEncoder.encodeBin( 0, Ctx::RdpcmDir (chType) );
      break;
    default: // RDPCM_OFF
      m_BinEncoder.encodeBin( 0, Ctx::RdpcmFlag(chType) );
    }
  }
}


#if JVET_M0297_32PT_MTS_ZERO_OUT
void CABACWriter::last_sig_coeff( CoeffCodingContext& cctx, const TransformUnit& tu, ComponentID compID )
#else
void CABACWriter::last_sig_coeff( CoeffCodingContext& cctx )
#endif
{
  unsigned blkPos = cctx.blockPos( cctx.scanPosLast() );
  unsigned posX, posY;
#if HEVC_USE_MDCS
  if( cctx.scanType() == SCAN_VER )
  {
    posX  = blkPos / cctx.width();
    posY  = blkPos - ( posX * cctx.width() );
  }
  else
#endif
  {
    posY  = blkPos / cctx.width();
    posX  = blkPos - ( posY * cctx.width() );
  }

  unsigned CtxLast;
  unsigned GroupIdxX = g_uiGroupIdx[ posX ];
  unsigned GroupIdxY = g_uiGroupIdx[ posY ];

#if JVET_M0297_32PT_MTS_ZERO_OUT
  unsigned maxLastPosX = cctx.maxLastPosX();
  unsigned maxLastPosY = cctx.maxLastPosY();

#if JVET_M0464_UNI_MTS
  if( tu.mtsIdx > 1 && !tu.cu->transQuantBypass && compID == COMPONENT_Y )
#else
  if( tu.cu->emtFlag && !tu.transformSkip[ compID ] && !tu.cu->transQuantBypass && compID == COMPONENT_Y )
#endif
  {
    maxLastPosX = ( tu.blocks[compID].width  == 32 ) ? g_uiGroupIdx[ 15 ] : maxLastPosX;
    maxLastPosY = ( tu.blocks[compID].height == 32 ) ? g_uiGroupIdx[ 15 ] : maxLastPosY;
  }
#endif

  for( CtxLast = 0; CtxLast < GroupIdxX; CtxLast++ )
  {
    m_BinEncoder.encodeBin( 1, cctx.lastXCtxId( CtxLast ) );
  }
#if JVET_M0297_32PT_MTS_ZERO_OUT
  if( GroupIdxX < maxLastPosX )
#else
  if( GroupIdxX < cctx.maxLastPosX() )
#endif
  {
    m_BinEncoder.encodeBin( 0, cctx.lastXCtxId( CtxLast ) );
  }
  for( CtxLast = 0; CtxLast < GroupIdxY; CtxLast++ )
  {
    m_BinEncoder.encodeBin( 1, cctx.lastYCtxId( CtxLast ) );
  }
#if JVET_M0297_32PT_MTS_ZERO_OUT
  if( GroupIdxY < maxLastPosY )
#else
  if( GroupIdxY < cctx.maxLastPosY() )
#endif
  {
    m_BinEncoder.encodeBin( 0, cctx.lastYCtxId( CtxLast ) );
  }
  if( GroupIdxX > 3 )
  {
    posX -= g_uiMinInGroup[ GroupIdxX ];
    for (int i = ( ( GroupIdxX - 2 ) >> 1 ) - 1 ; i >= 0; i-- )
    {
      m_BinEncoder.encodeBinEP( ( posX >> i ) & 1 );
    }
  }
  if( GroupIdxY > 3 )
  {
    posY -= g_uiMinInGroup[ GroupIdxY ];
    for ( int i = ( ( GroupIdxY - 2 ) >> 1 ) - 1 ; i >= 0; i-- )
    {
      m_BinEncoder.encodeBinEP( ( posY >> i ) & 1 );
    }
  }
}



#if JVET_M0297_32PT_MTS_ZERO_OUT
void CABACWriter::residual_coding_subblock( CoeffCodingContext& cctx, const TCoeff* coeff, const int stateTransTable, int& state, const TransformUnit& tu, ComponentID compID )
#else
void CABACWriter::residual_coding_subblock( CoeffCodingContext& cctx, const TCoeff* coeff, const int stateTransTable, int& state )
#endif
{
  //===== init =====
  const int   minSubPos   = cctx.minSubPos();
  const bool  isLast      = cctx.isLast();
  int         firstSigPos = ( isLast ? cctx.scanPosLast() : cctx.maxSubPos() );
  int         nextSigPos  = firstSigPos;

  //===== encode significant_coeffgroup_flag =====
  if( !isLast && cctx.isNotFirst() )
  {
#if JVET_M0297_32PT_MTS_ZERO_OUT
#if JVET_M0464_UNI_MTS
    if( tu.mtsIdx > 1 && !tu.cu->transQuantBypass && compID == COMPONENT_Y )
#else
    if( tu.cu->emtFlag && !tu.transformSkip[ compID ] && !tu.cu->transQuantBypass && compID == COMPONENT_Y )
#endif
    {
      if( ( tu.blocks[compID].height == 32 && cctx.cgPosY() >= ( 16 >> cctx.log2CGHeight() ) )
       || ( tu.blocks[compID].width  == 32 && cctx.cgPosX() >= ( 16 >> cctx.log2CGWidth()  ) ) )
      {
        return;
      }
    }
#endif

    if( cctx.isSigGroup() )
    {
      m_BinEncoder.encodeBin( 1, cctx.sigGroupCtxId() );
    }
    else
    {
      m_BinEncoder.encodeBin( 0, cctx.sigGroupCtxId() );
      return;
    }
  }

  uint8_t   ctxOffset[16];

  //===== encode absolute values =====
  const int inferSigPos   = nextSigPos != cctx.scanPosLast() ? ( cctx.isNotFirst() ? minSubPos : -1 ) : nextSigPos;
#if HEVC_USE_SIGN_HIDING
  int       firstNZPos    = nextSigPos;
  int       lastNZPos     = -1;
#endif
  int       remAbsLevel   = -1;
  int       numNonZero    =  0;
  unsigned  signPattern   =  0;
  bool      is2x2subblock = ( cctx.log2CGSize() == 2 );
#if JVET_M0173_MOVE_GT2_TO_FIRST_PASS
  int       remRegBins    = ( is2x2subblock ? MAX_NUM_REG_BINS_2x2SUBBLOCK : MAX_NUM_REG_BINS_4x4SUBBLOCK );
#else
  int       remGt2Bins    = ( is2x2subblock ? MAX_NUM_GT2_BINS_2x2SUBBLOCK : MAX_NUM_GT2_BINS_4x4SUBBLOCK );
  int       remRegBins    = ( is2x2subblock ? MAX_NUM_REG_BINS_2x2SUBBLOCK : MAX_NUM_REG_BINS_4x4SUBBLOCK ) - remGt2Bins;
#endif
  int       firstPosMode2 = minSubPos - 1;
#if !JVET_M0173_MOVE_GT2_TO_FIRST_PASS
  int       firstPosMode1 = minSubPos - 1;
#endif

#if JVET_M0173_MOVE_GT2_TO_FIRST_PASS
  for( ; nextSigPos >= minSubPos && remRegBins >= 4; nextSigPos-- )
#else
  for( ; nextSigPos >= minSubPos && remRegBins >= 3; nextSigPos-- )
#endif
  {
    TCoeff    Coeff      = coeff[ cctx.blockPos( nextSigPos ) ];
    unsigned  sigFlag    = ( Coeff != 0 );
    if( numNonZero || nextSigPos != inferSigPos )
    {
      const unsigned sigCtxId = cctx.sigCtxIdAbs( nextSigPos, coeff, state );
      m_BinEncoder.encodeBin( sigFlag, sigCtxId );
      DTRACE( g_trace_ctx, D_SYNTAX_RESI, "sig_bin() bin=%d ctx=%d\n", sigFlag, sigCtxId );
      remRegBins--;
    }

    if( sigFlag )
    {
      uint8_t&  ctxOff  = ctxOffset[ nextSigPos - minSubPos ];
      ctxOff            = cctx.ctxOffsetAbs();
      numNonZero++;
#if HEVC_USE_SIGN_HIDING
      firstNZPos  = nextSigPos;
      lastNZPos   = std::max<int>( lastNZPos, nextSigPos );
#endif
      remAbsLevel = abs( Coeff ) - 1;

      if( nextSigPos != cctx.scanPosLast() ) signPattern <<= 1;
      if( Coeff < 0 )                        signPattern++;

      unsigned gt1 = !!remAbsLevel;
      m_BinEncoder.encodeBin( gt1, cctx.greater1CtxIdAbs(ctxOff) );
      DTRACE( g_trace_ctx, D_SYNTAX_RESI, "gt1_flag() bin=%d ctx=%d\n", gt1, cctx.greater1CtxIdAbs(ctxOff) );
      remRegBins--;

      if( gt1 )
      {
        remAbsLevel  -= 1;
        m_BinEncoder.encodeBin( remAbsLevel&1, cctx.parityCtxIdAbs( ctxOff ) );
        DTRACE( g_trace_ctx, D_SYNTAX_RESI, "par_flag() bin=%d ctx=%d\n", remAbsLevel&1, cctx.parityCtxIdAbs( ctxOff ) );
        remAbsLevel >>= 1;

        remRegBins--;
#if JVET_M0173_MOVE_GT2_TO_FIRST_PASS
        unsigned gt2 = !!remAbsLevel;
        m_BinEncoder.encodeBin(gt2, cctx.greater2CtxIdAbs(ctxOff));
        DTRACE(g_trace_ctx, D_SYNTAX_RESI, "gt2_flag() bin=%d ctx=%d\n", gt2, cctx.greater2CtxIdAbs(ctxOff));
        remRegBins--;
#else
        if( remGt2Bins && !--remGt2Bins )
        {
          firstPosMode1 = nextSigPos - 1;
        }
#endif
      }
    }

    state = ( stateTransTable >> ((state<<2)+((Coeff&1)<<1)) ) & 3;
  }
  firstPosMode2 = nextSigPos;
#if !JVET_M0173_MOVE_GT2_TO_FIRST_PASS
  firstPosMode1 = ( firstPosMode1 > firstPosMode2 ? firstPosMode1 : firstPosMode2 );
#endif


#if !JVET_M0173_MOVE_GT2_TO_FIRST_PASS
  //===== 2nd PASS: gt2 =====
  for( int scanPos = firstSigPos; scanPos > firstPosMode1; scanPos-- )
  {
    unsigned absLevel = abs( coeff[ cctx.blockPos( scanPos ) ] );
    if( absLevel >= 2 )
    {
      uint8_t& ctxOff = ctxOffset[ scanPos - minSubPos ];
      unsigned gt2    = ( absLevel >= 4 );
      m_BinEncoder.encodeBin( gt2, cctx.greater2CtxIdAbs(ctxOff) );
      DTRACE( g_trace_ctx, D_SYNTAX_RESI, "gt2_flag() bin=%d ctx=%d\n", gt2, cctx.greater2CtxIdAbs(ctxOff) );
    }
  }
#endif

#if JVET_M0173_MOVE_GT2_TO_FIRST_PASS
  //===== 2nd PASS: Go-rice codes =====
  unsigned ricePar = 0;
  for( int scanPos = firstSigPos; scanPos > firstPosMode2; scanPos-- )
#else
  //===== 3rd PASS: Go-rice codes =====
  unsigned ricePar = 0;
  for( int scanPos = firstSigPos; scanPos > firstPosMode1; scanPos-- )
#endif
  {
    unsigned absLevel = abs( coeff[ cctx.blockPos( scanPos ) ] );
    if( absLevel >= 4 )
    {
      unsigned rem      = ( absLevel - 4 ) >> 1;
      m_BinEncoder.encodeRemAbsEP( rem, ricePar, cctx.extPrec(), cctx.maxLog2TrDRange() );
      DTRACE( g_trace_ctx, D_SYNTAX_RESI, "rem_val() bin=%d ctx=%d\n", rem, ricePar );
      if( ricePar < 3 && rem > (3<<ricePar)-1 )
      {
        ricePar++;
      }
    }
  }
#if !JVET_M0173_MOVE_GT2_TO_FIRST_PASS
  for( int scanPos = firstPosMode1; scanPos > firstPosMode2; scanPos-- )
  {
    unsigned absLevel = abs( coeff[ cctx.blockPos( scanPos ) ] );
    if( absLevel >= 2 )
    {
      unsigned rem      = ( absLevel - 2 ) >> 1;
      m_BinEncoder.encodeRemAbsEP( rem, ricePar, cctx.extPrec(), cctx.maxLog2TrDRange() );
      DTRACE( g_trace_ctx, D_SYNTAX_RESI, "rem_val() bin=%d ctx=%d\n", rem, ricePar );
      if( ricePar < 3 && rem > (3<<ricePar)-1 )
      {
        ricePar++;
      }
    }
  }
#endif

  //===== coeff bypass ====
  for( int scanPos = firstPosMode2; scanPos >= minSubPos; scanPos-- )
  {
    TCoeff    Coeff     = coeff[ cctx.blockPos( scanPos ) ];
    unsigned  absLevel  = abs( Coeff );
    int       sumAll    = cctx.templateAbsSum(scanPos, coeff);
    int       rice      = g_auiGoRiceParsCoeff                        [sumAll];
    int       pos0      = g_auiGoRicePosCoeff0[std::max(0, state - 1)][sumAll];
    unsigned  rem       = ( absLevel == 0 ? pos0 : absLevel <= pos0 ? absLevel-1 : absLevel );
    m_BinEncoder.encodeRemAbsEP( rem, rice, cctx.extPrec(), cctx.maxLog2TrDRange() );
    DTRACE( g_trace_ctx, D_SYNTAX_RESI, "rem_val() bin=%d ctx=%d\n", rem, rice );
    state = ( stateTransTable >> ((state<<2)+((absLevel&1)<<1)) ) & 3;
    if( absLevel )
    {
      numNonZero++;
#if HEVC_USE_SIGN_HIDING
      lastNZPos   = std::max<int>( lastNZPos, scanPos );
#endif
      signPattern <<= 1;
      if( Coeff < 0 ) signPattern++;
    }
  }

  //===== encode sign's =====
#if HEVC_USE_SIGN_HIDING
  unsigned numSigns = numNonZero;
  if( cctx.hideSign( firstNZPos, lastNZPos ) )
  {
    numSigns    --;
    signPattern >>= 1;
  }
  m_BinEncoder.encodeBinsEP( signPattern, numSigns );
#else
  m_BinEncoder.encodeBinsEP( signPattern, numNonZero );
#endif
#if !JVET_M0464_UNI_MTS
  cctx.setEmtNumSigCoeff(numNonZero);
#endif
}






//================================================================================
//  clause 7.3.8.12
//--------------------------------------------------------------------------------
//    void  cross_comp_pred( tu, compID )
//================================================================================

void CABACWriter::cross_comp_pred( const TransformUnit& tu, ComponentID compID )
{
  CHECK(!( !isLuma( compID ) ), "Unspecified error");
  signed char alpha   = tu.compAlpha[compID];
  unsigned    ctxBase = ( compID == COMPONENT_Cr ? 5 : 0 );
  if( alpha == 0 )
  {
    m_BinEncoder.encodeBin( 0, Ctx::CrossCompPred( ctxBase ) );
    DTRACE( g_trace_ctx, D_SYNTAX, "cross_comp_pred() etype=%d pos=(%d,%d) alpha=%d\n", compID, tu.blocks[compID].x, tu.blocks[compID].y, tu.compAlpha[compID] );
    return;
  }

  static const unsigned log2AbsAlphaMinus1Table[8] = { 0, 1, 1, 2, 2, 2, 3, 3 };
  unsigned sign = ( alpha < 0 );
  if( sign )
  {
    alpha = -alpha;
  }
  CHECK(!( alpha <= 8 ), "Unspecified error");
  m_BinEncoder.encodeBin( 1, Ctx::CrossCompPred(ctxBase) );
  if( alpha > 1)
  {
     m_BinEncoder.encodeBin( 1, Ctx::CrossCompPred(ctxBase+1) );
     unary_max_symbol( log2AbsAlphaMinus1Table[alpha-1]-1, Ctx::CrossCompPred(ctxBase+2), Ctx::CrossCompPred(ctxBase+3), 2 );
  }
  else
  {
     m_BinEncoder.encodeBin( 0, Ctx::CrossCompPred(ctxBase+1) );
  }
  m_BinEncoder.encodeBin( sign, Ctx::CrossCompPred(ctxBase+4) );

  DTRACE( g_trace_ctx, D_SYNTAX, "cross_comp_pred() etype=%d pos=(%d,%d) alpha=%d\n", compID, tu.blocks[compID].x, tu.blocks[compID].y, tu.compAlpha[compID] );
}




//================================================================================
//  helper functions
//--------------------------------------------------------------------------------
//    void  unary_max_symbol  ( symbol, ctxId0, ctxIdN, maxSymbol )
//    void  unary_max_eqprob  ( symbol,                 maxSymbol )
//    void  exp_golomb_eqprob ( symbol, count )
//================================================================================

void CABACWriter::unary_max_symbol( unsigned symbol, unsigned ctxId0, unsigned ctxIdN, unsigned maxSymbol )
{
  CHECK( symbol > maxSymbol, "symbol > maxSymbol" );
  const unsigned totalBinsToWrite = std::min( symbol + 1, maxSymbol );
  for( unsigned binsWritten = 0; binsWritten < totalBinsToWrite; ++binsWritten )
  {
    const unsigned nextBin = symbol > binsWritten;
    m_BinEncoder.encodeBin( nextBin, binsWritten == 0 ? ctxId0 : ctxIdN );
  }
}


void CABACWriter::unary_max_eqprob( unsigned symbol, unsigned maxSymbol )
{
  if( maxSymbol == 0 )
  {
    return;
  }
  bool     codeLast = ( maxSymbol > symbol );
  unsigned bins     = 0;
  unsigned numBins  = 0;
  while( symbol-- )
  {
    bins   <<= 1;
    bins   ++;
    numBins++;
  }
  if( codeLast )
  {
    bins  <<= 1;
    numBins++;
  }
  CHECK(!( numBins <= 32 ), "Unspecified error");
  m_BinEncoder.encodeBinsEP( bins, numBins );
}


void CABACWriter::exp_golomb_eqprob( unsigned symbol, unsigned count )
{
  unsigned bins    = 0;
  unsigned numBins = 0;
  while( symbol >= (unsigned)(1<<count) )
  {
    bins <<= 1;
    bins++;
    numBins++;
    symbol -= 1 << count;
    count++;
  }
  bins <<= 1;
  numBins++;
  bins = (bins << count) | symbol;
  numBins += count;
  CHECK(!( numBins <= 32 ), "Unspecified error");
  m_BinEncoder.encodeBinsEP( bins, numBins );
}

#if !REMOVE_BIN_DECISION_TREE
void CABACWriter::encode_sparse_dt( DecisionTree& dt, unsigned toCodeId )
{
  // propagate the sparsity information from end-nodes to intermediate nodes
  dt.reduce();

  unsigned depth  = dt.dtt.depth;
  unsigned offset = 0;

  const unsigned encElPos = dt.dtt.mapping[toCodeId];

  while( dt.dtt.hasSub[offset] )
  {
    CHECKD( depth == 0, "Depth is '0' for a decision node in a decision tree" );

    const unsigned posRight = offset + 1;
    const unsigned posLeft  = offset + ( 1u << depth );

    const bool isLeft = encElPos >= posLeft;

    if( dt.isAvail[posRight] && dt.isAvail[posLeft] )
    {
      // encode the decision as both sub-paths are available
      const unsigned ctxId = dt.ctxId[offset];

      if( ctxId > 0 )
      {
        DTRACE( g_trace_ctx, D_DECISIONTREE, "Decision coding using context %d\n", ctxId - 1 );
        m_BinEncoder.encodeBin( isLeft ? 0 : 1, ctxId - 1 );
      }
      else
      {
        DTRACE( g_trace_ctx, D_DECISIONTREE, "Decision coding as an EP bin\n" );
        m_BinEncoder.encodeBinEP( isLeft ? 0 : 1 );
      }
    }

    DTRACE( g_trace_ctx, D_DECISIONTREE, "Following the tree to the %s sub-node\n", isLeft ? "left" : "right" );

    offset = isLeft ? posLeft : posRight;
    depth--;
  }

  CHECKD( offset != encElPos,             "Encoded a different element than assigned" );
  CHECKD( dt.dtt.ids[offset] != toCodeId, "Encoded a different element than assigned" );
  CHECKD( dt.isAvail[offset] == false,    "The encoded element is not available" );
  DTRACE( g_trace_ctx, D_DECISIONTREE,    "Found an end-node of the tree\n" );
  return;
}

#endif
void CABACWriter::codeAlfCtuEnableFlags( CodingStructure& cs, ChannelType channel, AlfSliceParam* alfParam)
{
  if( isLuma( channel ) )
  {
    if (alfParam->enabledFlag[COMPONENT_Y])
      codeAlfCtuEnableFlags( cs, COMPONENT_Y, alfParam );
  }
  else
  {
    if (alfParam->enabledFlag[COMPONENT_Cb])
      codeAlfCtuEnableFlags( cs, COMPONENT_Cb, alfParam );
    if (alfParam->enabledFlag[COMPONENT_Cr])
      codeAlfCtuEnableFlags( cs, COMPONENT_Cr, alfParam );
  }
}
void CABACWriter::codeAlfCtuEnableFlags( CodingStructure& cs, ComponentID compID, AlfSliceParam* alfParam)
{
  uint32_t numCTUs = cs.pcv->sizeInCtus;

  for( int ctuIdx = 0; ctuIdx < numCTUs; ctuIdx++ )
  {
    codeAlfCtuEnableFlag( cs, ctuIdx, compID, alfParam );
  }
}

void CABACWriter::codeAlfCtuEnableFlag( CodingStructure& cs, uint32_t ctuRsAddr, const int compIdx, AlfSliceParam* alfParam)
{
  AlfSliceParam& alfSliceParam = alfParam ? (*alfParam) : cs.slice->getAlfSliceParam();

  if( cs.sps->getALFEnabledFlag() && alfSliceParam.enabledFlag[compIdx] )
  {
    const PreCalcValues& pcv = *cs.pcv;
    int                 frame_width_in_ctus = pcv.widthInCtus;
    int                 ry = ctuRsAddr / frame_width_in_ctus;
    int                 rx = ctuRsAddr - ry * frame_width_in_ctus;
    const Position      pos( rx * cs.pcv->maxCUWidth, ry * cs.pcv->maxCUHeight );
    const uint32_t          curSliceIdx = cs.slice->getIndependentSliceIdx();
#if HEVC_TILES_WPP
    const uint32_t          curTileIdx = cs.picture->tileMap->getTileIdxMap( pos );
    bool                leftAvail = cs.getCURestricted( pos.offset( -(int)pcv.maxCUWidth, 0 ), curSliceIdx, curTileIdx, CH_L ) ? true : false;
    bool                aboveAvail = cs.getCURestricted( pos.offset( 0, -(int)pcv.maxCUHeight ), curSliceIdx, curTileIdx, CH_L ) ? true : false;
#else
    bool                leftAvail = cs.getCURestricted( pos.offset( -(int)pcv.maxCUWidth, 0 ), curSliceIdx, CH_L ) ? true : false;
    bool                aboveAvail = cs.getCURestricted( pos.offset( 0, -(int)pcv.maxCUHeight ), curSliceIdx, CH_L ) ? true : false;
#endif

    int leftCTUAddr = leftAvail ? ctuRsAddr - 1 : -1;
    int aboveCTUAddr = aboveAvail ? ctuRsAddr - frame_width_in_ctus : -1;

    if( alfSliceParam.enabledFlag[compIdx] )
    {
      uint8_t* ctbAlfFlag = cs.slice->getPic()->getAlfCtuEnableFlag( compIdx );
      int ctx = 0;
      ctx += leftCTUAddr > -1 ? ( ctbAlfFlag[leftCTUAddr] ? 1 : 0 ) : 0;
      ctx += aboveCTUAddr > -1 ? ( ctbAlfFlag[aboveCTUAddr] ? 1 : 0 ) : 0;
      m_BinEncoder.encodeBin( ctbAlfFlag[ctuRsAddr], Ctx::ctbAlfFlag( compIdx * 3 + ctx ) );
    }
  }
}

//! \}<|MERGE_RESOLUTION|>--- conflicted
+++ resolved
@@ -713,15 +713,11 @@
   }
 
   // skip flag
-<<<<<<< HEAD
-  if (!cs.slice->isIntra() && cu.Y().valid())
-=======
 #if JVET_M0483_IBC
   if ((!cs.slice->isIntra() || cs.slice->getSPS()->getIBCFlag()) && cu.Y().valid())
 #else
   if (!cs.slice->isIntra() && cu.Y().valid())
 #endif
->>>>>>> 60f77b96
   {
     cu_skip_flag( cu );
   }
@@ -753,12 +749,9 @@
 
   extend_ref_line(cu);
 
-<<<<<<< HEAD
-=======
 #if JVET_M0102_INTRA_SUBPARTITIONS 
   isp_mode( cu );
 #endif
->>>>>>> 60f77b96
 
   // prediction data ( intra prediction modes / reference indexes + motion vectors )
   cu_pred_data( cu );
@@ -793,8 +786,6 @@
   m_BinEncoder.encodeBin( ( cu.skip ), Ctx::SkipFlag( ctxId ) );
 
   DTRACE( g_trace_ctx, D_SYNTAX, "cu_skip_flag() ctx=%d skip=%d\n", ctxId, cu.skip ? 1 : 0 );
-<<<<<<< HEAD
-=======
 #if JVET_M0483_IBC
   if (cu.skip && cu.cs->slice->getSPS()->getIBCFlag())
   {
@@ -814,12 +805,12 @@
     DTRACE(g_trace_ctx, D_SYNTAX, "mmvd_cu_skip_flag() ctx=%d mmvd_skip=%d\n", 0, cu.mmvdSkip ? 1 : 0);
   }
 #else
->>>>>>> 60f77b96
   if (cu.skip)
   {
     m_BinEncoder.encodeBin(cu.mmvdSkip, Ctx::MmvdFlag(0));
     DTRACE(g_trace_ctx, D_SYNTAX, "mmvd_cu_skip_flag() ctx=%d mmvd_skip=%d\n", 0, cu.mmvdSkip ? 1 : 0);
   }
+#endif
 }
 
 
@@ -871,10 +862,7 @@
 #else
   m_BinEncoder.encodeBin( ( CU::isIntra( cu ) ), Ctx::PredMode() );
 #endif
-<<<<<<< HEAD
-=======
-#endif
->>>>>>> 60f77b96
+#endif
 }
 
 void CABACWriter::pcm_data( const CodingUnit& cu, Partitioner& partitioner  )
@@ -1102,12 +1090,9 @@
         break;
       }
     }
-<<<<<<< HEAD
-=======
 #if JVET_M0102_INTRA_SUBPARTITIONS
     if( pu->multiRefIdx || ( cu.ispMode && isLuma( cu.chType ) ) )
 #else
->>>>>>> 60f77b96
     if (pu->multiRefIdx)
 #endif
     {
@@ -1194,12 +1179,9 @@
       break;
     }
   }
-<<<<<<< HEAD
-=======
 #if JVET_M0102_INTRA_SUBPARTITIONS
   if( pu.multiRefIdx || ( pu.cu->ispMode && isLuma( pu.cu->chType ) ) )
 #else
->>>>>>> 60f77b96
   if (pu.multiRefIdx)
 #endif
   {
@@ -1363,17 +1345,12 @@
   }
 #else
   transform_tree( *cu.cs, partitioner, cuCtx, chromaCbfs );
-<<<<<<< HEAD
-=======
-#endif
->>>>>>> 60f77b96
+#endif
 }
 
 void CABACWriter::rqt_root_cbf( const CodingUnit& cu )
 {
   m_BinEncoder.encodeBin( cu.rootCbf, Ctx::QtRootCbf() );
-<<<<<<< HEAD
-=======
 
   DTRACE( g_trace_ctx, D_SYNTAX, "rqt_root_cbf() ctx=0 root_cbf=%d pos=(%d,%d)\n", cu.rootCbf ? 1 : 0, cu.lumaPos().x, cu.lumaPos().y );
 }
@@ -1429,7 +1406,6 @@
   {
     assert( sbtHorFlag == ( ( sbtQuadFlag && sbtHorQuadAllow ) || ( !sbtQuadFlag && sbtHorHalfAllow ) ) );
   }
->>>>>>> 60f77b96
 
   //bin - pos
   m_BinEncoder.encodeBin( sbtPosFlag, Ctx::SbtPosFlag( 0 ) );
@@ -1500,8 +1476,6 @@
   }
   if( pu.mergeFlag )
   {
-<<<<<<< HEAD
-=======
 #if JVET_M0483_IBC
     if (CU::isIBC(*pu.cu))
     {
@@ -1509,7 +1483,6 @@
       return;
     }
 #endif
->>>>>>> 60f77b96
     subblock_merge_flag( *pu.cu );
     MHIntra_flag( pu );
     if ( pu.mhIntraFlag )
@@ -1665,8 +1638,6 @@
   m_BinEncoder.encodeBin( pu.mergeFlag, Ctx::MergeFlag() );
 
   DTRACE( g_trace_ctx, D_SYNTAX, "merge_flag() merge=%d pos=(%d,%d) size=%dx%d\n", pu.mergeFlag ? 1 : 0, pu.lumaPos().x, pu.lumaPos().y, pu.lumaSize().width, pu.lumaSize().height );
-<<<<<<< HEAD
-=======
   
 #if JVET_M0483_IBC
   if (pu.mergeFlag && CU::isIBC(*pu.cu))
@@ -1675,7 +1646,6 @@
   }
 #endif
 
->>>>>>> 60f77b96
   if (pu.mergeFlag)
   {
     m_BinEncoder.encodeBin(pu.mmvdMergeFlag, Ctx::MmvdFlag(0));
@@ -1705,15 +1675,11 @@
   }
 
   unsigned ctxId = DeriveCtx::CtxIMVFlag( cu );
-<<<<<<< HEAD
-  if (!(cu.firstPU->interDir == 1 && cu.cs->slice->getRefPic(REF_PIC_LIST_0, cu.firstPU->refIdx[REF_PIC_LIST_0])->getPOC() == cu.cs->slice->getPOC())) // the first bin of IMV flag does need to be signaled in IBC block
-=======
 #if JVET_M0483_IBC
   if (CU::isIBC(cu) == false)
 #else
   if (!(cu.firstPU->interDir == 1 && cu.cs->slice->getRefPic(REF_PIC_LIST_0, cu.firstPU->refIdx[REF_PIC_LIST_0])->getPOC() == cu.cs->slice->getPOC())) // the first bin of IMV flag does need to be signaled in IBC block
 #endif
->>>>>>> 60f77b96
     m_BinEncoder.encodeBin( ( cu.imv > 0 ), Ctx::ImvFlag( ctxId ) );
   DTRACE( g_trace_ctx, D_SYNTAX, "imv_mode() value=%d ctx=%d\n", (cu.imv > 0), ctxId );
 
@@ -1729,9 +1695,6 @@
 #if JVET_M0246_AFFINE_AMVR
 void CABACWriter::affine_amvr_mode( const CodingUnit& cu )
 {
-<<<<<<< HEAD
-
-=======
   const SPS* sps = cu.slice->getSPS();
 
   if( !sps->getAffineAmvrEnabledFlag() || !cu.affine )
@@ -1759,7 +1722,6 @@
 void CABACWriter::merge_idx( const PredictionUnit& pu )
 {
 
->>>>>>> 60f77b96
   if ( pu.cu->affine )
   {
     int numCandminus1 = int( pu.cs->slice->getMaxNumAffineMergeCand() ) - 1;
@@ -2205,11 +2167,6 @@
   if( partitioner.canSplit( TU_MAX_TR_SPLIT, cs ) )
   {
     CHECK( !split, "transform split implied" );
-<<<<<<< HEAD
-  }
-  else
-  CHECK( split, "transform split not allowed with QTBT" );
-=======
   }
 #if JVET_M0140_SBT
   else if( cu.sbtInfo && partitioner.canSplit( PartSplit( cu.getSbtTuSplit() ), cs ) )
@@ -2224,7 +2181,6 @@
   CHECK( split, "transform split not allowed with QTBT" );
 #endif
 
->>>>>>> 60f77b96
 
   // cbf_cb & cbf_cr
 #if JVET_M0102_INTRA_SUBPARTITIONS
@@ -2303,12 +2259,9 @@
       chromaCbfs.Cr        = TU::getCbfAtDepth( tu, COMPONENT_Cr,  trDepth );
     }
 #if !JVET_M0464_UNI_MTS
-<<<<<<< HEAD
-=======
 #if JVET_M0102_INTRA_SUBPARTITIONS
     if ( trDepth == 0 && !cu.ispMode ) emt_cu_flag( cu );
 #else
->>>>>>> 60f77b96
     if( trDepth == 0 ) emt_cu_flag( cu );
 #endif
 #endif
@@ -2692,12 +2645,9 @@
 #if !JVET_M0464_UNI_MTS
   bool useEmt = ( cu.cs->sps->getSpsNext().getUseIntraEMT() && cu.predMode == MODE_INTRA ) || ( cu.cs->sps->getSpsNext().getUseInterEMT() && cu.predMode != MODE_INTRA );
   useEmt = useEmt && isLuma(compID);
-<<<<<<< HEAD
-=======
 #if JVET_M0102_INTRA_SUBPARTITIONS
   useEmt = useEmt && !cu.ispMode;
 #endif
->>>>>>> 60f77b96
 #endif
 
   for( int subSetId = ( cctx.scanPosLast() >> cctx.log2CGSize() ); subSetId >= 0; subSetId--)
@@ -2783,15 +2733,11 @@
 #else
 void CABACWriter::transform_skip_flag( const TransformUnit& tu, ComponentID compID )
 {
-<<<<<<< HEAD
-  if( !tu.cu->cs->pps->getUseTransformSkip() || tu.cu->transQuantBypass || !TU::hasTransformSkipFlag( *tu.cs, tu.blocks[compID] ) || ( isLuma( compID ) && tu.cu->emtFlag ) )
-=======
 #if JVET_M0102_INTRA_SUBPARTITIONS
   if (!tu.cu->cs->pps->getUseTransformSkip() || tu.cu->transQuantBypass || !TU::hasTransformSkipFlag(*tu.cs, tu.blocks[compID]) || (isLuma(compID) && tu.cu->emtFlag) || (tu.cu->ispMode && isLuma(compID)))
 #else
   if( !tu.cu->cs->pps->getUseTransformSkip() || tu.cu->transQuantBypass || !TU::hasTransformSkipFlag( *tu.cs, tu.blocks[compID] ) || ( isLuma( compID ) && tu.cu->emtFlag ) )
 #endif
->>>>>>> 60f77b96
   {
     return;
   }
@@ -2861,8 +2807,6 @@
   }
 }
 #endif
-<<<<<<< HEAD
-=======
 
 #if JVET_M0102_INTRA_SUBPARTITIONS
 void CABACWriter::isp_mode( const CodingUnit& cu )
@@ -2882,7 +2826,6 @@
   else
   {
     m_BinEncoder.encodeBin( 1, Ctx::ISPMode( 0 ) );
->>>>>>> 60f77b96
 
     if( allowedSplits == CAN_USE_VER_AND_HORL_SPLITS )
     {
