/* The copyright in this software is being made available under the BSD
 * License, included below. This software may be subject to other third party
 * and contributor rights, including patent rights, and no such rights are
 * granted under this license.
 *
 * Copyright (c) 2010-2019, ITU/ISO/IEC
 * All rights reserved.
 *
 * Redistribution and use in source and binary forms, with or without
 * modification, are permitted provided that the following conditions are met:
 *
 *  * Redistributions of source code must retain the above copyright notice,
 *    this list of conditions and the following disclaimer.
 *  * Redistributions in binary form must reproduce the above copyright notice,
 *    this list of conditions and the following disclaimer in the documentation
 *    and/or other materials provided with the distribution.
 *  * Neither the name of the ITU/ISO/IEC nor the names of its contributors may
 *    be used to endorse or promote products derived from this software without
 *    specific prior written permission.
 *
 * THIS SOFTWARE IS PROVIDED BY THE COPYRIGHT HOLDERS AND CONTRIBUTORS "AS IS"
 * AND ANY EXPRESS OR IMPLIED WARRANTIES, INCLUDING, BUT NOT LIMITED TO, THE
 * IMPLIED WARRANTIES OF MERCHANTABILITY AND FITNESS FOR A PARTICULAR PURPOSE
 * ARE DISCLAIMED. IN NO EVENT SHALL THE COPYRIGHT HOLDER OR CONTRIBUTORS
 * BE LIABLE FOR ANY DIRECT, INDIRECT, INCIDENTAL, SPECIAL, EXEMPLARY, OR
 * CONSEQUENTIAL DAMAGES (INCLUDING, BUT NOT LIMITED TO, PROCUREMENT OF
 * SUBSTITUTE GOODS OR SERVICES; LOSS OF USE, DATA, OR PROFITS; OR BUSINESS
 * INTERRUPTION) HOWEVER CAUSED AND ON ANY THEORY OF LIABILITY, WHETHER IN
 * CONTRACT, STRICT LIABILITY, OR TORT (INCLUDING NEGLIGENCE OR OTHERWISE)
 * ARISING IN ANY WAY OUT OF THE USE OF THIS SOFTWARE, EVEN IF ADVISED OF
 * THE POSSIBILITY OF SUCH DAMAGE.
 */

/** \file     EncGOP.cpp
    \brief    GOP encoder class
*/

#include <list>
#include <algorithm>
#include <functional>

#include "EncLib.h"
#include "EncGOP.h"
#include "Analyze.h"
#include "libmd5/MD5.h"
#include "CommonLib/SEI.h"
#include "CommonLib/NAL.h"
#include "NALwrite.h"

#include <math.h>
#include <deque>
#include <chrono>
#include <cinttypes>

#include "CommonLib/UnitTools.h"
#include "CommonLib/dtrace_codingstruct.h"
#include "CommonLib/dtrace_buffer.h"

#include "DecoderLib/DecLib.h"

#define ENCODE_SUB_SET 0

using namespace std;

//! \ingroup EncoderLib
//! \{

// ====================================================================================================================
// Constructor / destructor / initialization / destroy
// ====================================================================================================================
int getLSB(int poc, int maxLSB)
{
  if (poc >= 0)
  {
    return poc % maxLSB;
  }
  else
  {
    return (maxLSB - ((-poc) % maxLSB)) % maxLSB;
  }
}


EncGOP::EncGOP()
{
  m_iLastIDR            = 0;
  m_iGopSize            = 0;
  m_iNumPicCoded        = 0; //Niko
  m_bFirst              = true;
  m_iLastRecoveryPicPOC = 0;
  m_lastRasPoc          = MAX_INT;

  m_pcCfg               = NULL;
  m_pcSliceEncoder      = NULL;
  m_pcListPic           = NULL;
  m_HLSWriter           = NULL;
  m_bSeqFirst           = true;

  m_bRefreshPending     = 0;
  m_pocCRA              = 0;
  m_numLongTermRefPicSPS = 0;
  ::memset(m_ltRefPicPocLsbSps, 0, sizeof(m_ltRefPicPocLsbSps));
  ::memset(m_ltRefPicUsedByCurrPicFlag, 0, sizeof(m_ltRefPicUsedByCurrPicFlag));
  m_lastBPSEI           = 0;
  m_bufferingPeriodSEIPresentInAU = false;
  m_associatedIRAPType  = NAL_UNIT_CODED_SLICE_IDR_N_LP;
  m_associatedIRAPPOC   = 0;
#if W0038_DB_OPT
  m_pcDeblockingTempPicYuv = NULL;
#endif

  m_bInitAMaxBT         = true;
  m_bgPOC = -1;
  m_picBg = NULL;
  m_picOrig = NULL;
  m_isEncodedLTRef = false;
  m_isUseLTRef = false;
  m_isPrepareLTRef = true;
  m_lastLTRefPoc = 0;
}

EncGOP::~EncGOP()
{
  if( !m_pcCfg->getDecodeBitstream(0).empty() || !m_pcCfg->getDecodeBitstream(1).empty() )
  {
    // reset potential decoder resources
    tryDecodePicture( NULL, 0, std::string("") );
  }
}

/** Create list to contain pointers to CTU start addresses of slice.
 */
void  EncGOP::create()
{
  m_bLongtermTestPictureHasBeenCoded = 0;
  m_bLongtermTestPictureHasBeenCoded2 = 0;
}

void  EncGOP::destroy()
{
#if W0038_DB_OPT
  if (m_pcDeblockingTempPicYuv)
  {
    m_pcDeblockingTempPicYuv->destroy();
    delete m_pcDeblockingTempPicYuv;
    m_pcDeblockingTempPicYuv = NULL;
  }
#endif
  if (m_picBg)
  {
    m_picBg->destroy();
    delete m_picBg;
    m_picBg = NULL;
  }
  if (m_picOrig)
  {
    m_picOrig->destroy();
    delete m_picOrig;
    m_picOrig = NULL;
  }
}

void EncGOP::init ( EncLib* pcEncLib )
{
  m_pcEncLib     = pcEncLib;
  m_pcCfg                = pcEncLib;
  m_seiEncoder.init(m_pcCfg, pcEncLib, this);
  m_pcSliceEncoder       = pcEncLib->getSliceEncoder();
  m_pcListPic            = pcEncLib->getListPic();
  m_HLSWriter            = pcEncLib->getHLSWriter();
  m_pcLoopFilter         = pcEncLib->getLoopFilter();
  m_pcSAO                = pcEncLib->getSAO();
  m_pcALF = pcEncLib->getALF();
  m_pcRateCtrl           = pcEncLib->getRateCtrl();
  m_lastBPSEI          = 0;
  m_totalCoded         = 0;

  m_AUWriterIf = pcEncLib->getAUWriterIf();

#if WCG_EXT
#if JVET_M0427_INLOOP_RESHAPER
  if (m_pcCfg->getReshaper())
  {
    pcEncLib->getRdCost()->setReshapeInfo(m_pcCfg->getReshapeSignalType(), m_pcCfg->getBitDepth(CHANNEL_TYPE_LUMA));
    pcEncLib->getRdCost()->initLumaLevelToWeightTableReshape();
  }
  else if (m_pcCfg->getLumaLevelToDeltaQPMapping().mode)
  {
#endif
    pcEncLib->getRdCost()->initLumaLevelToWeightTable();
#if JVET_M0427_INLOOP_RESHAPER
  }
  pcEncLib->getALF()->getLumaLevelWeightTable() = pcEncLib->getRdCost()->getLumaLevelWeightTable();
  int alfWSSD = 0;
  if (m_pcCfg->getReshaper() && m_pcCfg->getReshapeSignalType() == RESHAPE_SIGNAL_PQ )
  {
    alfWSSD = 1;
  }
  pcEncLib->getALF()->setAlfWSSD(alfWSSD);
#endif
#endif
#if JVET_M0427_INLOOP_RESHAPER
  m_pcReshaper = pcEncLib->getReshaper();
#endif
}

#if HEVC_VPS
int EncGOP::xWriteVPS (AccessUnit &accessUnit, const VPS *vps)
{
  OutputNALUnit nalu(NAL_UNIT_VPS);
  m_HLSWriter->setBitstream( &nalu.m_Bitstream );
  m_HLSWriter->codeVPS( vps );
  accessUnit.push_back(new NALUnitEBSP(nalu));
  return (int)(accessUnit.back()->m_nalUnitData.str().size()) * 8;
}
#endif

int EncGOP::xWriteSPS (AccessUnit &accessUnit, const SPS *sps)
{
  OutputNALUnit nalu(NAL_UNIT_SPS);
  m_HLSWriter->setBitstream( &nalu.m_Bitstream );
  m_HLSWriter->codeSPS( sps );
  accessUnit.push_back(new NALUnitEBSP(nalu));
  return (int)(accessUnit.back()->m_nalUnitData.str().size()) * 8;

}

int EncGOP::xWritePPS (AccessUnit &accessUnit, const PPS *pps)
{
  OutputNALUnit nalu(NAL_UNIT_PPS);
  m_HLSWriter->setBitstream( &nalu.m_Bitstream );
  m_HLSWriter->codePPS( pps );
  accessUnit.push_back(new NALUnitEBSP(nalu));
  return (int)(accessUnit.back()->m_nalUnitData.str().size()) * 8;
}


int EncGOP::xWriteParameterSets (AccessUnit &accessUnit, Slice *slice, const bool bSeqFirst)
{
  int actualTotalBits = 0;

#if HEVC_VPS
  if (bSeqFirst)
  {
    actualTotalBits += xWriteVPS(accessUnit, m_pcEncLib->getVPS());
  }
#endif
  if (m_pcEncLib->SPSNeedsWriting(slice->getSPS()->getSPSId())) // Note this assumes that all changes to the SPS are made at the EncLib level prior to picture creation (EncLib::xGetNewPicBuffer).
  {
    CHECK(!(bSeqFirst), "Unspecified error"); // Implementations that use more than 1 SPS need to be aware of activation issues.
    actualTotalBits += xWriteSPS(accessUnit, slice->getSPS());
  }
  if (m_pcEncLib->PPSNeedsWriting(slice->getPPS()->getPPSId())) // Note this assumes that all changes to the PPS are made at the EncLib level prior to picture creation (EncLib::xGetNewPicBuffer).
  {
    actualTotalBits += xWritePPS(accessUnit, slice->getPPS());
  }

  return actualTotalBits;
}

void EncGOP::xWriteAccessUnitDelimiter (AccessUnit &accessUnit, Slice *slice)
{
  AUDWriter audWriter;
  OutputNALUnit nalu(NAL_UNIT_ACCESS_UNIT_DELIMITER);

  int picType = slice->isIntra() ? 0 : (slice->isInterP() ? 1 : 2);

  audWriter.codeAUD(nalu.m_Bitstream, picType);
  accessUnit.push_front(new NALUnitEBSP(nalu));
}

// write SEI list into one NAL unit and add it to the Access unit at auPos
void EncGOP::xWriteSEI (NalUnitType naluType, SEIMessages& seiMessages, AccessUnit &accessUnit, AccessUnit::iterator &auPos, int temporalId, const SPS *sps)
{
  // don't do anything, if we get an empty list
  if (seiMessages.empty())
  {
    return;
  }
  OutputNALUnit nalu(naluType, temporalId);
  m_seiWriter.writeSEImessages(nalu.m_Bitstream, seiMessages, sps, false);
  auPos = accessUnit.insert(auPos, new NALUnitEBSP(nalu));
  auPos++;
}

void EncGOP::xWriteSEISeparately (NalUnitType naluType, SEIMessages& seiMessages, AccessUnit &accessUnit, AccessUnit::iterator &auPos, int temporalId, const SPS *sps)
{
  // don't do anything, if we get an empty list
  if (seiMessages.empty())
  {
    return;
  }
  for (SEIMessages::const_iterator sei = seiMessages.begin(); sei!=seiMessages.end(); sei++ )
  {
    SEIMessages tmpMessages;
    tmpMessages.push_back(*sei);
    OutputNALUnit nalu(naluType, temporalId);
    m_seiWriter.writeSEImessages(nalu.m_Bitstream, tmpMessages, sps, false);
    auPos = accessUnit.insert(auPos, new NALUnitEBSP(nalu));
    auPos++;
  }
}

void EncGOP::xClearSEIs(SEIMessages& seiMessages, bool deleteMessages)
{
  if (deleteMessages)
  {
    deleteSEIs(seiMessages);
  }
  else
  {
    seiMessages.clear();
  }
}

// write SEI messages as separate NAL units ordered
void EncGOP::xWriteLeadingSEIOrdered (SEIMessages& seiMessages, SEIMessages& duInfoSeiMessages, AccessUnit &accessUnit, int temporalId, const SPS *sps, bool testWrite)
{
  AccessUnit::iterator itNalu = accessUnit.begin();

  while ( (itNalu!=accessUnit.end())&&
    ( (*itNalu)->m_nalUnitType==NAL_UNIT_ACCESS_UNIT_DELIMITER
#if HEVC_VPS
    || (*itNalu)->m_nalUnitType==NAL_UNIT_VPS
#endif
    || (*itNalu)->m_nalUnitType==NAL_UNIT_SPS
    || (*itNalu)->m_nalUnitType==NAL_UNIT_PPS
    ))
  {
    itNalu++;
  }

  SEIMessages localMessages = seiMessages;
  SEIMessages currentMessages;

#if ENABLE_TRACING
  g_HLSTraceEnable = !testWrite;
#endif
  // The case that a specific SEI is not present is handled in xWriteSEI (empty list)

  // Active parameter sets SEI must always be the first SEI
  currentMessages = extractSeisByType(localMessages, SEI::ACTIVE_PARAMETER_SETS);
  CHECK(!(currentMessages.size() <= 1), "Unspecified error");
  xWriteSEI(NAL_UNIT_PREFIX_SEI, currentMessages, accessUnit, itNalu, temporalId, sps);
  xClearSEIs(currentMessages, !testWrite);

  // Buffering period SEI must always be following active parameter sets
  currentMessages = extractSeisByType(localMessages, SEI::BUFFERING_PERIOD);
  CHECK(!(currentMessages.size() <= 1), "Unspecified error");
  xWriteSEI(NAL_UNIT_PREFIX_SEI, currentMessages, accessUnit, itNalu, temporalId, sps);
  xClearSEIs(currentMessages, !testWrite);

  // Picture timing SEI must always be following buffering period
  currentMessages = extractSeisByType(localMessages, SEI::PICTURE_TIMING);
  CHECK(!(currentMessages.size() <= 1), "Unspecified error");
  xWriteSEI(NAL_UNIT_PREFIX_SEI, currentMessages, accessUnit, itNalu, temporalId, sps);
  xClearSEIs(currentMessages, !testWrite);

  // Decoding unit info SEI must always be following picture timing
  if (!duInfoSeiMessages.empty())
  {
    currentMessages.push_back(duInfoSeiMessages.front());
    if (!testWrite)
    {
      duInfoSeiMessages.pop_front();
    }
    xWriteSEI(NAL_UNIT_PREFIX_SEI, currentMessages, accessUnit, itNalu, temporalId, sps);
    xClearSEIs(currentMessages, !testWrite);
  }

  // Scalable nesting SEI must always be the following DU info
  currentMessages = extractSeisByType(localMessages, SEI::SCALABLE_NESTING);
  xWriteSEISeparately(NAL_UNIT_PREFIX_SEI, currentMessages, accessUnit, itNalu, temporalId, sps);
  xClearSEIs(currentMessages, !testWrite);

  // And finally everything else one by one
  xWriteSEISeparately(NAL_UNIT_PREFIX_SEI, localMessages, accessUnit, itNalu, temporalId, sps);
  xClearSEIs(localMessages, !testWrite);

  if (!testWrite)
  {
    seiMessages.clear();
  }
}


void EncGOP::xWriteLeadingSEIMessages (SEIMessages& seiMessages, SEIMessages& duInfoSeiMessages, AccessUnit &accessUnit, int temporalId, const SPS *sps, std::deque<DUData> &duData)
{
  AccessUnit testAU;
  SEIMessages picTimingSEIs = getSeisByType(seiMessages, SEI::PICTURE_TIMING);
  CHECK(!(picTimingSEIs.size() < 2), "Unspecified error");
  SEIPictureTiming * picTiming = picTimingSEIs.empty() ? NULL : (SEIPictureTiming*) picTimingSEIs.front();

  // test writing
  xWriteLeadingSEIOrdered(seiMessages, duInfoSeiMessages, testAU, temporalId, sps, true);
  // update Timing and DU info SEI
  xUpdateDuData(testAU, duData);
  xUpdateTimingSEI(picTiming, duData, sps);
  xUpdateDuInfoSEI(duInfoSeiMessages, picTiming);
  // actual writing
  xWriteLeadingSEIOrdered(seiMessages, duInfoSeiMessages, accessUnit, temporalId, sps, false);

  // testAU will automatically be cleaned up when losing scope
}

void EncGOP::xWriteTrailingSEIMessages (SEIMessages& seiMessages, AccessUnit &accessUnit, int temporalId, const SPS *sps)
{
  // Note: using accessUnit.end() works only as long as this function is called after slice coding and before EOS/EOB NAL units
  AccessUnit::iterator pos = accessUnit.end();
  xWriteSEISeparately(NAL_UNIT_SUFFIX_SEI, seiMessages, accessUnit, pos, temporalId, sps);
  deleteSEIs(seiMessages);
}

void EncGOP::xWriteDuSEIMessages (SEIMessages& duInfoSeiMessages, AccessUnit &accessUnit, int temporalId, const SPS *sps, std::deque<DUData> &duData)
{
  const HRD *hrd = sps->getVuiParameters()->getHrdParameters();

  if( m_pcCfg->getDecodingUnitInfoSEIEnabled() && hrd->getSubPicCpbParamsPresentFlag() )
  {
    int naluIdx = 0;
    AccessUnit::iterator nalu = accessUnit.begin();

    // skip over first DU, we have a DU info SEI there already
    while (naluIdx < duData[0].accumNalsDU && nalu!=accessUnit.end())
    {
      naluIdx++;
      nalu++;
    }

    SEIMessages::iterator duSEI = duInfoSeiMessages.begin();
    // loop over remaining DUs
    for (int duIdx = 1; duIdx < duData.size(); duIdx++)
    {
      if (duSEI == duInfoSeiMessages.end())
      {
        // if the number of generated SEIs matches the number of DUs, this should not happen
        CHECK(!(false), "Unspecified error");
        return;
      }
      // write the next SEI
      SEIMessages tmpSEI;
      tmpSEI.push_back(*duSEI);
      xWriteSEI(NAL_UNIT_PREFIX_SEI, tmpSEI, accessUnit, nalu, temporalId, sps);
      // nalu points to the position after the SEI, so we have to increase the index as well
      naluIdx++;
      while ((naluIdx < duData[duIdx].accumNalsDU) && nalu!=accessUnit.end())
      {
        naluIdx++;
        nalu++;
      }
      duSEI++;
    }
  }
  deleteSEIs(duInfoSeiMessages);
}


void EncGOP::xCreateIRAPLeadingSEIMessages (SEIMessages& seiMessages, const SPS *sps, const PPS *pps)
{
  OutputNALUnit nalu(NAL_UNIT_PREFIX_SEI);

  if(m_pcCfg->getActiveParameterSetsSEIEnabled())
  {
    SEIActiveParameterSets *sei = new SEIActiveParameterSets;
#if HEVC_VPS
    m_seiEncoder.initSEIActiveParameterSets (sei, m_pcCfg->getVPS(), sps);
#else
    m_seiEncoder.initSEIActiveParameterSets(sei, sps);
#endif
    seiMessages.push_back(sei);
  }

  if(m_pcCfg->getFramePackingArrangementSEIEnabled())
  {
    SEIFramePacking *sei = new SEIFramePacking;
    m_seiEncoder.initSEIFramePacking (sei, m_iNumPicCoded);
    seiMessages.push_back(sei);
  }

  if(m_pcCfg->getSegmentedRectFramePackingArrangementSEIEnabled())
  {
    SEISegmentedRectFramePacking *sei = new SEISegmentedRectFramePacking;
    m_seiEncoder.initSEISegmentedRectFramePacking(sei);
    seiMessages.push_back(sei);
  }

  if (m_pcCfg->getDisplayOrientationSEIAngle())
  {
    SEIDisplayOrientation *sei = new SEIDisplayOrientation;
    m_seiEncoder.initSEIDisplayOrientation(sei);
    seiMessages.push_back(sei);
  }

  if(m_pcCfg->getToneMappingInfoSEIEnabled())
  {
    SEIToneMappingInfo *sei = new SEIToneMappingInfo;
    m_seiEncoder.initSEIToneMappingInfo (sei);
    seiMessages.push_back(sei);
  }

#if HEVC_TILES_WPP
  if(m_pcCfg->getTMCTSSEIEnabled())
  {
    SEITempMotionConstrainedTileSets *sei = new SEITempMotionConstrainedTileSets;
    m_seiEncoder.initSEITempMotionConstrainedTileSets(sei, pps);
    seiMessages.push_back(sei);
  }
#endif

  if(m_pcCfg->getTimeCodeSEIEnabled())
  {
    SEITimeCode *seiTimeCode = new SEITimeCode;
    m_seiEncoder.initSEITimeCode(seiTimeCode);
    seiMessages.push_back(seiTimeCode);
  }

  if(m_pcCfg->getKneeSEIEnabled())
  {
    SEIKneeFunctionInfo *sei = new SEIKneeFunctionInfo;
    m_seiEncoder.initSEIKneeFunctionInfo(sei);
    seiMessages.push_back(sei);
  }

  if(m_pcCfg->getMasteringDisplaySEI().colourVolumeSEIEnabled)
  {
    const SEIMasteringDisplay &seiCfg=m_pcCfg->getMasteringDisplaySEI();
    SEIMasteringDisplayColourVolume *sei = new SEIMasteringDisplayColourVolume;
    sei->values = seiCfg;
    seiMessages.push_back(sei);
  }
  if(m_pcCfg->getChromaResamplingFilterHintEnabled())
  {
    SEIChromaResamplingFilterHint *seiChromaResamplingFilterHint = new SEIChromaResamplingFilterHint;
    m_seiEncoder.initSEIChromaResamplingFilterHint(seiChromaResamplingFilterHint, m_pcCfg->getChromaResamplingHorFilterIdc(), m_pcCfg->getChromaResamplingVerFilterIdc());
    seiMessages.push_back(seiChromaResamplingFilterHint);
  }
#if U0033_ALTERNATIVE_TRANSFER_CHARACTERISTICS_SEI
  if(m_pcCfg->getSEIAlternativeTransferCharacteristicsSEIEnable())
  {
    SEIAlternativeTransferCharacteristics *seiAlternativeTransferCharacteristics = new SEIAlternativeTransferCharacteristics;
    m_seiEncoder.initSEIAlternativeTransferCharacteristics(seiAlternativeTransferCharacteristics);
    seiMessages.push_back(seiAlternativeTransferCharacteristics);
  }
#endif
}

void EncGOP::xCreatePerPictureSEIMessages (int picInGOP, SEIMessages& seiMessages, SEIMessages& nestedSeiMessages, Slice *slice)
{
  if( ( m_pcCfg->getBufferingPeriodSEIEnabled() ) && ( slice->getSliceType() == I_SLICE ) &&
    ( slice->getSPS()->getVuiParametersPresentFlag() ) &&
    ( ( slice->getSPS()->getVuiParameters()->getHrdParameters()->getNalHrdParametersPresentFlag() )
    || ( slice->getSPS()->getVuiParameters()->getHrdParameters()->getVclHrdParametersPresentFlag() ) ) )
  {
    SEIBufferingPeriod *bufferingPeriodSEI = new SEIBufferingPeriod();
    m_seiEncoder.initSEIBufferingPeriod(bufferingPeriodSEI, slice);
    seiMessages.push_back(bufferingPeriodSEI);
    m_bufferingPeriodSEIPresentInAU = true;

    if (m_pcCfg->getScalableNestingSEIEnabled())
    {
      SEIBufferingPeriod *bufferingPeriodSEIcopy = new SEIBufferingPeriod();
      bufferingPeriodSEI->copyTo(*bufferingPeriodSEIcopy);
      nestedSeiMessages.push_back(bufferingPeriodSEIcopy);
    }
  }

  if (picInGOP ==0 && m_pcCfg->getSOPDescriptionSEIEnabled() ) // write SOP description SEI (if enabled) at the beginning of GOP
  {
    SEISOPDescription* sopDescriptionSEI = new SEISOPDescription();
    m_seiEncoder.initSEISOPDescription(sopDescriptionSEI, slice, picInGOP, m_iLastIDR, m_iGopSize);
    seiMessages.push_back(sopDescriptionSEI);
  }

  if( ( m_pcEncLib->getRecoveryPointSEIEnabled() ) && ( slice->getSliceType() == I_SLICE ) )
  {
    if( m_pcEncLib->getGradualDecodingRefreshInfoEnabled() && !slice->getRapPicFlag() )
    {
      // Gradual decoding refresh SEI
      SEIGradualDecodingRefreshInfo *gradualDecodingRefreshInfoSEI = new SEIGradualDecodingRefreshInfo();
      gradualDecodingRefreshInfoSEI->m_gdrForegroundFlag = true; // Indicating all "foreground"
      seiMessages.push_back(gradualDecodingRefreshInfoSEI);
    }
    // Recovery point SEI
    SEIRecoveryPoint *recoveryPointSEI = new SEIRecoveryPoint();
    m_seiEncoder.initSEIRecoveryPoint(recoveryPointSEI, slice);
    seiMessages.push_back(recoveryPointSEI);
  }
  if (m_pcCfg->getTemporalLevel0IndexSEIEnabled())
  {
    SEITemporalLevel0Index *temporalLevel0IndexSEI = new SEITemporalLevel0Index();
    m_seiEncoder.initTemporalLevel0IndexSEI(temporalLevel0IndexSEI, slice);
    seiMessages.push_back(temporalLevel0IndexSEI);
  }

  if( m_pcEncLib->getNoDisplaySEITLayer() && ( slice->getTLayer() >= m_pcEncLib->getNoDisplaySEITLayer() ) )
  {
    SEINoDisplay *seiNoDisplay = new SEINoDisplay;
    seiNoDisplay->m_noDisplay = true;
    seiMessages.push_back(seiNoDisplay);
  }

  // insert one Colour Remapping Info SEI for the picture (if the file exists)
  if (!m_pcCfg->getColourRemapInfoSEIFileRoot().empty())
  {
    SEIColourRemappingInfo *seiColourRemappingInfo = new SEIColourRemappingInfo();
    const bool success = m_seiEncoder.initSEIColourRemappingInfo(seiColourRemappingInfo, slice->getPOC() );

    if(success)
    {
      seiMessages.push_back(seiColourRemappingInfo);
    }
    else
    {
      delete seiColourRemappingInfo;
    }
  }
}

void EncGOP::xCreateScalableNestingSEI (SEIMessages& seiMessages, SEIMessages& nestedSeiMessages)
{
  SEIMessages tmpMessages;
  while (!nestedSeiMessages.empty())
  {
    SEI* sei=nestedSeiMessages.front();
    nestedSeiMessages.pop_front();
    tmpMessages.push_back(sei);
    SEIScalableNesting *nestingSEI = new SEIScalableNesting();
    m_seiEncoder.initSEIScalableNesting(nestingSEI, tmpMessages);
    seiMessages.push_back(nestingSEI);
    tmpMessages.clear();
  }
}

void EncGOP::xCreatePictureTimingSEI  (int IRAPGOPid, SEIMessages& seiMessages, SEIMessages& nestedSeiMessages, SEIMessages& duInfoSeiMessages, Slice *slice, bool isField, std::deque<DUData> &duData)
{
  const VUI *vui = slice->getSPS()->getVuiParameters();
  const HRD *hrd = vui->getHrdParameters();

  // update decoding unit parameters
  if( ( m_pcCfg->getPictureTimingSEIEnabled() || m_pcCfg->getDecodingUnitInfoSEIEnabled() ) &&
    ( slice->getSPS()->getVuiParametersPresentFlag() ) &&
    (  hrd->getNalHrdParametersPresentFlag() || hrd->getVclHrdParametersPresentFlag() ) )
  {
    int picSptDpbOutputDuDelay = 0;
    SEIPictureTiming *pictureTimingSEI = new SEIPictureTiming();

    // DU parameters
    if( hrd->getSubPicCpbParamsPresentFlag() )
    {
      uint32_t numDU = (uint32_t) duData.size();
      pictureTimingSEI->m_numDecodingUnitsMinus1     = ( numDU - 1 );
      pictureTimingSEI->m_duCommonCpbRemovalDelayFlag = false;
      pictureTimingSEI->m_numNalusInDuMinus1.resize( numDU );
      pictureTimingSEI->m_duCpbRemovalDelayMinus1.resize( numDU );
    }
    pictureTimingSEI->m_auCpbRemovalDelay = std::min<int>(std::max<int>(1, m_totalCoded - m_lastBPSEI), static_cast<int>(pow(2, static_cast<double>(hrd->getCpbRemovalDelayLengthMinus1()+1)))); // Syntax element signalled as minus, hence the .
    pictureTimingSEI->m_picDpbOutputDelay = slice->getSPS()->getNumReorderPics(slice->getSPS()->getMaxTLayers()-1) + slice->getPOC() - m_totalCoded;
    if(m_pcCfg->getEfficientFieldIRAPEnabled() && IRAPGOPid > 0 && IRAPGOPid < m_iGopSize)
    {
      // if pictures have been swapped there is likely one more picture delay on their tid. Very rough approximation
      pictureTimingSEI->m_picDpbOutputDelay ++;
    }
    int factor = hrd->getTickDivisorMinus2() + 2;
    pictureTimingSEI->m_picDpbOutputDuDelay = factor * pictureTimingSEI->m_picDpbOutputDelay;
    if( m_pcCfg->getDecodingUnitInfoSEIEnabled() )
    {
      picSptDpbOutputDuDelay = factor * pictureTimingSEI->m_picDpbOutputDelay;
    }
    if (m_bufferingPeriodSEIPresentInAU)
    {
      m_lastBPSEI = m_totalCoded;
    }

    if( hrd->getSubPicCpbParamsPresentFlag() )
    {
      int i;
      uint64_t ui64Tmp;
      uint32_t uiPrev = 0;
      uint32_t numDU = ( pictureTimingSEI->m_numDecodingUnitsMinus1 + 1 );
      std::vector<uint32_t> &rDuCpbRemovalDelayMinus1 = pictureTimingSEI->m_duCpbRemovalDelayMinus1;
      uint32_t maxDiff = ( hrd->getTickDivisorMinus2() + 2 ) - 1;

      for( i = 0; i < numDU; i ++ )
      {
        pictureTimingSEI->m_numNalusInDuMinus1[ i ]       = ( i == 0 ) ? ( duData[i].accumNalsDU - 1 ) : ( duData[i].accumNalsDU- duData[i-1].accumNalsDU - 1 );
      }

      if( numDU == 1 )
      {
        rDuCpbRemovalDelayMinus1[ 0 ] = 0; /* don't care */
      }
      else
      {
        rDuCpbRemovalDelayMinus1[ numDU - 1 ] = 0;/* by definition */
        uint32_t tmp = 0;
        uint32_t accum = 0;

        for( i = ( numDU - 2 ); i >= 0; i -- )
        {
          ui64Tmp = ( ( ( duData[numDU - 1].accumBitsDU  - duData[i].accumBitsDU ) * ( vui->getTimingInfo()->getTimeScale() / vui->getTimingInfo()->getNumUnitsInTick() ) * ( hrd->getTickDivisorMinus2() + 2 ) ) / ( m_pcCfg->getTargetBitrate() ) );
          if( (uint32_t)ui64Tmp > maxDiff )
          {
            tmp ++;
          }
        }
        uiPrev = 0;

        uint32_t flag = 0;
        for( i = ( numDU - 2 ); i >= 0; i -- )
        {
          flag = 0;
          ui64Tmp = ( ( ( duData[numDU - 1].accumBitsDU  - duData[i].accumBitsDU ) * ( vui->getTimingInfo()->getTimeScale() / vui->getTimingInfo()->getNumUnitsInTick() ) * ( hrd->getTickDivisorMinus2() + 2 ) ) / ( m_pcCfg->getTargetBitrate() ) );

          if( (uint32_t)ui64Tmp > maxDiff )
          {
            if(uiPrev >= maxDiff - tmp)
            {
              ui64Tmp = uiPrev + 1;
              flag = 1;
            }
            else                            ui64Tmp = maxDiff - tmp + 1;
          }
          rDuCpbRemovalDelayMinus1[ i ] = (uint32_t)ui64Tmp - uiPrev - 1;
          if( (int)rDuCpbRemovalDelayMinus1[ i ] < 0 )
          {
            rDuCpbRemovalDelayMinus1[ i ] = 0;
          }
          else if (tmp > 0 && flag == 1)
          {
            tmp --;
          }
          accum += rDuCpbRemovalDelayMinus1[ i ] + 1;
          uiPrev = accum;
        }
      }
    }

    if( m_pcCfg->getPictureTimingSEIEnabled() )
    {
      pictureTimingSEI->m_picStruct = (isField && slice->getPic()->topField)? 1 : isField? 2 : 0;
      seiMessages.push_back(pictureTimingSEI);

      if ( m_pcCfg->getScalableNestingSEIEnabled() ) // put picture timing SEI into scalable nesting SEI
      {
        SEIPictureTiming *pictureTimingSEIcopy = new SEIPictureTiming();
        pictureTimingSEI->copyTo(*pictureTimingSEIcopy);
        nestedSeiMessages.push_back(pictureTimingSEIcopy);
      }
    }

    if( m_pcCfg->getDecodingUnitInfoSEIEnabled() && hrd->getSubPicCpbParamsPresentFlag() )
    {
      for( int i = 0; i < ( pictureTimingSEI->m_numDecodingUnitsMinus1 + 1 ); i ++ )
      {
        SEIDecodingUnitInfo *duInfoSEI = new SEIDecodingUnitInfo();
        duInfoSEI->m_decodingUnitIdx = i;
        duInfoSEI->m_duSptCpbRemovalDelay = pictureTimingSEI->m_duCpbRemovalDelayMinus1[i] + 1;
        duInfoSEI->m_dpbOutputDuDelayPresentFlag = false;
        duInfoSEI->m_picSptDpbOutputDuDelay = picSptDpbOutputDuDelay;

        duInfoSeiMessages.push_back(duInfoSEI);
      }
    }

    if( !m_pcCfg->getPictureTimingSEIEnabled() && pictureTimingSEI )
    {
      delete pictureTimingSEI;
    }
  }
}

void EncGOP::xUpdateDuData(AccessUnit &testAU, std::deque<DUData> &duData)
{
  if (duData.empty())
  {
    return;
  }
  // fix first
  uint32_t numNalUnits = (uint32_t)testAU.size();
  uint32_t numRBSPBytes = 0;
  for (AccessUnit::const_iterator it = testAU.begin(); it != testAU.end(); it++)
  {
    numRBSPBytes += uint32_t((*it)->m_nalUnitData.str().size());
  }
  duData[0].accumBitsDU += ( numRBSPBytes << 3 );
  duData[0].accumNalsDU += numNalUnits;

  // adapt cumulative sums for all following DUs
  // and add one DU info SEI, if enabled
  for (int i=1; i<duData.size(); i++)
  {
    if (m_pcCfg->getDecodingUnitInfoSEIEnabled())
    {
      numNalUnits  += 1;
      numRBSPBytes += ( 5 << 3 );
    }
    duData[i].accumBitsDU += numRBSPBytes; // probably around 5 bytes
    duData[i].accumNalsDU += numNalUnits;
  }

  // The last DU may have a trailing SEI
  if (m_pcCfg->getDecodedPictureHashSEIType()!=HASHTYPE_NONE)
  {
    duData.back().accumBitsDU += ( 20 << 3 ); // probably around 20 bytes - should be further adjusted, e.g. by type
    duData.back().accumNalsDU += 1;
  }

}
void EncGOP::xUpdateTimingSEI(SEIPictureTiming *pictureTimingSEI, std::deque<DUData> &duData, const SPS *sps)
{
  if (!pictureTimingSEI)
  {
    return;
  }
  const VUI *vui = sps->getVuiParameters();
  const HRD *hrd = vui->getHrdParameters();
  if( hrd->getSubPicCpbParamsPresentFlag() )
  {
    int i;
    uint64_t ui64Tmp;
    uint32_t uiPrev = 0;
    uint32_t numDU = ( pictureTimingSEI->m_numDecodingUnitsMinus1 + 1 );
    std::vector<uint32_t> &rDuCpbRemovalDelayMinus1 = pictureTimingSEI->m_duCpbRemovalDelayMinus1;
    uint32_t maxDiff = ( hrd->getTickDivisorMinus2() + 2 ) - 1;

    for( i = 0; i < numDU; i ++ )
    {
      pictureTimingSEI->m_numNalusInDuMinus1[ i ]       = ( i == 0 ) ? ( duData[i].accumNalsDU - 1 ) : ( duData[i].accumNalsDU- duData[i-1].accumNalsDU - 1 );
    }

    if( numDU == 1 )
    {
      rDuCpbRemovalDelayMinus1[ 0 ] = 0; /* don't care */
    }
    else
    {
      rDuCpbRemovalDelayMinus1[ numDU - 1 ] = 0;/* by definition */
      uint32_t tmp = 0;
      uint32_t accum = 0;

      for( i = ( numDU - 2 ); i >= 0; i -- )
      {
        ui64Tmp = ( ( ( duData[numDU - 1].accumBitsDU  - duData[i].accumBitsDU ) * ( vui->getTimingInfo()->getTimeScale() / vui->getTimingInfo()->getNumUnitsInTick() ) * ( hrd->getTickDivisorMinus2() + 2 ) ) / ( m_pcCfg->getTargetBitrate() ) );
        if( (uint32_t)ui64Tmp > maxDiff )
        {
          tmp ++;
        }
      }
      uiPrev = 0;

      uint32_t flag = 0;
      for( i = ( numDU - 2 ); i >= 0; i -- )
      {
        flag = 0;
        ui64Tmp = ( ( ( duData[numDU - 1].accumBitsDU  - duData[i].accumBitsDU ) * ( vui->getTimingInfo()->getTimeScale() / vui->getTimingInfo()->getNumUnitsInTick() ) * ( hrd->getTickDivisorMinus2() + 2 ) ) / ( m_pcCfg->getTargetBitrate() ) );

        if( (uint32_t)ui64Tmp > maxDiff )
        {
          if(uiPrev >= maxDiff - tmp)
          {
            ui64Tmp = uiPrev + 1;
            flag = 1;
          }
          else                            ui64Tmp = maxDiff - tmp + 1;
        }
        rDuCpbRemovalDelayMinus1[ i ] = (uint32_t)ui64Tmp - uiPrev - 1;
        if( (int)rDuCpbRemovalDelayMinus1[ i ] < 0 )
        {
          rDuCpbRemovalDelayMinus1[ i ] = 0;
        }
        else if (tmp > 0 && flag == 1)
        {
          tmp --;
        }
        accum += rDuCpbRemovalDelayMinus1[ i ] + 1;
        uiPrev = accum;
      }
    }
  }
}
void EncGOP::xUpdateDuInfoSEI(SEIMessages &duInfoSeiMessages, SEIPictureTiming *pictureTimingSEI)
{
  if (duInfoSeiMessages.empty() || (pictureTimingSEI == NULL))
  {
    return;
  }

  int i=0;

  for (SEIMessages::iterator du = duInfoSeiMessages.begin(); du!= duInfoSeiMessages.end(); du++)
  {
    SEIDecodingUnitInfo *duInfoSEI = (SEIDecodingUnitInfo*) (*du);
    duInfoSEI->m_decodingUnitIdx = i;
    duInfoSEI->m_duSptCpbRemovalDelay = pictureTimingSEI->m_duCpbRemovalDelayMinus1[i] + 1;
    duInfoSEI->m_dpbOutputDuDelayPresentFlag = false;
    i++;
  }
}

static void
cabac_zero_word_padding(Slice *const pcSlice, Picture *const pcPic, const std::size_t binCountsInNalUnits, const std::size_t numBytesInVclNalUnits, std::ostringstream &nalUnitData, const bool cabacZeroWordPaddingEnabled)
{
  const SPS &sps=*(pcSlice->getSPS());
  const ChromaFormat format = sps.getChromaFormatIdc();
  const int log2subWidthCxsubHeightC = (::getComponentScaleX(COMPONENT_Cb, format)+::getComponentScaleY(COMPONENT_Cb, format));
  const int minCuWidth  = pcPic->cs->pcv->minCUWidth;
  const int minCuHeight = pcPic->cs->pcv->minCUHeight;
  const int paddedWidth = ((sps.getPicWidthInLumaSamples()  + minCuWidth  - 1) / minCuWidth) * minCuWidth;
  const int paddedHeight= ((sps.getPicHeightInLumaSamples() + minCuHeight - 1) / minCuHeight) * minCuHeight;
  const int rawBits = paddedWidth * paddedHeight *
                         (sps.getBitDepth(CHANNEL_TYPE_LUMA) + 2*(sps.getBitDepth(CHANNEL_TYPE_CHROMA)>>log2subWidthCxsubHeightC));
  const std::size_t threshold = (32/3)*numBytesInVclNalUnits + (rawBits/32);
  if (binCountsInNalUnits >= threshold)
  {
    // need to add additional cabac zero words (each one accounts for 3 bytes (=00 00 03)) to increase numBytesInVclNalUnits
    const std::size_t targetNumBytesInVclNalUnits = ((binCountsInNalUnits - (rawBits/32))*3+31)/32;

    if (targetNumBytesInVclNalUnits>numBytesInVclNalUnits) // It should be!
    {
      const std::size_t numberOfAdditionalBytesNeeded=targetNumBytesInVclNalUnits - numBytesInVclNalUnits;
      const std::size_t numberOfAdditionalCabacZeroWords=(numberOfAdditionalBytesNeeded+2)/3;
      const std::size_t numberOfAdditionalCabacZeroBytes=numberOfAdditionalCabacZeroWords*3;
      if (cabacZeroWordPaddingEnabled)
      {
        std::vector<uint8_t> zeroBytesPadding(numberOfAdditionalCabacZeroBytes, uint8_t(0));
        for(std::size_t i=0; i<numberOfAdditionalCabacZeroWords; i++)
        {
          zeroBytesPadding[i*3+2]=3;  // 00 00 03
        }
        nalUnitData.write(reinterpret_cast<const char*>(&(zeroBytesPadding[0])), numberOfAdditionalCabacZeroBytes);
        msg( NOTICE, "Adding %d bytes of padding\n", uint32_t( numberOfAdditionalCabacZeroWords * 3 ) );
      }
      else
      {
        msg( NOTICE, "Standard would normally require adding %d bytes of padding\n", uint32_t( numberOfAdditionalCabacZeroWords * 3 ) );
      }
    }
  }
}

class EfficientFieldIRAPMapping
{
  private:
    int  IRAPGOPid;
    bool IRAPtoReorder;
    bool swapIRAPForward;

  public:
    EfficientFieldIRAPMapping() :
      IRAPGOPid(-1),
      IRAPtoReorder(false),
      swapIRAPForward(false)
    { }

    void initialize(const bool isField, const int gopSize, const int POCLast, const int numPicRcvd, const int lastIDR, EncGOP *pEncGop, EncCfg *pCfg);

    int adjustGOPid(const int gopID);
    int restoreGOPid(const int gopID);
    int GetIRAPGOPid() const { return IRAPGOPid; }
};

void EfficientFieldIRAPMapping::initialize(const bool isField, const int gopSize, const int POCLast, const int numPicRcvd, const int lastIDR, EncGOP *pEncGop, EncCfg *pCfg )
{
  if(isField)
  {
    int pocCurr;
    for ( int iGOPid=0; iGOPid < gopSize; iGOPid++ )
    {
      // determine actual POC
      if(POCLast == 0) //case first frame or first top field
      {
        pocCurr=0;
      }
      else if(POCLast == 1 && isField) //case first bottom field, just like the first frame, the poc computation is not right anymore, we set the right value
      {
        pocCurr = 1;
      }
      else
      {
        pocCurr = POCLast - numPicRcvd + pCfg->getGOPEntry(iGOPid).m_POC - isField;
      }

      // check if POC corresponds to IRAP
      NalUnitType tmpUnitType = pEncGop->getNalUnitType(pocCurr, lastIDR, isField);
      if(tmpUnitType >= NAL_UNIT_CODED_SLICE_BLA_W_LP && tmpUnitType <= NAL_UNIT_CODED_SLICE_CRA) // if picture is an IRAP
      {
        if(pocCurr%2 == 0 && iGOPid < gopSize-1 && pCfg->getGOPEntry(iGOPid).m_POC == pCfg->getGOPEntry(iGOPid+1).m_POC-1)
        { // if top field and following picture in enc order is associated bottom field
          IRAPGOPid = iGOPid;
          IRAPtoReorder = true;
          swapIRAPForward = true;
          break;
        }
        if(pocCurr%2 != 0 && iGOPid > 0 && pCfg->getGOPEntry(iGOPid).m_POC == pCfg->getGOPEntry(iGOPid-1).m_POC+1)
        {
          // if picture is an IRAP remember to process it first
          IRAPGOPid = iGOPid;
          IRAPtoReorder = true;
          swapIRAPForward = false;
          break;
        }
      }
    }
  }
}

int EfficientFieldIRAPMapping::adjustGOPid(const int GOPid)
{
  if(IRAPtoReorder)
  {
    if(swapIRAPForward)
    {
      if(GOPid == IRAPGOPid)
      {
        return IRAPGOPid +1;
      }
      else if(GOPid == IRAPGOPid +1)
      {
        return IRAPGOPid;
      }
    }
    else
    {
      if(GOPid == IRAPGOPid -1)
      {
        return IRAPGOPid;
      }
      else if(GOPid == IRAPGOPid)
      {
        return IRAPGOPid -1;
      }
    }
  }
  return GOPid;
}

int EfficientFieldIRAPMapping::restoreGOPid(const int GOPid)
{
  if(IRAPtoReorder)
  {
    if(swapIRAPForward)
    {
      if(GOPid == IRAPGOPid)
      {
        IRAPtoReorder = false;
        return IRAPGOPid +1;
      }
      else if(GOPid == IRAPGOPid +1)
      {
        return GOPid -1;
      }
    }
    else
    {
      if(GOPid == IRAPGOPid)
      {
        return IRAPGOPid -1;
      }
      else if(GOPid == IRAPGOPid -1)
      {
        IRAPtoReorder = false;
        return IRAPGOPid;
      }
    }
  }
  return GOPid;
}


#if X0038_LAMBDA_FROM_QP_CAPABILITY
static uint32_t calculateCollocatedFromL0Flag(const Slice *pSlice)
{
  const int refIdx = 0; // Zero always assumed
  const Picture *refPicL0 = pSlice->getRefPic(REF_PIC_LIST_0, refIdx);
  const Picture *refPicL1 = pSlice->getRefPic(REF_PIC_LIST_1, refIdx);
  return refPicL0->slices[0]->getSliceQp() > refPicL1->slices[0]->getSliceQp();
}
#else
static uint32_t calculateCollocatedFromL1Flag(EncCfg *pCfg, const int GOPid, const int gopSize)
{
  int iCloseLeft=1, iCloseRight=-1;
  for(int i = 0; i<pCfg->getGOPEntry(GOPid).m_numRefPics; i++)
  {
    int iRef = pCfg->getGOPEntry(GOPid).m_referencePics[i];
    if(iRef>0&&(iRef<iCloseRight||iCloseRight==-1))
    {
      iCloseRight=iRef;
    }
    else if(iRef<0&&(iRef>iCloseLeft||iCloseLeft==1))
    {
      iCloseLeft=iRef;
    }
  }
  if(iCloseRight>-1)
  {
    iCloseRight=iCloseRight+pCfg->getGOPEntry(GOPid).m_POC-1;
  }
  if(iCloseLeft<1)
  {
    iCloseLeft=iCloseLeft+pCfg->getGOPEntry(GOPid).m_POC-1;
    while(iCloseLeft<0)
    {
      iCloseLeft+=gopSize;
    }
  }
  int iLeftQP=0, iRightQP=0;
  for(int i=0; i<gopSize; i++)
  {
    if(pCfg->getGOPEntry(i).m_POC==(iCloseLeft%gopSize)+1)
    {
      iLeftQP= pCfg->getGOPEntry(i).m_QPOffset;
    }
    if (pCfg->getGOPEntry(i).m_POC==(iCloseRight%gopSize)+1)
    {
      iRightQP=pCfg->getGOPEntry(i).m_QPOffset;
    }
  }
  if(iCloseRight>-1&&iRightQP<iLeftQP)
  {
    return 0;
  }
  else
  {
    return 1;
  }
}
#endif


static void
printHash(const HashType hashType, const std::string &digestStr)
{
  const char *decodedPictureHashModeName;
  switch (hashType)
  {
    case HASHTYPE_MD5:
      decodedPictureHashModeName = "MD5";
      break;
    case HASHTYPE_CRC:
      decodedPictureHashModeName = "CRC";
      break;
    case HASHTYPE_CHECKSUM:
      decodedPictureHashModeName = "Checksum";
      break;
    default:
      decodedPictureHashModeName = NULL;
      break;
  }
  if (decodedPictureHashModeName != NULL)
  {
    if (digestStr.empty())
    {
      msg( NOTICE, " [%s:%s]", decodedPictureHashModeName, "?");
    }
    else
    {
      msg( NOTICE, " [%s:%s]", decodedPictureHashModeName, digestStr.c_str());
    }
  }
}

bool isPicEncoded( int targetPoc, int curPoc, int curTLayer, int gopSize, int intraPeriod )
{
  int  tarGop = targetPoc / gopSize;
  int  curGop = curPoc / gopSize;

  if( tarGop + 1 == curGop )
  {
    // part of next GOP only for tl0 pics
    return curTLayer == 0;
  }

  int  tarIFr = ( targetPoc / intraPeriod ) * intraPeriod;
  int  curIFr = ( curPoc / intraPeriod ) * intraPeriod;

  if( curIFr != tarIFr )
  {
    return false;
  }

  int  tarId = targetPoc - tarGop * gopSize;

  if( tarGop > curGop )
  {
    return ( tarId == 0 ) ? ( 0 == curTLayer ) : ( 1 >= curTLayer );
  }

  if( tarGop + 1 < curGop )
  {
    return false;
  }

  int  curId = curPoc - curGop * gopSize;
  int  tarTL = 0;

  while( tarId != 0 )
  {
    gopSize /= 2;
    if( tarId >= gopSize )
    {
      tarId -= gopSize;
      if( curId != 0 ) curId -= gopSize;
    }
    else if( curId == gopSize )
    {
      curId = 0;
    }
    tarTL++;
  }

  return curTLayer <= tarTL && curId == 0;
}

void trySkipOrDecodePicture( bool& decPic, bool& encPic, const EncCfg& cfg, Picture* pcPic )
{
  // check if we should decode a leading bitstream
  if( !cfg.getDecodeBitstream( 0 ).empty() )
  {
    static bool bDecode1stPart = true; /* TODO: MT */
    if( bDecode1stPart )
    {
      if( cfg.getForceDecodeBitstream1() )
      {
        if( ( bDecode1stPart = tryDecodePicture( pcPic, pcPic->getPOC(), cfg.getDecodeBitstream( 0 ), false ) ) )
        {
          decPic = bDecode1stPart;
        }
      }
      else
      {
        // update decode decision
#if JVET_M0055_DEBUG_CTU
        bool dbgCTU = cfg.getDebugCTU() != -1 && cfg.getSwitchPOC() == pcPic->getPOC();

        if( ( bDecode1stPart = ( cfg.getSwitchPOC() != pcPic->getPOC() ) || dbgCTU ) && ( bDecode1stPart = tryDecodePicture( pcPic, pcPic->getPOC(), cfg.getDecodeBitstream( 0 ), false, cfg.getDebugCTU(), cfg.getSwitchPOC() ) ) )
        {
          if( dbgCTU )
          {
            encPic = true;
            decPic = false;
            bDecode1stPart = false;

            return;
          }
          decPic = bDecode1stPart;
          return;
        }
#else
        if( ( bDecode1stPart = ( cfg.getSwitchPOC() != pcPic->getPOC() )) && ( bDecode1stPart = tryDecodePicture( pcPic, pcPic->getPOC(), cfg.getDecodeBitstream( 0 ), false ) ) )
        {
          decPic = bDecode1stPart;
          return;
        }
#endif
        else if( pcPic->getPOC() )
        {
          // reset decoder if used and not required any further
          tryDecodePicture( NULL, 0, std::string( "" ) );
        }
      }
    }

    encPic |= cfg.getForceDecodeBitstream1() && !decPic;
    if( cfg.getForceDecodeBitstream1() ) { return; }
  }


  // check if we should decode a trailing bitstream
  if( ! cfg.getDecodeBitstream(1).empty() )
  {
    const int  iNextKeyPOC    = (1+cfg.getSwitchPOC()  / cfg.getGOPSize())     *cfg.getGOPSize();
    const int  iNextIntraPOC  = (1+(cfg.getSwitchPOC() / cfg.getIntraPeriod()))*cfg.getIntraPeriod();
    const int  iRestartIntraPOC   = iNextIntraPOC + (((iNextKeyPOC == iNextIntraPOC) && cfg.getSwitchDQP() ) ? cfg.getIntraPeriod() : 0);

    bool bDecode2ndPart = (pcPic->getPOC() >= iRestartIntraPOC);
    int expectedPoc = pcPic->getPOC();
    Slice slice0;
    if ( cfg.getBs2ModPOCAndType() )
    {
      expectedPoc = pcPic->getPOC() - iRestartIntraPOC;
      slice0.copySliceInfo( pcPic->slices[ 0 ], false );
    }
    if( bDecode2ndPart && (bDecode2ndPart = tryDecodePicture( pcPic, expectedPoc, cfg.getDecodeBitstream(1), true )) )
    {
      decPic = bDecode2ndPart;
      if ( cfg.getBs2ModPOCAndType() )
      {
        for( int i = 0; i < pcPic->slices.size(); i++ )
        {
          pcPic->slices[ i ]->setPOC              ( slice0.getPOC()            );
          if ( pcPic->slices[ i ]->getNalUnitType() != slice0.getNalUnitType()
              && pcPic->slices[ i ]->getIdrPicFlag()
              && slice0.getRapPicFlag()
              && slice0.isIntra() )
          {
            // patch IDR-slice to CRA-Intra-slice
            pcPic->slices[ i ]->setNalUnitType    ( slice0.getNalUnitType()    );
            pcPic->slices[ i ]->setLastIDR        ( slice0.getLastIDR()        );
            pcPic->slices[ i ]->setEnableTMVPFlag ( slice0.getEnableTMVPFlag() );
            if ( slice0.getEnableTMVPFlag() )
            {
              pcPic->slices[ i ]->setColFromL0Flag( slice0.getColFromL0Flag()  );
              pcPic->slices[ i ]->setColRefIdx    ( slice0.getColRefIdx()      );
            }
          }
        }
      }
      return;
    }
  }

  // leave here if we do not use forward to poc
  if( ! cfg.useFastForwardToPOC() )
  {
    // let's encode
    encPic   = true;
    return;
  }

  // this is the forward to poc section
  static bool bHitFastForwardPOC = false; /* TODO: MT */
  if( bHitFastForwardPOC || isPicEncoded( cfg.getFastForwardToPOC(), pcPic->getPOC(), pcPic->layer, cfg.getGOPSize(), cfg.getIntraPeriod() ) )
  {
    bHitFastForwardPOC |= cfg.getFastForwardToPOC() == pcPic->getPOC(); // once we hit the poc we continue encoding

    if( bHitFastForwardPOC && cfg.getStopAfterFFtoPOC() && cfg.getFastForwardToPOC() != pcPic->getPOC() )
    {
      return;
    }

    //except if FastForwardtoPOC is meant to be a SwitchPOC in thist case drop all preceding pictures
    if( bHitFastForwardPOC && ( cfg.getSwitchPOC() == cfg.getFastForwardToPOC() ) && ( cfg.getFastForwardToPOC() > pcPic->getPOC() ) )
    {
      return;
    }
    // let's encode
    encPic   = true;
  }
}

// ====================================================================================================================
// Public member functions
// ====================================================================================================================
void EncGOP::compressGOP( int iPOCLast, int iNumPicRcvd, PicList& rcListPic,
                          std::list<PelUnitBuf*>& rcListPicYuvRecOut,
                          bool isField, bool isTff, const InputColourSpaceConversion snr_conversion, const bool printFrameMSE
                        , bool isEncodeLtRef
)
{
  // TODO: Split this function up.

  Picture*        pcPic = NULL;
  Slice*      pcSlice;
  OutputBitstream  *pcBitstreamRedirect;
  pcBitstreamRedirect = new OutputBitstream;
  AccessUnit::iterator  itLocationToPushSliceHeaderNALU; // used to store location where NALU containing slice header is to be inserted

  xInitGOP(iPOCLast, iNumPicRcvd, isField
         , isEncodeLtRef
  );

  m_iNumPicCoded = 0;
  SEIMessages leadingSeiMessages;
  SEIMessages nestedSeiMessages;
  SEIMessages duInfoSeiMessages;
  SEIMessages trailingSeiMessages;
  std::deque<DUData> duData;
  SEIDecodingUnitInfo decodingUnitInfoSEI;

  EfficientFieldIRAPMapping effFieldIRAPMap;
  if (m_pcCfg->getEfficientFieldIRAPEnabled())
  {
    effFieldIRAPMap.initialize(isField, m_iGopSize, iPOCLast, iNumPicRcvd, m_iLastIDR, this, m_pcCfg);
  }

  // reset flag indicating whether pictures have been encoded
  for ( int iGOPid=0; iGOPid < m_iGopSize; iGOPid++ )
  {
    m_pcCfg->setEncodedFlag(iGOPid, false);
  }

  for ( int iGOPid=0; iGOPid < m_iGopSize; iGOPid++ )
  {
    if (m_pcCfg->getEfficientFieldIRAPEnabled())
    {
      iGOPid=effFieldIRAPMap.adjustGOPid(iGOPid);
    }

    //-- For time output for each slice
    auto beforeTime = std::chrono::steady_clock::now();

#if !X0038_LAMBDA_FROM_QP_CAPABILITY
    uint32_t uiColDir = calculateCollocatedFromL1Flag(m_pcCfg, iGOPid, m_iGopSize);
#endif

    /////////////////////////////////////////////////////////////////////////////////////////////////// Initial to start encoding
    int iTimeOffset;
    int pocCurr;
    int multipleFactor = m_pcCfg->getUseCompositeRef() ? 2 : 1;

    if(iPOCLast == 0) //case first frame or first top field
    {
      pocCurr=0;
      iTimeOffset = multipleFactor;
    }
    else if(iPOCLast == 1 && isField) //case first bottom field, just like the first frame, the poc computation is not right anymore, we set the right value
    {
      pocCurr = 1;
      iTimeOffset = 1;
    }
    else
    {
      pocCurr = iPOCLast - iNumPicRcvd * multipleFactor + m_pcCfg->getGOPEntry(iGOPid).m_POC - ((isField && m_iGopSize>1) ? 1 : 0);
      iTimeOffset = m_pcCfg->getGOPEntry(iGOPid).m_POC;
    }

    if (m_pcCfg->getUseCompositeRef() && isEncodeLtRef)
    {
      pocCurr++;
      iTimeOffset--;
    }
    if (pocCurr / multipleFactor >= m_pcCfg->getFramesToBeEncoded())
    {
      if (m_pcCfg->getEfficientFieldIRAPEnabled())
      {
        iGOPid=effFieldIRAPMap.restoreGOPid(iGOPid);
      }
      continue;
    }

    if( getNalUnitType(pocCurr, m_iLastIDR, isField) == NAL_UNIT_CODED_SLICE_IDR_W_RADL || getNalUnitType(pocCurr, m_iLastIDR, isField) == NAL_UNIT_CODED_SLICE_IDR_N_LP )
    {
      m_iLastIDR = pocCurr;
    }

    // start a new access unit: create an entry in the list of output access units
    AccessUnit accessUnit;
    xGetBuffer( rcListPic, rcListPicYuvRecOut,
                iNumPicRcvd, iTimeOffset, pcPic, pocCurr, isField );

    // th this is a hot fix for the choma qp control
    if( m_pcEncLib->getWCGChromaQPControl().isEnabled() && m_pcEncLib->getSwitchPOC() != -1 )
    {
      static int usePPS = 0; /* TODO: MT */
      if( pocCurr == m_pcEncLib->getSwitchPOC() )
      {
        usePPS = 1;
      }
      const PPS *pPPS = m_pcEncLib->getPPS(usePPS);
      // replace the pps with a more appropriated one
      pcPic->cs->pps = pPPS;
    }

#if ENABLE_SPLIT_PARALLELISM && ENABLE_WPP_PARALLELISM
    pcPic->scheduler.init( pcPic->cs->pcv->heightInCtus, pcPic->cs->pcv->widthInCtus, m_pcCfg->getNumWppThreads(), m_pcCfg->getNumWppExtraLines(), m_pcCfg->getNumSplitThreads() );
#elif ENABLE_SPLIT_PARALLELISM
    pcPic->scheduler.init( pcPic->cs->pcv->heightInCtus, pcPic->cs->pcv->widthInCtus, 1                          , 0                             , m_pcCfg->getNumSplitThreads() );
#elif ENABLE_WPP_PARALLELISM
    pcPic->scheduler.init( pcPic->cs->pcv->heightInCtus, pcPic->cs->pcv->widthInCtus, m_pcCfg->getNumWppThreads(), m_pcCfg->getNumWppExtraLines(), 1                             );
#endif
    pcPic->createTempBuffers( pcPic->cs->pps->pcv->maxCUWidth );
    pcPic->cs->createCoeffs();

    //  Slice data initialization
    pcPic->clearSliceBuffer();
    pcPic->allocateNewSlice();
    m_pcSliceEncoder->setSliceSegmentIdx(0);

    m_pcSliceEncoder->initEncSlice(pcPic, iPOCLast, pocCurr, iGOPid, pcSlice, isField
      , isEncodeLtRef
    );

    DTRACE_UPDATE( g_trace_ctx, ( std::make_pair( "poc", pocCurr ) ) );
    DTRACE_UPDATE( g_trace_ctx, ( std::make_pair( "final", 0 ) ) );

#if !SHARP_LUMA_DELTA_QP
    //Set Frame/Field coding
    pcPic->fieldPic = isField;
#endif

    int pocBits = pcSlice->getSPS()->getBitsForPOC();
    int pocMask = (1 << pocBits) - 1;
    pcSlice->setLastIDR(m_iLastIDR & ~pocMask);
#if HEVC_DEPENDENT_SLICES
    pcSlice->setSliceSegmentIdx(0);
#endif
    pcSlice->setIndependentSliceIdx(0);
    //set default slice level flag to the same as SPS level flag
    pcSlice->setLFCrossSliceBoundaryFlag(  pcSlice->getPPS()->getLoopFilterAcrossSlicesEnabledFlag()  );

    if(pcSlice->getSliceType()==B_SLICE&&m_pcCfg->getGOPEntry(iGOPid).m_sliceType=='P')
    {
      pcSlice->setSliceType(P_SLICE);
    }
    if(pcSlice->getSliceType()==B_SLICE&&m_pcCfg->getGOPEntry(iGOPid).m_sliceType=='I')
    {
      pcSlice->setSliceType(I_SLICE);
    }
<<<<<<< HEAD
=======
#if JVET_M0483_IBC ==0
>>>>>>> 60f77b96
    if (pcSlice->getSliceType() == I_SLICE && pcSlice->getSPS()->getSpsNext().getIBCMode())
    {
      pcSlice->setSliceType(P_SLICE);
    }
    // Set the nal unit type
    pcSlice->setNalUnitType(getNalUnitType(pocCurr, m_iLastIDR, isField));
    if(pcSlice->getTemporalLayerNonReferenceFlag())
    {
      if (pcSlice->getNalUnitType() == NAL_UNIT_CODED_SLICE_TRAIL_R &&
          !(m_iGopSize == 1 && pcSlice->getSliceType() == I_SLICE))
        // Add this condition to avoid POC issues with encoder_intra_main.cfg configuration (see #1127 in bug tracker)
      {
        pcSlice->setNalUnitType(NAL_UNIT_CODED_SLICE_TRAIL_N);
      }
      if(pcSlice->getNalUnitType()==NAL_UNIT_CODED_SLICE_RADL_R)
      {
        pcSlice->setNalUnitType(NAL_UNIT_CODED_SLICE_RADL_N);
      }
      if(pcSlice->getNalUnitType()==NAL_UNIT_CODED_SLICE_RASL_R)
      {
        pcSlice->setNalUnitType(NAL_UNIT_CODED_SLICE_RASL_N);
      }
    }

    if (m_pcCfg->getEfficientFieldIRAPEnabled())
    {
      if ( pcSlice->getNalUnitType() == NAL_UNIT_CODED_SLICE_BLA_W_LP
        || pcSlice->getNalUnitType() == NAL_UNIT_CODED_SLICE_BLA_W_RADL
        || pcSlice->getNalUnitType() == NAL_UNIT_CODED_SLICE_BLA_N_LP
        || pcSlice->getNalUnitType() == NAL_UNIT_CODED_SLICE_IDR_W_RADL
        || pcSlice->getNalUnitType() == NAL_UNIT_CODED_SLICE_IDR_N_LP
        || pcSlice->getNalUnitType() == NAL_UNIT_CODED_SLICE_CRA )  // IRAP picture
      {
        m_associatedIRAPType = pcSlice->getNalUnitType();
        m_associatedIRAPPOC = pocCurr;
      }
      pcSlice->setAssociatedIRAPType(m_associatedIRAPType);
      pcSlice->setAssociatedIRAPPOC(m_associatedIRAPPOC);
    }

    pcSlice->decodingRefreshMarking(m_pocCRA, m_bRefreshPending, rcListPic, m_pcCfg->getEfficientFieldIRAPEnabled());
    if (m_pcCfg->getUseCompositeRef() && isEncodeLtRef)
    {
      setUseLTRef(true);
      setPrepareLTRef(false);
      setNewestBgPOC(pocCurr);
      setLastLTRefPoc(pocCurr);
    }
    else if (pcPic->cs->sps->getSpsNext().getUseCompositeRef() && getLastLTRefPoc() >= 0 && getEncodedLTRef()==false && !getPicBg()->getSpliceFull() && (pocCurr - getLastLTRefPoc()) > (m_pcCfg->getFrameRate() * 2))
    {
      setUseLTRef(false);
      setPrepareLTRef(false);
      setEncodedLTRef(true);
      setNewestBgPOC(-1);
      setLastLTRefPoc(-1);
    }

    if (pcPic->cs->sps->getSpsNext().getUseCompositeRef() && m_picBg->getSpliceFull() && getUseLTRef())
    {
      m_pcEncLib->selectReferencePictureSet(pcSlice, pocCurr, iGOPid, m_bgPOC);
    }
    else
    {
      m_pcEncLib->selectReferencePictureSet(pcSlice, pocCurr, iGOPid, -1);
    }
    if (!m_pcCfg->getEfficientFieldIRAPEnabled())
    {
      if ( pcSlice->getNalUnitType() == NAL_UNIT_CODED_SLICE_BLA_W_LP
        || pcSlice->getNalUnitType() == NAL_UNIT_CODED_SLICE_BLA_W_RADL
        || pcSlice->getNalUnitType() == NAL_UNIT_CODED_SLICE_BLA_N_LP
        || pcSlice->getNalUnitType() == NAL_UNIT_CODED_SLICE_IDR_W_RADL
        || pcSlice->getNalUnitType() == NAL_UNIT_CODED_SLICE_IDR_N_LP
        || pcSlice->getNalUnitType() == NAL_UNIT_CODED_SLICE_CRA )  // IRAP picture
      {
        m_associatedIRAPType = pcSlice->getNalUnitType();
        m_associatedIRAPPOC = pocCurr;
      }
      pcSlice->setAssociatedIRAPType(m_associatedIRAPType);
      pcSlice->setAssociatedIRAPPOC(m_associatedIRAPPOC);
    }

    if ((pcSlice->checkThatAllRefPicsAreAvailable(rcListPic, pcSlice->getRPS(), false, m_iLastRecoveryPicPOC, m_pcCfg->getDecodingRefreshType() == 3) != 0) || (pcSlice->isIRAP())
      || (m_pcCfg->getEfficientFieldIRAPEnabled() && isField && pcSlice->getAssociatedIRAPType() >= NAL_UNIT_CODED_SLICE_BLA_W_LP && pcSlice->getAssociatedIRAPType() <= NAL_UNIT_CODED_SLICE_CRA && pcSlice->getAssociatedIRAPPOC() == pcSlice->getPOC()+1)
      )
    {
      pcSlice->createExplicitReferencePictureSetFromReference(rcListPic, pcSlice->getRPS(), pcSlice->isIRAP(), m_iLastRecoveryPicPOC, m_pcCfg->getDecodingRefreshType() == 3, m_pcCfg->getEfficientFieldIRAPEnabled()
                                                            , isEncodeLtRef, m_pcCfg->getUseCompositeRef()
      );
    }

    pcSlice->applyReferencePictureSet(rcListPic, pcSlice->getRPS());

    if(pcSlice->getTLayer() > 0
      &&  !( pcSlice->getNalUnitType() == NAL_UNIT_CODED_SLICE_RADL_N     // Check if not a leading picture
          || pcSlice->getNalUnitType() == NAL_UNIT_CODED_SLICE_RADL_R
          || pcSlice->getNalUnitType() == NAL_UNIT_CODED_SLICE_RASL_N
          || pcSlice->getNalUnitType() == NAL_UNIT_CODED_SLICE_RASL_R )
        )
    {
      if(pcSlice->isTemporalLayerSwitchingPoint(rcListPic) || pcSlice->getSPS()->getTemporalIdNestingFlag())
      {
        if(pcSlice->getTemporalLayerNonReferenceFlag())
        {
          pcSlice->setNalUnitType(NAL_UNIT_CODED_SLICE_TSA_N);
        }
        else
        {
          pcSlice->setNalUnitType(NAL_UNIT_CODED_SLICE_TSA_R);
        }
      }
      else if(pcSlice->isStepwiseTemporalLayerSwitchingPointCandidate(rcListPic))
      {
        bool isSTSA=true;
        for(int ii=iGOPid+1;(ii<m_pcCfg->getGOPSize() && isSTSA==true);ii++)
        {
          int lTid= m_pcCfg->getGOPEntry(ii).m_temporalId;
          if(lTid==pcSlice->getTLayer())
          {
            const ReferencePictureSet* nRPS = pcSlice->getSPS()->getRPSList()->getReferencePictureSet(ii);
            for(int jj=0;jj<nRPS->getNumberOfPictures();jj++)
            {
              if(nRPS->getUsed(jj))
              {
                int tPoc=m_pcCfg->getGOPEntry(ii).m_POC+nRPS->getDeltaPOC(jj);
                int kk=0;
                for(kk=0;kk<m_pcCfg->getGOPSize();kk++)
                {
                  if(m_pcCfg->getGOPEntry(kk).m_POC==tPoc)
                  {
                    break;
                  }
                }
                int tTid=m_pcCfg->getGOPEntry(kk).m_temporalId;
                if(tTid >= pcSlice->getTLayer())
                {
                  isSTSA=false;
                  break;
                }
              }
            }
          }
        }
        if(isSTSA==true)
        {
          if(pcSlice->getTemporalLayerNonReferenceFlag())
          {
            pcSlice->setNalUnitType(NAL_UNIT_CODED_SLICE_STSA_N);
          }
          else
          {
            pcSlice->setNalUnitType(NAL_UNIT_CODED_SLICE_STSA_R);
          }
        }
      }
    }
    if (pcSlice->getRPSidx() == -1)
      arrangeLongtermPicturesInRPS(pcSlice, rcListPic);
    RefPicListModification* refPicListModification = pcSlice->getRefPicListModification();
    refPicListModification->setRefPicListModificationFlagL0(0);
    refPicListModification->setRefPicListModificationFlagL1(0);

    if (m_pcCfg->getUseCompositeRef() && getUseLTRef() && (pocCurr > getLastLTRefPoc()))
    {
      pcSlice->setNumRefIdx(REF_PIC_LIST_0, min(m_pcCfg->getGOPEntry(iGOPid).m_numRefPicsActive + 1, pcSlice->getRPS()->getNumberOfPictures()));
      pcSlice->setNumRefIdx(REF_PIC_LIST_1, min(m_pcCfg->getGOPEntry(iGOPid).m_numRefPicsActive + 1, pcSlice->getRPS()->getNumberOfPictures()));
    }
    else
    {
      pcSlice->setNumRefIdx(REF_PIC_LIST_0, std::min(m_pcCfg->getGOPEntry(iGOPid).m_numRefPicsActive, pcSlice->getRPS()->getNumberOfPictures()));
      pcSlice->setNumRefIdx(REF_PIC_LIST_1, std::min(m_pcCfg->getGOPEntry(iGOPid).m_numRefPicsActive, pcSlice->getRPS()->getNumberOfPictures()));
    }
    if (pcPic->cs->sps->getSpsNext().getUseCompositeRef() && getPrepareLTRef()) {
      arrangeCompositeReference(pcSlice, rcListPic, pocCurr);
    }
<<<<<<< HEAD
=======
#if JVET_M0483_IBC==0
>>>>>>> 60f77b96
    if (pcSlice->getSPS()->getSpsNext().getIBCMode())
    {
      if (m_pcCfg->getIntraPeriod() > 0 && pcSlice->getPOC() % m_pcCfg->getIntraPeriod() == 0)
      {
        pcSlice->setNumRefIdx(REF_PIC_LIST_0, 0);
        pcSlice->setNumRefIdx(REF_PIC_LIST_1, 0);
      }

      pcSlice->setNumRefIdx(REF_PIC_LIST_0, pcSlice->getNumRefIdx(REF_PIC_LIST_0) + 1);
    }
    //  Set reference list
    pcSlice->setRefPicList ( rcListPic );

#if JVET_M0253_HASH_ME
    if (m_pcCfg->getUseHashME())
    {
      PicList::iterator iterPic = rcListPic.begin();
      while (iterPic != rcListPic.end())
      {
        Picture* refPic = *(iterPic++);

        if (refPic->poc != pcPic->poc && refPic->referenced)
        {
          if (!refPic->getHashMap()->isInitial())
          {
            if (refPic->getPOC() == 0)
            {
              Pel* picSrc = refPic->getOrigBuf().get(COMPONENT_Y).buf;
              int stridePic = refPic->getOrigBuf().get(COMPONENT_Y).stride;
              int picWidth = pcSlice->getSPS()->getPicWidthInLumaSamples();
              int picHeight = pcSlice->getSPS()->getPicHeightInLumaSamples();
              int blockSize = 4;
              int allNum = 0;
              int simpleNum = 0;
              for (int j = 0; j <= picHeight - blockSize; j += blockSize)
              {
                for (int i = 0; i <= picWidth - blockSize; i += blockSize)
                {
                  Pel* curBlock = picSrc + j * stridePic + i;
                  bool isHorSame = true;
                  for (int m = 0; m < blockSize&&isHorSame; m++)
                  {
                    for (int n = 1; n < blockSize&&isHorSame; n++)
                    {
                      if (curBlock[m*stridePic] != curBlock[m*stridePic + n])
                      {
                        isHorSame = false;
                      }
                    }
                  }
                  bool isVerSame = true;
                  for (int m = 1; m < blockSize&&isVerSame; m++)
                  {
                    for (int n = 0; n < blockSize&&isVerSame; n++)
                    {
                      if (curBlock[n] != curBlock[m*stridePic + n])
                      {
                        isVerSame = false;
                      }
                    }
                  }
                  allNum++;
                  if (isHorSame || isVerSame)
                  {
                    simpleNum++;
                  }
                }
              }

              if (simpleNum < 0.3*allNum)
              {
                m_pcCfg->setUseHashME(false);
                break;
              }
            }
            refPic->addPictureToHashMapForInter();
          }
        }
      }
    }
#endif
    if( m_pcCfg->getUseAMaxBT() )
    {
      if( !pcSlice->isIRAP() )
      {
        int refLayer = pcSlice->getDepth();
        if( refLayer > 9 ) refLayer = 9; // Max layer is 10

        if( m_bInitAMaxBT && pcSlice->getPOC() > m_uiPrevISlicePOC )
        {
          ::memset( m_uiBlkSize, 0, sizeof( m_uiBlkSize ) );
          ::memset( m_uiNumBlk,  0, sizeof( m_uiNumBlk ) );
          m_bInitAMaxBT = false;
        }

        if( refLayer >= 0 && m_uiNumBlk[refLayer] != 0 )
        {
          pcSlice->setSplitConsOverrideFlag(true);
          double dBlkSize = sqrt( ( double ) m_uiBlkSize[refLayer] / m_uiNumBlk[refLayer] );
          if( dBlkSize < AMAXBT_TH32 )
          {
            pcSlice->setMaxBTSize( 32 > MAX_BT_SIZE_INTER ? MAX_BT_SIZE_INTER : 32 );
          }
          else if( dBlkSize < AMAXBT_TH64 )
          {
            pcSlice->setMaxBTSize( 64 > MAX_BT_SIZE_INTER ? MAX_BT_SIZE_INTER : 64 );
          }
          else
          {
            pcSlice->setMaxBTSize( 128 > MAX_BT_SIZE_INTER ? MAX_BT_SIZE_INTER : 128 );
          }

          m_uiBlkSize[refLayer] = 0;
          m_uiNumBlk [refLayer] = 0;
        }
      }
      else
      {
        if( m_bInitAMaxBT )
        {
          ::memset( m_uiBlkSize, 0, sizeof( m_uiBlkSize ) );
          ::memset( m_uiNumBlk,  0, sizeof( m_uiNumBlk ) );
        }

        m_uiPrevISlicePOC = pcSlice->getPOC();
        m_bInitAMaxBT = true;
      }
    }

    //  Slice info. refinement
    if ( (pcSlice->getSliceType() == B_SLICE) && (pcSlice->getNumRefIdx(REF_PIC_LIST_1) == 0) )
    {
      pcSlice->setSliceType ( P_SLICE );
    }
<<<<<<< HEAD
=======
#if JVET_M0483_IBC==0
>>>>>>> 60f77b96
    if (pcSlice->getSPS()->getSpsNext().getIBCMode() && pcSlice->getNumRefIdx(REF_PIC_LIST_0) == 1)
    {
      m_pcSliceEncoder->setEncCABACTableIdx(P_SLICE);
    }
    xUpdateRasInit( pcSlice );

    // Do decoding refresh marking if any
#if COM16_C806_ALF_TEMPPRED_NUM
    if ( pcSlice->getPendingRasInit() || pcSlice->isIDRorBLA() )
    {
      m_pcALF->refreshAlfTempPred();
    }
#endif

    if ( pcSlice->getPendingRasInit() )
    {
      // this ensures that independently encoded bitstream chunks can be combined to bit-equal
      pcSlice->setEncCABACTableIdx( pcSlice->getSliceType() );
    }
    else
    {
      pcSlice->setEncCABACTableIdx( m_pcSliceEncoder->getEncCABACTableIdx() );
    }

    if (pcSlice->getSliceType() == B_SLICE)
    {
#if X0038_LAMBDA_FROM_QP_CAPABILITY
      const uint32_t uiColFromL0 = calculateCollocatedFromL0Flag(pcSlice);
      pcSlice->setColFromL0Flag(uiColFromL0);
#else
      pcSlice->setColFromL0Flag(1-uiColDir);
#endif
      bool bLowDelay = true;
      int  iCurrPOC  = pcSlice->getPOC();
      int iRefIdx = 0;

      for (iRefIdx = 0; iRefIdx < pcSlice->getNumRefIdx(REF_PIC_LIST_0) && bLowDelay; iRefIdx++)
      {
        if ( pcSlice->getRefPic(REF_PIC_LIST_0, iRefIdx)->getPOC() > iCurrPOC )
        {
          bLowDelay = false;
        }
      }
      for (iRefIdx = 0; iRefIdx < pcSlice->getNumRefIdx(REF_PIC_LIST_1) && bLowDelay; iRefIdx++)
      {
        if ( pcSlice->getRefPic(REF_PIC_LIST_1, iRefIdx)->getPOC() > iCurrPOC )
        {
          bLowDelay = false;
        }
      }

      pcSlice->setCheckLDC(bLowDelay);
    }
    else
    {
      pcSlice->setCheckLDC(true);
    }

#if !X0038_LAMBDA_FROM_QP_CAPABILITY
    uiColDir = 1-uiColDir;
#endif

    //-------------------------------------------------------------
    pcSlice->setRefPOCList();


    pcSlice->setList1IdxToList0Idx();

    if (m_pcEncLib->getTMVPModeId() == 2)
    {
      if (iGOPid == 0) // first picture in SOP (i.e. forward B)
      {
        pcSlice->setEnableTMVPFlag(0);
      }
      else
      {
        // Note: pcSlice->getColFromL0Flag() is assumed to be always 0 and getcolRefIdx() is always 0.
        pcSlice->setEnableTMVPFlag(1);
      }
    }
    else if (m_pcEncLib->getTMVPModeId() == 1)
    {
      pcSlice->setEnableTMVPFlag(1);
    }
    else
    {
      pcSlice->setEnableTMVPFlag(0);
    }

    // disable TMVP when current picture is the only ref picture
<<<<<<< HEAD
    if (pcSlice->isIRAP() && pcSlice->getSPS()->getSpsNext().getIBCMode())
=======
#if JVET_M0483_IBC
    if (pcSlice->isIRAP() && pcSlice->getSPS()->getIBCFlag())
#else
    if (pcSlice->isIRAP() && pcSlice->getSPS()->getSpsNext().getIBCMode())
#endif
>>>>>>> 60f77b96
    {
      pcSlice->setEnableTMVPFlag(0);
    }

    // set adaptive search range for non-intra-slices
    if (m_pcCfg->getUseASR() && !pcSlice->isIRAP())
    {
      m_pcSliceEncoder->setSearchRange(pcSlice);
    }

    bool bGPBcheck=false;
    if ( pcSlice->getSliceType() == B_SLICE)
    {
<<<<<<< HEAD
=======
#if JVET_M0483_IBC==0
>>>>>>> 60f77b96
      if (pcSlice->getSPS()->getSpsNext().getIBCMode())
      {
        if (pcSlice->getNumRefIdx(RefPicList(0)) - 1 == pcSlice->getNumRefIdx(RefPicList(1)))
        {
          bGPBcheck = true;
          for (int i = 0; i < pcSlice->getNumRefIdx(RefPicList(1)); i++)
          {
            if (pcSlice->getRefPOC(RefPicList(1), i) != pcSlice->getRefPOC(RefPicList(0), i))
            {
              bGPBcheck = false;
              break;
            }
          }
        }
      }
      else
      if ( pcSlice->getNumRefIdx(RefPicList( 0 ) ) == pcSlice->getNumRefIdx(RefPicList( 1 ) ) )
      {
        bGPBcheck=true;
        int i;
        for ( i=0; i < pcSlice->getNumRefIdx(RefPicList( 1 ) ); i++ )
        {
          if ( pcSlice->getRefPOC(RefPicList(1), i) != pcSlice->getRefPOC(RefPicList(0), i) )
          {
            bGPBcheck=false;
            break;
          }
        }
      }
    }
    if(bGPBcheck)
    {
      pcSlice->setMvdL1ZeroFlag(true);
    }
    else
    {
      pcSlice->setMvdL1ZeroFlag(false);
    }
#if HEVC_DEPENDENT_SLICES
    pcPic->slices[pcSlice->getSliceSegmentIdx()]->setMvdL1ZeroFlag(pcSlice->getMvdL1ZeroFlag());
#endif

#if JVET_M0444_SMVD
    if ( pcSlice->getCheckLDC() == false && pcSlice->getMvdL1ZeroFlag() == false )
    {
      int currPOC = pcSlice->getPOC();

      int forwardPOC = currPOC;
      int backwardPOC = currPOC;
      int ref = 0, refIdx0 = -1, refIdx1 = -1;

      // search nearest forward POC in List 0
      for ( ref = 0; ref < pcSlice->getNumRefIdx( REF_PIC_LIST_0 ); ref++ )
      {
        int poc = pcSlice->getRefPic( REF_PIC_LIST_0, ref )->getPOC();
        if ( poc < currPOC && (poc > forwardPOC || refIdx0 == -1) )
        {
          forwardPOC = poc;
          refIdx0 = ref;
        }
      }

      // search nearest backward POC in List 1
      for ( ref = 0; ref < pcSlice->getNumRefIdx( REF_PIC_LIST_1 ); ref++ )
      {
        int poc = pcSlice->getRefPic( REF_PIC_LIST_1, ref )->getPOC();
        if ( poc > currPOC && (poc < backwardPOC || refIdx1 == -1) )
        {
          backwardPOC = poc;
          refIdx1 = ref;
        }
      }

      if ( !(forwardPOC < currPOC && backwardPOC > currPOC) )
      {
        forwardPOC = currPOC;
        backwardPOC = currPOC;
        refIdx0 = -1;
        refIdx1 = -1;

        // search nearest backward POC in List 0
        for ( ref = 0; ref < pcSlice->getNumRefIdx( REF_PIC_LIST_0 ); ref++ )
        {
          int poc = pcSlice->getRefPic( REF_PIC_LIST_0, ref )->getPOC();
          if ( poc > currPOC && (poc < backwardPOC || refIdx0 == -1) )
          {
            backwardPOC = poc;
            refIdx0 = ref;
          }
        }

        // search nearest forward POC in List 1
        for ( ref = 0; ref < pcSlice->getNumRefIdx( REF_PIC_LIST_1 ); ref++ )
        {
          int poc = pcSlice->getRefPic( REF_PIC_LIST_1, ref )->getPOC();
          if ( poc < currPOC && (poc > forwardPOC || refIdx1 == -1) )
          {
            forwardPOC = poc;
            refIdx1 = ref;
          }
        }
      }

      if ( forwardPOC < currPOC && backwardPOC > currPOC )
      {
        pcSlice->setBiDirPred( true, refIdx0, refIdx1 );
      }
      else
      {
        pcSlice->setBiDirPred( false, -1, -1 );
      }
    }
    else
    {
      pcSlice->setBiDirPred( false, -1, -1 );
    }
#endif

    double lambda            = 0.0;
    int actualHeadBits       = 0;
    int actualTotalBits      = 0;
    int estimatedBits        = 0;
    int tmpBitsBeforeWriting = 0;
    if ( m_pcCfg->getUseRateCtrl() ) // TODO: does this work with multiple slices and slice-segments?
    {
      int frameLevel = m_pcRateCtrl->getRCSeq()->getGOPID2Level( iGOPid );
      if ( pcPic->slices[0]->isIRAP() )
      {
        frameLevel = 0;
      }
      m_pcRateCtrl->initRCPic( frameLevel );
      estimatedBits = m_pcRateCtrl->getRCPic()->getTargetBits();

#if U0132_TARGET_BITS_SATURATION
      if (m_pcRateCtrl->getCpbSaturationEnabled() && frameLevel != 0)
      {
        int estimatedCpbFullness = m_pcRateCtrl->getCpbState() + m_pcRateCtrl->getBufferingRate();

        // prevent overflow
        if (estimatedCpbFullness - estimatedBits > (int)(m_pcRateCtrl->getCpbSize()*0.9f))
        {
          estimatedBits = estimatedCpbFullness - (int)(m_pcRateCtrl->getCpbSize()*0.9f);
        }

        estimatedCpbFullness -= m_pcRateCtrl->getBufferingRate();
        // prevent underflow
#if V0078_ADAPTIVE_LOWER_BOUND
        if (estimatedCpbFullness - estimatedBits < m_pcRateCtrl->getRCPic()->getLowerBound())
        {
          estimatedBits = std::max(200, estimatedCpbFullness - m_pcRateCtrl->getRCPic()->getLowerBound());
        }
#else
        if (estimatedCpbFullness - estimatedBits < (int)(m_pcRateCtrl->getCpbSize()*0.1f))
        {
          estimatedBits = std::max(200, estimatedCpbFullness - (int)(m_pcRateCtrl->getCpbSize()*0.1f));
        }
#endif

        m_pcRateCtrl->getRCPic()->setTargetBits(estimatedBits);
      }
#endif

      int sliceQP = m_pcCfg->getInitialQP();
      if ( ( pcSlice->getPOC() == 0 && m_pcCfg->getInitialQP() > 0 ) || ( frameLevel == 0 && m_pcCfg->getForceIntraQP() ) ) // QP is specified
      {
        int    NumberBFrames = ( m_pcCfg->getGOPSize() - 1 );
        double dLambda_scale = 1.0 - Clip3( 0.0, 0.5, 0.05*(double)NumberBFrames );
        double dQPFactor     = 0.57*dLambda_scale;
        int    SHIFT_QP      = 12;
        int bitdepth_luma_qp_scale =
          6
          * (pcSlice->getSPS()->getBitDepth(CHANNEL_TYPE_LUMA) - 8
             - DISTORTION_PRECISION_ADJUSTMENT(pcSlice->getSPS()->getBitDepth(CHANNEL_TYPE_LUMA)));
        double qp_temp = (double) sliceQP + bitdepth_luma_qp_scale - SHIFT_QP;
        lambda = dQPFactor*pow( 2.0, qp_temp/3.0 );
      }
      else if ( frameLevel == 0 )   // intra case, but use the model
      {
        m_pcSliceEncoder->calCostSliceI(pcPic); // TODO: This only analyses the first slice segment - what about the others?

        if ( m_pcCfg->getIntraPeriod() != 1 )   // do not refine allocated bits for all intra case
        {
          int bits = m_pcRateCtrl->getRCSeq()->getLeftAverageBits();
          bits = m_pcRateCtrl->getRCPic()->getRefineBitsForIntra( bits );

#if U0132_TARGET_BITS_SATURATION
          if (m_pcRateCtrl->getCpbSaturationEnabled() )
          {
            int estimatedCpbFullness = m_pcRateCtrl->getCpbState() + m_pcRateCtrl->getBufferingRate();

            // prevent overflow
            if (estimatedCpbFullness - bits > (int)(m_pcRateCtrl->getCpbSize()*0.9f))
            {
              bits = estimatedCpbFullness - (int)(m_pcRateCtrl->getCpbSize()*0.9f);
            }

            estimatedCpbFullness -= m_pcRateCtrl->getBufferingRate();
            // prevent underflow
#if V0078_ADAPTIVE_LOWER_BOUND
            if (estimatedCpbFullness - bits < m_pcRateCtrl->getRCPic()->getLowerBound())
            {
              bits = estimatedCpbFullness - m_pcRateCtrl->getRCPic()->getLowerBound();
            }
#else
            if (estimatedCpbFullness - bits < (int)(m_pcRateCtrl->getCpbSize()*0.1f))
            {
              bits = estimatedCpbFullness - (int)(m_pcRateCtrl->getCpbSize()*0.1f);
            }
#endif
          }
#endif

          if ( bits < 200 )
          {
            bits = 200;
          }
          m_pcRateCtrl->getRCPic()->setTargetBits( bits );
        }

        list<EncRCPic*> listPreviousPicture = m_pcRateCtrl->getPicList();
        m_pcRateCtrl->getRCPic()->getLCUInitTargetBits();
        lambda  = m_pcRateCtrl->getRCPic()->estimatePicLambda( listPreviousPicture, pcSlice->isIRAP());
        sliceQP = m_pcRateCtrl->getRCPic()->estimatePicQP( lambda, listPreviousPicture );
      }
      else    // normal case
      {
        list<EncRCPic*> listPreviousPicture = m_pcRateCtrl->getPicList();
        lambda  = m_pcRateCtrl->getRCPic()->estimatePicLambda( listPreviousPicture, pcSlice->isIRAP());
        sliceQP = m_pcRateCtrl->getRCPic()->estimatePicQP( lambda, listPreviousPicture );
      }

      sliceQP = Clip3( -pcSlice->getSPS()->getQpBDOffset(CHANNEL_TYPE_LUMA), MAX_QP, sliceQP );
      m_pcRateCtrl->getRCPic()->setPicEstQP( sliceQP );

      m_pcSliceEncoder->resetQP( pcPic, sliceQP, lambda );
    }

    uint32_t uiNumSliceSegments = 1;

    {
      pcSlice->setDefaultClpRng( *pcSlice->getSPS() );
    }

    // Allocate some coders, now the number of tiles are known.
    const uint32_t numberOfCtusInFrame = pcPic->cs->pcv->sizeInCtus;
#if HEVC_TILES_WPP
    const int numSubstreamsColumns = (pcSlice->getPPS()->getNumTileColumnsMinus1() + 1);
    const int numSubstreamRows     = pcSlice->getPPS()->getEntropyCodingSyncEnabledFlag() ? pcPic->cs->pcv->heightInCtus : (pcSlice->getPPS()->getNumTileRowsMinus1() + 1);
    const int numSubstreams        = numSubstreamRows * numSubstreamsColumns;
#else
    const int numSubstreams        = 1;
#endif
    std::vector<OutputBitstream> substreamsOut(numSubstreams);

#if ENABLE_QPA
    pcPic->m_uEnerHpCtu.resize( numberOfCtusInFrame );
    pcPic->m_iOffsetCtu.resize( numberOfCtusInFrame );
#endif
    if (pcSlice->getSPS()->getSAOEnabledFlag())
    {
      pcPic->resizeSAO( numberOfCtusInFrame, 0 );
      pcPic->resizeSAO( numberOfCtusInFrame, 1 );
    }

    // it is used for signalling during CTU mode decision, i.e. before ALF processing
    if( pcSlice->getSPS()->getALFEnabledFlag() )
    {
      pcPic->resizeAlfCtuEnableFlag( numberOfCtusInFrame );
      std::memset( pcSlice->getAlfSliceParam().enabledFlag, false, sizeof( pcSlice->getAlfSliceParam().enabledFlag ) );
    }

    bool decPic = false;
    bool encPic = false;
    // test if we can skip the picture entirely or decode instead of encoding
    trySkipOrDecodePicture( decPic, encPic, *m_pcCfg, pcPic );

    pcPic->cs->slice = pcSlice; // please keep this
#if ENABLE_QPA
    if (pcSlice->getPPS()->getSliceChromaQpFlag() && CS::isDualITree (*pcSlice->getPic()->cs) && !m_pcCfg->getUsePerceptQPA() && (m_pcCfg->getSliceChromaOffsetQpPeriodicity() == 0))
#else
    if (pcSlice->getPPS()->getSliceChromaQpFlag() && CS::isDualITree (*pcSlice->getPic()->cs))
#endif
    {
      // overwrite chroma qp offset for dual tree
      pcSlice->setSliceChromaQpDelta(COMPONENT_Cb, m_pcCfg->getChromaCbQpOffsetDualTree());
      pcSlice->setSliceChromaQpDelta(COMPONENT_Cr, m_pcCfg->getChromaCrQpOffsetDualTree());
      m_pcSliceEncoder->setUpLambda(pcSlice, pcSlice->getLambdas()[0], pcSlice->getSliceQp());
    }
    if( encPic )
    // now compress (trial encode) the various slice segments (slices, and dependent slices)
    {
      DTRACE_UPDATE( g_trace_ctx, ( std::make_pair( "poc", pocCurr ) ) );
#if JVET_M0427_INLOOP_RESHAPER
      if (pcSlice->getSPS()->getUseReshaper())
      {
        m_pcReshaper->getReshapeCW()->rspTid = pcSlice->getTLayer()+(pcSlice->isIntra()?0:1);
        m_pcReshaper->getReshapeCW()->rspSliceQP = pcSlice->getSliceQp();

        m_pcReshaper->setSrcReshaped(false);
        m_pcReshaper->setRecReshaped(true);

        if (m_pcCfg->getReshapeSignalType() == RESHAPE_SIGNAL_PQ)
        {
          m_pcReshaper->preAnalyzerHDR(pcPic, pcSlice->getSliceType(), m_pcCfg->getReshapeCW(), m_pcCfg->getDualITree(), m_pcCfg->getIBCMode());
        }
        else if (m_pcCfg->getReshapeSignalType() == RESHAPE_SIGNAL_SDR)
        {
          m_pcReshaper->preAnalyzerSDR(pcPic, pcSlice->getSliceType(), m_pcCfg->getReshapeCW(), m_pcCfg->getDualITree(), m_pcCfg->getIBCMode());
        }
        else
        {
          THROW("Reshaper for signal other than PQ and SDR currently not defined!");
        }

        if (pcSlice->getSliceType() == I_SLICE || (pcSlice->getSliceType()==P_SLICE && m_pcCfg->getIBCMode()))
        {
          if (m_pcCfg->getReshapeSignalType() == RESHAPE_SIGNAL_PQ)
          {
            m_pcReshaper->initLUTfromdQPModel();
            m_pcEncLib->getRdCost()->updateReshapeLumaLevelToWeightTableChromaMD(m_pcReshaper->getInvLUT());
          }
          else if (m_pcCfg->getReshapeSignalType() == RESHAPE_SIGNAL_SDR)
          {
            if (m_pcReshaper->getReshapeFlag())
            {
              m_pcReshaper->constructReshaperSDR();
              m_pcEncLib->getRdCost()->updateReshapeLumaLevelToWeightTable(m_pcReshaper->getSliceReshaperInfo(), m_pcReshaper->getWeightTable(), m_pcReshaper->getCWeight());
            }
          }
          else
          {
           THROW("Reshaper for other signal currently not defined!");
          }

          m_pcReshaper->setCTUFlag(false);
          
          //reshape original signal
          if (m_pcReshaper->getSliceReshaperInfo().getUseSliceReshaper())
          {
            pcPic->getOrigBuf(COMPONENT_Y).rspSignal(m_pcReshaper->getFwdLUT());
            m_pcReshaper->setSrcReshaped(true);
            m_pcReshaper->setRecReshaped(true);
          }
        }
        else
        {
          if (!m_pcReshaper->getReshapeFlag())
          {
            m_pcReshaper->setCTUFlag(false);
          }
          else
            m_pcReshaper->setCTUFlag(true);

          m_pcReshaper->getSliceReshaperInfo().setSliceReshapeModelPresentFlag(false);

          if (m_pcCfg->getReshapeSignalType() == RESHAPE_SIGNAL_PQ )
          {
            m_pcEncLib->getRdCost()->restoreReshapeLumaLevelToWeightTable();
          }
          else if (m_pcCfg->getReshapeSignalType() == RESHAPE_SIGNAL_SDR)
          {
            int modIP = pcPic->getPOC() - pcPic->getPOC() / m_pcCfg->getReshapeCW().rspFpsToIp * m_pcCfg->getReshapeCW().rspFpsToIp;
            if (m_pcReshaper->getReshapeFlag() && m_pcCfg->getReshapeCW().rspIntraPeriod == -1 && modIP == 0)           // for LDB, update reshaping curve every second
            {
              m_pcReshaper->getSliceReshaperInfo().setSliceReshapeModelPresentFlag(true);
              m_pcReshaper->constructReshaperSDR();
              m_pcEncLib->getRdCost()->updateReshapeLumaLevelToWeightTable(m_pcReshaper->getSliceReshaperInfo(), m_pcReshaper->getWeightTable(), m_pcReshaper->getCWeight());
            }
          }
          else
          {
            THROW("Reshaper for other signal currently not defined!");
          }
        }

        m_pcReshaper->copySliceReshaperInfo(pcSlice->getReshapeInfo(), m_pcReshaper->getSliceReshaperInfo());
      }
      else
      {
        m_pcReshaper->setCTUFlag(false);
      }
#endif

      pcSlice->setSliceCurStartCtuTsAddr( 0 );
#if HEVC_DEPENDENT_SLICES
      pcSlice->setSliceSegmentCurStartCtuTsAddr( 0 );
#endif

      for(uint32_t nextCtuTsAddr = 0; nextCtuTsAddr < numberOfCtusInFrame; )
      {
        m_pcSliceEncoder->precompressSlice( pcPic );
        m_pcSliceEncoder->compressSlice   ( pcPic, false, false );

#if HEVC_DEPENDENT_SLICES
        const uint32_t curSliceSegmentEnd = pcSlice->getSliceSegmentCurEndCtuTsAddr();
        if (curSliceSegmentEnd < numberOfCtusInFrame)
        {
          const bool bNextSegmentIsDependentSlice = curSliceSegmentEnd < pcSlice->getSliceCurEndCtuTsAddr();
          const uint32_t sliceBits                    = pcSlice->getSliceBits();
          uint32_t independentSliceIdx                = pcSlice->getIndependentSliceIdx();
          pcPic->allocateNewSlice();
          // prepare for next slice
          m_pcSliceEncoder->setSliceSegmentIdx      ( uiNumSliceSegments   );
          pcSlice = pcPic->slices                   [ uiNumSliceSegments   ];
          CHECK(!(pcSlice->getPPS()!=0), "Unspecified error");
          pcSlice->copySliceInfo                    ( pcPic->slices[uiNumSliceSegments-1]  );
          pcSlice->setSliceSegmentIdx               ( uiNumSliceSegments   );
          if (bNextSegmentIsDependentSlice)
          {
            pcSlice->setSliceBits(sliceBits);
          }
          else
          {
            pcSlice->setSliceCurStartCtuTsAddr      ( curSliceSegmentEnd );
            pcSlice->setSliceBits(0);
            independentSliceIdx ++;
          }
          pcSlice->setIndependentSliceIdx( independentSliceIdx );
          pcSlice->setDependentSliceSegmentFlag( bNextSegmentIsDependentSlice );
          pcSlice->setSliceSegmentCurStartCtuTsAddr ( curSliceSegmentEnd );
          // TODO: optimise cabac_init during compress slice to improve multi-slice operation
          // pcSlice->setEncCABACTableIdx(m_pcSliceEncoder->getEncCABACTableIdx());
          uiNumSliceSegments ++;
        }
        nextCtuTsAddr = curSliceSegmentEnd;
#else
        const uint32_t curSliceEnd = pcSlice->getSliceCurEndCtuTsAddr();
        if(curSliceEnd < numberOfCtusInFrame)
        {
          uint32_t independentSliceIdx = pcSlice->getIndependentSliceIdx();
          pcPic->allocateNewSlice();
          m_pcSliceEncoder->setSliceSegmentIdx      (uiNumSliceSegments);
          // prepare for next slice
          pcSlice = pcPic->slices[uiNumSliceSegments];
          CHECK(!(pcSlice->getPPS() != 0), "Unspecified error");
          pcSlice->copySliceInfo(pcPic->slices[uiNumSliceSegments - 1]);
          pcSlice->setSliceCurStartCtuTsAddr(curSliceEnd);
          pcSlice->setSliceBits(0);
          independentSliceIdx++;
          pcSlice->setIndependentSliceIdx(independentSliceIdx);
          uiNumSliceSegments++;
        }
        nextCtuTsAddr = curSliceEnd;
#endif
      }

      duData.clear();

      CodingStructure& cs = *pcPic->cs;
      pcSlice = pcPic->slices[0];

#if JVET_M0427_INLOOP_RESHAPER 
      if (pcSlice->getSPS()->getUseReshaper() && m_pcReshaper->getSliceReshaperInfo().getUseSliceReshaper())
      {
          CHECK((m_pcReshaper->getRecReshaped() == false), "Rec picture is not reshaped!");
          pcPic->getRecoBuf(COMPONENT_Y).rspSignal(m_pcReshaper->getInvLUT());
          m_pcReshaper->setRecReshaped(false);

          pcPic->getOrigBuf().copyFrom(pcPic->getTrueOrigBuf());
      }
#endif

      // SAO parameter estimation using non-deblocked pixels for CTU bottom and right boundary areas
      if( pcSlice->getSPS()->getSAOEnabledFlag() && m_pcCfg->getSaoCtuBoundary() )
      {
        m_pcSAO->getPreDBFStatistics( cs );
      }

      //-- Loop filter
      if ( m_pcCfg->getDeblockingFilterMetric() )
      {
  #if W0038_DB_OPT
        if ( m_pcCfg->getDeblockingFilterMetric()==2 )
        {
          applyDeblockingFilterParameterSelection(pcPic, uiNumSliceSegments, iGOPid);
        }
        else
        {
  #endif
          applyDeblockingFilterMetric(pcPic, uiNumSliceSegments);
  #if W0038_DB_OPT
        }
  #endif
      }

      m_pcLoopFilter->loopFilterPic( cs );

<<<<<<< HEAD
=======
#if JVET_M0147_DMVR 
      CS::setRefinedMotionField(cs);
#endif
>>>>>>> 60f77b96
      DTRACE_UPDATE( g_trace_ctx, ( std::make_pair( "final", 1 ) ) );

      if( pcSlice->getSPS()->getSAOEnabledFlag() )
      {
        bool sliceEnabled[MAX_NUM_COMPONENT];
        m_pcSAO->initCABACEstimator( m_pcEncLib->getCABACEncoder(), m_pcEncLib->getCtxCache(), pcSlice );

        m_pcSAO->SAOProcess( cs, sliceEnabled, pcSlice->getLambdas(),
#if ENABLE_QPA
                             (m_pcCfg->getUsePerceptQPA() && !m_pcCfg->getUseRateCtrl() && pcSlice->getPPS()->getUseDQP() ? m_pcEncLib->getRdCost (PARL_PARAM0 (0))->getChromaWeight() : 0.0),
#endif
#if K0238_SAO_GREEDY_MERGE_ENCODING
                             m_pcCfg->getTestSAODisableAtPictureLevel(), m_pcCfg->getSaoEncodingRate(), m_pcCfg->getSaoEncodingRateChroma(), m_pcCfg->getSaoCtuBoundary(), m_pcCfg->getSaoGreedyMergeEnc() );
#else
                             m_pcCfg->getTestSAODisableAtPictureLevel(), m_pcCfg->getSaoEncodingRate(), m_pcCfg->getSaoEncodingRateChroma(), m_pcCfg->getSaoCtuBoundary() );
#endif
        //assign SAO slice header
        for(int s=0; s< uiNumSliceSegments; s++)
        {
          pcPic->slices[s]->setSaoEnabledFlag(CHANNEL_TYPE_LUMA, sliceEnabled[COMPONENT_Y]);
          CHECK(!(sliceEnabled[COMPONENT_Cb] == sliceEnabled[COMPONENT_Cr]), "Unspecified error");
          pcPic->slices[s]->setSaoEnabledFlag(CHANNEL_TYPE_CHROMA, sliceEnabled[COMPONENT_Cb]);
        }
      }

      if( pcSlice->getSPS()->getALFEnabledFlag() )
      {
        AlfSliceParam alfSliceParam;
        m_pcALF->initCABACEstimator( m_pcEncLib->getCABACEncoder(), m_pcEncLib->getCtxCache(), pcSlice );

        m_pcALF->ALFProcess( cs, pcSlice->getLambdas(),
#if ENABLE_QPA
                             (m_pcCfg->getUsePerceptQPA() && !m_pcCfg->getUseRateCtrl() && pcSlice->getPPS()->getUseDQP() ? m_pcEncLib->getRdCost (PARL_PARAM0 (0))->getChromaWeight() : 0.0),
#endif
                             alfSliceParam );
        //assign ALF slice header
        for( int s = 0; s< uiNumSliceSegments; s++ )
        {
          pcPic->slices[s]->setAlfSliceParam( alfSliceParam );
        }
      }
      if (pcPic->cs->sps->getSpsNext().getUseCompositeRef() && getPrepareLTRef())
      {
        updateCompositeReference(pcSlice, rcListPic, pocCurr);
      }
    }
    else // skip enc picture
    {
      pcSlice->setSliceQpBase( pcSlice->getSliceQp() );

#if ENABLE_QPA
      if (m_pcCfg->getUsePerceptQPA() && !m_pcCfg->getUseRateCtrl() && pcSlice->getPPS()->getUseDQP())
      {
        const double picLambda = pcSlice->getLambdas()[0];

        for (uint32_t ctuRsAddr = 0; ctuRsAddr < numberOfCtusInFrame; ctuRsAddr++)
        {
          pcPic->m_uEnerHpCtu[ctuRsAddr] = picLambda;  // initialize to slice lambda (just for safety)
        }
      }
#endif
      if( pcSlice->getSPS()->getSAOEnabledFlag() )
      {
        m_pcSAO->disabledRate( *pcPic->cs, pcPic->getSAO(1), m_pcCfg->getSaoEncodingRate(), m_pcCfg->getSaoEncodingRateChroma());
      }
    }

    if( m_pcCfg->getUseAMaxBT() )
    {
      for( const CodingUnit *cu : pcPic->cs->cus )
      {
        if( !pcSlice->isIRAP() )
        {
          m_uiBlkSize[pcSlice->getDepth()] += cu->Y().area();
          m_uiNumBlk [pcSlice->getDepth()]++;
        }
      }
    }

    if( encPic || decPic )
    {
      pcSlice = pcPic->slices[0];

      /////////////////////////////////////////////////////////////////////////////////////////////////// File writing

      // write various parameter sets
      actualTotalBits += xWriteParameterSets( accessUnit, pcSlice, m_bSeqFirst );

      if ( m_bSeqFirst )
      {
        // create prefix SEI messages at the beginning of the sequence
        CHECK(!(leadingSeiMessages.empty()), "Unspecified error");
        xCreateIRAPLeadingSEIMessages(leadingSeiMessages, pcSlice->getSPS(), pcSlice->getPPS());

        m_bSeqFirst = false;
      }
      if (m_pcCfg->getAccessUnitDelimiter())
      {
        xWriteAccessUnitDelimiter(accessUnit, pcSlice);
      }

      // reset presence of BP SEI indication
      m_bufferingPeriodSEIPresentInAU = false;
      // create prefix SEI associated with a picture
      xCreatePerPictureSEIMessages(iGOPid, leadingSeiMessages, nestedSeiMessages, pcSlice);

      // pcSlice is currently slice 0.
      std::size_t binCountsInNalUnits   = 0; // For implementation of cabac_zero_word stuffing (section 7.4.3.10)
      std::size_t numBytesInVclNalUnits = 0; // For implementation of cabac_zero_word stuffing (section 7.4.3.10)

#if HEVC_DEPENDENT_SLICES
      for( uint32_t sliceSegmentStartCtuTsAddr = 0, sliceSegmentIdxCount=0; sliceSegmentStartCtuTsAddr < numberOfCtusInFrame; sliceSegmentIdxCount++, sliceSegmentStartCtuTsAddr=pcSlice->getSliceSegmentCurEndCtuTsAddr() )
#else
      for(uint32_t sliceSegmentStartCtuTsAddr = 0, sliceSegmentIdxCount = 0; sliceSegmentStartCtuTsAddr < numberOfCtusInFrame; sliceSegmentIdxCount++, sliceSegmentStartCtuTsAddr = pcSlice->getSliceCurEndCtuTsAddr())
#endif
      {
        pcSlice = pcPic->slices[sliceSegmentIdxCount];
        if(sliceSegmentIdxCount > 0 && pcSlice->getSliceType()!= I_SLICE)
        {
          pcSlice->checkColRefIdx(sliceSegmentIdxCount, pcPic);
        }
        m_pcSliceEncoder->setSliceSegmentIdx(sliceSegmentIdxCount);

        pcSlice->setRPS   (pcPic->slices[0]->getRPS());
        pcSlice->setRPSidx(pcPic->slices[0]->getRPSidx());

        for ( uint32_t ui = 0 ; ui < numSubstreams; ui++ )
        {
          substreamsOut[ui].clear();
        }

        /* start slice NALunit */
        OutputNALUnit nalu( pcSlice->getNalUnitType(), pcSlice->getTLayer() );
        m_HLSWriter->setBitstream( &nalu.m_Bitstream );

        pcSlice->setNoRaslOutputFlag(false);
        if (pcSlice->isIRAP())
        {
          if (pcSlice->getNalUnitType() >= NAL_UNIT_CODED_SLICE_BLA_W_LP && pcSlice->getNalUnitType() <= NAL_UNIT_CODED_SLICE_IDR_N_LP)
          {
            pcSlice->setNoRaslOutputFlag(true);
          }
          //the inference for NoOutputPriorPicsFlag
          // KJS: This cannot happen at the encoder
          if (!m_bFirst && pcSlice->isIRAP() && pcSlice->getNoRaslOutputFlag())
          {
            if (pcSlice->getNalUnitType() == NAL_UNIT_CODED_SLICE_CRA)
            {
              pcSlice->setNoOutputPriorPicsFlag(true);
            }
          }
        }

        tmpBitsBeforeWriting = m_HLSWriter->getNumberOfWrittenBits();
        m_HLSWriter->codeSliceHeader( pcSlice );
        actualHeadBits += ( m_HLSWriter->getNumberOfWrittenBits() - tmpBitsBeforeWriting );

        pcSlice->setFinalized(true);

        pcSlice->clearSubstreamSizes(  );
        {
          uint32_t numBinsCoded = 0;
          m_pcSliceEncoder->encodeSlice(pcPic, &(substreamsOut[0]), numBinsCoded);
          binCountsInNalUnits+=numBinsCoded;
        }
        {
          // Construct the final bitstream by concatenating substreams.
          // The final bitstream is either nalu.m_Bitstream or pcBitstreamRedirect;
          // Complete the slice header info.
          m_HLSWriter->setBitstream( &nalu.m_Bitstream );
#if HEVC_TILES_WPP
          m_HLSWriter->codeTilesWPPEntryPoint( pcSlice );
#endif

          // Append substreams...
          OutputBitstream *pcOut = pcBitstreamRedirect;
#if HEVC_TILES_WPP
#if HEVC_DEPENDENT_SLICES

          const int numZeroSubstreamsAtStartOfSlice = pcPic->tileMap->getSubstreamForCtuAddr(pcSlice->getSliceSegmentCurStartCtuTsAddr(), false, pcSlice);
#else
          const int numZeroSubstreamsAtStartOfSlice  = pcPic->tileMap->getSubstreamForCtuAddr(pcSlice->getSliceCurStartCtuTsAddr(), false, pcSlice);
#endif
          const int numSubstreamsToCode  = pcSlice->getNumberOfSubstreamSizes()+1;
#else
          const int numZeroSubstreamsAtStartOfSlice  = 0;
          const int numSubstreamsToCode  = pcSlice->getNumberOfSubstreamSizes()+1;
#endif
          for ( uint32_t ui = 0 ; ui < numSubstreamsToCode; ui++ )
          {
            pcOut->addSubstream(&(substreamsOut[ui+numZeroSubstreamsAtStartOfSlice]));
          }
        }

        // If current NALU is the first NALU of slice (containing slice header) and more NALUs exist (due to multiple dependent slices) then buffer it.
        // If current NALU is the last NALU of slice and a NALU was buffered, then (a) Write current NALU (b) Update an write buffered NALU at approproate location in NALU list.
        bool bNALUAlignedWrittenToList    = false; // used to ensure current NALU is not written more than once to the NALU list.
        xAttachSliceDataToNalUnit(nalu, pcBitstreamRedirect);
        accessUnit.push_back(new NALUnitEBSP(nalu));
        actualTotalBits += uint32_t(accessUnit.back()->m_nalUnitData.str().size()) * 8;
        numBytesInVclNalUnits += (std::size_t)(accessUnit.back()->m_nalUnitData.str().size());
        bNALUAlignedWrittenToList = true;

        if (!bNALUAlignedWrittenToList)
        {
          nalu.m_Bitstream.writeAlignZero();
          accessUnit.push_back(new NALUnitEBSP(nalu));
        }

        if( ( m_pcCfg->getPictureTimingSEIEnabled() || m_pcCfg->getDecodingUnitInfoSEIEnabled() ) &&
            ( pcSlice->getSPS()->getVuiParametersPresentFlag() ) &&
            ( ( pcSlice->getSPS()->getVuiParameters()->getHrdParameters()->getNalHrdParametersPresentFlag() )
           || ( pcSlice->getSPS()->getVuiParameters()->getHrdParameters()->getVclHrdParametersPresentFlag() ) ) &&
            ( pcSlice->getSPS()->getVuiParameters()->getHrdParameters()->getSubPicCpbParamsPresentFlag() ) )
        {
            uint32_t numNalus = 0;
          uint32_t numRBSPBytes = 0;
          for (AccessUnit::const_iterator it = accessUnit.begin(); it != accessUnit.end(); it++)
          {
            numRBSPBytes += uint32_t((*it)->m_nalUnitData.str().size());
            numNalus ++;
          }
          duData.push_back(DUData());
          duData.back().accumBitsDU = ( numRBSPBytes << 3 );
          duData.back().accumNalsDU = numNalus;
        }
      } // end iteration over slices


      // cabac_zero_words processing
      cabac_zero_word_padding(pcSlice, pcPic, binCountsInNalUnits, numBytesInVclNalUnits, accessUnit.back()->m_nalUnitData, m_pcCfg->getCabacZeroWordPaddingEnabled());

      //-- For time output for each slice
      auto elapsed = std::chrono::steady_clock::now() - beforeTime;
      auto encTime = std::chrono::duration_cast<std::chrono::seconds>( elapsed ).count();

      std::string digestStr;
      if (m_pcCfg->getDecodedPictureHashSEIType()!=HASHTYPE_NONE)
      {
        SEIDecodedPictureHash *decodedPictureHashSei = new SEIDecodedPictureHash();
        PelUnitBuf recoBuf = pcPic->cs->getRecoBuf();
        m_seiEncoder.initDecodedPictureHashSEI(decodedPictureHashSei, recoBuf, digestStr, pcSlice->getSPS()->getBitDepths());
        trailingSeiMessages.push_back(decodedPictureHashSei);
      }

      m_pcCfg->setEncodedFlag(iGOPid, true);

      double PSNR_Y;
      xCalculateAddPSNRs(isField, isTff, iGOPid, pcPic, accessUnit, rcListPic, encTime, snr_conversion, printFrameMSE, &PSNR_Y
                       , isEncodeLtRef
      );

      // Only produce the Green Metadata SEI message with the last picture.
      if( m_pcCfg->getSEIGreenMetadataInfoSEIEnable() && pcSlice->getPOC() == ( m_pcCfg->getFramesToBeEncoded() - 1 )  )
      {
        SEIGreenMetadataInfo *seiGreenMetadataInfo = new SEIGreenMetadataInfo;
        m_seiEncoder.initSEIGreenMetadataInfo(seiGreenMetadataInfo, (uint32_t)(PSNR_Y * 100 + 0.5));
        trailingSeiMessages.push_back(seiGreenMetadataInfo);
      }

      xWriteTrailingSEIMessages(trailingSeiMessages, accessUnit, pcSlice->getTLayer(), pcSlice->getSPS());

      printHash(m_pcCfg->getDecodedPictureHashSEIType(), digestStr);

      if ( m_pcCfg->getUseRateCtrl() )
      {
        double avgQP     = m_pcRateCtrl->getRCPic()->calAverageQP();
        double avgLambda = m_pcRateCtrl->getRCPic()->calAverageLambda();
        if ( avgLambda < 0.0 )
        {
          avgLambda = lambda;
        }

        m_pcRateCtrl->getRCPic()->updateAfterPicture( actualHeadBits, actualTotalBits, avgQP, avgLambda, pcSlice->isIRAP());
        m_pcRateCtrl->getRCPic()->addToPictureLsit( m_pcRateCtrl->getPicList() );

        m_pcRateCtrl->getRCSeq()->updateAfterPic( actualTotalBits );
        if ( !pcSlice->isIRAP() )
        {
          m_pcRateCtrl->getRCGOP()->updateAfterPicture( actualTotalBits );
        }
        else    // for intra picture, the estimated bits are used to update the current status in the GOP
        {
          m_pcRateCtrl->getRCGOP()->updateAfterPicture( estimatedBits );
        }
  #if U0132_TARGET_BITS_SATURATION
        if (m_pcRateCtrl->getCpbSaturationEnabled())
        {
          m_pcRateCtrl->updateCpbState(actualTotalBits);
          msg( NOTICE, " [CPB %6d bits]", m_pcRateCtrl->getCpbState() );
        }
  #endif
      }

      xCreatePictureTimingSEI( m_pcCfg->getEfficientFieldIRAPEnabled() ? effFieldIRAPMap.GetIRAPGOPid() : 0, leadingSeiMessages, nestedSeiMessages, duInfoSeiMessages, pcSlice, isField, duData );
      if( m_pcCfg->getScalableNestingSEIEnabled() )
      {
        xCreateScalableNestingSEI( leadingSeiMessages, nestedSeiMessages );
      }
      xWriteLeadingSEIMessages( leadingSeiMessages, duInfoSeiMessages, accessUnit, pcSlice->getTLayer(), pcSlice->getSPS(), duData );
      xWriteDuSEIMessages( duInfoSeiMessages, accessUnit, pcSlice->getTLayer(), pcSlice->getSPS(), duData );

      m_AUWriterIf->outputAU( accessUnit );

      msg( NOTICE, "\n" );
      fflush( stdout );
    }


    DTRACE_UPDATE( g_trace_ctx, ( std::make_pair( "final", 0 ) ) );

    pcPic->reconstructed = true;
<<<<<<< HEAD
=======
#if JVET_M0483_IBC ==0
>>>>>>> 60f77b96
    pcPic->longTerm = false;
    m_bFirst = false;
    m_iNumPicCoded++;
    if (!(pcPic->cs->sps->getSpsNext().getUseCompositeRef() && isEncodeLtRef))
      m_totalCoded ++;
    /* logging: insert a newline at end of picture period */

    if (m_pcCfg->getEfficientFieldIRAPEnabled())
    {
      iGOPid=effFieldIRAPMap.restoreGOPid(iGOPid);
    }

    pcPic->destroyTempBuffers();
    pcPic->cs->destroyCoeffs();
    pcPic->cs->releaseIntermediateData();
  } // iGOPid-loop

  delete pcBitstreamRedirect;

  CHECK(!( (m_iNumPicCoded == iNumPicRcvd) ), "Unspecified error");

}

void EncGOP::printOutSummary(uint32_t uiNumAllPicCoded, bool isField, const bool printMSEBasedSNR, const bool printSequenceMSE, const bool printHexPsnr, const BitDepths &bitDepths)
{
#if ENABLE_QPA
  const bool    useWPSNR = m_pcEncLib->getUseWPSNR();
#endif
#if WCG_WPSNR
#if JVET_M0427_INLOOP_RESHAPER
  const bool    useLumaWPSNR = m_pcEncLib->getLumaLevelToDeltaQPMapping().isEnabled() || (m_pcCfg->getReshaper() && m_pcCfg->getReshapeSignalType() == RESHAPE_SIGNAL_PQ);
#else
  const bool    useLumaWPSNR = m_pcEncLib->getLumaLevelToDeltaQPMapping().isEnabled();
#endif
#endif

  if( m_pcCfg->getDecodeBitstream(0).empty() && m_pcCfg->getDecodeBitstream(1).empty() && !m_pcCfg->useFastForwardToPOC() )
  {
    CHECK( !( uiNumAllPicCoded == m_gcAnalyzeAll.getNumPic() ), "Unspecified error" );
  }

  //--CFG_KDY
  const int rateMultiplier=(isField?2:1);
  m_gcAnalyzeAll.setFrmRate( m_pcCfg->getFrameRate()*rateMultiplier / (double)m_pcCfg->getTemporalSubsampleRatio());
  m_gcAnalyzeI.setFrmRate( m_pcCfg->getFrameRate()*rateMultiplier / (double)m_pcCfg->getTemporalSubsampleRatio());
  m_gcAnalyzeP.setFrmRate( m_pcCfg->getFrameRate()*rateMultiplier / (double)m_pcCfg->getTemporalSubsampleRatio());
  m_gcAnalyzeB.setFrmRate( m_pcCfg->getFrameRate()*rateMultiplier / (double)m_pcCfg->getTemporalSubsampleRatio());
#if WCG_WPSNR
  if (useLumaWPSNR)
  {
    m_gcAnalyzeWPSNR.setFrmRate(m_pcCfg->getFrameRate()*rateMultiplier / (double)m_pcCfg->getTemporalSubsampleRatio());
  }
#endif

  const ChromaFormat chFmt = m_pcCfg->getChromaFormatIdc();

  //-- all
  msg( INFO, "\n" );
  msg( DETAILS,"\nSUMMARY --------------------------------------------------------\n" );
#if ENABLE_QPA
  m_gcAnalyzeAll.printOut('a', chFmt, printMSEBasedSNR, printSequenceMSE, printHexPsnr, bitDepths, useWPSNR);
#else
  m_gcAnalyzeAll.printOut('a', chFmt, printMSEBasedSNR, printSequenceMSE, printHexPsnr, bitDepths);
#endif
  msg( DETAILS,"\n\nI Slices--------------------------------------------------------\n" );
  m_gcAnalyzeI.printOut('i', chFmt, printMSEBasedSNR, printSequenceMSE, printHexPsnr, bitDepths);

  msg( DETAILS,"\n\nP Slices--------------------------------------------------------\n" );
  m_gcAnalyzeP.printOut('p', chFmt, printMSEBasedSNR, printSequenceMSE, printHexPsnr, bitDepths);

  msg( DETAILS,"\n\nB Slices--------------------------------------------------------\n" );
  m_gcAnalyzeB.printOut('b', chFmt, printMSEBasedSNR, printSequenceMSE, printHexPsnr, bitDepths);
  
#if WCG_WPSNR
  if (useLumaWPSNR)
  {
    msg(DETAILS, "\nWPSNR SUMMARY --------------------------------------------------------\n");
    m_gcAnalyzeWPSNR.printOut('w', chFmt, printMSEBasedSNR, printSequenceMSE, printHexPsnr, bitDepths, useLumaWPSNR);
  }
#endif
  if (!m_pcCfg->getSummaryOutFilename().empty())
  {
    m_gcAnalyzeAll.printSummary(chFmt, printSequenceMSE, printHexPsnr, bitDepths, m_pcCfg->getSummaryOutFilename());
  }

  if (!m_pcCfg->getSummaryPicFilenameBase().empty())
  {
    m_gcAnalyzeI.printSummary(chFmt, printSequenceMSE, printHexPsnr, bitDepths, m_pcCfg->getSummaryPicFilenameBase()+"I.txt");
    m_gcAnalyzeP.printSummary(chFmt, printSequenceMSE, printHexPsnr, bitDepths, m_pcCfg->getSummaryPicFilenameBase()+"P.txt");
    m_gcAnalyzeB.printSummary(chFmt, printSequenceMSE, printHexPsnr, bitDepths, m_pcCfg->getSummaryPicFilenameBase()+"B.txt");
  }

#if WCG_WPSNR
  if (!m_pcCfg->getSummaryOutFilename().empty() && useLumaWPSNR)
  {
    m_gcAnalyzeWPSNR.printSummary(chFmt, printSequenceMSE, printHexPsnr, bitDepths, m_pcCfg->getSummaryOutFilename());
  }
#endif
  if(isField)
  {
    //-- interlaced summary
    m_gcAnalyzeAll_in.setFrmRate( m_pcCfg->getFrameRate() / (double)m_pcCfg->getTemporalSubsampleRatio());
    m_gcAnalyzeAll_in.setBits(m_gcAnalyzeAll.getBits());
    // prior to the above statement, the interlace analyser does not contain the correct total number of bits.

    msg( DETAILS,"\n\nSUMMARY INTERLACED ---------------------------------------------\n" );
#if ENABLE_QPA
    m_gcAnalyzeAll_in.printOut('a', chFmt, printMSEBasedSNR, printSequenceMSE, printHexPsnr, bitDepths, useWPSNR);
#else
    m_gcAnalyzeAll_in.printOut('a', chFmt, printMSEBasedSNR, printSequenceMSE, printHexPsnr, bitDepths);
#endif
    if (!m_pcCfg->getSummaryOutFilename().empty())
    {
      m_gcAnalyzeAll_in.printSummary(chFmt, printSequenceMSE, printHexPsnr, bitDepths, m_pcCfg->getSummaryOutFilename());
#if WCG_WPSNR
      if (useLumaWPSNR)
      {
        m_gcAnalyzeWPSNR.printSummary(chFmt, printSequenceMSE, printHexPsnr, bitDepths, m_pcCfg->getSummaryOutFilename());
      }
#endif
    }
  }

  msg( DETAILS,"\nRVM: %.3lf\n", xCalculateRVM() );
}

#if W0038_DB_OPT
uint64_t EncGOP::preLoopFilterPicAndCalcDist( Picture* pcPic )
{
  CodingStructure& cs = *pcPic->cs;
  m_pcLoopFilter->loopFilterPic( cs );

  const CPelUnitBuf picOrg = pcPic->getRecoBuf();
  const CPelUnitBuf picRec = cs.getRecoBuf();

  uint64_t uiDist = 0;
  for( uint32_t comp = 0; comp < (uint32_t)picRec.bufs.size(); comp++)
  {
    const ComponentID compID = ComponentID(comp);
    const uint32_t rshift = 2 * DISTORTION_PRECISION_ADJUSTMENT(cs.sps->getBitDepth(toChannelType(compID)));
#if ENABLE_QPA
    CHECK( rshift >= 8, "shifts greater than 7 are not supported." );
#endif
    uiDist += xFindDistortionPlane( picOrg.get(compID), picRec.get(compID), rshift );
  }
  return uiDist;
}
#endif

// ====================================================================================================================
// Protected member functions
// ====================================================================================================================
void EncGOP::xInitGOP( int iPOCLast, int iNumPicRcvd, bool isField
  , bool isEncodeLtRef
)
{
  CHECK(!( iNumPicRcvd > 0 ), "Unspecified error");
  //  Exception for the first frames
  if ((isField && (iPOCLast == 0 || iPOCLast == 1)) || (!isField && (iPOCLast == 0)) || isEncodeLtRef)
  {
    m_iGopSize    = 1;
  }
  else
  {
    m_iGopSize    = m_pcCfg->getGOPSize();
  }
  CHECK(!(m_iGopSize > 0), "Unspecified error");

  return;
}


void EncGOP::xGetBuffer( PicList&                  rcListPic,
                         std::list<PelUnitBuf*>&   rcListPicYuvRecOut,
                         int                       iNumPicRcvd,
                         int                       iTimeOffset,
                         Picture*&                 rpcPic,
                         int                       pocCurr,
                         bool                      isField )
{
  int i;
  //  Rec. output
  std::list<PelUnitBuf*>::iterator     iterPicYuvRec = rcListPicYuvRecOut.end();

  if (isField && pocCurr > 1 && m_iGopSize!=1)
  {
    iTimeOffset--;
  }

  int multipleFactor = m_pcCfg->getUseCompositeRef() ? 2 : 1;
  for (i = 0; i < (iNumPicRcvd * multipleFactor - iTimeOffset + 1); i += multipleFactor)
  {
    iterPicYuvRec--;
  }

  //  Current pic.
  PicList::iterator        iterPic       = rcListPic.begin();
  while (iterPic != rcListPic.end())
  {
    rpcPic = *(iterPic);
    if (rpcPic->getPOC() == pocCurr)
    {
      break;
    }
    iterPic++;
  }

  CHECK(!(rpcPic != NULL), "Unspecified error");
  CHECK(!(rpcPic->getPOC() == pocCurr), "Unspecified error");

  (**iterPicYuvRec) = rpcPic->getRecoBuf();
  return;
}

#if ENABLE_QPA

#ifndef BETA
  #define BETA 0.5 // value between 0.0 and 1; use 0.0 to obtain traditional PSNR
#endif

static inline double calcWeightedSquaredError(const CPelBuf& org,        const CPelBuf& rec,
                                              double &sumAct,            const uint32_t bitDepth,
                                              const uint32_t imageWidth, const uint32_t imageHeight,
                                              const uint32_t offsetX,    const uint32_t offsetY,
                                              int blockWidth,            int blockHeight)
{
  const int    O = org.stride;
  const int    R = rec.stride;
  const Pel   *o = org.bufAt(offsetX, offsetY);
  const Pel   *r = rec.bufAt(offsetX, offsetY);
  const int yAct = offsetY > 0 ? 0 : 1;
  const int xAct = offsetX > 0 ? 0 : 1;

  if (offsetY + (uint32_t)blockHeight > imageHeight) blockHeight = imageHeight - offsetY;
  if (offsetX + (uint32_t)blockWidth  > imageWidth ) blockWidth  = imageWidth  - offsetX;

  const int hAct = offsetY + (uint32_t)blockHeight < imageHeight ? blockHeight : blockHeight - 1;
  const int wAct = offsetX + (uint32_t)blockWidth  < imageWidth  ? blockWidth  : blockWidth  - 1;
  uint64_t ssErr = 0; // sum of squared diffs
  uint64_t saAct = 0; // sum of abs. activity
  double msAct;
  int x, y;

  // calculate image differences and activity
  for (y = 0; y < blockHeight; y++)  // error
  {
    for (x = 0; x < blockWidth; x++)
    {
      const     int64_t iDiff = (int64_t)o[y*O + x] - (int64_t)r[y*R + x];
      ssErr += uint64_t(iDiff * iDiff);
    }
  }
  if (wAct <= xAct || hAct <= yAct) return (double)ssErr;

  for (y = yAct; y < hAct; y++)   // activity
  {
    for (x = xAct; x < wAct; x++)
    {
      const int f = 12 * (int)o[y*O + x] - 2 * ((int)o[y*O + x-1] + (int)o[y*O + x+1] + (int)o[(y-1)*O + x] + (int)o[(y+1)*O + x])
                       - (int)o[(y-1)*O + x-1] - (int)o[(y-1)*O + x+1] - (int)o[(y+1)*O + x-1] - (int)o[(y+1)*O + x+1];
      saAct += abs(f);
    }
  }

  // calculate weight (mean squared activity)
  msAct = (double)saAct / (double(wAct - xAct) * double(hAct - yAct));

  // lower limit, accounts for high-pass gain
  if (msAct < double(1 << (bitDepth - 4))) msAct = double(1 << (bitDepth - 4));

  msAct *= msAct; // because ssErr is squared

  sumAct += msAct; // includes high-pass gain

  // calculate activity weighted error square
  return (double)ssErr * pow(msAct, -1.0 * BETA);
}
#endif // ENABLE_QPA

uint64_t EncGOP::xFindDistortionPlane(const CPelBuf& pic0, const CPelBuf& pic1, const uint32_t rshift
#if ENABLE_QPA
                                    , const uint32_t chromaShift /*= 0*/
#endif
                                      )
{
  uint64_t uiTotalDiff;
  const  Pel*  pSrc0 = pic0.bufAt(0, 0);
  const  Pel*  pSrc1 = pic1.bufAt(0, 0);

  CHECK(pic0.width  != pic1.width , "Unspecified error");
  CHECK(pic0.height != pic1.height, "Unspecified error");

  if( rshift > 0 )
  {
#if ENABLE_QPA
    const   uint32_t  BD = rshift;      // image bit-depth
    if (BD >= 8)
    {
      const uint32_t   W = pic0.width;  // image width
      const uint32_t   H = pic0.height; // image height
      const double     R = double(W * H) / (1920.0 * 1080.0);
      const uint32_t   B = Clip3<uint32_t>(0, 128 >> chromaShift, 4 * uint32_t(16.0 * sqrt(R) + 0.5)); // WPSNR block size in integer multiple of 4 (for SIMD, = 64 at full-HD)

      uint32_t x, y;

      if (B < 4) // image is too small to use WPSNR, resort to traditional PSNR
      {
        uiTotalDiff = 0;
        for (y = 0; y < H; y++)
        {
          for (x = 0; x < W; x++)
          {
            const           int64_t iDiff = (int64_t)pSrc0[x] - (int64_t)pSrc1[x];
            uiTotalDiff += uint64_t(iDiff * iDiff);
          }
          pSrc0 += pic0.stride;
          pSrc1 += pic1.stride;
        }
        return uiTotalDiff;
      }

      double wmse = 0.0, sumAct = 0.0; // compute activity normalized SNR value

      for (y = 0; y < H; y += B)
      {
        for (x = 0; x < W; x += B)
        {
          wmse += calcWeightedSquaredError(pic1,   pic0,
                                           sumAct, BD,
                                           W,      H,
                                           x,      y,
                                           B,      B);
        }
      }

      // integer weighted distortion
      sumAct = 16.0 * sqrt ((3840.0 * 2160.0) / double((W << chromaShift) * (H << chromaShift))) * double(1 << BD);

      return (wmse <= 0.0) ? 0 : uint64_t(wmse * pow(sumAct, BETA) + 0.5);
    }
#endif // ENABLE_QPA
    uiTotalDiff = 0;
    for (int y = 0; y < pic0.height; y++)
    {
      for (int x = 0; x < pic0.width; x++)
      {
        Intermediate_Int iTemp = pSrc0[x] - pSrc1[x];
        uiTotalDiff += uint64_t((iTemp * iTemp) >> rshift);
      }
      pSrc0 += pic0.stride;
      pSrc1 += pic1.stride;
    }
  }
  else
  {
    uiTotalDiff = 0;
    for (int y = 0; y < pic0.height; y++)
    {
      for (int x = 0; x < pic0.width; x++)
      {
        Intermediate_Int iTemp = pSrc0[x] - pSrc1[x];
        uiTotalDiff += uint64_t(iTemp * iTemp);
      }
      pSrc0 += pic0.stride;
      pSrc1 += pic1.stride;
    }
  }

  return uiTotalDiff;
}
#if WCG_WPSNR
double EncGOP::xFindDistortionPlaneWPSNR(const CPelBuf& pic0, const CPelBuf& pic1, const uint32_t rshift, const CPelBuf& picLuma0,
  ComponentID compID, const ChromaFormat chfmt    )
{
#if JVET_M0427_INLOOP_RESHAPER
  const bool    useLumaWPSNR = m_pcEncLib->getLumaLevelToDeltaQPMapping().isEnabled() || (m_pcCfg->getReshaper() && m_pcCfg->getReshapeSignalType() == RESHAPE_SIGNAL_PQ);
#else
  const bool    useLumaWPSNR = m_pcEncLib->getLumaLevelToDeltaQPMapping().isEnabled();
#endif
  if (!useLumaWPSNR)
  {
    return 0;
  }

  double uiTotalDiffWPSNR;
  const  Pel*  pSrc0 = pic0.bufAt(0, 0);
  const  Pel*  pSrc1 = pic1.bufAt(0, 0);
  const  Pel*  pSrcLuma = picLuma0.bufAt(0, 0);
  CHECK(pic0.width  != pic1.width , "Unspecified error");
  CHECK(pic0.height != pic1.height, "Unspecified error");

  if( rshift > 0 )
  {
    uiTotalDiffWPSNR = 0;
    for (int y = 0; y < pic0.height; y++)
    {
      for (int x = 0; x < pic0.width; x++)
      {
        Intermediate_Int iTemp = pSrc0[x] - pSrc1[x];
        double dW = m_pcEncLib->getRdCost()->getWPSNRLumaLevelWeight(pSrcLuma[(x << getComponentScaleX(compID, chfmt))]);
        uiTotalDiffWPSNR += ((dW * (double)iTemp * (double)iTemp)) * (double)(1 >> rshift);
      }
      pSrc0 += pic0.stride;
      pSrc1 += pic1.stride;
      pSrcLuma += picLuma0.stride << getComponentScaleY(compID, chfmt);
    }
  }
  else
  {
    uiTotalDiffWPSNR = 0;
    for (int y = 0; y < pic0.height; y++)
    {
      for (int x = 0; x < pic0.width; x++)
      {
        Intermediate_Int iTemp = pSrc0[x] - pSrc1[x];
        double dW = m_pcEncLib->getRdCost()->getWPSNRLumaLevelWeight(pSrcLuma[x << getComponentScaleX(compID, chfmt)]);
        uiTotalDiffWPSNR += dW * (double)iTemp * (double)iTemp;
      }
      pSrc0 += pic0.stride;
      pSrc1 += pic1.stride;
      pSrcLuma += picLuma0.stride << getComponentScaleY(compID, chfmt);
    }
  }

  return uiTotalDiffWPSNR;
}
#endif

void EncGOP::xCalculateAddPSNRs( const bool isField, const bool isFieldTopFieldFirst, const int iGOPid, Picture* pcPic, const AccessUnit&accessUnit, PicList &rcListPic, const int64_t dEncTime, const InputColourSpaceConversion snr_conversion, const bool printFrameMSE, double* PSNR_Y
                               , bool isEncodeLtRef
)
{
  xCalculateAddPSNR(pcPic, pcPic->getRecoBuf(), accessUnit, (double)dEncTime, snr_conversion, printFrameMSE, PSNR_Y
                  , isEncodeLtRef
  );

  //In case of field coding, compute the interlaced PSNR for both fields
  if(isField)
  {
    bool bothFieldsAreEncoded = false;
    int correspondingFieldPOC = pcPic->getPOC();
    int currentPicGOPPoc = m_pcCfg->getGOPEntry(iGOPid).m_POC;
    if(pcPic->getPOC() == 0)
    {
      // particular case for POC 0 and 1.
      // If they are not encoded first and separately from other pictures, we need to change this
      // POC 0 is always encoded first then POC 1 is encoded
      bothFieldsAreEncoded = false;
    }
    else if(pcPic->getPOC() == 1)
    {
      // if we are at POC 1, POC 0 has been encoded for sure
      correspondingFieldPOC = 0;
      bothFieldsAreEncoded = true;
    }
    else
    {
      if(pcPic->getPOC()%2 == 1)
      {
        correspondingFieldPOC -= 1; // all odd POC are associated with the preceding even POC (e.g poc 1 is associated to poc 0)
        currentPicGOPPoc      -= 1;
      }
      else
      {
        correspondingFieldPOC += 1; // all even POC are associated with the following odd POC (e.g poc 0 is associated to poc 1)
        currentPicGOPPoc      += 1;
      }
      for(int i = 0; i < m_iGopSize; i ++)
      {
        if(m_pcCfg->getGOPEntry(i).m_POC == currentPicGOPPoc)
        {
          bothFieldsAreEncoded = m_pcCfg->getGOPEntry(i).m_isEncoded;
          break;
        }
      }
    }

    if(bothFieldsAreEncoded)
    {
      //get complementary top field
      PicList::iterator   iterPic = rcListPic.begin();
      while ((*iterPic)->getPOC() != correspondingFieldPOC)
      {
        iterPic ++;
      }
      Picture* correspondingFieldPic = *(iterPic);

      if ((pcPic->topField && isFieldTopFieldFirst) || (!pcPic->topField && !isFieldTopFieldFirst))
      {
        xCalculateInterlacedAddPSNR(pcPic, correspondingFieldPic, pcPic->getRecoBuf(), correspondingFieldPic->getRecoBuf(), snr_conversion, printFrameMSE, PSNR_Y
          , isEncodeLtRef
        );
      }
      else
      {
        xCalculateInterlacedAddPSNR(correspondingFieldPic, pcPic, correspondingFieldPic->getRecoBuf(), pcPic->getRecoBuf(), snr_conversion, printFrameMSE, PSNR_Y
          , isEncodeLtRef
        );
      }
    }
  }
}

void EncGOP::xCalculateAddPSNR(Picture* pcPic, PelUnitBuf cPicD, const AccessUnit& accessUnit, double dEncTime, const InputColourSpaceConversion conversion, const bool printFrameMSE, double* PSNR_Y
                              , bool isEncodeLtRef
)
{
  const SPS&         sps = *pcPic->cs->sps;
  const CPelUnitBuf& pic = cPicD;
  CHECK(!(conversion == IPCOLOURSPACE_UNCHANGED), "Unspecified error");
//  const CPelUnitBuf& org = (conversion != IPCOLOURSPACE_UNCHANGED) ? pcPic->getPicYuvTrueOrg()->getBuf() : pcPic->getPicYuvOrg()->getBuf();
#if JVET_M0427_INLOOP_RESHAPER
  const CPelUnitBuf& org = sps.getUseReshaper() ? pcPic->getTrueOrigBuf() : pcPic->getOrigBuf();
#else
  const CPelUnitBuf& org = pcPic->getOrigBuf();
#endif
#if ENABLE_QPA
  const bool    useWPSNR = m_pcEncLib->getUseWPSNR();
#endif
  double  dPSNR[MAX_NUM_COMPONENT];
#if WCG_WPSNR
#if JVET_M0427_INLOOP_RESHAPER
  const bool    useLumaWPSNR = m_pcEncLib->getLumaLevelToDeltaQPMapping().isEnabled() || (m_pcCfg->getReshaper() && m_pcCfg->getReshapeSignalType() == RESHAPE_SIGNAL_PQ);
#else
  const bool    useLumaWPSNR = m_pcEncLib->getLumaLevelToDeltaQPMapping().isEnabled();
#endif
  double  dPSNRWeighted[MAX_NUM_COMPONENT];
  double  MSEyuvframeWeighted[MAX_NUM_COMPONENT];
#endif
  for(int i=0; i<MAX_NUM_COMPONENT; i++)
  {
    dPSNR[i]=0.0;
#if WCG_WPSNR
    dPSNRWeighted[i]=0.0;
    MSEyuvframeWeighted[i] = 0.0;
#endif
  }

  PelStorage interm;

  if (conversion != IPCOLOURSPACE_UNCHANGED)
  {
    interm.create(pic.chromaFormat, Area(Position(), pic.Y()));
    VideoIOYuv::ColourSpaceConvert(pic, interm, conversion, false);
  }

  const CPelUnitBuf& picC = (conversion == IPCOLOURSPACE_UNCHANGED) ? pic : interm;

  //===== calculate PSNR =====
  double MSEyuvframe[MAX_NUM_COMPONENT] = {0, 0, 0};
  const ChromaFormat formatD = pic.chromaFormat;
  const ChromaFormat format  = sps.getChromaFormatIdc();

  const bool bPicIsField     = pcPic->fieldPic;
  const Slice*  pcSlice      = pcPic->slices[0];

  for (int comp = 0; comp < ::getNumberValidComponents(formatD); comp++)
  {
    const ComponentID compID = ComponentID(comp);
    const CPelBuf&    p = picC.get(compID);
    const CPelBuf&    o = org.get(compID);

    CHECK(!( p.width  == o.width), "Unspecified error");
    CHECK(!( p.height == o.height), "Unspecified error");

    const uint32_t   width  = p.width  - (m_pcEncLib->getPad(0) >> ::getComponentScaleX(compID, format));
    const uint32_t   height = p.height - (m_pcEncLib->getPad(1) >> (!!bPicIsField+::getComponentScaleY(compID,format)));

    // create new buffers with correct dimensions
    const CPelBuf recPB(p.bufAt(0, 0), p.stride, width, height);
    const CPelBuf orgPB(o.bufAt(0, 0), o.stride, width, height);
    const uint32_t    bitDepth = sps.getBitDepth(toChannelType(compID));
#if ENABLE_QPA
    const uint64_t uiSSDtemp = xFindDistortionPlane(recPB, orgPB, useWPSNR ? bitDepth : 0, ::getComponentScaleX(compID, format));
#else
    const uint64_t uiSSDtemp = xFindDistortionPlane(recPB, orgPB, 0);
#endif
    const uint32_t maxval = 255 << (bitDepth - 8);
    const uint32_t size   = width * height;
    const double fRefValue = (double)maxval * maxval * size;
    dPSNR[comp]       = uiSSDtemp ? 10.0 * log10(fRefValue / (double)uiSSDtemp) : 999.99;
    MSEyuvframe[comp] = (double)uiSSDtemp / size;
#if WCG_WPSNR
    const double uiSSDtempWeighted = xFindDistortionPlaneWPSNR(recPB, orgPB, 0, org.get(COMPONENT_Y), compID, format);
    if (useLumaWPSNR)
    {
      dPSNRWeighted[comp] = uiSSDtempWeighted ? 10.0 * log10(fRefValue / (double)uiSSDtempWeighted) : 999.99;
      MSEyuvframeWeighted[comp] = (double)uiSSDtempWeighted / size;
    }
#endif
  }

#if EXTENSION_360_VIDEO
  m_ext360.calculatePSNRs(pcPic);
#endif

  /* calculate the size of the access unit, excluding:
   *  - any AnnexB contributions (start_code_prefix, zero_byte, etc.,)
   *  - SEI NAL units
   */
  uint32_t numRBSPBytes = 0;
  for (AccessUnit::const_iterator it = accessUnit.begin(); it != accessUnit.end(); it++)
  {
    uint32_t numRBSPBytes_nal = uint32_t((*it)->m_nalUnitData.str().size());
    if (m_pcCfg->getSummaryVerboseness() > 0)
    {
      msg( NOTICE, "*** %6s numBytesInNALunit: %u\n", nalUnitTypeToString((*it)->m_nalUnitType), numRBSPBytes_nal);
    }
    if( ( *it )->m_nalUnitType != NAL_UNIT_PREFIX_SEI && ( *it )->m_nalUnitType != NAL_UNIT_SUFFIX_SEI )
    {
      numRBSPBytes += numRBSPBytes_nal;
#if HEVC_VPS
      if( it == accessUnit.begin() || ( *it )->m_nalUnitType == NAL_UNIT_VPS || ( *it )->m_nalUnitType == NAL_UNIT_SPS || ( *it )->m_nalUnitType == NAL_UNIT_PPS )
#else
      if (it == accessUnit.begin() || (*it)->m_nalUnitType == NAL_UNIT_SPS || (*it)->m_nalUnitType == NAL_UNIT_PPS)
#endif
      {
        numRBSPBytes += 4;
      }
      else
      {
        numRBSPBytes += 3;
      }
    }
  }

  uint32_t uibits = numRBSPBytes * 8;
  m_vRVM_RP.push_back( uibits );

  //===== add PSNR =====
  m_gcAnalyzeAll.addResult(dPSNR, (double)uibits, MSEyuvframe
    , isEncodeLtRef
  );
#if EXTENSION_360_VIDEO
  m_ext360.addResult(m_gcAnalyzeAll);
#endif
  if (pcSlice->isIntra())
  {
    m_gcAnalyzeI.addResult(dPSNR, (double)uibits, MSEyuvframe
      , isEncodeLtRef
    );
    *PSNR_Y = dPSNR[COMPONENT_Y];
#if EXTENSION_360_VIDEO
    m_ext360.addResult(m_gcAnalyzeI);
#endif
  }
  if (pcSlice->isInterP())
  {
    m_gcAnalyzeP.addResult(dPSNR, (double)uibits, MSEyuvframe
      , isEncodeLtRef
    );
    *PSNR_Y = dPSNR[COMPONENT_Y];
#if EXTENSION_360_VIDEO
    m_ext360.addResult(m_gcAnalyzeP);
#endif
  }
  if (pcSlice->isInterB())
  {
    m_gcAnalyzeB.addResult(dPSNR, (double)uibits, MSEyuvframe
      , isEncodeLtRef
    );
    *PSNR_Y = dPSNR[COMPONENT_Y];
#if EXTENSION_360_VIDEO
    m_ext360.addResult(m_gcAnalyzeB);
#endif
  }
#if WCG_WPSNR
  if (useLumaWPSNR)
  {
    m_gcAnalyzeWPSNR.addResult(dPSNRWeighted, (double)uibits, MSEyuvframeWeighted, isEncodeLtRef);
  }
#endif

  char c = (pcSlice->isIntra() ? 'I' : pcSlice->isInterP() ? 'P' : 'B');
  if (! pcPic->referenced)
  {
    c += 32;
  }

  if( g_verbosity >= NOTICE )
  {
    msg( NOTICE, "POC %4d TId: %1d ( %c-SLICE, QP %d ) %10d bits",
         pcSlice->getPOC() - pcSlice->getLastIDR(),
         pcSlice->getTLayer(),
         c,
         pcSlice->getSliceQp(),
         uibits );

    msg( NOTICE, " [Y %6.4lf dB    U %6.4lf dB    V %6.4lf dB]", dPSNR[COMPONENT_Y], dPSNR[COMPONENT_Cb], dPSNR[COMPONENT_Cr] );

#if EXTENSION_360_VIDEO
    m_ext360.printPerPOCInfo(NOTICE);
#endif

    if (m_pcEncLib->getPrintHexPsnr())
    {
      uint64_t xPsnr[MAX_NUM_COMPONENT];
      for (int i = 0; i < MAX_NUM_COMPONENT; i++)
      {
        copy(reinterpret_cast<uint8_t *>(&dPSNR[i]),
             reinterpret_cast<uint8_t *>(&dPSNR[i]) + sizeof(dPSNR[i]),
             reinterpret_cast<uint8_t *>(&xPsnr[i]));
      }
      msg(NOTICE, " [xY %16" PRIx64 " xU %16" PRIx64 " xV %16" PRIx64 "]", xPsnr[COMPONENT_Y], xPsnr[COMPONENT_Cb], xPsnr[COMPONENT_Cr]);

#if EXTENSION_360_VIDEO
      m_ext360.printPerPOCInfo(NOTICE, true);
#endif
    }

    if( printFrameMSE )
    {
      msg( NOTICE, " [Y MSE %6.4lf  U MSE %6.4lf  V MSE %6.4lf]", MSEyuvframe[COMPONENT_Y], MSEyuvframe[COMPONENT_Cb], MSEyuvframe[COMPONENT_Cr] );
    }
#if WCG_WPSNR
    if (useLumaWPSNR)
    {
      msg(NOTICE, " [WY %6.4lf dB    WU %6.4lf dB    WV %6.4lf dB]", dPSNRWeighted[COMPONENT_Y], dPSNRWeighted[COMPONENT_Cb], dPSNRWeighted[COMPONENT_Cr]);
    }
#endif
    msg( NOTICE, " [ET %5.0f ]", dEncTime );

    // msg( SOME, " [WP %d]", pcSlice->getUseWeightedPrediction());

    for( int iRefList = 0; iRefList < 2; iRefList++ )
    {
      msg( NOTICE, " [L%d ", iRefList );
      for( int iRefIndex = 0; iRefIndex < pcSlice->getNumRefIdx( RefPicList( iRefList ) ); iRefIndex++ )
      {
        msg( NOTICE, "%d ", pcSlice->getRefPOC( RefPicList( iRefList ), iRefIndex ) - pcSlice->getLastIDR() );
      }
      msg( NOTICE, "]" );
    }
  }
  else if( g_verbosity >= INFO )
  {
    std::cout << "\r\t" << pcSlice->getPOC();
    std::cout.flush();
  }
}

void EncGOP::xCalculateInterlacedAddPSNR( Picture* pcPicOrgFirstField, Picture* pcPicOrgSecondField,
                                          PelUnitBuf cPicRecFirstField, PelUnitBuf cPicRecSecondField,
                                          const InputColourSpaceConversion conversion, const bool printFrameMSE, double* PSNR_Y
                                        , bool isEncodeLtRef
)
{
  const SPS &sps = *pcPicOrgFirstField->cs->sps;
  const ChromaFormat format = sps.getChromaFormatIdc();
  double  dPSNR[MAX_NUM_COMPONENT];
  Picture    *apcPicOrgFields[2] = {pcPicOrgFirstField, pcPicOrgSecondField};
  PelUnitBuf acPicRecFields[2]   = {cPicRecFirstField, cPicRecSecondField};
#if ENABLE_QPA
  const bool    useWPSNR = m_pcEncLib->getUseWPSNR();
#endif
  for(int i=0; i<MAX_NUM_COMPONENT; i++)
  {
    dPSNR[i]=0.0;
  }

  PelStorage cscd[2 /* first/second field */];
  if (conversion!=IPCOLOURSPACE_UNCHANGED)
  {
    for(uint32_t fieldNum=0; fieldNum<2; fieldNum++)
    {
      PelUnitBuf& reconField= (acPicRecFields[fieldNum]);
      cscd[fieldNum].create( reconField.chromaFormat, Area( Position(), reconField.Y()) );
      VideoIOYuv::ColourSpaceConvert(reconField, cscd[fieldNum], conversion, false);
      acPicRecFields[fieldNum]=cscd[fieldNum];
    }
  }

  //===== calculate PSNR =====
  double MSEyuvframe[MAX_NUM_COMPONENT] = {0, 0, 0};

  CHECK(!(acPicRecFields[0].chromaFormat==acPicRecFields[1].chromaFormat), "Unspecified error");
  const uint32_t numValidComponents = ::getNumberValidComponents( acPicRecFields[0].chromaFormat );

  for (int chan = 0; chan < numValidComponents; chan++)
  {
    const ComponentID ch=ComponentID(chan);
    CHECK(!(acPicRecFields[0].get(ch).width==acPicRecFields[1].get(ch).width), "Unspecified error");
    CHECK(!(acPicRecFields[0].get(ch).height==acPicRecFields[0].get(ch).height), "Unspecified error");

    uint64_t uiSSDtemp=0;
    const uint32_t width    = acPicRecFields[0].get(ch).width - (m_pcEncLib->getPad(0) >> ::getComponentScaleX(ch, format));
    const uint32_t height   = acPicRecFields[0].get(ch).height - ((m_pcEncLib->getPad(1) >> 1) >> ::getComponentScaleY(ch, format));
    const uint32_t bitDepth = sps.getBitDepth(toChannelType(ch));

    for(uint32_t fieldNum=0; fieldNum<2; fieldNum++)
    {
      CHECK(!(conversion == IPCOLOURSPACE_UNCHANGED), "Unspecified error");
#if ENABLE_QPA
      uiSSDtemp += xFindDistortionPlane( acPicRecFields[fieldNum].get(ch), apcPicOrgFields[fieldNum]->getOrigBuf().get(ch), useWPSNR ? bitDepth : 0, ::getComponentScaleX(ch, format) );
#else
      uiSSDtemp += xFindDistortionPlane( acPicRecFields[fieldNum].get(ch), apcPicOrgFields[fieldNum]->getOrigBuf().get(ch), 0 );
#endif
    }
    const uint32_t maxval = 255 << (bitDepth - 8);
    const uint32_t size   = width * height * 2;
    const double fRefValue = (double)maxval * maxval * size;
    dPSNR[ch]         = uiSSDtemp ? 10.0 * log10(fRefValue / (double)uiSSDtemp) : 999.99;
    MSEyuvframe[ch]   = (double)uiSSDtemp / size;
  }

  uint32_t uibits = 0; // the number of bits for the pair is not calculated here - instead the overall total is used elsewhere.

  //===== add PSNR =====
  m_gcAnalyzeAll_in.addResult (dPSNR, (double)uibits, MSEyuvframe
    , isEncodeLtRef
  );

  *PSNR_Y = dPSNR[COMPONENT_Y];

  msg( DETAILS, "\n                                      Interlaced frame %d: [Y %6.4lf dB    U %6.4lf dB    V %6.4lf dB]", pcPicOrgSecondField->getPOC()/2 , dPSNR[COMPONENT_Y], dPSNR[COMPONENT_Cb], dPSNR[COMPONENT_Cr] );
  if (printFrameMSE)
  {
    msg( DETAILS, " [Y MSE %6.4lf  U MSE %6.4lf  V MSE %6.4lf]", MSEyuvframe[COMPONENT_Y], MSEyuvframe[COMPONENT_Cb], MSEyuvframe[COMPONENT_Cr] );
  }

  for(uint32_t fieldNum=0; fieldNum<2; fieldNum++)
  {
    cscd[fieldNum].destroy();
  }
}

/** Function for deciding the nal_unit_type.
 * \param pocCurr POC of the current picture
 * \param lastIDR  POC of the last IDR picture
 * \param isField  true to indicate field coding
 * \returns the NAL unit type of the picture
 * This function checks the configuration and returns the appropriate nal_unit_type for the picture.
 */
NalUnitType EncGOP::getNalUnitType(int pocCurr, int lastIDR, bool isField)
{
  if (pocCurr == 0)
  {
    return NAL_UNIT_CODED_SLICE_IDR_W_RADL;
  }

  if (m_pcCfg->getEfficientFieldIRAPEnabled() && isField && pocCurr == (m_pcCfg->getUseCompositeRef() ? 2: 1))
  {
    // to avoid the picture becoming an IRAP
    return NAL_UNIT_CODED_SLICE_TRAIL_R;
  }

  if (m_pcCfg->getDecodingRefreshType() != 3 && (pocCurr - isField) % (m_pcCfg->getIntraPeriod() * (m_pcCfg->getUseCompositeRef() ? 2 : 1)) == 0)
  {
    if (m_pcCfg->getDecodingRefreshType() == 1)
    {
      return NAL_UNIT_CODED_SLICE_CRA;
    }
    else if (m_pcCfg->getDecodingRefreshType() == 2)
    {
      return NAL_UNIT_CODED_SLICE_IDR_W_RADL;
    }
  }
  if(m_pocCRA>0)
  {
    if(pocCurr<m_pocCRA)
    {
      // All leading pictures are being marked as TFD pictures here since current encoder uses all
      // reference pictures while encoding leading pictures. An encoder can ensure that a leading
      // picture can be still decodable when random accessing to a CRA/CRANT/BLA/BLANT picture by
      // controlling the reference pictures used for encoding that leading picture. Such a leading
      // picture need not be marked as a TFD picture.
      return NAL_UNIT_CODED_SLICE_RASL_R;
    }
  }
  if (lastIDR>0)
  {
    if (pocCurr < lastIDR)
    {
      return NAL_UNIT_CODED_SLICE_RADL_R;
    }
  }
  return NAL_UNIT_CODED_SLICE_TRAIL_R;
}

void EncGOP::xUpdateRasInit(Slice* slice)
{
  slice->setPendingRasInit( false );
  if ( slice->getPOC() > m_lastRasPoc )
  {
    m_lastRasPoc = MAX_INT;
    slice->setPendingRasInit( true );
  }
  if ( slice->isIRAP() )
  {
    m_lastRasPoc = slice->getPOC();
  }
}

double EncGOP::xCalculateRVM()
{
  double dRVM = 0;

  if( m_pcCfg->getGOPSize() == 1 && m_pcCfg->getIntraPeriod() != 1 && m_pcCfg->getFramesToBeEncoded() > RVM_VCEGAM10_M * 2 )
  {
    // calculate RVM only for lowdelay configurations
    std::vector<double> vRL , vB;
    size_t N = m_vRVM_RP.size();
    vRL.resize( N );
    vB.resize( N );

    int i;
    double dRavg = 0 , dBavg = 0;
    vB[RVM_VCEGAM10_M] = 0;
    for( i = RVM_VCEGAM10_M + 1 ; i < N - RVM_VCEGAM10_M + 1 ; i++ )
    {
      vRL[i] = 0;
      for( int j = i - RVM_VCEGAM10_M ; j <= i + RVM_VCEGAM10_M - 1 ; j++ )
      {
        vRL[i] += m_vRVM_RP[j];
      }
      vRL[i] /= ( 2 * RVM_VCEGAM10_M );
      vB[i] = vB[i-1] + m_vRVM_RP[i] - vRL[i];
      dRavg += m_vRVM_RP[i];
      dBavg += vB[i];
    }

    dRavg /= ( N - 2 * RVM_VCEGAM10_M );
    dBavg /= ( N - 2 * RVM_VCEGAM10_M );

    double dSigamB = 0;
    for( i = RVM_VCEGAM10_M + 1 ; i < N - RVM_VCEGAM10_M + 1 ; i++ )
    {
      double tmp = vB[i] - dBavg;
      dSigamB += tmp * tmp;
    }
    dSigamB = sqrt( dSigamB / ( N - 2 * RVM_VCEGAM10_M ) );

    double f = sqrt( 12.0 * ( RVM_VCEGAM10_M - 1 ) / ( RVM_VCEGAM10_M + 1 ) );

    dRVM = dSigamB / dRavg * f;
  }

  return( dRVM );
}

/** Attaches the input bitstream to the stream in the output NAL unit
    Updates rNalu to contain concatenated bitstream. rpcBitstreamRedirect is cleared at the end of this function call.
 *  \param codedSliceData contains the coded slice data (bitstream) to be concatenated to rNalu
 *  \param rNalu          target NAL unit
 */
void EncGOP::xAttachSliceDataToNalUnit (OutputNALUnit& rNalu, OutputBitstream* codedSliceData)
{
  // Byte-align
  rNalu.m_Bitstream.writeByteAlignment();   // Slice header byte-alignment

  // Perform bitstream concatenation
  if (codedSliceData->getNumberOfWrittenBits() > 0)
  {
    rNalu.m_Bitstream.addSubstream(codedSliceData);
  }
  codedSliceData->clear();
}

// Function will arrange the long-term pictures in the decreasing order of poc_lsb_lt,
// and among the pictures with the same lsb, it arranges them in increasing delta_poc_msb_cycle_lt value
void EncGOP::arrangeLongtermPicturesInRPS(Slice *pcSlice, PicList& rcListPic)
{
  if(pcSlice->getRPS()->getNumberOfLongtermPictures() == 0)
  {
    return;
  }
  // we can only modify the local RPS!
  CHECK(!(pcSlice->getRPSidx()==-1), "Unspecified error");
  ReferencePictureSet *rps = pcSlice->getLocalRPS();

  // Arrange long-term reference pictures in the correct order of LSB and MSB,
  // and assign values for pocLSBLT and MSB present flag
  int longtermPicsPoc[MAX_NUM_REF_PICS], longtermPicsLSB[MAX_NUM_REF_PICS], indices[MAX_NUM_REF_PICS];
  int longtermPicsMSB[MAX_NUM_REF_PICS];
  bool mSBPresentFlag[MAX_NUM_REF_PICS];
  ::memset(longtermPicsPoc, 0, sizeof(longtermPicsPoc));    // Store POC values of LTRP
  ::memset(longtermPicsLSB, 0, sizeof(longtermPicsLSB));    // Store POC LSB values of LTRP
  ::memset(longtermPicsMSB, 0, sizeof(longtermPicsMSB));    // Store POC LSB values of LTRP
  ::memset(indices        , 0, sizeof(indices));            // Indices to aid in tracking sorted LTRPs
  ::memset(mSBPresentFlag , 0, sizeof(mSBPresentFlag));     // Indicate if MSB needs to be present

  // Get the long-term reference pictures
  int offset = rps->getNumberOfNegativePictures() + rps->getNumberOfPositivePictures();
  int i, ctr = 0;
  int maxPicOrderCntLSB = 1 << pcSlice->getSPS()->getBitsForPOC();
  for(i = rps->getNumberOfPictures() - 1; i >= offset; i--, ctr++)
  {
    longtermPicsPoc[ctr] = rps->getPOC(i);                                  // LTRP POC
    longtermPicsLSB[ctr] = getLSB(longtermPicsPoc[ctr], maxPicOrderCntLSB); // LTRP POC LSB
    indices[ctr]      = i;
    longtermPicsMSB[ctr] = longtermPicsPoc[ctr] - longtermPicsLSB[ctr];
  }
  int numLongPics = rps->getNumberOfLongtermPictures();
  CHECK(!(ctr == numLongPics), "Unspecified error");

  // Arrange pictures in decreasing order of MSB;
  for(i = 0; i < numLongPics; i++)
  {
    for(int j = 0; j < numLongPics - 1; j++)
    {
      if(longtermPicsMSB[j] < longtermPicsMSB[j+1])
      {
        std::swap(longtermPicsPoc[j], longtermPicsPoc[j+1]);
        std::swap(longtermPicsLSB[j], longtermPicsLSB[j+1]);
        std::swap(longtermPicsMSB[j], longtermPicsMSB[j+1]);
        std::swap(indices[j]        , indices[j+1]        );
      }
    }
  }

  for(i = 0; i < numLongPics; i++)
  {
    // Check if MSB present flag should be enabled.
    // Check if the buffer contains any pictures that have the same LSB.
    PicList::iterator  iterPic = rcListPic.begin();
    Picture*                      pcPic;
    while ( iterPic != rcListPic.end() )
    {
      pcPic = *iterPic;
      if( (getLSB(pcPic->getPOC(), maxPicOrderCntLSB) == longtermPicsLSB[i])   &&     // Same LSB
                                      (pcPic->referenced)     &&    // Reference picture
                                        (pcPic->getPOC() != longtermPicsPoc[i])    )  // Not the LTRP itself
      {
        mSBPresentFlag[i] = true;
        break;
      }
      iterPic++;
    }
  }

  // tempArray for usedByCurr flag
  bool tempArray[MAX_NUM_REF_PICS]; ::memset(tempArray, 0, sizeof(tempArray));
  for(i = 0; i < numLongPics; i++)
  {
    tempArray[i] = rps->getUsed(indices[i]);
  }
  // Now write the final values;
  ctr = 0;
  int currMSB = 0, currLSB = 0;
  // currPicPoc = currMSB + currLSB
  currLSB = getLSB(pcSlice->getPOC(), maxPicOrderCntLSB);
  currMSB = pcSlice->getPOC() - currLSB;

  for(i = rps->getNumberOfPictures() - 1; i >= offset; i--, ctr++)
  {
    rps->setPOC                   (i, longtermPicsPoc[ctr]);
    rps->setDeltaPOC              (i, - pcSlice->getPOC() + longtermPicsPoc[ctr]);
    rps->setUsed                  (i, tempArray[ctr]);
    rps->setPocLSBLT              (i, longtermPicsLSB[ctr]);
    rps->setDeltaPocMSBCycleLT    (i, (currMSB - (longtermPicsPoc[ctr] - longtermPicsLSB[ctr])) / maxPicOrderCntLSB);
    rps->setDeltaPocMSBPresentFlag(i, mSBPresentFlag[ctr]);

    CHECK(!(rps->getDeltaPocMSBCycleLT(i) >= 0), "Unspecified error");   // Non-negative value
  }
  for(i = rps->getNumberOfPictures() - 1, ctr = 1; i >= offset; i--, ctr++)
  {
    for(int j = rps->getNumberOfPictures() - 1 - ctr; j >= offset; j--)
    {
      // Here at the encoder we know that we have set the full POC value for the LTRPs, hence we
      // don't have to check the MSB present flag values for this constraint.
      CHECK(!( rps->getPOC(i) != rps->getPOC(j) ), "Unspecified error"); // If assert fails, LTRP entry repeated in RPS!!!
    }
  }
}

void EncGOP::arrangeCompositeReference(Slice* pcSlice, PicList& rcListPic, int pocCurr)
{
  Picture* curPic = NULL;
  PicList::iterator  iterPic = rcListPic.begin();
  const PreCalcValues *pcv = pcSlice->getPPS()->pcv;
  m_bgPOC = pocCurr + 1;
  if (m_picBg->getSpliceFull())
  {
    return;
  }
  while (iterPic != rcListPic.end())
  {
    curPic = *(iterPic++);
    if (curPic->getPOC() == pocCurr)
    {
      break;
    }
  }
  if (pcSlice->isIRAP())
  {
    return;
  }

  int width = pcv->lumaWidth;
  int height = pcv->lumaHeight;
  int stride = curPic->getOrigBuf().get(COMPONENT_Y).stride;
  int cStride = curPic->getOrigBuf().get(COMPONENT_Cb).stride;
  Pel* curLumaAddr = curPic->getOrigBuf().get(COMPONENT_Y).buf;
  Pel* curCbAddr = curPic->getOrigBuf().get(COMPONENT_Cb).buf;
  Pel* curCrAddr = curPic->getOrigBuf().get(COMPONENT_Cr).buf;
  Pel* bgOrgLumaAddr = m_picOrig->getOrigBuf().get(COMPONENT_Y).buf;
  Pel* bgOrgCbAddr = m_picOrig->getOrigBuf().get(COMPONENT_Cb).buf;
  Pel* bgOrgCrAddr = m_picOrig->getOrigBuf().get(COMPONENT_Cr).buf;
  int cuMaxWidth = pcv->maxCUWidth;
  int cuMaxHeight = pcv->maxCUHeight;
  int maxReplace = (pcv->sizeInCtus) / 2;
  maxReplace = maxReplace < 1 ? 1 : maxReplace;
  typedef struct tagCostStr
  {
    double cost;
    int ctuIdx;
  }CostStr;
  CostStr* minCtuCost = new CostStr[maxReplace];
  for (int i = 0; i < maxReplace; i++)
  {
    minCtuCost[i].cost = 1e10;
    minCtuCost[i].ctuIdx = -1;
  }
  int bitIncrementY = pcSlice->getSPS()->getBitDepth(CHANNEL_TYPE_LUMA) - 8;
  int bitIncrementUV = pcSlice->getSPS()->getBitDepth(CHANNEL_TYPE_CHROMA) - 8;
  for (int y = 0; y < height; y += cuMaxHeight)
  {
    for (int x = 0; x < width; x += cuMaxWidth)
    {
      double lcuDist = 0.0;
      double lcuDistCb = 0.0;
      double lcuDistCr = 0.0;
      int    realPixelCnt = 0;
      double lcuCost = 1e10;
      int largeDist = 0;

      for (int tmpy = 0; tmpy < cuMaxHeight; tmpy++)
      {
        if (y + tmpy >= height)
        {
          break;
        }
        for (int tmpx = 0; tmpx < cuMaxWidth; tmpx++)
        {
          if (x + tmpx >= width)
          {
            break;
          }

          realPixelCnt++;
          lcuDist += abs(curLumaAddr[(y + tmpy)*stride + x + tmpx] - bgOrgLumaAddr[(y + tmpy)*stride + x + tmpx]);
          if (abs(curLumaAddr[(y + tmpy)*stride + x + tmpx] - bgOrgLumaAddr[(y + tmpy)*stride + x + tmpx]) >(20 << bitIncrementY))
          {
            largeDist++;
          }

          if (tmpy % 2 == 0 && tmpx % 2 == 0)
          {
            lcuDistCb += abs(curCbAddr[(y + tmpy) / 2 * cStride + (x + tmpx) / 2] - bgOrgCbAddr[(y + tmpy) / 2 * cStride + (x + tmpx) / 2]);
            lcuDistCr += abs(curCrAddr[(y + tmpy) / 2 * cStride + (x + tmpx) / 2] - bgOrgCrAddr[(y + tmpy) / 2 * cStride + (x + tmpx) / 2]);
          }
        }
      }

      //Test the vertical or horizontal edge for background patches candidates
      int yInLCU = y / cuMaxHeight;
      int xInLCU = x / cuMaxWidth;
      int iLCUIdx = yInLCU * pcv->widthInCtus + xInLCU;
      if ((largeDist / (double)realPixelCnt < 0.01 &&lcuDist / realPixelCnt < (3.5 * (1 << bitIncrementY)) && lcuDistCb / realPixelCnt < (0.5 * (1 << bitIncrementUV)) && lcuDistCr / realPixelCnt < (0.5 * (1 << bitIncrementUV)) && m_picBg->getSpliceIdx(iLCUIdx) == 0))
      {
        lcuCost = lcuDist / realPixelCnt + lcuDistCb / realPixelCnt + lcuDistCr / realPixelCnt;
        //obtain the maxReplace smallest cost
        //1) find the largest cost in the maxReplace candidates
        for (int i = 0; i < maxReplace - 1; i++)
        {
          if (minCtuCost[i].cost > minCtuCost[i + 1].cost)
          {
            swap(minCtuCost[i].cost, minCtuCost[i + 1].cost);
            swap(minCtuCost[i].ctuIdx, minCtuCost[i + 1].ctuIdx);
          }
        }
        // 2) compare the current cost with the largest cost
        if (lcuCost < minCtuCost[maxReplace - 1].cost)
        {
          minCtuCost[maxReplace - 1].cost = lcuCost;
          minCtuCost[maxReplace - 1].ctuIdx = iLCUIdx;
        }
      }
    }
  }

  // modify QP for background CTU
  {
    for (int i = 0; i < maxReplace; i++)
    {
      if (minCtuCost[i].ctuIdx != -1)
      {
        m_picBg->setSpliceIdx(minCtuCost[i].ctuIdx, pocCurr);
      }
    }
  }
  delete[]minCtuCost;
}

void EncGOP::updateCompositeReference(Slice* pcSlice, PicList& rcListPic, int pocCurr)
{
  Picture* curPic = NULL;
  const PreCalcValues *pcv = pcSlice->getPPS()->pcv;
  PicList::iterator  iterPic = rcListPic.begin();
  iterPic = rcListPic.begin();
  while (iterPic != rcListPic.end())
  {
    curPic = *(iterPic++);
    if (curPic->getPOC() == pocCurr)
    {
      break;
    }
  }
  assert(curPic->getPOC() == pocCurr);

  int width = pcv->lumaWidth;
  int height = pcv->lumaHeight;
  int stride = curPic->getRecoBuf().get(COMPONENT_Y).stride;
  int cStride = curPic->getRecoBuf().get(COMPONENT_Cb).stride;

  Pel* bgLumaAddr = m_picBg->getRecoBuf().get(COMPONENT_Y).buf;
  Pel* bgCbAddr = m_picBg->getRecoBuf().get(COMPONENT_Cb).buf;
  Pel* bgCrAddr = m_picBg->getRecoBuf().get(COMPONENT_Cr).buf;
  Pel* curLumaAddr = curPic->getRecoBuf().get(COMPONENT_Y).buf;
  Pel* curCbAddr = curPic->getRecoBuf().get(COMPONENT_Cb).buf;
  Pel* curCrAddr = curPic->getRecoBuf().get(COMPONENT_Cr).buf;

  int maxCuWidth = pcv->maxCUWidth;
  int maxCuHeight = pcv->maxCUHeight;

  // Update background reference
  if (pcSlice->isIRAP())//(pocCurr == 0)
  {
    curPic->extendPicBorder();
    curPic->setBorderExtension(true);

    m_picBg->getRecoBuf().copyFrom(curPic->getRecoBuf());
    m_picOrig->getOrigBuf().copyFrom(curPic->getOrigBuf());
  }
  else
  {
    //cout << "update B" << pocCurr << endl;
    for (int y = 0; y < height; y += maxCuHeight)
    {
      for (int x = 0; x < width; x += maxCuWidth)
      {
        if (m_picBg->getSpliceIdx((y / maxCuHeight)*pcv->widthInCtus + x / maxCuWidth) == pocCurr)
        {
          for (int tmpy = 0; tmpy < maxCuHeight; tmpy++)
          {
            if (y + tmpy >= height)
            {
              break;
            }
            for (int tmpx = 0; tmpx < maxCuWidth; tmpx++)
            {
              if (x + tmpx >= width)
              {
                break;
              }
              bgLumaAddr[(y + tmpy)*stride + x + tmpx] = curLumaAddr[(y + tmpy)*stride + x + tmpx];
              if (tmpy % 2 == 0 && tmpx % 2 == 0)
              {
                bgCbAddr[(y + tmpy) / 2 * cStride + (x + tmpx) / 2] = curCbAddr[(y + tmpy) / 2 * cStride + (x + tmpx) / 2];
                bgCrAddr[(y + tmpy) / 2 * cStride + (x + tmpx) / 2] = curCrAddr[(y + tmpy) / 2 * cStride + (x + tmpx) / 2];
              }
            }
          }
        }
      }
    }
    m_picBg->setBorderExtension(false);
    m_picBg->extendPicBorder();
    m_picBg->setBorderExtension(true);

    curPic->extendPicBorder();
    curPic->setBorderExtension(true);
    m_picOrig->getOrigBuf().copyFrom(curPic->getOrigBuf());

    m_picBg->setBorderExtension(false);
    m_picBg->extendPicBorder();
    m_picBg->setBorderExtension(true);
  }
}

void EncGOP::applyDeblockingFilterMetric( Picture* pcPic, uint32_t uiNumSlices )
{
  PelBuf cPelBuf = pcPic->getRecoBuf().get( COMPONENT_Y );
  Pel* Rec    = cPelBuf.buf;
  const int  stride = cPelBuf.stride;
  const uint32_t picWidth = cPelBuf.width;
  const uint32_t picHeight = cPelBuf.height;

  Pel* tempRec = Rec;
  const Slice* pcSlice = pcPic->slices[0];
  uint32_t log2maxTB = pcSlice->getSPS()->getQuadtreeTULog2MaxSize();
  uint32_t maxTBsize = (1<<log2maxTB);
  const uint32_t minBlockArtSize = 8;
  const uint32_t noCol = (picWidth>>log2maxTB);
  const uint32_t noRows = (picHeight>>log2maxTB);
  CHECK(!(noCol > 1), "Unspecified error");
  CHECK(!(noRows > 1), "Unspecified error");
  std::vector<uint64_t> colSAD(noCol,  uint64_t(0));
  std::vector<uint64_t> rowSAD(noRows, uint64_t(0));
  uint32_t colIdx = 0;
  uint32_t rowIdx = 0;
  Pel p0, p1, p2, q0, q1, q2;

  int qp = pcSlice->getSliceQp();
  const int bitDepthLuma=pcSlice->getSPS()->getBitDepth(CHANNEL_TYPE_LUMA);
  int bitdepthScale = 1 << (bitDepthLuma-8);
  int beta = LoopFilter::getBeta( qp ) * bitdepthScale;
  const int thr2 = (beta>>2);
  const int thr1 = 2*bitdepthScale;
  uint32_t a = 0;

  if (maxTBsize > minBlockArtSize)
  {
    // Analyze vertical artifact edges
    for(int c = maxTBsize; c < picWidth; c += maxTBsize)
    {
      for(int r = 0; r < picHeight; r++)
      {
        p2 = Rec[c-3];
        p1 = Rec[c-2];
        p0 = Rec[c-1];
        q0 = Rec[c];
        q1 = Rec[c+1];
        q2 = Rec[c+2];
        a = ((abs(p2-(p1<<1)+p0)+abs(q0-(q1<<1)+q2))<<1);
        if ( thr1 < a && a < thr2)
        {
          colSAD[colIdx] += abs(p0 - q0);
        }
        Rec += stride;
      }
      colIdx++;
      Rec = tempRec;
    }

    // Analyze horizontal artifact edges
    for(int r = maxTBsize; r < picHeight; r += maxTBsize)
    {
      for(int c = 0; c < picWidth; c++)
      {
        p2 = Rec[c + (r-3)*stride];
        p1 = Rec[c + (r-2)*stride];
        p0 = Rec[c + (r-1)*stride];
        q0 = Rec[c + r*stride];
        q1 = Rec[c + (r+1)*stride];
        q2 = Rec[c + (r+2)*stride];
        a = ((abs(p2-(p1<<1)+p0)+abs(q0-(q1<<1)+q2))<<1);
        if (thr1 < a && a < thr2)
        {
          rowSAD[rowIdx] += abs(p0 - q0);
        }
      }
      rowIdx++;
    }
  }

  uint64_t colSADsum = 0;
  uint64_t rowSADsum = 0;
  for(int c = 0; c < noCol-1; c++)
  {
    colSADsum += colSAD[c];
  }
  for(int r = 0; r < noRows-1; r++)
  {
    rowSADsum += rowSAD[r];
  }

  colSADsum <<= 10;
  rowSADsum <<= 10;
  colSADsum /= (noCol-1);
  colSADsum /= picHeight;
  rowSADsum /= (noRows-1);
  rowSADsum /= picWidth;

  uint64_t avgSAD = ((colSADsum + rowSADsum)>>1);
  avgSAD >>= (bitDepthLuma-8);

  if ( avgSAD > 2048 )
  {
    avgSAD >>= 9;
    int offset = Clip3(2,6,(int)avgSAD);
    for (int i=0; i<uiNumSlices; i++)
    {
      Slice* pcLocalSlice = pcPic->slices[i];
      pcLocalSlice->setDeblockingFilterOverrideFlag   ( true);
      pcLocalSlice->setDeblockingFilterDisable        ( false);
      pcLocalSlice->setDeblockingFilterBetaOffsetDiv2 ( offset );
      pcLocalSlice->setDeblockingFilterTcOffsetDiv2   ( offset );
    }
  }
  else
  {
    for (int i=0; i<uiNumSlices; i++)
    {
      Slice* pcLocalSlice = pcPic->slices[i];
      const PPS* pcPPS = pcSlice->getPPS();
      pcLocalSlice->setDeblockingFilterOverrideFlag  ( false);
      pcLocalSlice->setDeblockingFilterDisable       ( pcPPS->getPPSDeblockingFilterDisabledFlag() );
      pcLocalSlice->setDeblockingFilterBetaOffsetDiv2( pcPPS->getDeblockingFilterBetaOffsetDiv2() );
      pcLocalSlice->setDeblockingFilterTcOffsetDiv2  ( pcPPS->getDeblockingFilterTcOffsetDiv2()   );
    }
  }
}

#if W0038_DB_OPT
void EncGOP::applyDeblockingFilterParameterSelection( Picture* pcPic, const uint32_t numSlices, const int gopID )
{
  enum DBFltParam
  {
    DBFLT_PARAM_AVAILABLE = 0,
    DBFLT_DISABLE_FLAG,
    DBFLT_BETA_OFFSETD2,
    DBFLT_TC_OFFSETD2,
    //NUM_DBFLT_PARAMS
  };
  const int MAX_BETA_OFFSET = 3;
  const int MIN_BETA_OFFSET = -3;
  const int MAX_TC_OFFSET = 3;
  const int MIN_TC_OFFSET = -3;

  PelUnitBuf reco = pcPic->getRecoBuf();

  const int currQualityLayer = (!pcPic->slices[0]->isIRAP()) ? m_pcCfg->getGOPEntry(gopID).m_temporalId+1 : 0;
  CHECK(!(currQualityLayer <MAX_ENCODER_DEBLOCKING_QUALITY_LAYERS), "Unspecified error");

  CodingStructure& cs = *pcPic->cs;

  if(!m_pcDeblockingTempPicYuv)
  {
    m_pcDeblockingTempPicYuv = new PelStorage;
    m_pcDeblockingTempPicYuv->create( cs.area );
    memset(m_DBParam, 0, sizeof(m_DBParam));
  }

  //preserve current reconstruction
  m_pcDeblockingTempPicYuv->copyFrom ( reco );

  const bool bNoFiltering      = m_DBParam[currQualityLayer][DBFLT_PARAM_AVAILABLE] && m_DBParam[currQualityLayer][DBFLT_DISABLE_FLAG]==false /*&& pcPic->getTLayer()==0*/;
  const int  maxBetaOffsetDiv2 = bNoFiltering? Clip3(MIN_BETA_OFFSET, MAX_BETA_OFFSET, m_DBParam[currQualityLayer][DBFLT_BETA_OFFSETD2]+1) : MAX_BETA_OFFSET;
  const int  minBetaOffsetDiv2 = bNoFiltering? Clip3(MIN_BETA_OFFSET, MAX_BETA_OFFSET, m_DBParam[currQualityLayer][DBFLT_BETA_OFFSETD2]-1) : MIN_BETA_OFFSET;
  const int  maxTcOffsetDiv2   = bNoFiltering? Clip3(MIN_TC_OFFSET, MAX_TC_OFFSET, m_DBParam[currQualityLayer][DBFLT_TC_OFFSETD2]+2)       : MAX_TC_OFFSET;
  const int  minTcOffsetDiv2   = bNoFiltering? Clip3(MIN_TC_OFFSET, MAX_TC_OFFSET, m_DBParam[currQualityLayer][DBFLT_TC_OFFSETD2]-2)       : MIN_TC_OFFSET;

  uint64_t distBetaPrevious      = std::numeric_limits<uint64_t>::max();
  uint64_t distMin               = std::numeric_limits<uint64_t>::max();
  bool   bDBFilterDisabledBest = true;
  int    betaOffsetDiv2Best    = 0;
  int    tcOffsetDiv2Best      = 0;

  for(int betaOffsetDiv2=maxBetaOffsetDiv2; betaOffsetDiv2>=minBetaOffsetDiv2; betaOffsetDiv2--)
  {
    uint64_t distTcMin = std::numeric_limits<uint64_t>::max();
    for(int tcOffsetDiv2=maxTcOffsetDiv2; tcOffsetDiv2 >= minTcOffsetDiv2; tcOffsetDiv2--)
    {
      for (int i=0; i<numSlices; i++)
      {
        Slice* pcSlice = pcPic->slices[i];
        pcSlice->setDeblockingFilterOverrideFlag  ( true);
        pcSlice->setDeblockingFilterDisable       ( false);
        pcSlice->setDeblockingFilterBetaOffsetDiv2( betaOffsetDiv2 );
        pcSlice->setDeblockingFilterTcOffsetDiv2  ( tcOffsetDiv2 );
      }

      // restore reconstruction
      reco.copyFrom( *m_pcDeblockingTempPicYuv );

      const uint64_t dist = preLoopFilterPicAndCalcDist( pcPic );

      if(dist < distMin)
      {
        distMin = dist;
        bDBFilterDisabledBest = false;
        betaOffsetDiv2Best  = betaOffsetDiv2;
        tcOffsetDiv2Best = tcOffsetDiv2;
      }
      if(dist < distTcMin)
      {
        distTcMin = dist;
      }
      else if(tcOffsetDiv2 <-2)
      {
        break;
      }
    }
    if(betaOffsetDiv2<-1 && distTcMin >= distBetaPrevious)
    {
      break;
    }
    distBetaPrevious = distTcMin;
  }

  //update:
  m_DBParam[currQualityLayer][DBFLT_PARAM_AVAILABLE] = 1;
  m_DBParam[currQualityLayer][DBFLT_DISABLE_FLAG]    = bDBFilterDisabledBest;
  m_DBParam[currQualityLayer][DBFLT_BETA_OFFSETD2]   = betaOffsetDiv2Best;
  m_DBParam[currQualityLayer][DBFLT_TC_OFFSETD2]     = tcOffsetDiv2Best;

  // restore reconstruction
  reco.copyFrom( *m_pcDeblockingTempPicYuv );

  const PPS* pcPPS = pcPic->slices[0]->getPPS();
  if(bDBFilterDisabledBest)
  {
    for (int i=0; i<numSlices; i++)
    {
      Slice* pcSlice = pcPic->slices[i];
      pcSlice->setDeblockingFilterOverrideFlag( true);
      pcSlice->setDeblockingFilterDisable     ( true);
    }
  }
  else if(betaOffsetDiv2Best == pcPPS->getDeblockingFilterBetaOffsetDiv2() &&  tcOffsetDiv2Best == pcPPS->getDeblockingFilterTcOffsetDiv2())
  {
    for (int i=0; i<numSlices; i++)
    {
      Slice*      pcSlice = pcPic->slices[i];
      pcSlice->setDeblockingFilterOverrideFlag   ( false);
      pcSlice->setDeblockingFilterDisable        ( pcPPS->getPPSDeblockingFilterDisabledFlag() );
      pcSlice->setDeblockingFilterBetaOffsetDiv2 ( pcPPS->getDeblockingFilterBetaOffsetDiv2() );
      pcSlice->setDeblockingFilterTcOffsetDiv2   ( pcPPS->getDeblockingFilterTcOffsetDiv2()   );
    }
  }
  else
  {
    for (int i=0; i<numSlices; i++)
    {
      Slice* pcSlice = pcPic->slices[i];
      pcSlice->setDeblockingFilterOverrideFlag   ( true);
      pcSlice->setDeblockingFilterDisable        ( false );
      pcSlice->setDeblockingFilterBetaOffsetDiv2 ( betaOffsetDiv2Best);
      pcSlice->setDeblockingFilterTcOffsetDiv2   ( tcOffsetDiv2Best);
    }
  }
}
#endif
//! \}<|MERGE_RESOLUTION|>--- conflicted
+++ resolved
@@ -1496,14 +1496,12 @@
     {
       pcSlice->setSliceType(I_SLICE);
     }
-<<<<<<< HEAD
-=======
 #if JVET_M0483_IBC ==0
->>>>>>> 60f77b96
     if (pcSlice->getSliceType() == I_SLICE && pcSlice->getSPS()->getSpsNext().getIBCMode())
     {
       pcSlice->setSliceType(P_SLICE);
     }
+#endif
     // Set the nal unit type
     pcSlice->setNalUnitType(getNalUnitType(pocCurr, m_iLastIDR, isField));
     if(pcSlice->getTemporalLayerNonReferenceFlag())
@@ -1674,10 +1672,7 @@
     if (pcPic->cs->sps->getSpsNext().getUseCompositeRef() && getPrepareLTRef()) {
       arrangeCompositeReference(pcSlice, rcListPic, pocCurr);
     }
-<<<<<<< HEAD
-=======
 #if JVET_M0483_IBC==0
->>>>>>> 60f77b96
     if (pcSlice->getSPS()->getSpsNext().getIBCMode())
     {
       if (m_pcCfg->getIntraPeriod() > 0 && pcSlice->getPOC() % m_pcCfg->getIntraPeriod() == 0)
@@ -1688,6 +1683,7 @@
 
       pcSlice->setNumRefIdx(REF_PIC_LIST_0, pcSlice->getNumRefIdx(REF_PIC_LIST_0) + 1);
     }
+#endif
     //  Set reference list
     pcSlice->setRefPicList ( rcListPic );
 
@@ -1812,14 +1808,12 @@
     {
       pcSlice->setSliceType ( P_SLICE );
     }
-<<<<<<< HEAD
-=======
 #if JVET_M0483_IBC==0
->>>>>>> 60f77b96
     if (pcSlice->getSPS()->getSpsNext().getIBCMode() && pcSlice->getNumRefIdx(REF_PIC_LIST_0) == 1)
     {
       m_pcSliceEncoder->setEncCABACTableIdx(P_SLICE);
     }
+#endif
     xUpdateRasInit( pcSlice );
 
     // Do decoding refresh marking if any
@@ -1906,15 +1900,11 @@
     }
 
     // disable TMVP when current picture is the only ref picture
-<<<<<<< HEAD
-    if (pcSlice->isIRAP() && pcSlice->getSPS()->getSpsNext().getIBCMode())
-=======
 #if JVET_M0483_IBC
     if (pcSlice->isIRAP() && pcSlice->getSPS()->getIBCFlag())
 #else
     if (pcSlice->isIRAP() && pcSlice->getSPS()->getSpsNext().getIBCMode())
 #endif
->>>>>>> 60f77b96
     {
       pcSlice->setEnableTMVPFlag(0);
     }
@@ -1928,10 +1918,7 @@
     bool bGPBcheck=false;
     if ( pcSlice->getSliceType() == B_SLICE)
     {
-<<<<<<< HEAD
-=======
 #if JVET_M0483_IBC==0
->>>>>>> 60f77b96
       if (pcSlice->getSPS()->getSpsNext().getIBCMode())
       {
         if (pcSlice->getNumRefIdx(RefPicList(0)) - 1 == pcSlice->getNumRefIdx(RefPicList(1)))
@@ -1948,6 +1935,7 @@
         }
       }
       else
+#endif
       if ( pcSlice->getNumRefIdx(RefPicList( 0 ) ) == pcSlice->getNumRefIdx(RefPicList( 1 ) ) )
       {
         bGPBcheck=true;
@@ -2419,12 +2407,9 @@
 
       m_pcLoopFilter->loopFilterPic( cs );
 
-<<<<<<< HEAD
-=======
 #if JVET_M0147_DMVR 
       CS::setRefinedMotionField(cs);
 #endif
->>>>>>> 60f77b96
       DTRACE_UPDATE( g_trace_ctx, ( std::make_pair( "final", 1 ) ) );
 
       if( pcSlice->getSPS()->getSAOEnabledFlag() )
@@ -2737,11 +2722,9 @@
     DTRACE_UPDATE( g_trace_ctx, ( std::make_pair( "final", 0 ) ) );
 
     pcPic->reconstructed = true;
-<<<<<<< HEAD
-=======
 #if JVET_M0483_IBC ==0
->>>>>>> 60f77b96
     pcPic->longTerm = false;
+#endif
     m_bFirst = false;
     m_iNumPicCoded++;
     if (!(pcPic->cs->sps->getSpsNext().getUseCompositeRef() && isEncodeLtRef))
