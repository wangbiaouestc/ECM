/* The copyright in this software is being made available under the BSD
 * License, included below. This software may be subject to other third party
 * and contributor rights, including patent rights, and no such rights are
 * granted under this license.
 *
 * Copyright (c) 2010-2019, ITU/ISO/IEC
 * All rights reserved.
 *
 * Redistribution and use in source and binary forms, with or without
 * modification, are permitted provided that the following conditions are met:
 *
 *  * Redistributions of source code must retain the above copyright notice,
 *    this list of conditions and the following disclaimer.
 *  * Redistributions in binary form must reproduce the above copyright notice,
 *    this list of conditions and the following disclaimer in the documentation
 *    and/or other materials provided with the distribution.
 *  * Neither the name of the ITU/ISO/IEC nor the names of its contributors may
 *    be used to endorse or promote products derived from this software without
 *    specific prior written permission.
 *
 * THIS SOFTWARE IS PROVIDED BY THE COPYRIGHT HOLDERS AND CONTRIBUTORS "AS IS"
 * AND ANY EXPRESS OR IMPLIED WARRANTIES, INCLUDING, BUT NOT LIMITED TO, THE
 * IMPLIED WARRANTIES OF MERCHANTABILITY AND FITNESS FOR A PARTICULAR PURPOSE
 * ARE DISCLAIMED. IN NO EVENT SHALL THE COPYRIGHT HOLDER OR CONTRIBUTORS
 * BE LIABLE FOR ANY DIRECT, INDIRECT, INCIDENTAL, SPECIAL, EXEMPLARY, OR
 * CONSEQUENTIAL DAMAGES (INCLUDING, BUT NOT LIMITED TO, PROCUREMENT OF
 * SUBSTITUTE GOODS OR SERVICES; LOSS OF USE, DATA, OR PROFITS; OR BUSINESS
 * INTERRUPTION) HOWEVER CAUSED AND ON ANY THEORY OF LIABILITY, WHETHER IN
 * CONTRACT, STRICT LIABILITY, OR TORT (INCLUDING NEGLIGENCE OR OTHERWISE)
 * ARISING IN ANY WAY OUT OF THE USE OF THIS SOFTWARE, EVEN IF ADVISED OF
 * THE POSSIBILITY OF SUCH DAMAGE.
 */

/** \file     EncSearch.cpp
 *  \brief    encoder intra search class
 */

#include "IntraSearch.h"

#include "EncModeCtrl.h"

#include "CommonLib/CommonDef.h"
#include "CommonLib/Rom.h"
#include "CommonLib/Picture.h"
#include "CommonLib/UnitTools.h"

#include "CommonLib/dtrace_next.h"
#include "CommonLib/dtrace_buffer.h"

#include <math.h>
#include <limits>
 //! \ingroup EncoderLib
 //! \{
#if JVET_O0119_BASE_PALETTE_444
#define PLTCtx(c) SubCtx( Ctx::Palette, c )
#endif
IntraSearch::IntraSearch()
  : m_pSplitCS      (nullptr)
  , m_pFullCS       (nullptr)
  , m_pBestCS       (nullptr)
  , m_pcEncCfg      (nullptr)
  , m_pcTrQuant     (nullptr)
  , m_pcRdCost      (nullptr)
  , m_pcReshape     (nullptr)
  , m_CABACEstimator(nullptr)
  , m_CtxCache      (nullptr)
  , m_isInitialized (false)
{
  for( uint32_t ch = 0; ch < MAX_NUM_TBLOCKS; ch++ )
  {
    m_pSharedPredTransformSkip[ch] = nullptr;
  }
}


void IntraSearch::destroy()
{
  CHECK( !m_isInitialized, "Not initialized" );

  if( m_pcEncCfg )
  {
    const uint32_t uiNumLayersToAllocateSplit = 1;
    const uint32_t uiNumLayersToAllocateFull  = 1;
    const int uiNumSaveLayersToAllocate = 2;

    for( uint32_t layer = 0; layer < uiNumSaveLayersToAllocate; layer++ )
    {
      m_pSaveCS[layer]->destroy();
      delete m_pSaveCS[layer];
    }

    uint32_t numWidths  = gp_sizeIdxInfo->numWidths();
    uint32_t numHeights = gp_sizeIdxInfo->numHeights();

    for( uint32_t width = 0; width < numWidths; width++ )
    {
      for( uint32_t height = 0; height < numHeights; height++ )
      {
        if( gp_sizeIdxInfo->isCuSize( gp_sizeIdxInfo->sizeFrom( width ) ) && gp_sizeIdxInfo->isCuSize( gp_sizeIdxInfo->sizeFrom( height ) ) )
        {
          for( uint32_t layer = 0; layer < uiNumLayersToAllocateSplit; layer++ )
          {
            m_pSplitCS[width][height][layer]->destroy();

            delete m_pSplitCS[width][height][layer];
          }

          for( uint32_t layer = 0; layer < uiNumLayersToAllocateFull; layer++ )
          {
            m_pFullCS[width][height][layer]->destroy();

            delete m_pFullCS[width][height][layer];
          }

          delete[] m_pSplitCS[width][height];
          delete[] m_pFullCS [width][height];

          m_pBestCS[width][height]->destroy();
          m_pTempCS[width][height]->destroy();

          delete m_pTempCS[width][height];
          delete m_pBestCS[width][height];
        }
      }

      delete[] m_pSplitCS[width];
      delete[] m_pFullCS [width];

      delete[] m_pTempCS[width];
      delete[] m_pBestCS[width];
    }

    delete[] m_pSplitCS;
    delete[] m_pFullCS;

    delete[] m_pBestCS;
    delete[] m_pTempCS;

    delete[] m_pSaveCS;
  }

  m_pSplitCS = m_pFullCS = nullptr;

  m_pBestCS = m_pTempCS = nullptr;

  m_pSaveCS = nullptr;

  for( uint32_t ch = 0; ch < MAX_NUM_TBLOCKS; ch++ )
  {
    delete[] m_pSharedPredTransformSkip[ch];
    m_pSharedPredTransformSkip[ch] = nullptr;
  }

  m_tmpStorageLCU.destroy();
  m_isInitialized = false;
}

IntraSearch::~IntraSearch()
{
  if( m_isInitialized )
  {
    destroy();
  }
}

void IntraSearch::init( EncCfg*        pcEncCfg,
                        TrQuant*       pcTrQuant,
                        RdCost*        pcRdCost,
                        CABACWriter*   CABACEstimator,
                        CtxCache*      ctxCache,
                        const uint32_t     maxCUWidth,
                        const uint32_t     maxCUHeight,
                        const uint32_t     maxTotalCUDepth
                       , EncReshape*   pcReshape
)
{
  CHECK(m_isInitialized, "Already initialized");
  m_pcEncCfg                     = pcEncCfg;
  m_pcTrQuant                    = pcTrQuant;
  m_pcRdCost                     = pcRdCost;
  m_CABACEstimator               = CABACEstimator;
  m_CtxCache                     = ctxCache;
  m_pcReshape                    = pcReshape;

  const ChromaFormat cform = pcEncCfg->getChromaFormatIdc();

  IntraPrediction::init( cform, pcEncCfg->getBitDepth( CHANNEL_TYPE_LUMA ) );
  m_tmpStorageLCU.create(UnitArea(cform, Area(0, 0, MAX_CU_SIZE, MAX_CU_SIZE)));

  for( uint32_t ch = 0; ch < MAX_NUM_TBLOCKS; ch++ )
  {
    m_pSharedPredTransformSkip[ch] = new Pel[MAX_CU_SIZE * MAX_CU_SIZE];
  }

  uint32_t numWidths  = gp_sizeIdxInfo->numWidths();
  uint32_t numHeights = gp_sizeIdxInfo->numHeights();

  const uint32_t uiNumLayersToAllocateSplit = 1;
  const uint32_t uiNumLayersToAllocateFull  = 1;

  m_pBestCS = new CodingStructure**[numWidths];
  m_pTempCS = new CodingStructure**[numWidths];

  m_pFullCS  = new CodingStructure***[numWidths];
  m_pSplitCS = new CodingStructure***[numWidths];

  for( uint32_t width = 0; width < numWidths; width++ )
  {
    m_pBestCS[width] = new CodingStructure*[numHeights];
    m_pTempCS[width] = new CodingStructure*[numHeights];

    m_pFullCS [width] = new CodingStructure**[numHeights];
    m_pSplitCS[width] = new CodingStructure**[numHeights];

    for( uint32_t height = 0; height < numHeights; height++ )
    {
      if(  gp_sizeIdxInfo->isCuSize( gp_sizeIdxInfo->sizeFrom( width ) ) && gp_sizeIdxInfo->isCuSize( gp_sizeIdxInfo->sizeFrom( height ) ) )
      {
        m_pBestCS[width][height] = new CodingStructure( m_unitCache.cuCache, m_unitCache.puCache, m_unitCache.tuCache );
        m_pTempCS[width][height] = new CodingStructure( m_unitCache.cuCache, m_unitCache.puCache, m_unitCache.tuCache );

        m_pBestCS[width][height]->create( m_pcEncCfg->getChromaFormatIdc(), Area( 0, 0, gp_sizeIdxInfo->sizeFrom( width ), gp_sizeIdxInfo->sizeFrom( height ) ), false );
        m_pTempCS[width][height]->create( m_pcEncCfg->getChromaFormatIdc(), Area( 0, 0, gp_sizeIdxInfo->sizeFrom( width ), gp_sizeIdxInfo->sizeFrom( height ) ), false );
        m_pFullCS [width][height] = new CodingStructure*[uiNumLayersToAllocateFull];
        m_pSplitCS[width][height] = new CodingStructure*[uiNumLayersToAllocateSplit];

        for( uint32_t layer = 0; layer < uiNumLayersToAllocateFull; layer++ )
        {
          m_pFullCS [width][height][layer] = new CodingStructure( m_unitCache.cuCache, m_unitCache.puCache, m_unitCache.tuCache );

          m_pFullCS [width][height][layer]->create( m_pcEncCfg->getChromaFormatIdc(), Area( 0, 0, gp_sizeIdxInfo->sizeFrom( width ), gp_sizeIdxInfo->sizeFrom( height ) ), false );
        }

        for( uint32_t layer = 0; layer < uiNumLayersToAllocateSplit; layer++ )
        {
          m_pSplitCS[width][height][layer] = new CodingStructure( m_unitCache.cuCache, m_unitCache.puCache, m_unitCache.tuCache );

          m_pSplitCS[width][height][layer]->create( m_pcEncCfg->getChromaFormatIdc(), Area( 0, 0, gp_sizeIdxInfo->sizeFrom( width ), gp_sizeIdxInfo->sizeFrom( height ) ), false );
        }
      }
      else
      {
        m_pBestCS[width][height] = nullptr;
        m_pTempCS[width][height] = nullptr;

        m_pFullCS [width][height] = nullptr;
        m_pSplitCS[width][height] = nullptr;
      }
    }
  }

  const int uiNumSaveLayersToAllocate = 2;

  m_pSaveCS = new CodingStructure*[uiNumSaveLayersToAllocate];

  for( uint32_t depth = 0; depth < uiNumSaveLayersToAllocate; depth++ )
  {
    m_pSaveCS[depth] = new CodingStructure( m_unitCache.cuCache, m_unitCache.puCache, m_unitCache.tuCache );
    m_pSaveCS[depth]->create( UnitArea( cform, Area( 0, 0, maxCUWidth, maxCUHeight ) ), false );
  }

  m_isInitialized = true;
}


//////////////////////////////////////////////////////////////////////////
// INTRA PREDICTION
//////////////////////////////////////////////////////////////////////////
#if JVET_O0050_LOCAL_DUAL_TREE
static constexpr double COST_UNKNOWN = -65536.0;

double IntraSearch::findInterCUCost( CodingUnit &cu )
{
  if( cu.isConsIntra() && !cu.slice->isIntra() )
  {
    //search corresponding inter CU cost
    for( int i = 0; i < m_numCuInSCIPU; i++ )
    {
      if( cu.lumaPos() == m_cuAreaInSCIPU[i].pos() && cu.lumaSize() == m_cuAreaInSCIPU[i].size() )
      {
        return m_cuCostInSCIPU[i];
      }
    }
  }
  return COST_UNKNOWN;
}
#endif

bool IntraSearch::estIntraPredLumaQT( CodingUnit &cu, Partitioner &partitioner, const double bestCostSoFar, bool mtsCheckRangeFlag, int mtsFirstCheckId, int mtsLastCheckId, bool moreProbMTSIdxFirst )
{
  CodingStructure       &cs            = *cu.cs;
  const SPS             &sps           = *cs.sps;
  const uint32_t             uiWidthBit    = g_aucLog2[partitioner.currArea().lwidth() ];
  const uint32_t             uiHeightBit   =                   g_aucLog2[partitioner.currArea().lheight()];

  // Lambda calculation at equivalent Qp of 4 is recommended because at that Qp, the quantization divisor is 1.
  const double sqrtLambdaForFirstPass = m_pcRdCost->getMotionLambda(cu.transQuantBypass) * FRAC_BITS_SCALE;

  //===== loop over partitions =====

  const TempCtx ctxStart          ( m_CtxCache, m_CABACEstimator->getCtx() );
  const TempCtx ctxStartMipFlag    ( m_CtxCache, SubCtx( Ctx::MipFlag,          m_CABACEstimator->getCtx() ) );
  const TempCtx ctxStartMipMode    ( m_CtxCache, SubCtx( Ctx::MipMode,          m_CABACEstimator->getCtx() ) );
  const TempCtx ctxStartIspMode    ( m_CtxCache, SubCtx( Ctx::ISPMode,          m_CABACEstimator->getCtx() ) );
  const TempCtx ctxStartPlanarFlag ( m_CtxCache, SubCtx( Ctx::IntraLumaPlanarFlag, m_CABACEstimator->getCtx() ) );
  const TempCtx ctxStartIntraMode(m_CtxCache, SubCtx(Ctx::IntraLumaMpmFlag, m_CABACEstimator->getCtx()));
  const TempCtx ctxStartMrlIdx      ( m_CtxCache, SubCtx( Ctx::MultiRefLineIdx,        m_CABACEstimator->getCtx() ) );

  CHECK( !cu.firstPU, "CU has no PUs" );
  const bool keepResi   = cs.pps->getPpsRangeExtension().getCrossComponentPredictionEnabledFlag() || KEEP_PRED_AND_RESI_SIGNALS;

  // variables for saving fast intra modes scan results across multiple LFNST passes
  bool LFNSTLoadFlag = sps.getUseLFNST() && cu.lfnstIdx != 0;
  bool LFNSTSaveFlag = sps.getUseLFNST() && cu.lfnstIdx == 0;

  LFNSTSaveFlag &= sps.getUseIntraMTS() ? cu.mtsFlag == 0 : true;

  const uint32_t lfnstIdx = cu.lfnstIdx;
#if JVET_O0050_LOCAL_DUAL_TREE
  double costInterCU = findInterCUCost( cu );
#endif


  const int width  = partitioner.currArea().lwidth();
  const int height = partitioner.currArea().lheight();

  // Marking MTS usage for faster MTS
  // 0: MTS is either not applicable for current CU (cuWidth > MTS_INTRA_MAX_CU_SIZE or cuHeight > MTS_INTRA_MAX_CU_SIZE), not active in the config file or the fast decision algorithm is not used in this case
  // 1: MTS fast algorithm can be applied for the current CU, and the DCT2 is being checked
  // 2: MTS is being checked for current CU. Stored results of DCT2 can be utilized for speedup
  uint8_t mtsUsageFlag = 0;
  const int maxSizeEMT = MTS_INTRA_MAX_CU_SIZE;
  if( width <= maxSizeEMT && height <= maxSizeEMT && sps.getUseIntraMTS() )
  {
    mtsUsageFlag = ( sps.getUseLFNST() && cu.mtsFlag == 1 ) ? 2 : 1;
  }

  if( width * height < 64 && !m_pcEncCfg->getUseFastLFNST() )
  {
    mtsUsageFlag = 0;
  }

  double bestCurrentCost = bestCostSoFar;
#if MAX_TB_SIZE_SIGNALLING
  bool testISP = sps.getUseISP() && cu.mtsFlag == 0 && cu.lfnstIdx == 0 && CU::canUseISP( width, height, cu.cs->sps->getMaxTbSize() );
#else
  bool testISP = sps.getUseISP() && cu.mtsFlag == 0 && cu.lfnstIdx == 0 && CU::canUseISP( width, height, MAX_TB_SIZEY );
#endif
#if !JVET_O0502_ISP_CLEANUP
  bool ispHorIsFirstTest = testISP ? CU::firstTestISPHorSplit( width, height, COMPONENT_Y, nullptr, nullptr ) : true;
  int ispOptions[] = { NOT_INTRA_SUBPARTITIONS, HOR_INTRA_SUBPARTITIONS, VER_INTRA_SUBPARTITIONS };
  if ( !ispHorIsFirstTest )
  {
    ispOptions[1] = VER_INTRA_SUBPARTITIONS;
    ispOptions[2] = HOR_INTRA_SUBPARTITIONS;
  }
#endif
  if( testISP )
  {
#if JVET_O0502_ISP_CLEANUP
    //reset the variables used for the tests
    m_ispCandListHor.clear();
    m_ispCandListVer.clear();
    m_regIntraRDListWithCosts.clear();
    m_ispTestedModes.clear();
    //save the number of subpartitions
    m_ispTestedModes.numTotalParts[0] = (int)height >> g_aucLog2[CU::getISPSplitDim(width, height, TU_1D_HORZ_SPLIT)];
    m_ispTestedModes.numTotalParts[1] = (int)width >> g_aucLog2[CU::getISPSplitDim(width, height, TU_1D_VERT_SPLIT)];
#else
    //variables for the full RD list without MRL modes
    m_rdModeListWithoutMrl      .clear();
    m_rdModeListWithoutMrlHor   .clear();
    m_rdModeListWithoutMrlVer   .clear();
    //variables with data from regular intra used to skip ISP splits
    m_intraModeDiagRatio        .clear();
    m_intraModeHorVerRatio      .clear();
    m_intraModeTestedNormalIntra.clear();
#endif
  }

#if JVET_O1136_TS_BDPCM_SIGNALLING
  const bool testBDPCM = sps.getBDPCMEnabledFlag() && CU::bdpcmAllowed( cu, ComponentID( partitioner.chType ) ) && cu.mtsFlag == 0 && cu.lfnstIdx == 0;
#else
  const bool testBDPCM = m_pcEncCfg->getRDPCM() && CU::bdpcmAllowed( cu, ComponentID( partitioner.chType ) ) && cu.mtsFlag == 0 && cu.lfnstIdx == 0;
#endif
  static_vector<ModeInfo, FAST_UDI_MAX_RDMODE_NUM> uiHadModeList;
  static_vector<double, FAST_UDI_MAX_RDMODE_NUM> CandCostList;
  static_vector<double, FAST_UDI_MAX_RDMODE_NUM> CandHadList;


  auto &pu = *cu.firstPU;
  bool validReturn = false;
  {
    CandHadList.clear();
    CandCostList.clear();
    uiHadModeList.clear();

    CHECK(pu.cu != &cu, "PU is not contained in the CU");

    //===== determine set of modes to be tested (using prediction signal only) =====
    int numModesAvailable = NUM_LUMA_MODE; // total number of Intra modes
    const bool fastMip    = sps.getUseMIP() && m_pcEncCfg->getUseFastMIP();
#if JVET_O0925_MIP_SIMPLIFICATIONS
#if JVET_O0545_MAX_TB_SIGNALLING
    const bool mipAllowed = sps.getUseMIP() && isLuma(partitioner.chType) && pu.lwidth() <= cu.cs->sps->getMaxTbSize() && pu.lheight() <= cu.cs->sps->getMaxTbSize() && ((cu.lfnstIdx == 0) || allowLfnstWithMip(cu.firstPU->lumaSize()));
#else
    const bool mipAllowed = sps.getUseMIP() && isLuma(partitioner.chType) && pu.lwidth() <= MIP_MAX_WIDTH && pu.lheight() <= MIP_MAX_HEIGHT && ((cu.lfnstIdx == 0) || allowLfnstWithMip(cu.firstPU->lumaSize()));
#endif
    const bool testMip    = mipAllowed && mipModesAvailable(pu.Y());
#else
#if JVET_O0545_MAX_TB_SIGNALLING
    const bool mipAllowed = sps.getUseMIP() && ( cu.lfnstIdx == 0 ) && isLuma( partitioner.chType ) && pu.lwidth() <= cu.cs->sps->getMaxTbSize() && pu.lheight() <= cu.cs->sps->getMaxTbSize();
#else
    const bool mipAllowed = sps.getUseMIP() && ( cu.lfnstIdx == 0 ) && isLuma( partitioner.chType ) && pu.lwidth() <= MIP_MAX_WIDTH && pu.lheight() <= MIP_MAX_HEIGHT;
#endif
    const bool testMip    = mipAllowed && mipModesAvailable( pu.Y() ) && !(fastMip && (cu.lwidth() > 2 * cu.lheight() || cu.lheight() > 2 * cu.lwidth()));
#endif

    static_vector<ModeInfo, FAST_UDI_MAX_RDMODE_NUM> uiRdModeList;

    int numModesForFullRD = 3;
    numModesForFullRD = g_aucIntraModeNumFast_UseMPM_2D[uiWidthBit - MIN_CU_LOG2][uiHeightBit - MIN_CU_LOG2];

#if INTRA_FULL_SEARCH
    numModesForFullRD = numModesAvailable;
#endif

    if( mtsUsageFlag != 2 )
    {
      // this should always be true
      CHECK( !pu.Y().valid(), "PU is not valid" );
#if ENABLE_JVET_L0283_MRL
      bool isFirstLineOfCtu = (((pu.block(COMPONENT_Y).y)&((pu.cs->sps)->getMaxCUWidth() - 1)) == 0);
      int numOfPassesExtendRef = (isFirstLineOfCtu ? 1 : MRL_NUM_REF_LINES);
#endif
      pu.multiRefIdx = 0;

      if( numModesForFullRD != numModesAvailable )
      {
        CHECK( numModesForFullRD >= numModesAvailable, "Too many modes for full RD search" );

        const CompArea &area = pu.Y();

        PelBuf piOrg         = cs.getOrgBuf(area);
        PelBuf piPred        = cs.getPredBuf(area);

        DistParam distParamSad;
        DistParam distParamHad;
        if (cu.slice->getLmcsEnabledFlag() && m_pcReshape->getCTUFlag())
        {
          CompArea      tmpArea(COMPONENT_Y, area.chromaFormat, Position(0, 0), area.size());
          PelBuf tmpOrg = m_tmpStorageLCU.getBuf(tmpArea);
          tmpOrg.copyFrom(piOrg);
          tmpOrg.rspSignal(m_pcReshape->getFwdLUT());
          m_pcRdCost->setDistParam(distParamSad, tmpOrg, piPred, sps.getBitDepth(CHANNEL_TYPE_LUMA), COMPONENT_Y, false); // Use SAD cost
          m_pcRdCost->setDistParam(distParamHad, tmpOrg, piPred, sps.getBitDepth(CHANNEL_TYPE_LUMA), COMPONENT_Y,  true); // Use HAD (SATD) cost
        }
        else
        {
          m_pcRdCost->setDistParam(distParamSad, piOrg, piPred, sps.getBitDepth(CHANNEL_TYPE_LUMA), COMPONENT_Y, false); // Use SAD cost
          m_pcRdCost->setDistParam(distParamHad, piOrg, piPred, sps.getBitDepth(CHANNEL_TYPE_LUMA), COMPONENT_Y,  true); // Use HAD (SATD) cost
        }

        distParamSad.applyWeight = false;
        distParamHad.applyWeight = false;

        if( testMip)
        {
#if JVET_O0925_MIP_SIMPLIFICATIONS
          numModesForFullRD += fastMip? std::max(numModesForFullRD, g_aucLog2[std::min(pu.lwidth(), pu.lheight())] - 1) : numModesForFullRD;
#else
          numModesForFullRD += fastMip? std::max(2, g_aucLog2[std::min(pu.lwidth(), pu.lheight())] - 1) : numModesForFullRD;
#endif
        }
        const int numHadCand = (testMip ? 2 : 1) * 3;

        //*** Derive (regular) candidates using Hadamard
        cu.mipFlag = false;

        //===== init pattern for luma prediction =====
        initIntraPatternChType(cu, pu.Y(), true);
        bool bSatdChecked[NUM_INTRA_MODE];
        memset( bSatdChecked, 0, sizeof( bSatdChecked ) );

        if( !LFNSTLoadFlag )
        {
          for( int modeIdx = 0; modeIdx < numModesAvailable; modeIdx++ )
          {
            uint32_t       uiMode = modeIdx;
            Distortion minSadHad = 0;

            // Skip checking extended Angular modes in the first round of SATD
            if( uiMode > DC_IDX && ( uiMode & 1 ) )
            {
              continue;
            }

            bSatdChecked[uiMode] = true;

            pu.intraDir[0] = modeIdx;

            initPredIntraParams(pu, pu.Y(), sps);
            if( useDPCMForFirstPassIntraEstimation( pu, uiMode ) )
            {
              encPredIntraDPCM( COMPONENT_Y, piOrg, piPred, uiMode );
            }
            else
            {
              predIntraAng( COMPONENT_Y, piPred, pu);
            }
            // Use the min between SAD and HAD as the cost criterion
            // SAD is scaled by 2 to align with the scaling of HAD
            minSadHad += std::min(distParamSad.distFunc(distParamSad)*2, distParamHad.distFunc(distParamHad));

            // NB xFracModeBitsIntra will not affect the mode for chroma that may have already been pre-estimated.
            m_CABACEstimator->getCtx() = SubCtx( Ctx::MipFlag, ctxStartMipFlag );
            m_CABACEstimator->getCtx() = SubCtx( Ctx::ISPMode, ctxStartIspMode );
            m_CABACEstimator->getCtx() = SubCtx(Ctx::IntraLumaPlanarFlag, ctxStartPlanarFlag);
            m_CABACEstimator->getCtx() = SubCtx(Ctx::IntraLumaMpmFlag, ctxStartIntraMode);
            m_CABACEstimator->getCtx() = SubCtx( Ctx::MultiRefLineIdx, ctxStartMrlIdx );

            uint64_t fracModeBits = xFracModeBitsIntra(pu, uiMode, CHANNEL_TYPE_LUMA);

            double cost = ( double ) minSadHad + (double)fracModeBits * sqrtLambdaForFirstPass;

            DTRACE(g_trace_ctx, D_INTRA_COST, "IntraHAD: %u, %llu, %f (%d)\n", minSadHad, fracModeBits, cost, uiMode);

            updateCandList( ModeInfo(false, 0, NOT_INTRA_SUBPARTITIONS, uiMode), cost,          uiRdModeList,  CandCostList, numModesForFullRD );
            updateCandList( ModeInfo(false, 0, NOT_INTRA_SUBPARTITIONS, uiMode), (double)minSadHad, uiHadModeList, CandHadList,  numHadCand );
          }
#if JVET_O0925_MIP_SIMPLIFICATIONS
          if( !sps.getUseMIP() && LFNSTSaveFlag )
#else
          if( LFNSTSaveFlag )
#endif
          {
            // save found best modes
            m_uiSavedNumRdModesLFNST   = numModesForFullRD;
            m_uiSavedRdModeListLFNST   = uiRdModeList;
            m_dSavedModeCostLFNST      = CandCostList;
            // PBINTRA fast
            m_uiSavedHadModeListLFNST  = uiHadModeList;
            m_dSavedHadListLFNST       = CandHadList;
            LFNSTSaveFlag              = false;
          }
        } // NSSTFlag
#if JVET_O0925_MIP_SIMPLIFICATIONS
        if( !sps.getUseMIP() && LFNSTLoadFlag )
#else
        else
#endif
        {
          // restore saved modes
          numModesForFullRD = m_uiSavedNumRdModesLFNST;
          uiRdModeList      = m_uiSavedRdModeListLFNST;
          CandCostList      = m_dSavedModeCostLFNST;
          // PBINTRA fast
          uiHadModeList     = m_uiSavedHadModeListLFNST;
          CandHadList       = m_dSavedHadListLFNST;
#if !JVET_O0925_MIP_SIMPLIFICATIONS

          LFNSTLoadFlag     = false;
#endif
        } // !LFNSTFlag

#if JVET_O0925_MIP_SIMPLIFICATIONS
        if (!(sps.getUseMIP() && LFNSTLoadFlag))
        {
#else
        CHECK( uiRdModeList.size() != numModesForFullRD, "Error: RD mode list size" );
#endif
        static_vector<ModeInfo, FAST_UDI_MAX_RDMODE_NUM> parentCandList = uiRdModeList;

        // Second round of SATD for extended Angular modes
        for (int modeIdx = 0; modeIdx < numModesForFullRD; modeIdx++)
        {
          unsigned parentMode = parentCandList[modeIdx].modeId;
          if (parentMode > (DC_IDX + 1) && parentMode < (NUM_LUMA_MODE - 1))
          {
            for (int subModeIdx = -1; subModeIdx <= 1; subModeIdx += 2)
            {
              unsigned mode = parentMode + subModeIdx;


              if (!bSatdChecked[mode])
              {
                pu.intraDir[0] = mode;

                initPredIntraParams(pu, pu.Y(), sps);
                if (useDPCMForFirstPassIntraEstimation(pu, mode))
                {
                  encPredIntraDPCM(COMPONENT_Y, piOrg, piPred, mode);
                }
                else
                {
                  predIntraAng(COMPONENT_Y, piPred, pu );
                }

                // Use the min between SAD and SATD as the cost criterion
                // SAD is scaled by 2 to align with the scaling of HAD
                Distortion minSadHad = std::min(distParamSad.distFunc(distParamSad)*2, distParamHad.distFunc(distParamHad));

                // NB xFracModeBitsIntra will not affect the mode for chroma that may have already been pre-estimated.
                m_CABACEstimator->getCtx() = SubCtx( Ctx::MipFlag, ctxStartMipFlag );
                m_CABACEstimator->getCtx() = SubCtx( Ctx::ISPMode, ctxStartIspMode );
                m_CABACEstimator->getCtx() = SubCtx(Ctx::IntraLumaPlanarFlag, ctxStartPlanarFlag);
                m_CABACEstimator->getCtx() = SubCtx(Ctx::IntraLumaMpmFlag, ctxStartIntraMode);
                m_CABACEstimator->getCtx() = SubCtx( Ctx::MultiRefLineIdx, ctxStartMrlIdx );

                uint64_t fracModeBits = xFracModeBitsIntra(pu, mode, CHANNEL_TYPE_LUMA);

                double cost = (double) minSadHad + (double) fracModeBits * sqrtLambdaForFirstPass;

                updateCandList( ModeInfo( false, 0, NOT_INTRA_SUBPARTITIONS, mode ), cost,        uiRdModeList,  CandCostList, numModesForFullRD );
                updateCandList( ModeInfo( false, 0, NOT_INTRA_SUBPARTITIONS, mode ), (double)minSadHad, uiHadModeList, CandHadList,  numHadCand );

                bSatdChecked[mode] = true;
              }
            }
          }
        }
        if ( testISP )
        {
#if JVET_O0502_ISP_CLEANUP
          // we save the regular intra modes list
          m_ispCandListHor = uiRdModeList;
#else
          //we save the list with no mrl modes to keep only the Hadamard selected modes (no mpms)
          m_rdModeListWithoutMrl = uiRdModeList;
#endif
        }
#if ENABLE_JVET_L0283_MRL
        pu.multiRefIdx = 1;
        const int  numMPMs = NUM_MOST_PROBABLE_MODES;
        unsigned  multiRefMPM [numMPMs];
        PU::getIntraMPMs(pu, multiRefMPM);
        for (int mRefNum = 1; mRefNum < numOfPassesExtendRef; mRefNum++)
        {
          int multiRefIdx = MULTI_REF_LINE_IDX[mRefNum];

          pu.multiRefIdx = multiRefIdx;
          {
            initIntraPatternChType(cu, pu.Y(), true);
          }
          for (int x = 1; x < numMPMs; x++)
          {
            uint32_t mode = multiRefMPM[x];
            {
              pu.intraDir[0] = mode;
              initPredIntraParams(pu, pu.Y(), sps);

              if (useDPCMForFirstPassIntraEstimation(pu, mode))
              {
                encPredIntraDPCM(COMPONENT_Y, piOrg, piPred, mode);
              }
              else
              {
                predIntraAng(COMPONENT_Y, piPred, pu);
              }

              // Use the min between SAD and SATD as the cost criterion
              // SAD is scaled by 2 to align with the scaling of HAD
              Distortion minSadHad = std::min(distParamSad.distFunc(distParamSad)*2, distParamHad.distFunc(distParamHad));

              // NB xFracModeBitsIntra will not affect the mode for chroma that may have already been pre-estimated.
              m_CABACEstimator->getCtx() = SubCtx( Ctx::MipFlag, ctxStartMipFlag );
              m_CABACEstimator->getCtx() = SubCtx( Ctx::ISPMode, ctxStartIspMode );
              m_CABACEstimator->getCtx() = SubCtx(Ctx::IntraLumaPlanarFlag, ctxStartPlanarFlag);
              m_CABACEstimator->getCtx() = SubCtx(Ctx::IntraLumaMpmFlag, ctxStartIntraMode);
              m_CABACEstimator->getCtx() = SubCtx( Ctx::MultiRefLineIdx, ctxStartMrlIdx );

              uint64_t fracModeBits = xFracModeBitsIntra(pu, mode, CHANNEL_TYPE_LUMA);

              double cost = (double)minSadHad + (double)fracModeBits * sqrtLambdaForFirstPass;
              updateCandList( ModeInfo( false, multiRefIdx, NOT_INTRA_SUBPARTITIONS, mode ), cost,        uiRdModeList,  CandCostList, numModesForFullRD );
              updateCandList( ModeInfo( false, multiRefIdx, NOT_INTRA_SUBPARTITIONS, mode ), (double)minSadHad, uiHadModeList, CandHadList,  numHadCand );
            }
          }
        }
#endif
        CHECKD( uiRdModeList.size() != numModesForFullRD, "Error: RD mode list size" );

#if JVET_O0925_MIP_SIMPLIFICATIONS
        if (LFNSTSaveFlag && testMip && !allowLfnstWithMip(cu.firstPU->lumaSize())) // save a different set for the next run
        {
          // save found best modes
          m_uiSavedRdModeListLFNST = uiRdModeList;
          m_dSavedModeCostLFNST = CandCostList;
          // PBINTRA fast
          m_uiSavedHadModeListLFNST = uiHadModeList;
          m_dSavedHadListLFNST = CandHadList;
          m_uiSavedNumRdModesLFNST = g_aucIntraModeNumFast_UseMPM_2D[uiWidthBit - MIN_CU_LOG2][uiHeightBit - MIN_CU_LOG2];
          m_uiSavedRdModeListLFNST.resize(m_uiSavedNumRdModesLFNST);
          m_dSavedModeCostLFNST.resize(m_uiSavedNumRdModesLFNST);
          // PBINTRA fast
          m_uiSavedHadModeListLFNST.resize(3);
          m_dSavedHadListLFNST.resize(3);
          LFNSTSaveFlag = false;
        }
#endif
          //*** Derive MIP candidates using Hadamard
          if (testMip)
          {
            cu.mipFlag = true;
            pu.multiRefIdx = 0;

#if JVET_O0925_MIP_SIMPLIFICATIONS
            double mipHadCost[MAX_NUM_MIP_MODE] = { MAX_DOUBLE };

            initIntraPatternChType(cu, pu.Y());
#endif
            initIntraMip( pu );

            for (uint32_t uiMode = 0; uiMode < getNumModesMip(pu.Y()); uiMode++)
            {
              pu.intraDir[CHANNEL_TYPE_LUMA] = uiMode;
              predIntraMip(COMPONENT_Y, piPred, pu);

              // Use the min between SAD and HAD as the cost criterion
              // SAD is scaled by 2 to align with the scaling of HAD
              Distortion minSadHad = std::min(distParamSad.distFunc(distParamSad)*2, distParamHad.distFunc(distParamHad));

              m_CABACEstimator->getCtx() = SubCtx( Ctx::MipFlag, ctxStartMipFlag );
              m_CABACEstimator->getCtx() = SubCtx( Ctx::MipMode, ctxStartMipMode );

              uint64_t fracModeBits = xFracModeBitsIntra(pu, uiMode, CHANNEL_TYPE_LUMA);

              double cost = double(minSadHad) + double(fracModeBits) * sqrtLambdaForFirstPass;
#if JVET_O0925_MIP_SIMPLIFICATIONS
              mipHadCost[uiMode] = cost;
              DTRACE(g_trace_ctx, D_INTRA_COST, "IntraMIP: %u, %llu, %f (%d)\n", minSadHad, fracModeBits, cost, uiMode);

              updateCandList(ModeInfo(true, 0, NOT_INTRA_SUBPARTITIONS, uiMode), cost, uiRdModeList, CandCostList, numModesForFullRD + 1);
              updateCandList(ModeInfo(true, 0, NOT_INTRA_SUBPARTITIONS, uiMode), 0.8*double(minSadHad), uiHadModeList, CandHadList, numHadCand);
#else
              updateCandList(ModeInfo(true, 0, NOT_INTRA_SUBPARTITIONS, uiMode),        cost,  uiRdModeList,  CandCostList, numModesForFullRD);
              updateCandList(ModeInfo(true, 0, NOT_INTRA_SUBPARTITIONS, uiMode), double(minSadHad), uiHadModeList, CandHadList, numHadCand);
#endif
            }

            const double thresholdHadCost = 1.0 + 1.4 / sqrt((double)(pu.lwidth()*pu.lheight()));
#if JVET_O0925_MIP_SIMPLIFICATIONS
            reduceHadCandList(uiRdModeList, CandCostList, numModesForFullRD, thresholdHadCost, mipHadCost, pu, fastMip);
#else
            reduceHadCandList(uiRdModeList, CandCostList, numModesForFullRD, thresholdHadCost, 0.0);
#endif
          }
#if JVET_O0925_MIP_SIMPLIFICATIONS
          if ( sps.getUseMIP() && LFNSTSaveFlag)
          {
            // save found best modes
            m_uiSavedNumRdModesLFNST = numModesForFullRD;
            m_uiSavedRdModeListLFNST = uiRdModeList;
            m_dSavedModeCostLFNST = CandCostList;
            // PBINTRA fast
            m_uiSavedHadModeListLFNST = uiHadModeList;
            m_dSavedHadListLFNST = CandHadList;
            LFNSTSaveFlag = false;
          }
        }
        else //if( sps.getUseMIP() && LFNSTLoadFlag)
        {
          // restore saved modes
          numModesForFullRD = m_uiSavedNumRdModesLFNST;
          uiRdModeList = m_uiSavedRdModeListLFNST;
          CandCostList = m_dSavedModeCostLFNST;
          // PBINTRA fast
          uiHadModeList = m_uiSavedHadModeListLFNST;
          CandHadList = m_dSavedHadListLFNST;
        }
#endif

        if( m_pcEncCfg->getFastUDIUseMPMEnabled() )
        {
          const int numMPMs = NUM_MOST_PROBABLE_MODES;
          unsigned  uiPreds[numMPMs];

          pu.multiRefIdx = 0;

          const int numCand = PU::getIntraMPMs( pu, uiPreds );

          for( int j = 0; j < numCand; j++ )
          {
            bool mostProbableModeIncluded = false;
            ModeInfo mostProbableMode( false, 0, NOT_INTRA_SUBPARTITIONS, uiPreds[j] );


            for( int i = 0; i < numModesForFullRD; i++ )
            {
              mostProbableModeIncluded |= ( mostProbableMode == uiRdModeList[i] );
            }
            if( !mostProbableModeIncluded )
            {
              numModesForFullRD++;
              uiRdModeList.push_back( mostProbableMode );
              CandCostList.push_back(0);
            }
          }
          if ( testISP )
          {
#if JVET_O0502_ISP_CLEANUP
            // we add the MPMs to the list that contains only regular intra modes
            for (int j = 0; j < numCand; j++)
            {
              bool     mostProbableModeIncluded = false;
              ModeInfo mostProbableMode(false, 0, NOT_INTRA_SUBPARTITIONS, uiPreds[j]);

              for (int i = 0; i < m_ispCandListHor.size(); i++)
              {
                mostProbableModeIncluded |= (mostProbableMode == m_ispCandListHor[i]);
              }
              if (!mostProbableModeIncluded)
              {
                m_ispCandListHor.push_back(mostProbableMode);
              }
            }
#else
            //we add the ISP MPMs to the list without mrl modes
            m_rdModeListWithoutMrlHor = m_rdModeListWithoutMrl;
            m_rdModeListWithoutMrlVer = m_rdModeListWithoutMrl;
            for (int k = 0; k < m_rdModeListWithoutMrl.size(); k++)
            {
              m_rdModeListWithoutMrlHor[k].ispMod = HOR_INTRA_SUBPARTITIONS;
              m_rdModeListWithoutMrlVer[k].ispMod = VER_INTRA_SUBPARTITIONS;
            }
            static_vector<ModeInfo, FAST_UDI_MAX_RDMODE_NUM>* listPointer;
            for( int k = 1; k < NUM_INTRA_SUBPARTITIONS_MODES; k++ )
            {
              cu.ispMode = ispOptions[k];
              listPointer = &( cu.ispMode == HOR_INTRA_SUBPARTITIONS ? m_rdModeListWithoutMrlHor : m_rdModeListWithoutMrlVer );
              const int numCandISP = PU::getIntraMPMs( pu, uiPreds );
              for( int j = 0; j < numCandISP; j++ )
              {
                bool mostProbableModeIncluded = false;
                ModeInfo mostProbableMode( false, 0, cu.ispMode, uiPreds[j] );

                for( int i = 0; i < listPointer->size(); i++ )
                {
                  mostProbableModeIncluded |= ( mostProbableMode == listPointer->at( i ) );
                }
                if( !mostProbableModeIncluded )
                {
                  listPointer->push_back( mostProbableMode );
                }
              }
            }
            cu.ispMode = NOT_INTRA_SUBPARTITIONS;
#endif
          }
        }
#if !JVET_O0925_MIP_SIMPLIFICATIONS
        //*** Add MPMs for MIP to candidate list
        if (!fastMip && testMip && pu.lwidth() < 8 && pu.lheight() < 8)
        {
          unsigned mpm[NUM_MPM_MIP];
          int numCandMip = PU::getMipMPMs(pu, mpm);

          for( int j = 0; j < numCandMip; j++ )
          {
            bool mostProbableModeIncluded = false;
            ModeInfo mostProbableMode(true, 0, NOT_INTRA_SUBPARTITIONS, mpm[j]);
            for( int i = 0; i < numModesForFullRD; i++ )
            {
              mostProbableModeIncluded |= (mostProbableMode == uiRdModeList[i]);
            }
            if( !mostProbableModeIncluded )
            {
              numModesForFullRD++;
              uiRdModeList.push_back( mostProbableMode );
              CandCostList.push_back(0);
            }
          }
        }
#endif
      }
      else
      {
        THROW( "Full search not supported for MIP" );
      }
      if( sps.getUseLFNST() && mtsUsageFlag == 1 )
      {
        // Store the modes to be checked with RD
        m_savedNumRdModes[ lfnstIdx ]     = numModesForFullRD;
        std::copy_n( uiRdModeList.begin(),  numModesForFullRD, m_savedRdModeList[ lfnstIdx ] );
      }
    }
    else //mtsUsage = 2 (here we potentially reduce the number of modes that will be full-RD checked)
    {
      if( ( m_pcEncCfg->getUseFastLFNST() || !cu.slice->isIntra() ) && m_bestModeCostValid[ lfnstIdx ] )
      {
        numModesForFullRD = 0;

        double thresholdSkipMode = 1.0 + ( ( cu.lfnstIdx > 0 ) ? 0.1 : 1.0 ) * ( 1.4 / sqrt( ( double ) ( width*height ) ) );

        // Skip checking the modes with much larger R-D cost than the best mode
        for( int i = 0; i < m_savedNumRdModes[ lfnstIdx ]; i++ )
        {
          if( m_modeCostStore[ lfnstIdx ][ i ] <= thresholdSkipMode * m_bestModeCostStore[ lfnstIdx ] )
          {
            uiRdModeList.push_back( m_savedRdModeList[ lfnstIdx ][ i ] );
            numModesForFullRD++;
          }
        }
      }
      else //this is necessary because we skip the candidates list calculation, since it was already obtained for the DCT-II. Now we load it
      {
        // Restore the modes to be checked with RD
        numModesForFullRD = m_savedNumRdModes[ lfnstIdx ];
        uiRdModeList.resize( numModesForFullRD );
        std::copy_n( m_savedRdModeList[ lfnstIdx ], m_savedNumRdModes[ lfnstIdx ], uiRdModeList.begin() );
        CandCostList.resize( numModesForFullRD );
      }
    }

#if !JVET_O0502_ISP_CLEANUP
    if( testISP ) // we remove the non-MPMs from the ISP lists
    {
      static_vector<ModeInfo, FAST_UDI_MAX_RDMODE_NUM> uiRdModeListCopyHor = m_rdModeListWithoutMrlHor;
      m_rdModeListWithoutMrlHor.clear();
      static_vector<ModeInfo, FAST_UDI_MAX_RDMODE_NUM> uiRdModeListCopyVer = m_rdModeListWithoutMrlVer;
      m_rdModeListWithoutMrlVer.clear();
      static_vector<ModeInfo, FAST_UDI_MAX_RDMODE_NUM> *listPointerCopy, *listPointer;
      for( int ispOptionIdx = 1; ispOptionIdx < NUM_INTRA_SUBPARTITIONS_MODES; ispOptionIdx++ )
      {
        cu.ispMode = ispOptions[ispOptionIdx];
        //we get the mpm cand list
        const int numMPMs = NUM_MOST_PROBABLE_MODES;
        unsigned  uiPreds[numMPMs];

        pu.multiRefIdx = 0;

        PU::getIntraMPMs( pu, uiPreds );

        //we copy only the ISP MPMs
        listPointerCopy = &( cu.ispMode == HOR_INTRA_SUBPARTITIONS ? uiRdModeListCopyHor : uiRdModeListCopyVer );
        listPointer     = &( cu.ispMode == HOR_INTRA_SUBPARTITIONS ? m_rdModeListWithoutMrlHor : m_rdModeListWithoutMrlVer );
        for( int k = 0; k < listPointerCopy->size(); k++ )
        {
          for( int q = 0; q < numMPMs; q++ )
          {
            if (listPointerCopy->at(k) == ModeInfo( false, 0, cu.ispMode, uiPreds[q] ))
            {
              listPointer->push_back( listPointerCopy->at( k ) );
              break;
            }
          }
        }
      }
      cu.ispMode = NOT_INTRA_SUBPARTITIONS;
    }
#endif


    CHECK( numModesForFullRD != uiRdModeList.size(), "Inconsistent state!" );

    // after this point, don't use numModesForFullRD

    // PBINTRA fast
    if( m_pcEncCfg->getUsePbIntraFast() && !cs.slice->isIntra() && uiRdModeList.size() < numModesAvailable && !cs.slice->getDisableSATDForRD() && ( mtsUsageFlag != 2 || lfnstIdx > 0 ) )
    {
      double pbintraRatio = (lfnstIdx > 0) ? 1.25 : PBINTRA_RATIO;
      int maxSize = -1;
#if JVET_O0925_MIP_SIMPLIFICATIONS
      ModeInfo bestMipMode;
      int bestMipIdx = -1;
      for( int idx = 0; idx < uiRdModeList.size(); idx++ )
      {
        if( uiRdModeList[idx].mipFlg )
        {
          bestMipMode = uiRdModeList[idx];
          bestMipIdx = idx;
          break;
        }
      }
      const int numHadCand = 3;
#else
      const int numHadCand = (testMip ? 2 : 1) * 3;
#endif
      for (int k = numHadCand - 1; k >= 0; k--)
      {
        if (CandHadList.size() < (k + 1) || CandHadList[k] > cs.interHad * pbintraRatio) { maxSize = k; }
      }
      if (maxSize > 0)
      {
        uiRdModeList.resize(std::min<size_t>(uiRdModeList.size(), maxSize));
#if JVET_O0925_MIP_SIMPLIFICATIONS
        if( bestMipIdx >= 0 )
        {
          if( uiRdModeList.size() <= bestMipIdx )
          {
            uiRdModeList.push_back(bestMipMode);
          }
        }
#endif
        if ( testISP )
        {
#if JVET_O0502_ISP_CLEANUP
          m_ispCandListHor.resize(std::min<size_t>(m_ispCandListHor.size(), maxSize));
#else
          m_rdModeListWithoutMrlHor.resize(std::min<size_t>(m_rdModeListWithoutMrlHor.size(), maxSize));
          m_rdModeListWithoutMrlVer.resize(std::min<size_t>(m_rdModeListWithoutMrlVer.size(), maxSize));
#endif
        }
      }
      if (maxSize == 0)
      {
        cs.dist = std::numeric_limits<Distortion>::max();
        cs.interHad = 0;

        //===== reset context models =====
        m_CABACEstimator->getCtx() = SubCtx(Ctx::MipFlag, ctxStartMipFlag);
        m_CABACEstimator->getCtx() = SubCtx(Ctx::MipMode, ctxStartMipMode);
        m_CABACEstimator->getCtx() = SubCtx(Ctx::ISPMode, ctxStartIspMode);
        m_CABACEstimator->getCtx() = SubCtx(Ctx::IntraLumaPlanarFlag, ctxStartPlanarFlag);
        m_CABACEstimator->getCtx() = SubCtx(Ctx::IntraLumaMpmFlag, ctxStartIntraMode);
        m_CABACEstimator->getCtx() = SubCtx(Ctx::MultiRefLineIdx, ctxStartMrlIdx);

        return false;
      }
    }

#if JVET_O0502_ISP_CLEANUP
    int numNonISPModes = (int)uiRdModeList.size();
#endif

    if ( testISP )
    {
#if JVET_O0502_ISP_CLEANUP
      // we reserve positions for ISP in the common full RD list 
      const int maxNumRDModesISP = 16;
      for (int i = 0; i < maxNumRDModesISP; i++)
        uiRdModeList.push_back(ModeInfo(false, 0, INTRA_SUBPARTITIONS_RESERVED, 0));
#else
      //we create a single full RD list that includes all intra modes using regular intra, MRL and ISP
      auto* firstIspList  = ispOptions[1] == HOR_INTRA_SUBPARTITIONS ? &m_rdModeListWithoutMrlHor : &m_rdModeListWithoutMrlVer;
      auto* secondIspList = ispOptions[1] == HOR_INTRA_SUBPARTITIONS ? &m_rdModeListWithoutMrlVer : &m_rdModeListWithoutMrlHor;

      if( !sps.getUseLFNST() && m_pcEncCfg->getUseFastISP() )
      {
        CHECKD( uiRdModeList.size() > CandCostList.size(), "Error: CandCostList size" );
        // find the first non-MRL, non-MIP mode
        int indexFirstMode = int(uiRdModeList.size()) - 1; // default is last mode
        for (int k = 0; k < int(uiRdModeList.size()); k++)
        {
          if (uiRdModeList[k].mRefId == 0 && uiRdModeList[k].mipFlg == false)
          {
            indexFirstMode = k;
            break;
          }
        }
        // move the mode indicated by indexFirstMode to the beginning
        for (int idx = indexFirstMode - 1; idx >= 0; idx--)
        {
          std::swap(uiRdModeList[idx], uiRdModeList[idx + 1]);
          std::swap(CandCostList[idx], CandCostList[idx + 1]);
        }
        //insert all ISP modes after the first non-mrl mode
        uiRdModeList.insert(uiRdModeList.begin() + 1, secondIspList->begin(), secondIspList->end());
        uiRdModeList.insert(uiRdModeList.begin() + 1, firstIspList->begin(), firstIspList->end());
      }
      else
      {
        //insert all ISP modes at the end of the current list
        uiRdModeList.insert( uiRdModeList.end(), secondIspList->begin(), secondIspList->end() );
        uiRdModeList.insert( uiRdModeList.end(), firstIspList->begin() , firstIspList->end()  );
      }
#endif
    }

    //===== check modes (using r-d costs) =====
    ModeInfo       uiBestPUMode;
    int            bestBDPCMMode = 0;
    double         bestCostNonBDPCM = MAX_DOUBLE;

    CodingStructure *csTemp = m_pTempCS[gp_sizeIdxInfo->idxFrom( cu.lwidth() )][gp_sizeIdxInfo->idxFrom( cu.lheight() )];
    CodingStructure *csBest = m_pBestCS[gp_sizeIdxInfo->idxFrom( cu.lwidth() )][gp_sizeIdxInfo->idxFrom( cu.lheight() )];

    csTemp->slice = cs.slice;
    csBest->slice = cs.slice;
    csTemp->initStructData();
    csBest->initStructData();
#if JVET_O0050_LOCAL_DUAL_TREE
    csTemp->picture = cs.picture;
    csBest->picture = cs.picture;
#endif

#if !JVET_O0925_MIP_SIMPLIFICATIONS
    m_bestCostNonMip = MAX_DOUBLE;
#endif
    static_vector<int, FAST_UDI_MAX_RDMODE_NUM> rdModeIdxList;
    if (testMip)
    {
    static_vector<ModeInfo, FAST_UDI_MAX_RDMODE_NUM> rdModeListTemp;
    for( int i = 0; i < uiRdModeList.size(); i++)
    {
      if( !uiRdModeList[i].mipFlg && uiRdModeList[i].ispMod==NOT_INTRA_SUBPARTITIONS )
      {
        rdModeListTemp.push_back( uiRdModeList[i] );
        rdModeIdxList.push_back( i );
      }
    }
    for( int i = 0; i < uiRdModeList.size(); i++)
    {
      if( uiRdModeList[i].mipFlg || uiRdModeList[i].ispMod!=NOT_INTRA_SUBPARTITIONS )
      {
        rdModeListTemp.push_back( uiRdModeList[i] );
        rdModeIdxList.push_back( i );
      }
    }
#if JVET_O0925_MIP_SIMPLIFICATIONS
      uiRdModeList.resize(rdModeListTemp.size());
#endif
    for( int i = 0; i < uiRdModeList.size(); i++)
    {
      uiRdModeList[i] = rdModeListTemp[i];
    }
    }
#if JVET_O0925_MIP_SIMPLIFICATIONS
    else
    {
      static_vector<ModeInfo, FAST_UDI_MAX_RDMODE_NUM> rdModeListTemp;
      for( int i = 0; i < uiRdModeList.size(); i++ )
      {
        if( !uiRdModeList[i].mipFlg  )
        {
          rdModeListTemp.push_back( uiRdModeList[i] );
        }
      }
      uiRdModeList.resize(rdModeListTemp.size());
      for( int i = 0; i < rdModeListTemp.size(); i++ )
      {
        uiRdModeList[i] = rdModeListTemp[i];
      }
    }
#endif

    // just to be sure
    numModesForFullRD = ( int ) uiRdModeList.size();
#if !JVET_O0502_ISP_CLEANUP
    PartSplit intraSubPartitionsProcOrder = TU_NO_ISP;
    int       bestNormalIntraModeIndex    = -1;
#endif
    TUIntraSubPartitioner subTuPartitioner( partitioner );
    if( !cu.ispMode && !cu.mtsFlag )
    {
      m_modeCtrl->setMtsFirstPassNoIspCost( MAX_DOUBLE );
    }
#if !JVET_O0502_ISP_CLEANUP
    bool      ispHorAllZeroCbfs = false, ispVerAllZeroCbfs = false;
#endif

    for (int mode = -2 * int(testBDPCM); mode < (int)uiRdModeList.size(); mode++)
    {
      // set CU/PU to luma prediction mode
      ModeInfo uiOrgMode;
      if ( mode < 0 )
      {
        cu.bdpcmMode = -mode;

#if JVET_O0315_RDPCM_INTRAMODE_ALIGN
        uiOrgMode = ModeInfo(false, 0, NOT_INTRA_SUBPARTITIONS, cu.bdpcmMode == 2 ? VER_IDX : HOR_IDX);
#else
        unsigned mpm_pred[NUM_MOST_PROBABLE_MODES];
        PU::getIntraMPMs(pu, mpm_pred);
        uiOrgMode = ModeInfo(false, 0, NOT_INTRA_SUBPARTITIONS, mpm_pred[0]);
#endif
        cu.mipFlag                     = uiOrgMode.mipFlg;
        cu.ispMode                     = uiOrgMode.ispMod;
        pu.multiRefIdx                 = uiOrgMode.mRefId;
        pu.intraDir[CHANNEL_TYPE_LUMA] = uiOrgMode.modeId;
      }
      else
      {
        cu.bdpcmMode = 0;
#if JVET_O0502_ISP_CLEANUP
        if (uiRdModeList[mode].ispMod == INTRA_SUBPARTITIONS_RESERVED)
        {
          if (mode == numNonISPModes) // the list needs to be sorted only once
          {
            xSortISPCandList(bestCurrentCost, csBest->cost);
          }
          xGetNextISPMode(uiRdModeList[mode], (mode > 0 ? &uiRdModeList[mode - 1] : nullptr), Size(width, height));
          if (uiRdModeList[mode].ispMod == INTRA_SUBPARTITIONS_RESERVED)
            continue;
        }
#endif
        uiOrgMode = uiRdModeList[mode];
      cu.mipFlag                     = uiOrgMode.mipFlg;
      cu.ispMode                     = uiOrgMode.ispMod;
      pu.multiRefIdx                 = uiOrgMode.mRefId;
      pu.intraDir[CHANNEL_TYPE_LUMA] = uiOrgMode.modeId;

      CHECK(cu.mipFlag && pu.multiRefIdx, "Error: combination of MIP and MRL not supported");
      CHECK(pu.multiRefIdx && (pu.intraDir[0] == PLANAR_IDX), "Error: combination of MRL and Planar mode not supported");
      CHECK(cu.ispMode && cu.mipFlag, "Error: combination of ISP and MIP not supported");
      CHECK(cu.ispMode && pu.multiRefIdx, "Error: combination of ISP and MRL not supported");
#if !JVET_O0502_ISP_CLEANUP
        if( cu.ispMode )
        {
          intraSubPartitionsProcOrder = CU::getISPType( cu, COMPONENT_Y );
          bool tuIsDividedInRows = CU::divideTuInRows( cu );
          if ( ( tuIsDividedInRows && ispHorAllZeroCbfs ) || ( !tuIsDividedInRows && ispVerAllZeroCbfs ) )
          {
            continue;
          }
          if( m_intraModeDiagRatio.at( bestNormalIntraModeIndex ) > 1.25 )
          {
            continue;
          }
          if( ( m_intraModeHorVerRatio.at( bestNormalIntraModeIndex ) > 1.25 && tuIsDividedInRows ) || ( m_intraModeHorVerRatio.at( bestNormalIntraModeIndex ) < 0.8 && !tuIsDividedInRows ) )
          {
            continue;
          }
        }
#endif
      }

      // set context models
      m_CABACEstimator->getCtx() = ctxStart;

      // determine residual for partition
      cs.initSubStructure( *csTemp, partitioner.chType, cs.area, true );

      bool tmpValidReturn = false;
      if( cu.ispMode )
      {
#if JVET_O0502_ISP_CLEANUP
        tmpValidReturn = xIntraCodingLumaISP(*csTemp, subTuPartitioner, bestCurrentCost);
        if (csTemp->tus.size() == 0)
        {
          // no TUs were coded
          csTemp->cost = MAX_DOUBLE;
          continue;
        }
        if (!cu.mtsFlag && !cu.lfnstIdx)
        {
          // we save the data for future tests
          m_ispTestedModes.setModeResults((ISPType)cu.ispMode, (int)uiOrgMode.modeId, (int)csTemp->tus.size(), csTemp->cus[0]->firstTU->cbf[COMPONENT_Y] ? csTemp->cost : MAX_DOUBLE, csBest->cost);
        }
#else
        tmpValidReturn = xRecurIntraCodingLumaQT( *csTemp, subTuPartitioner, bestCurrentCost, 0, intraSubPartitionsProcOrder, false,
                                                  mtsCheckRangeFlag, mtsFirstCheckId, mtsLastCheckId, moreProbMTSIdxFirst );
#endif
      }
      else
      {
#if !JVET_O0925_MIP_SIMPLIFICATIONS
        if( ! fastMip )
        {
          m_bestCostNonMip = MAX_DOUBLE;
        }
#endif
        tmpValidReturn = xRecurIntraCodingLumaQT( *csTemp, partitioner, uiBestPUMode.ispMod ? bestCurrentCost : MAX_DOUBLE, -1, TU_NO_ISP, uiBestPUMode.ispMod,
                                                  mtsCheckRangeFlag, mtsFirstCheckId, mtsLastCheckId, moreProbMTSIdxFirst );
      }

#if JVET_O0502_ISP_CLEANUP
      if (!cu.ispMode && !cu.mtsFlag && !cu.lfnstIdx && !cu.bdpcmMode && !pu.multiRefIdx && !cu.mipFlag && testISP)
      {
        m_regIntraRDListWithCosts.push_back(ModeInfoWithCost(cu.mipFlag, pu.multiRefIdx, cu.ispMode, uiOrgMode.modeId, csTemp->cost));
      }
#endif

      if( cu.ispMode && !csTemp->cus[0]->firstTU->cbf[COMPONENT_Y] )
      {
#if !JVET_O0502_ISP_CLEANUP
        if( !sps.getUseLFNST() )
        {
          if ( cu.ispMode == HOR_INTRA_SUBPARTITIONS )
          {
            ispHorAllZeroCbfs |= ( m_pcEncCfg->getUseFastISP() && csTemp->tus[0]->lheight() > 2 && csTemp->cost >= bestCurrentCost );
          }
          else
          {
            ispVerAllZeroCbfs |= ( m_pcEncCfg->getUseFastISP() && csTemp->tus[0]->lwidth() > 2 && csTemp->cost >= bestCurrentCost );
          }
        }
#endif
        csTemp->cost = MAX_DOUBLE;
        csTemp->costDbOffset = 0;
        tmpValidReturn = false;
      }
      validReturn |= tmpValidReturn;

      if( sps.getUseLFNST() && mtsUsageFlag == 1 && !cu.ispMode && mode >= 0 )
      {
        m_modeCostStore[ lfnstIdx ][ testMip ? rdModeIdxList[ mode ] : mode ] = tmpValidReturn ? csTemp->cost : ( MAX_DOUBLE / 2.0 ); //(MAX_DOUBLE / 2.0) ??
      }

#if JVET_O0502_ISP_CLEANUP
      DTRACE(g_trace_ctx, D_INTRA_COST, "IntraCost T [x=%d,y=%d,w=%d,h=%d] %f (%d,%d,%d,%d,%d,%d) \n", cu.blocks[0].x,
        cu.blocks[0].y, (int)width, (int)height, csTemp->cost, uiOrgMode.modeId, uiOrgMode.ispMod,
        pu.multiRefIdx, cu.mipFlag, cu.lfnstIdx, cu.mtsFlag);
#else
      DTRACE( g_trace_ctx, D_INTRA_COST, "IntraCost T %f (%d) \n", csTemp->cost, uiOrgMode.modeId );
#endif


      if( tmpValidReturn )
      {
        // check r-d cost
        if( csTemp->cost < csBest->cost )
        {
          std::swap( csTemp, csBest );

          uiBestPUMode  = uiOrgMode;
          bestBDPCMMode = cu.bdpcmMode;
          if( sps.getUseLFNST() && mtsUsageFlag == 1 && !cu.ispMode )
          {
            m_bestModeCostStore[ lfnstIdx ] = csBest->cost; //cs.cost;
            m_bestModeCostValid[ lfnstIdx ] = true;
          }
          if( csBest->cost < bestCurrentCost )
          {
            bestCurrentCost = csBest->cost;
          }
          if( !cu.ispMode && !cu.mtsFlag )
          {
            m_modeCtrl->setMtsFirstPassNoIspCost( csBest->cost );
          }
        }
        if( !cu.ispMode && !cu.bdpcmMode && csBest->cost < bestCostNonBDPCM )
        {
          bestCostNonBDPCM = csBest->cost;
#if !JVET_O0502_ISP_CLEANUP
          bestNormalIntraModeIndex = mode;
#endif
        }
      }

      csTemp->releaseIntermediateData();
#if JVET_O0050_LOCAL_DUAL_TREE
      if( cu.isConsIntra() && !cu.slice->isIntra() && csBest->cost != MAX_DOUBLE && costInterCU != COST_UNKNOWN && mode >= 0 )
      {
        if( m_pcEncCfg->getUseFastLocalDualTree() )
        {
          //Note: only try one intra mode, which is especially useful to reduce EncT for LDB case (around 4%)
          break;
        }
        else
        {
          if( csBest->cost > costInterCU * 1.5 )
          {
            break;
          }
        }
      }
#endif
    } // Mode loop
    cu.ispMode = uiBestPUMode.ispMod;

    if( validReturn )
    {
      cs.useSubStructure( *csBest, partitioner.chType, pu.singleChan( CHANNEL_TYPE_LUMA ), true, true, keepResi, keepResi );
    }
    csBest->releaseIntermediateData();
    if( validReturn )
    {
      //=== update PU data ====
      cu.mipFlag = uiBestPUMode.mipFlg;
      pu.multiRefIdx = uiBestPUMode.mRefId;
      pu.intraDir[ CHANNEL_TYPE_LUMA ] = uiBestPUMode.modeId;
      cu.bdpcmMode = bestBDPCMMode;
    }
  }

  //===== reset context models =====
  m_CABACEstimator->getCtx() = ctxStart;

  return validReturn;
}

void IntraSearch::estIntraPredChromaQT( CodingUnit &cu, Partitioner &partitioner, const double maxCostAllowed )
{
  const ChromaFormat format   = cu.chromaFormat;
  const uint32_t    numberValidComponents = getNumberValidComponents(format);
  CodingStructure &cs = *cu.cs;
  const TempCtx ctxStart  ( m_CtxCache, m_CABACEstimator->getCtx() );

  cs.setDecomp( cs.area.Cb(), false );

  double    bestCostSoFar = maxCostAllowed;
#if JVET_O0050_LOCAL_DUAL_TREE
  bool      lumaUsesISP   = !cu.isSepTree() && cu.ispMode;
#else
  bool      lumaUsesISP   = !CS::isDualITree( *cu.cs ) && cu.ispMode;
#endif
  PartSplit ispType       = lumaUsesISP ? CU::getISPType( cu, COMPONENT_Y ) : TU_NO_ISP;
  CHECK( cu.ispMode && bestCostSoFar < 0, "bestCostSoFar must be positive!" );

  auto &pu = *cu.firstPU;

  {
    uint32_t       uiBestMode = 0;
    Distortion uiBestDist = 0;
    double     dBestCost = MAX_DOUBLE;

    //----- init mode list ----
    {
      uint32_t  uiMinMode = 0;
      uint32_t  uiMaxMode = NUM_CHROMA_MODE;

      //----- check chroma modes -----
      uint32_t chromaCandModes[ NUM_CHROMA_MODE ];
      PU::getIntraChromaCandModes( pu, chromaCandModes );

      // create a temporary CS
      CodingStructure &saveCS = *m_pSaveCS[0];
      saveCS.pcv      = cs.pcv;
      saveCS.picture  = cs.picture;
      saveCS.area.repositionTo( cs.area );
      saveCS.clearTUs();

#if JVET_O0050_LOCAL_DUAL_TREE
      if( !cu.isSepTree() && cu.ispMode )
#else
      if( !CS::isDualITree( cs ) && cu.ispMode )
#endif
      {
        saveCS.clearCUs();
        saveCS.clearPUs();
      }

#if JVET_O0050_LOCAL_DUAL_TREE
      if( cu.isSepTree() )
#else
      if( CS::isDualITree( cs ) )
#endif
      {
        if( partitioner.canSplit( TU_MAX_TR_SPLIT, cs ) )
        {
          partitioner.splitCurrArea( TU_MAX_TR_SPLIT, cs );

          do
          {
            cs.addTU( CS::getArea( cs, partitioner.currArea(), partitioner.chType ), partitioner.chType ).depth = partitioner.currTrDepth;
          } while( partitioner.nextPart( cs ) );

          partitioner.exitCurrSplit();
        }
        else
        cs.addTU( CS::getArea( cs, partitioner.currArea(), partitioner.chType ), partitioner.chType );
      }

      std::vector<TransformUnit*> orgTUs;

      if( lumaUsesISP )
      {
        CodingUnit& auxCU = saveCS.addCU( cu, partitioner.chType );
        auxCU.ispMode = cu.ispMode;
        saveCS.sps = cu.cs->sps;
        saveCS.addPU( *cu.firstPU, partitioner.chType );
      }


      // create a store for the TUs
      for( const auto &ptu : cs.tus )
      {
        // for split TUs in HEVC, add the TUs without Chroma parts for correct setting of Cbfs
        if( lumaUsesISP || pu.contains( *ptu, CHANNEL_TYPE_CHROMA ) )
        {
          saveCS.addTU( *ptu, partitioner.chType );
          orgTUs.push_back( ptu );
        }
      }
      if( lumaUsesISP )
      {
        saveCS.clearCUs();
      }
      // SATD pre-selecting.
      int satdModeList[NUM_CHROMA_MODE];
      int64_t satdSortedCost[NUM_CHROMA_MODE];
      for (int i = 0; i < NUM_CHROMA_MODE; i++)
      {
        satdSortedCost[i] = 0; // for the mode not pre-select by SATD, do RDO by default, so set the initial value 0.
        satdModeList[i] = 0;
      }
      bool modeIsEnable[NUM_INTRA_MODE + 1]; // use intra mode idx to check whether enable
      for (int i = 0; i < NUM_INTRA_MODE + 1; i++)
      {
        modeIsEnable[i] = 1;
      }

      DistParam distParam;
      const bool useHadamard = !cu.transQuantBypass;
      pu.intraDir[1] = MDLM_L_IDX; // temporary assigned, just to indicate this is a MDLM mode. for luma down-sampling operation.

      initIntraPatternChType(cu, pu.Cb());
      initIntraPatternChType(cu, pu.Cr());
      xGetLumaRecPixels(pu, pu.Cb());

      for (int idx = uiMinMode; idx <= uiMaxMode - 1; idx++)
      {
        int mode = chromaCandModes[idx];
        satdModeList[idx] = mode;
        if (PU::isLMCMode(mode) && !PU::isLMCModeEnabled(pu, mode))
        {
          continue;
        }
        if ((mode == LM_CHROMA_IDX) || (mode == PLANAR_IDX) || (mode == DM_CHROMA_IDX)) // only pre-check regular modes and MDLM modes, not including DM ,Planar, and LM
        {
          continue;
        }
        pu.intraDir[1] = mode; // temporary assigned, for SATD checking.

        int64_t sad = 0;
        CodingStructure& cs = *(pu.cs);

        CompArea areaCb = pu.Cb();
        PelBuf orgCb = cs.getOrgBuf(areaCb);
        PelBuf predCb = cs.getPredBuf(areaCb);

        m_pcRdCost->setDistParam(distParam, orgCb, predCb, pu.cs->sps->getBitDepth(CHANNEL_TYPE_CHROMA), COMPONENT_Cb, useHadamard);
        distParam.applyWeight = false;

        if (PU::isLMCMode(mode))
        {
          predIntraChromaLM(COMPONENT_Cb, predCb, pu, areaCb, mode);
        }
        else
        {
          initPredIntraParams(pu, pu.Cb(), *pu.cs->sps);
          predIntraAng(COMPONENT_Cb, predCb, pu);
        }

        sad += distParam.distFunc(distParam);

        CompArea areaCr = pu.Cr();
        PelBuf orgCr = cs.getOrgBuf(areaCr);
        PelBuf predCr = cs.getPredBuf(areaCr);

        m_pcRdCost->setDistParam(distParam, orgCr, predCr, pu.cs->sps->getBitDepth(CHANNEL_TYPE_CHROMA), COMPONENT_Cr, useHadamard);
        distParam.applyWeight = false;

        if (PU::isLMCMode(mode))
        {
          predIntraChromaLM(COMPONENT_Cr, predCr, pu, areaCr, mode);
        }
        else
        {
          initPredIntraParams(pu, pu.Cr(), *pu.cs->sps);
          predIntraAng(COMPONENT_Cr, predCr, pu);
        }
        sad += distParam.distFunc(distParam);
        satdSortedCost[idx] = sad;
      }
      // sort the mode based on the cost from small to large.
      int tempIdx = 0;
      int64_t tempCost = 0;
      for (int i = uiMinMode; i <= uiMaxMode - 1; i++)
      {
        for (int j = i + 1; j <= uiMaxMode - 1; j++)
        {
          if (satdSortedCost[j] < satdSortedCost[i])
          {
            tempIdx = satdModeList[i];
            satdModeList[i] = satdModeList[j];
            satdModeList[j] = tempIdx;

            tempCost = satdSortedCost[i];
            satdSortedCost[i] = satdSortedCost[j];
            satdSortedCost[j] = tempCost;

          }
        }
      }
      int reducedModeNumber = 2; // reduce the number of chroma modes
      for (int i = 0; i < reducedModeNumber; i++)
      {
        modeIsEnable[satdModeList[uiMaxMode - 1 - i]] = 0; // disable the last reducedModeNumber modes
      }

      // save the dist
      Distortion baseDist = cs.dist;

      for (uint32_t uiMode = uiMinMode; uiMode < uiMaxMode; uiMode++)
      {
        const int chromaIntraMode = chromaCandModes[uiMode];
        if( PU::isLMCMode( chromaIntraMode ) && ! PU::isLMCModeEnabled( pu, chromaIntraMode ) )
        {
          continue;
        }
        if (!modeIsEnable[chromaIntraMode] && PU::isLMCModeEnabled(pu, chromaIntraMode)) // when CCLM is disable, then MDLM is disable. not use satd checking
        {
          continue;
        }
        cs.setDecomp( pu.Cb(), false );
        cs.dist = baseDist;
        //----- restore context models -----
        m_CABACEstimator->getCtx() = ctxStart;

        //----- chroma coding -----
        pu.intraDir[1] = chromaIntraMode;

        xRecurIntraChromaCodingQT( cs, partitioner, bestCostSoFar, ispType );
        if( lumaUsesISP && cs.dist == MAX_UINT )
        {
          continue;
        }

#if JVET_O1136_TS_BDPCM_SIGNALLING
        if (cs.sps->getTransformSkipEnabledFlag())
#else
        if (cs.pps->getUseTransformSkip())
#endif
        {
          m_CABACEstimator->getCtx() = ctxStart;
        }

        uint64_t fracBits   = xGetIntraFracBitsQT( cs, partitioner, false, true, -1, ispType );
        Distortion uiDist = cs.dist;
        double    dCost   = m_pcRdCost->calcRdCost( fracBits, uiDist - baseDist );

        //----- compare -----
        if( dCost < dBestCost )
        {
          if( lumaUsesISP && dCost < bestCostSoFar )
          {
            bestCostSoFar = dCost;
          }
          for( uint32_t i = getFirstComponentOfChannel( CHANNEL_TYPE_CHROMA ); i < numberValidComponents; i++ )
          {
            const CompArea &area = pu.blocks[i];

            saveCS.getRecoBuf     ( area ).copyFrom( cs.getRecoBuf   ( area ) );
#if KEEP_PRED_AND_RESI_SIGNALS
            saveCS.getPredBuf     ( area ).copyFrom( cs.getPredBuf   ( area ) );
            saveCS.getResiBuf     ( area ).copyFrom( cs.getResiBuf   ( area ) );
#endif
            saveCS.getPredBuf     ( area ).copyFrom( cs.getPredBuf   (area ) );
            cs.picture->getPredBuf( area ).copyFrom( cs.getPredBuf   (area ) );
            cs.picture->getRecoBuf( area ).copyFrom( cs.getRecoBuf( area ) );

            for( uint32_t j = 0; j < saveCS.tus.size(); j++ )
            {
              saveCS.tus[j]->copyComponentFrom( *orgTUs[j], area.compID );
            }
          }

          dBestCost  = dCost;
          uiBestDist = uiDist;
          uiBestMode = chromaIntraMode;
        }
      }

      for( uint32_t i = getFirstComponentOfChannel( CHANNEL_TYPE_CHROMA ); i < numberValidComponents; i++ )
      {
        const CompArea &area = pu.blocks[i];

        cs.getRecoBuf         ( area ).copyFrom( saveCS.getRecoBuf( area ) );
#if KEEP_PRED_AND_RESI_SIGNALS
        cs.getPredBuf         ( area ).copyFrom( saveCS.getPredBuf( area ) );
        cs.getResiBuf         ( area ).copyFrom( saveCS.getResiBuf( area ) );
#endif
        cs.getPredBuf         ( area ).copyFrom( saveCS.getPredBuf( area ) );
        cs.picture->getPredBuf( area ).copyFrom( cs.getPredBuf    ( area ) );

        cs.picture->getRecoBuf( area ).copyFrom( cs.    getRecoBuf( area ) );

        for( uint32_t j = 0; j < saveCS.tus.size(); j++ )
        {
          orgTUs[ j ]->copyComponentFrom( *saveCS.tus[ j ], area.compID );
        }
      }
    }

    pu.intraDir[1] = uiBestMode;
    cs.dist        = uiBestDist;
  }

  //----- restore context models -----
  m_CABACEstimator->getCtx() = ctxStart;
  if( lumaUsesISP && bestCostSoFar >= maxCostAllowed )
  {
    cu.ispMode = 0;
  }
}

void IntraSearch::IPCMSearch(CodingStructure &cs, Partitioner& partitioner)
{
#if JVET_O0050_LOCAL_DUAL_TREE
  ComponentID compStr = (partitioner.isSepTree(cs) && !isLuma( partitioner.chType)) ? COMPONENT_Cb : COMPONENT_Y;
  ComponentID compEnd = (partitioner.isSepTree(cs) && isLuma( partitioner.chType)) ? COMPONENT_Y : COMPONENT_Cr;
#else
  ComponentID compStr = (CS::isDualITree(cs) && !isLuma(partitioner.chType)) ? COMPONENT_Cb: COMPONENT_Y;
  ComponentID compEnd = (CS::isDualITree(cs) && isLuma(partitioner.chType)) ? COMPONENT_Y : COMPONENT_Cr;
#endif
  for( ComponentID compID = compStr; compID <= compEnd; compID = ComponentID(compID+1) )
  {

    xEncPCM(cs, partitioner, compID);
  }

  cs.getPredBuf().fill(0);
  cs.getResiBuf().fill(0);
  cs.getOrgResiBuf().fill(0);

  cs.dist     = 0;
  cs.fracBits = 0;
  cs.cost     = 0;

  cs.setDecomp(cs.area);
  cs.picture->getPredBuf(cs.area).copyFrom(cs.getPredBuf());
}

void IntraSearch::xEncPCM(CodingStructure &cs, Partitioner& partitioner, const ComponentID &compID)
{
  TransformUnit &tu = *cs.getTU( partitioner.chType );

  const int  channelBitDepth = cs.sps->getBitDepth(toChannelType(compID));
  const uint32_t uiPCMBitDepth = cs.sps->getPCMBitDepth(toChannelType(compID));

  const int pcmShiftRight = (channelBitDepth - int(uiPCMBitDepth));

  CompArea  area    = tu.blocks[compID];
  PelBuf    pcmBuf  = tu.getPcmbuf  (compID);
  PelBuf    recBuf  = cs.getRecoBuf ( area );
  CPelBuf   orgBuf  = cs.getOrgBuf  ( area );

  CHECK(pcmShiftRight < 0, "Negative shift");
  CompArea      tmpArea(COMPONENT_Y, area.chromaFormat, Position(0, 0), area.size());
  PelBuf tempOrgBuf = m_tmpStorageLCU.getBuf(tmpArea);
  tempOrgBuf.copyFrom(orgBuf);
  if (cs.slice->getLmcsEnabledFlag() && m_pcReshape->getCTUFlag() && compID == COMPONENT_Y)
  {
    tempOrgBuf.rspSignal(m_pcReshape->getFwdLUT());
  }
  for (uint32_t uiY = 0; uiY < pcmBuf.height; uiY++)
  {
    for (uint32_t uiX = 0; uiX < pcmBuf.width; uiX++)
    {
      // Encode
      pcmBuf.at(uiX, uiY) = tempOrgBuf.at(uiX, uiY) >> pcmShiftRight;
      // Reconstruction
      recBuf.at(uiX, uiY) = pcmBuf.at(uiX, uiY) << pcmShiftRight;
    }
  }
}

<<<<<<< HEAD
#if JVET_O0050_LOCAL_DUAL_TREE
void IntraSearch::saveCuAreaCostInSCIPU( Area area, double cost )
{
  if( m_numCuInSCIPU < NUM_INTER_CU_INFO_SAVE )
  {
    m_cuAreaInSCIPU[m_numCuInSCIPU] = area;
    m_cuCostInSCIPU[m_numCuInSCIPU] = cost;
    m_numCuInSCIPU++;
  }
}

void IntraSearch::initCuAreaCostInSCIPU()
{
  for( int i = 0; i < NUM_INTER_CU_INFO_SAVE; i++ )
  {
    m_cuAreaInSCIPU[i] = Area();
    m_cuCostInSCIPU[i] = 0;
  }
  m_numCuInSCIPU = 0;
}
#endif

=======
#if JVET_O0119_BASE_PALETTE_444
void IntraSearch::PLTSearch(CodingStructure &cs, Partitioner& partitioner, ComponentID compBegin, uint32_t numComp)
{
  CodingUnit    &cu = *cs.getCU(partitioner.chType);
  TransformUnit &tu = *cs.getTU(partitioner.chType);
  uint32_t height = cu.block(compBegin).height;
  uint32_t width = cu.block(compBegin).width;
  m_orgCtxRD = PLTCtx(m_CABACEstimator->getCtx());

  if (m_pcEncCfg->getReshaper() && (cs.slice->getLmcsEnabledFlag() && m_pcReshape->getCTUFlag()))
  {
    cs.getPredBuf().copyFrom(cs.getOrgBuf());
    cs.getPredBuf().Y().rspSignal(m_pcReshape->getFwdLUT());
  }

  Pel  *runLength = tu.getRunLens (compBegin);
  bool *runType   = tu.getRunTypes(compBegin);
  cu.lastPLTSize[compBegin] = cs.prevPLT.curPLTSize[compBegin];
  //derive palette
  derivePLTLossy(cs, partitioner, compBegin, numComp);
  reorderPLT(cs, partitioner, compBegin, numComp);

  //calculate palette index
  preCalcPLTIndex(cs, partitioner, compBegin, numComp);
  //derive run
  uint64_t bits = MAX_UINT;
  deriveRunAndCalcBits(cs, partitioner, compBegin, numComp, PLT_SCAN_HORTRAV, bits);
  if ((cu.curPLTSize[compBegin] + cu.useEscape[compBegin]) > 1)
  {
    deriveRunAndCalcBits(cs, partitioner, compBegin, numComp, PLT_SCAN_VERTRAV, bits);
  }
  cu.useRotation[compBegin] = m_bestScanRotationMode;
  memcpy(runType, m_runTypeRD, sizeof(bool)*width*height);
  memcpy(runLength, m_runLengthRD, sizeof(Pel)*width*height);
  //reconstruct pixel
  PelBuf    curPLTIdx = tu.getcurPLTIdx(compBegin);
  for (uint32_t y = 0; y < height; y++)
  {
    for (uint32_t x = 0; x < width; x++)
    {
      if (curPLTIdx.at(x, y) == cu.curPLTSize[compBegin])
      {

      }
      else
      {
        for (uint32_t compID = compBegin; compID < (compBegin + numComp); compID++)
        {
          CompArea area = cu.blocks[compID];
          PelBuf   recBuf = cs.getRecoBuf(area);
          uint32_t scaleX = getComponentScaleX((ComponentID)COMPONENT_Cb, cs.sps->getChromaFormatIdc());
          uint32_t scaleY = getComponentScaleY((ComponentID)COMPONENT_Cb, cs.sps->getChromaFormatIdc());
          if (compBegin != COMPONENT_Y || compID == COMPONENT_Y)
          {
            recBuf.at(x, y) = cu.curPLT[compID][curPLTIdx.at(x, y)];
          }
          else if (compBegin == COMPONENT_Y && compID != COMPONENT_Y && y % (1 << scaleY) == 0 && x % (1 << scaleX) == 0)
          {
            recBuf.at(x >> scaleX, y >> scaleY) = cu.curPLT[compID][curPLTIdx.at(x, y)];
          }
        }
      }
    }
  }

  cs.getPredBuf().fill(0);
  cs.getResiBuf().fill(0);
  cs.getOrgResiBuf().fill(0);

  cs.fracBits = MAX_UINT;
  cs.cost = MAX_DOUBLE;
  Distortion distortion = 0;
  for (uint32_t comp = compBegin; comp < (compBegin + numComp); comp++)
  {
    const ComponentID compID = ComponentID(comp);
    CPelBuf reco = cs.getRecoBuf(compID);
    CPelBuf org = cs.getOrgBuf(compID);
#if WCG_EXT
    if (m_pcEncCfg->getLumaLevelToDeltaQPMapping().isEnabled() || (
      m_pcEncCfg->getReshaper() && (cs.slice->getLmcsEnabledFlag() && m_pcReshape->getCTUFlag())))
    {
      const CPelBuf orgLuma = cs.getOrgBuf(cs.area.blocks[COMPONENT_Y]);

      if (compID == COMPONENT_Y && !(m_pcEncCfg->getLumaLevelToDeltaQPMapping().isEnabled()))
      {
        const CompArea &areaY = cu.Y();
        CompArea tmpArea1(COMPONENT_Y, areaY.chromaFormat, Position(0, 0), areaY.size());
        PelBuf   tmpRecLuma = m_tmpStorageLCU.getBuf(tmpArea1);
        tmpRecLuma.copyFrom(reco);
        tmpRecLuma.rspSignal(m_pcReshape->getInvLUT());
        distortion += m_pcRdCost->getDistPart(org, tmpRecLuma, cs.sps->getBitDepth(toChannelType(compID)), compID, DF_SSE_WTD, &orgLuma);
      }
      else
      {
        distortion += m_pcRdCost->getDistPart(org, reco, cs.sps->getBitDepth(toChannelType(compID)), compID, DF_SSE_WTD, &orgLuma);
      }
    }
    else
#endif
      distortion += m_pcRdCost->getDistPart(org, reco, cs.sps->getBitDepth(toChannelType(compID)), compID, DF_SSE);
  }

  cs.dist += distortion;
  const CompArea &area = cu.blocks[compBegin];
  cs.setDecomp(area);
  cs.picture->getRecoBuf(area).copyFrom(cs.getRecoBuf(area));
}
void IntraSearch::deriveRunAndCalcBits(CodingStructure& cs, Partitioner& partitioner, ComponentID compBegin, uint32_t numComp, PLTScanMode pltScanMode, uint64_t& minBits)
{
  CodingUnit    &cu = *cs.getCU(partitioner.chType);
  TransformUnit &tu = *cs.getTU(partitioner.chType);
  uint32_t height = cu.block(compBegin).height;
  uint32_t width = cu.block(compBegin).width;
  Pel  *runLength = tu.getRunLens (compBegin);
  bool *runType   = tu.getRunTypes(compBegin);

  cu.useRotation[compBegin] = (pltScanMode == PLT_SCAN_VERTRAV); 
  m_scanOrder = g_scanOrder[SCAN_UNGROUPED][(cu.useRotation[compBegin]) ? SCAN_TRAV_VER : SCAN_TRAV_HOR][gp_sizeIdxInfo->idxFrom(width)][gp_sizeIdxInfo->idxFrom(height)];
  deriveRun(cs, partitioner, compBegin);

  m_CABACEstimator->getCtx() = PLTCtx(m_orgCtxRD);
  m_CABACEstimator->resetBits();
  CUCtx cuCtx;
  cuCtx.isDQPCoded = true;
  cuCtx.isChromaQpAdjCoded = true;
  m_CABACEstimator->cu_palette_info(cu, compBegin, numComp, cuCtx);
  uint64_t bitsTemp = m_CABACEstimator->getEstFracBits();
  if (minBits > bitsTemp)
  {
    m_bestScanRotationMode = pltScanMode;
    memcpy(m_runTypeRD, runType, sizeof(bool)*width*height);
    memcpy(m_runLengthRD, runLength, sizeof(Pel)*width*height);
    minBits = bitsTemp;
  }
}
void IntraSearch::deriveRun(CodingStructure& cs, Partitioner& partitioner, ComponentID compBegin)
{
  CodingUnit    &cu = *cs.getCU(partitioner.chType);
  TransformUnit &tu = *cs.getTU(partitioner.chType);
  uint32_t height = cu.block(compBegin).height;
  uint32_t width = cu.block(compBegin).width;
  uint32_t total = height * width, idx = 0;
  uint32_t startPos = 0;
  uint64_t indexBits = 0, runBitsIndex = 0, runBitsCopy = 0;
  m_storeCtxRun = PLTCtx(m_orgCtxRD);

  PLTtypeBuf  runType = tu.getrunType(compBegin);
  PelBuf      runLength = tu.getrunLength(compBegin);
  while (idx < total)
  {
    startPos = idx;
    double aveBitsPerPix[NUM_PLT_RUN];
    uint32_t indexRun = 0;
    bool runValid = calIndexRun(cs, partitioner, startPos, total, indexRun, compBegin);
    m_CABACEstimator->getCtx() = PLTCtx(m_storeCtxRun);
    aveBitsPerPix[PLT_RUN_INDEX] = runValid ? getRunBits(cu, indexRun, startPos, PLT_RUN_INDEX, &indexBits, &runBitsIndex, compBegin) : MAX_DOUBLE;
    m_storeCtxRunIndex = PLTCtx(m_CABACEstimator->getCtx());

    uint32_t copyRun = 0;
    bool copyValid = calCopyRun(cs, partitioner, startPos, total, copyRun, compBegin);
    m_CABACEstimator->getCtx() = PLTCtx(m_storeCtxRun);
    aveBitsPerPix[PLT_RUN_COPY] = copyValid ? getRunBits(cu, copyRun, startPos, PLT_RUN_COPY, &indexBits, &runBitsCopy, compBegin) : MAX_DOUBLE;
    m_storeCtxRunCopy = PLTCtx(m_CABACEstimator->getCtx());

    if (copyValid == 0 && runValid == 0)
    {
      assert(0);
    }
    else
    {
      if (aveBitsPerPix[PLT_RUN_COPY] <= aveBitsPerPix[PLT_RUN_INDEX])
      {
        for (int runidx = 0; runidx <copyRun; runidx++)
        {
          uint32_t posy = m_scanOrder[idx + runidx].y;
          uint32_t posx = m_scanOrder[idx + runidx].x;
          runType.at(posx, posy) = PLT_RUN_COPY;
          runLength.at(posx, posy) = copyRun;
        }
        idx += copyRun;
        m_storeCtxRun = PLTCtx(m_storeCtxRunCopy);

      }
      else
      {
        for (int runidx = 0; runidx <indexRun; runidx++)
        {
          uint32_t posy = m_scanOrder[idx + runidx].y;
          uint32_t posx = m_scanOrder[idx + runidx].x;
          runType.at(posx, posy) = PLT_RUN_INDEX;
          runLength.at(posx, posy) = indexRun;
        }
        idx += indexRun;
        m_storeCtxRun = PLTCtx(m_storeCtxRunIndex);

      }
    }
  }
  assert(idx == total);
}
double IntraSearch::getRunBits(const CodingUnit&  cu, uint32_t run, uint32_t strPos, PLTRunMode paletteRunMode, uint64_t* indexBits, uint64_t* runBits, ComponentID compBegin)
{
  TransformUnit&   tu = *cu.firstTU;
  uint32_t height = cu.block(compBegin).height;
  uint32_t width  = cu.block(compBegin).width;
  uint32_t endPos = height*width;
  PLTtypeBuf runType   = tu.getrunType(compBegin);
  PelBuf     curPLTIdx = tu.getcurPLTIdx(compBegin);
  uint32_t   indexMaxSize = (cu.useEscape[compBegin]) ? (cu.curPLTSize[compBegin] + 1) : cu.curPLTSize[compBegin];

  m_CABACEstimator->resetBits();
  ///////////////// encode Run Type
  m_CABACEstimator->encodeRunType(cu, runType, strPos, m_scanOrder, compBegin);
  uint64_t runTypeBits = m_CABACEstimator->getEstFracBits();
  uint32_t curLevel = 0;
  switch (paletteRunMode)
  {
  case PLT_RUN_INDEX:
    curLevel = m_CABACEstimator->writePLTIndex(cu, strPos, curPLTIdx, runType, indexMaxSize, compBegin);
    *indexBits = m_CABACEstimator->getEstFracBits() - runTypeBits;
    m_CABACEstimator->cu_run_val(run - 1, PLT_RUN_INDEX, curLevel, endPos - strPos - 1);
    *runBits = m_CABACEstimator->getEstFracBits() - runTypeBits - (*indexBits);
    break;
  case PLT_RUN_COPY:
    m_CABACEstimator->cu_run_val(run - 1, PLT_RUN_COPY, curLevel, endPos - strPos - 1);
    *runBits = m_CABACEstimator->getEstFracBits() - runTypeBits;
    break;
  default:
    assert(0);
  }
  assert(run >= 1);
  double costPerPixel = (double)m_CABACEstimator->getEstFracBits() / (double)run;
  return costPerPixel;
}
void IntraSearch::preCalcPLTIndex(CodingStructure& cs, Partitioner& partitioner, ComponentID compBegin, uint32_t numComp)
{
  CodingUnit &cu = *cs.getCU(partitioner.chType);
  TransformUnit &tu = *cs.getTU(partitioner.chType);
  const int  channelBitDepth_L = cs.sps->getBitDepth(CHANNEL_TYPE_LUMA);
  const int  channelBitDepth_C = cs.sps->getBitDepth(CHANNEL_TYPE_CHROMA);
  const int  pcmShiftRight_L = (channelBitDepth_L - PLT_ENCBITDEPTH);
  const int  pcmShiftRight_C = (channelBitDepth_C - PLT_ENCBITDEPTH);

  uint32_t height = cu.block(compBegin).height;
  uint32_t width = cu.block(compBegin).width;

  CPelBuf   orgBuf[3];
  for (int comp = compBegin; comp < (compBegin + numComp); comp++)
  {
    CompArea  area = cu.blocks[comp];
    if (m_pcEncCfg->getReshaper() && (cs.slice->getLmcsEnabledFlag() && m_pcReshape->getCTUFlag()))
    {
      orgBuf[comp] = cs.getPredBuf(area);
    }
    else
    {
      orgBuf[comp] = cs.getOrgBuf(area);
    }
  }

  PelBuf   curPLTIdx = tu.getcurPLTIdx(compBegin);
  int      errorLimit = numComp * g_paletteQuant[cu.qp];
  uint32_t bestIdx = 0;
  uint32_t scaleX = getComponentScaleX(COMPONENT_Cb, cs.sps->getChromaFormatIdc());
  uint32_t scaleY = getComponentScaleY(COMPONENT_Cb, cs.sps->getChromaFormatIdc());
  for (uint32_t y = 0; y < height; y++)
  {
    for (uint32_t x = 0; x < width; x++)
    {
      uint32_t pltIdx = 0;
      uint32_t minError = MAX_UINT;
      while (pltIdx < cu.curPLTSize[compBegin])
      {
        uint32_t absError = 0, pX, pY;
        for (int comp = compBegin; comp < (compBegin + numComp); comp++)
        {
          pX = (comp > 0 && compBegin == COMPONENT_Y) ? (x >> scaleX) : x;
          pY = (comp > 0 && compBegin == COMPONENT_Y) ? (y >> scaleY) : y;
          int shift = (comp > 0) ? pcmShiftRight_C : pcmShiftRight_L;
          absError += abs(cu.curPLT[comp][pltIdx] - orgBuf[comp].at(pX, pY)) >> shift;
        }

        if (absError < minError)
        {
          bestIdx = pltIdx;
          minError = absError;
          if (minError == 0)
          {
            break;
          }
        }
        pltIdx++;
      }
      curPLTIdx.at(x, y) = bestIdx;
      if (minError > errorLimit)
      {
        curPLTIdx.at(x, y) = cu.curPLTSize[compBegin];
        cu.useEscape[compBegin] = true;
        calcPixelPred(cs, partitioner, y, x, compBegin, numComp);
      }
    }
  }
}
void IntraSearch::calcPixelPred(CodingStructure& cs, Partitioner& partitioner, uint32_t yPos, uint32_t xPos, ComponentID compBegin, uint32_t numComp)
{
  CodingUnit    &cu = *cs.getCU(partitioner.chType);
  TransformUnit &tu = *cs.getTU(partitioner.chType);

  CPelBuf   orgBuf[3];
  for (int comp = compBegin; comp < (compBegin + numComp); comp++)
  {
    CompArea  area = cu.blocks[comp];
    if (m_pcEncCfg->getReshaper() && (cs.slice->getLmcsEnabledFlag() && m_pcReshape->getCTUFlag()))
    {
      orgBuf[comp] = cs.getPredBuf(area);
    }
    else
    {
      orgBuf[comp] = cs.getOrgBuf(area);
    }
  }

  int qp[3];
  int qpRem[3];
  int qpPer[3];
  int quantiserScale[3];
  int quantiserRightShift[3];
  int rightShiftOffset[3];
  int InvquantiserRightShift[3];
  int add[3];
  for (uint32_t ch = compBegin; ch < (compBegin + numComp); ch++)
  {
    QpParam cQP(tu, ComponentID(ch));
#if JVET_O0919_TS_MIN_QP
    qp[ch] = cQP.Qp(false);
#else
    qp[ch] = cQP.Qp;
#endif
    qpRem[ch] = qp[ch] % 6;
    qpPer[ch] = qp[ch] / 6;
    quantiserScale[ch] = g_quantScales[0][qpRem[ch]];
    quantiserRightShift[ch] = QUANT_SHIFT + qpPer[ch];
    rightShiftOffset[ch] = 1 << (quantiserRightShift[ch] - 1);
    InvquantiserRightShift[ch] = IQUANT_SHIFT;
    add[ch] = 1 << (InvquantiserRightShift[ch] - 1);
  }

  uint32_t scaleX = getComponentScaleX(COMPONENT_Cb, cs.sps->getChromaFormatIdc());
  uint32_t scaleY = getComponentScaleY(COMPONENT_Cb, cs.sps->getChromaFormatIdc());
  for (uint32_t ch = compBegin; ch < (compBegin + numComp); ch++)
  {
    const int channelBitDepth = cu.cs->sps->getBitDepth(toChannelType((ComponentID)ch));
    CompArea  area = cu.blocks[ch];
    PelBuf    recBuf = cs.getRecoBuf(area);
    PLTescapeBuf escapeValue = tu.getescapeValue((ComponentID)ch);
    if (compBegin != COMPONENT_Y || ch == 0)
    {
      escapeValue.at(xPos, yPos) = TCoeff(std::max<int>(0, ((orgBuf[ch].at(xPos, yPos) * quantiserScale[ch] + rightShiftOffset[ch]) >> quantiserRightShift[ch])));
      assert(escapeValue.at(xPos, yPos) < (1 << (channelBitDepth + 1)));
      recBuf.at(xPos, yPos) = (((escapeValue.at(xPos, yPos)*g_invQuantScales[0][qpRem[ch]]) << qpPer[ch]) + add[ch]) >> InvquantiserRightShift[ch];
      recBuf.at(xPos, yPos) = Pel(ClipBD<int>(recBuf.at(xPos, yPos), channelBitDepth));//to be checked
    }
    else if (compBegin == COMPONENT_Y && ch > 0 && yPos % (1 << scaleY) == 0 && xPos % (1 << scaleX) == 0)
    {
      uint32_t yPosC = yPos >> scaleY;
      uint32_t xPosC = xPos >> scaleX;
      escapeValue.at(xPosC, yPosC) = TCoeff(std::max<int>(0, ((orgBuf[ch].at(xPosC, yPosC) * quantiserScale[ch] + rightShiftOffset[ch]) >> quantiserRightShift[ch])));
      assert(escapeValue.at(xPosC, yPosC) < (1 << (channelBitDepth + 1)));
      recBuf.at(xPosC, yPosC) = (((escapeValue.at(xPosC, yPosC)*g_invQuantScales[0][qpRem[ch]]) << qpPer[ch]) + add[ch]) >> InvquantiserRightShift[ch];
      recBuf.at(xPosC, yPosC) = Pel(ClipBD<int>(recBuf.at(xPosC, yPosC), channelBitDepth));//to be checked
    }
  }
}
void IntraSearch::derivePLTLossy(CodingStructure& cs, Partitioner& partitioner, ComponentID compBegin, uint32_t numComp)
{
  CodingUnit &cu = *cs.getCU(partitioner.chType);
  const int channelBitDepth_L = cs.sps->getBitDepth(CHANNEL_TYPE_LUMA);
  const int channelBitDepth_C = cs.sps->getBitDepth(CHANNEL_TYPE_CHROMA);
  const int pcmShiftRight_L = (channelBitDepth_L - PLT_ENCBITDEPTH);
  const int pcmShiftRight_C = (channelBitDepth_C - PLT_ENCBITDEPTH);

  uint32_t height = cu.block(compBegin).height;
  uint32_t width = cu.block(compBegin).width;

  CPelBuf   orgBuf[3];
  for (int comp = compBegin; comp < (compBegin + numComp); comp++)
  {
    CompArea  area = cu.blocks[comp];
    if (m_pcEncCfg->getReshaper() && (cs.slice->getLmcsEnabledFlag() && m_pcReshape->getCTUFlag()))
    {
      orgBuf[comp] = cs.getPredBuf(area);
    }
    else
    {
      orgBuf[comp] = cs.getOrgBuf(area);
    }
  }

  int errorLimit = g_paletteQuant[cu.qp];
  uint32_t totalSize = height*width;
  SortingElement *pelList = new SortingElement[totalSize];
  SortingElement  element;
  SortingElement *pelListSort = new SortingElement[MAXPLTSIZE + 1];
  uint32_t dictMaxSize = MAXPLTSIZE; 
  uint32_t idx = 0;
  int last = -1;

  uint32_t scaleX = getComponentScaleX(COMPONENT_Cb, cs.sps->getChromaFormatIdc());
  uint32_t scaleY = getComponentScaleY(COMPONENT_Cb, cs.sps->getChromaFormatIdc());
  for (uint32_t y = 0; y < height; y++)
  {
    for (uint32_t x = 0; x < width; x++)
    {
      uint32_t org[3], pX, pY;
      for (int comp = compBegin; comp < (compBegin + numComp); comp++)
      {
        pX = (comp > 0 && compBegin == COMPONENT_Y) ? (x >> scaleX) : x;
        pY = (comp > 0 && compBegin == COMPONENT_Y) ? (y >> scaleY) : y;
        org[comp] = orgBuf[comp].at(pX, pY);
      }
      element.setAll(org, compBegin, numComp);
      int besti = last, bestSAD = (last == -1) ? MAX_UINT : pelList[last].getSAD(element, cs.sps->getBitDepths(), compBegin, numComp);
      if (bestSAD)
      {
        for (int i = idx - 1; i >= 0; i--)
        {
          uint32_t sad = pelList[i].getSAD(element, cs.sps->getBitDepths(), compBegin, numComp);
          if (sad < bestSAD)
          {
            bestSAD = sad;
            besti = i;
            if (!sad) break;
          }
        }
      }
      if (besti >= 0 && pelList[besti].almostEqualData(element, errorLimit, cs.sps->getBitDepths(), compBegin, numComp))
      {
        pelList[besti].addElement(element, compBegin, numComp);
        last = besti;
      }
      else
      {
        pelList[idx].copyDataFrom(element, compBegin, numComp);
        pelList[idx].setCnt(1);
        last = idx;
        idx++;
      }
    }
  }

  for (int i = 0; i < dictMaxSize; i++)
  {
    pelListSort[i].setCnt(0);
    pelListSort[i].resetAll(compBegin, numComp);
  }

  //bubble sorting
  dictMaxSize = 1;
  for (int i = 0; i < idx; i++)
  {
    if (pelList[i].getCnt() > pelListSort[dictMaxSize - 1].getCnt())
    {
      int j;
      for (j = dictMaxSize; j > 0; j--)
      {
        if (pelList[i].getCnt() > pelListSort[j - 1].getCnt() )
        {
          pelListSort[j].copyAllFrom(pelListSort[j - 1], compBegin, numComp);
          dictMaxSize = std::min(dictMaxSize + 1, (uint32_t)MAXPLTSIZE);
        }
        else
        {
          break;
        }
      }
      pelListSort[j].copyAllFrom(pelList[i], compBegin, numComp);
    }
  }

  uint32_t paletteSize = 0;
  uint64_t numColorBits = 0;
  for (int comp = compBegin; comp < (compBegin + numComp); comp++)
  {
    numColorBits += (comp > 0) ? channelBitDepth_C : channelBitDepth_L;
  }

  double bitCost = m_pcRdCost->getLambda()*numColorBits;
  for (int i = 0; i < MAXPLTSIZE; i++)
  {
    if (pelListSort[i].getCnt())
    {
      int half = pelListSort[i].getCnt() >> 1;
      for (int comp = compBegin; comp < (compBegin + numComp); comp++)
      {
        cu.curPLT[comp][paletteSize] = (pelListSort[i].getSumData(comp) + half) / pelListSort[i].getCnt();
      }

      int best = -1;
      if (errorLimit)
      {
        double pal[MAX_NUM_COMPONENT], err = 0.0, bestCost = 0.0;
        for (int comp = compBegin; comp < (compBegin + numComp); comp++)
        {
          const int shift = (comp > 0) ? pcmShiftRight_C : pcmShiftRight_L;
          pal[comp] = pelListSort[i].getSumData(comp) / (double)pelListSort[i].getCnt();
          err = pal[comp] - cu.curPLT[comp][paletteSize];
          bestCost += (err*err) / (1 << (2 * shift));
        }
        bestCost = bestCost * pelListSort[i].getCnt() + bitCost;

        for (int t = 0; t < cs.prevPLT.curPLTSize[compBegin]; t++)
        {
          double cost = 0.0;
          for (int comp = compBegin; comp < (compBegin + numComp); comp++)
          {
            const int shift = (comp > 0) ? pcmShiftRight_C : pcmShiftRight_L;
            err = pal[comp] - cs.prevPLT.curPLT[comp][t];
            cost += (err*err) / (1 << (2 * shift));
          }
          cost *= pelListSort[i].getCnt();
          if (cost < bestCost)
          {
            best = t;
            bestCost = cost;
          }
        }
        if (best != -1)
        {
          for (int comp = compBegin; comp < (compBegin + numComp); comp++)
          {
            cu.curPLT[comp][paletteSize] = cs.prevPLT.curPLT[comp][best];
          }
        }
      }

      bool duplicate = false;
      if (pelListSort[i].getCnt() == 1 && best == -1)
      {
        duplicate = true;
      }
      else
      {
        for (int t = 0; t<paletteSize; t++)
        {
          bool duplicateTmp = true;
          for (int comp = compBegin; comp < (compBegin + numComp); comp++)
          {
            duplicateTmp = duplicateTmp && (cu.curPLT[comp][paletteSize] == cu.curPLT[comp][t]);
          }
          if (duplicateTmp)
          {
            duplicate = true;
            break;
          }
        }
      }
      if (!duplicate) paletteSize++;
    }
    else
    {
      break;
    }
  }
  cu.curPLTSize[compBegin] = paletteSize;

  delete[] pelList;
  delete[] pelListSort;
}
#endif
>>>>>>> 20c8d508
// -------------------------------------------------------------------------------------------------------------------
// Intra search
// -------------------------------------------------------------------------------------------------------------------

void IntraSearch::xEncIntraHeader( CodingStructure &cs, Partitioner &partitioner, const bool &bLuma, const bool &bChroma, const int subTuIdx )
{
  CodingUnit &cu = *cs.getCU( partitioner.chType );

  if (bLuma)
  {
    bool isFirst = cu.ispMode ? subTuIdx == 0 : partitioner.currArea().lumaPos() == cs.area.lumaPos();

    // CU header
    if( isFirst )
    {
#if JVET_O0119_BASE_PALETTE_444
    if ((!cs.slice->isIntra() || cs.slice->getSPS()->getIBCFlag() || cs.slice->getSPS()->getPLTMode())
    && cu.Y().valid()
    )
#else
      if ((!cs.slice->isIntra() || cs.slice->getSPS()->getIBCFlag())
        && cu.Y().valid()
        )
#endif
      {
        if( cs.pps->getTransquantBypassEnabledFlag() )
        {
          m_CABACEstimator->cu_transquant_bypass_flag( cu );
        }
        m_CABACEstimator->cu_skip_flag( cu );
        m_CABACEstimator->pred_mode   ( cu );
      }
#if JVET_O0119_BASE_PALETTE_444
    if (CU::isPLT(cu))
    {
      return;
    }
#endif
      m_CABACEstimator->bdpcm_mode  ( cu, ComponentID(partitioner.chType) );
      if( CU::isIntra(cu) )
      {
        m_CABACEstimator->pcm_data( cu, partitioner );
        if( cu.ipcm )
        {
          return;
        }
      }
    }

    PredictionUnit &pu = *cs.getPU(partitioner.currArea().lumaPos(), partitioner.chType);

    // luma prediction mode
    if (isFirst)
    {
      if ( !cu.Y().valid())
        m_CABACEstimator->pred_mode( cu );
      m_CABACEstimator->intra_luma_pred_mode( pu );
    }
  }

  if (bChroma)
  {
    bool isFirst = partitioner.currArea().Cb().valid() && partitioner.currArea().chromaPos() == cs.area.chromaPos();

    PredictionUnit &pu = *cs.getPU( partitioner.currArea().chromaPos(), CHANNEL_TYPE_CHROMA );

    if( isFirst )
    {
      m_CABACEstimator->intra_chroma_pred_mode( pu );
    }
  }
}

void IntraSearch::xEncSubdivCbfQT( CodingStructure &cs, Partitioner &partitioner, const bool &bLuma, const bool &bChroma, const int subTuIdx, const PartSplit ispType )
{
  const UnitArea &currArea = partitioner.currArea();
          int subTuCounter = subTuIdx;
  TransformUnit &currTU = *cs.getTU( currArea.blocks[partitioner.chType], partitioner.chType, subTuCounter );
  CodingUnit    &currCU = *currTU.cu;
  uint32_t currDepth           = partitioner.currTrDepth;

  const bool subdiv        = currTU.depth > currDepth;
  ComponentID compID = partitioner.chType == CHANNEL_TYPE_LUMA ? COMPONENT_Y : COMPONENT_Cb;
  const bool chromaCbfISP = currArea.blocks[COMPONENT_Cb].valid() && currCU.ispMode && !subdiv;

  if( partitioner.canSplit( TU_MAX_TR_SPLIT, cs ) )
  {
    CHECK( !subdiv, "TU split implied" );
  }
  else
  {
    CHECK( subdiv && !currCU.ispMode && isLuma( compID ), "No TU subdivision is allowed with QTBT" );
  }

  if( bChroma && ( !currCU.ispMode || chromaCbfISP ) )
  {
    const uint32_t numberValidComponents = getNumberValidComponents(currArea.chromaFormat);
    const uint32_t cbfDepth = ( chromaCbfISP ? currDepth - 1 : currDepth );

    for (uint32_t ch = COMPONENT_Cb; ch < numberValidComponents; ch++)
    {
      const ComponentID compID = ComponentID(ch);

      if( currDepth == 0 || TU::getCbfAtDepth( currTU, compID, currDepth - 1 ) || chromaCbfISP )
      {
        const bool prevCbf = ( compID == COMPONENT_Cr ? TU::getCbfAtDepth( currTU, COMPONENT_Cb, currDepth ) : false );
        m_CABACEstimator->cbf_comp( cs, TU::getCbfAtDepth( currTU, compID, currDepth ), currArea.blocks[compID], cbfDepth, prevCbf );

      }
    }
  }

  if (subdiv)
  {

    if( partitioner.canSplit( TU_MAX_TR_SPLIT, cs ) )
    {
      partitioner.splitCurrArea( TU_MAX_TR_SPLIT, cs );
    }
    else if( currCU.ispMode && isLuma( compID ) )
    {
      partitioner.splitCurrArea( ispType, cs );
    }
    else
    THROW( "Cannot perform an implicit split!" );

    do
    {
      xEncSubdivCbfQT( cs, partitioner, bLuma, bChroma, subTuCounter, ispType );
      subTuCounter += subTuCounter != -1 ? 1 : 0;
    } while( partitioner.nextPart( cs ) );

    partitioner.exitCurrSplit();
  }
  else
  {
    //===== Cbfs =====
    if (bLuma)
    {
      bool previousCbf       = false;
      bool lastCbfIsInferred = false;
      if( ispType != TU_NO_ISP )
      {
        bool rootCbfSoFar = false;
        uint32_t nTus = currCU.ispMode == HOR_INTRA_SUBPARTITIONS ? currCU.lheight() >> g_aucLog2[currTU.lheight()] : currCU.lwidth() >> g_aucLog2[currTU.lwidth()];
        if( subTuCounter == nTus - 1 )
        {
          TransformUnit* tuPointer = currCU.firstTU;
          for( int tuIdx = 0; tuIdx < nTus - 1; tuIdx++ )
          {
            rootCbfSoFar |= TU::getCbfAtDepth( *tuPointer, COMPONENT_Y, currDepth );
            tuPointer = tuPointer->next;
          }
          if( !rootCbfSoFar )
          {
            lastCbfIsInferred = true;
          }
        }
        if( !lastCbfIsInferred )
        {
          previousCbf = TU::getPrevTuCbfAtDepth( currTU, COMPONENT_Y, partitioner.currTrDepth );
        }
      }
      if( !lastCbfIsInferred )
      {
        m_CABACEstimator->cbf_comp( cs, TU::getCbfAtDepth( currTU, COMPONENT_Y, currDepth ), currTU.Y(), currTU.depth, previousCbf, currCU.ispMode );
      }
    }
  }
}

void IntraSearch::xEncCoeffQT( CodingStructure &cs, Partitioner &partitioner, const ComponentID compID, const int subTuIdx, const PartSplit ispType )
{
  const UnitArea &currArea  = partitioner.currArea();

       int subTuCounter     = subTuIdx;
  TransformUnit &currTU     = *cs.getTU( currArea.blocks[partitioner.chType], partitioner.chType, subTuIdx );
  uint32_t      currDepth       = partitioner.currTrDepth;
  const bool subdiv         = currTU.depth > currDepth;

  if (subdiv)
  {
    if (partitioner.canSplit(TU_MAX_TR_SPLIT, cs))
    {
      partitioner.splitCurrArea(TU_MAX_TR_SPLIT, cs);
    }
    else if( currTU.cu->ispMode )
    {
      partitioner.splitCurrArea( ispType, cs );
    }
    else
      THROW("Implicit TU split not available!");

    do
    {
      xEncCoeffQT( cs, partitioner, compID, subTuCounter, ispType );
      subTuCounter += subTuCounter != -1 ? 1 : 0;
    } while( partitioner.nextPart( cs ) );

    partitioner.exitCurrSplit();
  }
  else

  if( currArea.blocks[compID].valid() )
  {
#if JVET_O0105_ICT
    if( compID == COMPONENT_Cr )
    {
      const int cbfMask = ( TU::getCbf( currTU, COMPONENT_Cb ) ? 2 : 0 ) + ( TU::getCbf( currTU, COMPONENT_Cr ) ? 1 : 0 );
      m_CABACEstimator->joint_cb_cr( currTU, cbfMask );
    }
#endif
    if( TU::hasCrossCompPredInfo( currTU, compID ) )
    {
      m_CABACEstimator->cross_comp_pred( currTU, compID );
    }
    if( TU::getCbf( currTU, compID ) )
    {
      m_CABACEstimator->residual_coding( currTU, compID );
    }
  }
}

uint64_t IntraSearch::xGetIntraFracBitsQT( CodingStructure &cs, Partitioner &partitioner, const bool &bLuma, const bool &bChroma, const int subTuIdx, const PartSplit ispType )
{
  m_CABACEstimator->resetBits();

  xEncIntraHeader( cs, partitioner, bLuma, bChroma, subTuIdx );
  xEncSubdivCbfQT( cs, partitioner, bLuma, bChroma, subTuIdx, ispType );


  if( bLuma )
  {
    xEncCoeffQT( cs, partitioner, COMPONENT_Y, subTuIdx, ispType );
  }
  if( bChroma )
  {
    xEncCoeffQT( cs, partitioner, COMPONENT_Cb, subTuIdx, ispType );
    xEncCoeffQT( cs, partitioner, COMPONENT_Cr, subTuIdx, ispType );
  }

  uint64_t fracBits = m_CABACEstimator->getEstFracBits();
  return fracBits;
}

uint64_t IntraSearch::xGetIntraFracBitsQTSingleChromaComponent( CodingStructure &cs, Partitioner &partitioner, const ComponentID compID )
{
  m_CABACEstimator->resetBits();

  if( compID == COMPONENT_Cb )
  {
    //intra mode coding
    PredictionUnit &pu = *cs.getPU( partitioner.currArea().lumaPos(), partitioner.chType );
    m_CABACEstimator->intra_chroma_pred_mode( pu );
    //xEncIntraHeader(cs, partitioner, false, true);
  }
  CHECK( partitioner.currTrDepth != 1, "error in the depth!" );
  const UnitArea &currArea = partitioner.currArea();

  TransformUnit &currTU = *cs.getTU( currArea.blocks[partitioner.chType], partitioner.chType );

  //cbf coding
#if JVET_O0105_ICT
  const bool prevCbf = ( compID == COMPONENT_Cr ? TU::getCbfAtDepth( currTU, COMPONENT_Cb, partitioner.currTrDepth ) : false );
  m_CABACEstimator->cbf_comp( cs, TU::getCbfAtDepth( currTU, compID, partitioner.currTrDepth ), currArea.blocks[compID], partitioner.currTrDepth - 1, prevCbf );
#else
  m_CABACEstimator->cbf_comp( cs, TU::getCbfAtDepth( currTU, compID, partitioner.currTrDepth ), currArea.blocks[compID], partitioner.currTrDepth - 1 );
#endif
  //coeffs coding and cross comp coding
  if( TU::hasCrossCompPredInfo( currTU, compID ) )
  {
    m_CABACEstimator->cross_comp_pred( currTU, compID );
  }
  if( TU::getCbf( currTU, compID ) )
  {
    m_CABACEstimator->residual_coding( currTU, compID );
  }

  uint64_t fracBits = m_CABACEstimator->getEstFracBits();
  return fracBits;
}

uint64_t IntraSearch::xGetIntraFracBitsQTChroma(TransformUnit& currTU, const ComponentID &compID)
{
  m_CABACEstimator->resetBits();

  if( TU::hasCrossCompPredInfo( currTU, compID ) )
  {
    m_CABACEstimator->cross_comp_pred( currTU, compID );
  }

  // Include Cbf and jointCbCr flags here as we make decisions across components
  CodingStructure &cs = *currTU.cs;

  if ( currTU.jointCbCr )
  {
#if JVET_O0105_ICT
    const int cbfMask = ( TU::getCbf( currTU, COMPONENT_Cb ) ? 2 : 0 ) + ( TU::getCbf( currTU, COMPONENT_Cr ) ? 1 : 0 );
    m_CABACEstimator->cbf_comp( cs, cbfMask>>1, currTU.blocks[ COMPONENT_Cb ], currTU.depth, false );
    m_CABACEstimator->cbf_comp( cs, cbfMask &1, currTU.blocks[ COMPONENT_Cr ], currTU.depth, cbfMask>>1 );
    if( cbfMask )
      m_CABACEstimator->joint_cb_cr( currTU, cbfMask );
    if( cbfMask >> 1 )
      m_CABACEstimator->residual_coding( currTU, COMPONENT_Cb );
    if( cbfMask & 1 )
      m_CABACEstimator->residual_coding( currTU, COMPONENT_Cr );
#else
    if ( TU::getCbf( currTU, COMPONENT_Cb ) )
    {
      m_CABACEstimator->cbf_comp( cs, true, currTU.blocks[ COMPONENT_Cb ], currTU.depth, false );
      m_CABACEstimator->cbf_comp( cs, true, currTU.blocks[ COMPONENT_Cr ], currTU.depth, true );
      m_CABACEstimator->joint_cb_cr( currTU );
    }
    else
    {
      m_CABACEstimator->cbf_comp( cs, false, currTU.blocks[ COMPONENT_Cb ], currTU.depth, false );
      m_CABACEstimator->cbf_comp( cs, false, currTU.blocks[ COMPONENT_Cr ], currTU.depth, false );
    }
#endif
  }
  else
  {
    if ( compID == COMPONENT_Cb )
      m_CABACEstimator->cbf_comp( cs, TU::getCbf( currTU, compID ), currTU.blocks[ compID ], currTU.depth, false );
    else
#if JVET_O0105_ICT
    {
      const bool cbCbf    = TU::getCbf( currTU, COMPONENT_Cb );
      const bool crCbf    = TU::getCbf( currTU, compID );
      const int  cbfMask  = ( cbCbf ? 2 : 0 ) + ( crCbf ? 1 : 0 );
      m_CABACEstimator->cbf_comp( cs, crCbf, currTU.blocks[ compID ], currTU.depth, cbCbf );
      m_CABACEstimator->joint_cb_cr( currTU, cbfMask );
    }
#else
      m_CABACEstimator->cbf_comp( cs, TU::getCbf( currTU, compID ), currTU.blocks[ compID ], currTU.depth, TU::getCbf( currTU, COMPONENT_Cb ) );
#endif
  }

#if JVET_O0105_ICT
  if( !currTU.jointCbCr && TU::getCbf( currTU, compID ) )
#else
  if( TU::getCbf( currTU, compID ) )
#endif
  {
    m_CABACEstimator->residual_coding( currTU, compID );
  }

  uint64_t fracBits = m_CABACEstimator->getEstFracBits();
  return fracBits;
}

void IntraSearch::xIntraCodingTUBlock(TransformUnit &tu, const ComponentID &compID, const bool &checkCrossCPrediction, Distortion& ruiDist, const int &default0Save1Load2, uint32_t* numSig, std::vector<TrMode>* trModes, const bool loadTr)
{
  if (!tu.blocks[compID].valid())
  {
    return;
  }

  CodingStructure &cs                       = *tu.cs;
  m_pcRdCost->setChromaFormat(cs.sps->getChromaFormatIdc());

  const CompArea      &area                 = tu.blocks[compID];
  const SPS           &sps                  = *cs.sps;
  const PPS           &pps                  = *cs.pps;

  const ChannelType    chType               = toChannelType(compID);
  const int            bitDepth             = sps.getBitDepth(chType);

  PelBuf         piOrg                      = cs.getOrgBuf    (area);
  PelBuf         piPred                     = cs.getPredBuf   (area);
  PelBuf         piResi                     = cs.getResiBuf   (area);
  PelBuf         piOrgResi                  = cs.getOrgResiBuf(area);
  PelBuf         piReco                     = cs.getRecoBuf   (area);

  const PredictionUnit &pu                  = *cs.getPU(area.pos(), chType);
  const uint32_t           uiChFinalMode        = PU::getFinalIntraMode(pu, chType);

  const bool           bUseCrossCPrediction = pps.getPpsRangeExtension().getCrossComponentPredictionEnabledFlag() && isChroma( compID ) && PU::isChromaIntraModeCrossCheckMode( pu ) && checkCrossCPrediction;
  const bool           ccUseRecoResi        = m_pcEncCfg->getUseReconBasedCrossCPredictionEstimate();
#if !JVET_O0502_ISP_CLEANUP
  const bool           ispSplitIsAllowed    = sps.getUseISP() && CU::canUseISP( *tu.cu, compID );
#endif


  //===== init availability pattern =====
#if JVET_O0105_ICT
  CHECK( tu.jointCbCr && compID == COMPONENT_Cr, "wrong combination of compID and jointCbCr" );
#endif
  bool jointCbCr = tu.jointCbCr && compID == COMPONENT_Cb;

  if ( compID == COMPONENT_Y )
  {
  PelBuf sharedPredTS( m_pSharedPredTransformSkip[compID], area );
  if( default0Save1Load2 != 2 )
  {
#if JVET_O0502_ISP_CLEANUP
#if JVET_O0106_ISP_4xN_PREDREG_FOR_1xN_2xN
    bool predRegDiffFromTB = CU::isPredRegDiffFromTB(*tu.cu, compID);
    bool firstTBInPredReg = CU::isFirstTBInPredReg(*tu.cu, compID, area);
    CompArea areaPredReg(COMPONENT_Y, tu.chromaFormat, area);
#endif
    if (tu.cu->ispMode && isLuma(compID))
    {
#if JVET_O0106_ISP_4xN_PREDREG_FOR_1xN_2xN
      if (predRegDiffFromTB)
      {
        if (firstTBInPredReg)
        {
          CU::adjustPredArea(areaPredReg);
          initIntraPatternChTypeISP(*tu.cu, areaPredReg, piReco);
        }
      }
      else
#endif
        initIntraPatternChTypeISP(*tu.cu, area, piReco);
    }
    else
    {
      initIntraPatternChType(*tu.cu, area);
    }
#else
#if JVET_O0106_ISP_4xN_PREDREG_FOR_1xN_2xN
    bool predRegDiffFromTB = CU::isPredRegDiffFromTB(*tu.cu, compID);
    bool firstTBInPredReg = CU::isFirstTBInPredReg(*tu.cu, compID, area);
    CompArea areaPredReg(COMPONENT_Y, tu.chromaFormat, area);
    if (predRegDiffFromTB)
    {
      if (firstTBInPredReg)
      {
        CU::adjustPredArea(areaPredReg);
        initIntraPatternChType(*tu.cu, areaPredReg);
      }
    }
    else
#endif
      initIntraPatternChType(*tu.cu, area);
#endif

    //===== get prediction signal =====
    if( compID != COMPONENT_Y && PU::isLMCMode( uiChFinalMode ) )
    {
      {
        xGetLumaRecPixels( pu, area );
      }
      predIntraChromaLM( compID, piPred, pu, area, uiChFinalMode );
    }
    else
    {
      if( PU::isMIP( pu, chType ) )
      {
        predIntraMip( compID, piPred, pu );
      }
      else
      {
#if JVET_O0106_ISP_4xN_PREDREG_FOR_1xN_2xN
        if (predRegDiffFromTB)
        {
          if (firstTBInPredReg)
          {
            PelBuf piPredReg = cs.getPredBuf(areaPredReg);
            predIntraAng(compID, piPredReg, pu);
          }
        }
        else
#endif
          predIntraAng(compID, piPred, pu);
      }
    }


    // save prediction
    if( default0Save1Load2 == 1 )
    {
      sharedPredTS.copyFrom( piPred );
    }
  }
  else
  {
    // load prediction
    piPred.copyFrom( sharedPredTS );
  }
  }


  DTRACE( g_trace_ctx, D_PRED, "@(%4d,%4d) [%2dx%2d] IMode=%d\n", tu.lx(), tu.ly(), tu.lwidth(), tu.lheight(), uiChFinalMode );
  //DTRACE_PEL_BUF( D_PRED, piPred, tu, tu.cu->predMode, COMPONENT_Y );

  const Slice           &slice = *cs.slice;
  bool flag = slice.getLmcsEnabledFlag() && (slice.isIntra() || (!slice.isIntra() && m_pcReshape->getCTUFlag()));
#if JVET_O0105_ICT
  if (isLuma(compID))
  {
#endif
  if (flag && slice.getLmcsChromaResidualScaleFlag() && isChroma(compID))
  {
    const Area area = tu.Y().valid() ? tu.Y() : Area(recalcPosition(tu.chromaFormat, tu.chType, CHANNEL_TYPE_LUMA, tu.blocks[tu.chType].pos()), recalcSize(tu.chromaFormat, tu.chType, CHANNEL_TYPE_LUMA, tu.blocks[tu.chType].size()));
    const CompArea &areaY = CompArea(COMPONENT_Y, tu.chromaFormat, area );
#if JVET_O1109_UNFIY_CRS
    int adj = m_pcReshape->calculateChromaAdjVpduNei(tu, areaY);
#else
    PelBuf piPredY;
    piPredY = cs.picture->getPredBuf(areaY);
    const Pel avgLuma = piPredY.computeAvg();
    int adj = m_pcReshape->calculateChromaAdj(avgLuma);
#endif
    tu.setChromaAdj(adj);
  }
  //===== get residual signal =====
  piResi.copyFrom( piOrg  );
  if (slice.getLmcsEnabledFlag() && m_pcReshape->getCTUFlag() && compID == COMPONENT_Y)
  {
    CompArea      tmpArea(COMPONENT_Y, area.chromaFormat, Position(0, 0), area.size());
    PelBuf tmpPred = m_tmpStorageLCU.getBuf(tmpArea);
    tmpPred.copyFrom(piPred);
    piResi.rspSignal(m_pcReshape->getFwdLUT());
    piResi.subtract(tmpPred);
  }
  else
  piResi.subtract( piPred );

  if (pps.getPpsRangeExtension().getCrossComponentPredictionEnabledFlag() && isLuma(compID))
  {
    piOrgResi.copyFrom (piResi);
  }

  if (bUseCrossCPrediction)
  {
    if (xCalcCrossComponentPredictionAlpha(tu, compID, ccUseRecoResi) == 0)
    {
      return;
    }
    CrossComponentPrediction::crossComponentPrediction(tu, compID, cs.getResiBuf(tu.Y()), piResi, piResi, false);
  }
#if JVET_O0105_ICT
  }
#endif

  //===== transform and quantization =====
  //--- init rate estimation arrays for RDOQ ---
  //--- transform and quantization           ---
  TCoeff uiAbsSum = 0;

  const QpParam cQP(tu, compID);

#if RDOQ_CHROMA_LAMBDA
  m_pcTrQuant->selectLambda(compID);
#endif

  flag =flag && (tu.blocks[compID].width*tu.blocks[compID].height > 4);
  if (flag && isChroma(compID) && slice.getLmcsChromaResidualScaleFlag() )
  {
    int cResScaleInv = tu.getChromaAdj();
#if JVET_O0429_CRS_LAMBDA_FIX
    double cResScale = (double)(1 << CSCALE_FP_PREC) / (double)cResScaleInv;
#else
    double cResScale = round((double)(1 << CSCALE_FP_PREC) / (double)cResScaleInv);
#endif
    m_pcTrQuant->setLambda(m_pcTrQuant->getLambda() / (cResScale*cResScale));
#if !JVET_O0105_ICT
    if ( !jointCbCr ) // Joint CbCr signal is to be scaled in the case of joint chroma
    piResi.scaleSignal(cResScaleInv, 1, tu.cu->cs->slice->clpRng(compID));
#endif
  }

  const CompArea &crArea = tu.blocks     [ COMPONENT_Cr ];
  PelBuf          crOrg  = cs.getOrgBuf  ( crArea );
  PelBuf          crPred = cs.getPredBuf ( crArea );
  PelBuf          crResi = cs.getResiBuf ( crArea );
  PelBuf          crReco = cs.getRecoBuf ( crArea );

  if ( jointCbCr )
  {
#if !JVET_O0105_ICT
    // Get Cr prediction and residual
    crResi.copyFrom( crOrg  );
    crResi.subtract( crPred );

    // Create joint residual and store it for Cb component: jointResi = (cbResi - crResi)/2
    piResi.subtractAndHalve( crResi );

    // Scale the joint signal
    if ( flag && slice.getLmcsChromaResidualScaleFlag() )
      piResi.scaleSignal(tu.getChromaAdj(), 1, tu.cu->cs->slice->clpRng(compID));
#endif
    // Lambda is loosened for the joint mode with respect to single modes as the same residual is used for both chroma blocks
#if JVET_O0105_ICT
    const int    absIct = abs( TU::getICTMode(tu) );
    const double lfact  = ( absIct == 1 || absIct == 3 ? 0.8 : 0.5 );
    m_pcTrQuant->setLambda( lfact * m_pcTrQuant->getLambda() );
#else
    m_pcTrQuant->setLambda( 0.60 * m_pcTrQuant->getLambda() );
#endif
  }
#if JVET_O0105_ICT
#if JVET_O0376_SPS_JOINTCBCR_FLAG
  if ( sps.getJointCbCrEnabledFlag() && isChroma(compID) && (tu.cu->cs->slice->getSliceQp() > 18) )
  {
    m_pcTrQuant->setLambda( 1.3 * m_pcTrQuant->getLambda() );
  }
#else
  if( isChroma(compID) && tu.cu->cs->slice->getSliceQp() > 18 )
  {
    m_pcTrQuant->setLambda( 1.3 * m_pcTrQuant->getLambda() );
  }
  #endif
#else
#if JVET_O0376_SPS_JOINTCBCR_FLAG
  else if ( sps.getJointCbCrEnabledFlag() && isChroma(compID) && (tu.cu->cs->slice->getSliceQp() > 18) )
#else
  else if ( isChroma(compID) && tu.cu->cs->slice->getSliceQp() > 18 )
#endif
    m_pcTrQuant->setLambda( 1.10 * m_pcTrQuant->getLambda() );
#endif

#if JVET_O0105_ICT
  if( isLuma(compID) )
  {
#endif
#if JVET_O0502_ISP_CLEANUP
    if (trModes)
    {
      m_pcTrQuant->transformNxN(tu, compID, cQP, trModes, CU::isIntra(*tu.cu) ? m_pcEncCfg->getIntraMTSMaxCand() : m_pcEncCfg->getInterMTSMaxCand());
      tu.mtsIdx = trModes->at(0).first;
    }
    m_pcTrQuant->transformNxN(tu, compID, cQP, uiAbsSum, m_CABACEstimator->getCtx(), loadTr);
#else
  double diagRatio = 0, horVerRatio = 0;

  if( trModes )
  {
    m_pcTrQuant->transformNxN( tu, compID, cQP, trModes, CU::isIntra( *tu.cu ) ? m_pcEncCfg->getIntraMTSMaxCand() : m_pcEncCfg->getInterMTSMaxCand(), ispSplitIsAllowed ? &diagRatio : nullptr, ispSplitIsAllowed ? &horVerRatio : nullptr );
    tu.mtsIdx = trModes->at(0).first;
  }
  m_pcTrQuant->transformNxN( tu, compID, cQP, uiAbsSum, m_CABACEstimator->getCtx(), loadTr, &diagRatio, &horVerRatio );
    if ( !tu.cu->ispMode && isLuma(compID) && ispSplitIsAllowed && tu.mtsIdx == MTS_DCT2_DCT2 && ispSplitIsAllowed )
  {
    m_intraModeDiagRatio        .push_back(diagRatio);
    m_intraModeHorVerRatio      .push_back(horVerRatio);
    m_intraModeTestedNormalIntra.push_back((int)uiChFinalMode);
  }
#endif


  DTRACE( g_trace_ctx, D_TU_ABS_SUM, "%d: comp=%d, abssum=%d\n", DTRACE_GET_COUNTER( g_trace_ctx, D_TU_ABS_SUM ), compID, uiAbsSum );

#if JVET_O0502_ISP_CLEANUP
  if (tu.cu->ispMode && isLuma(compID) && CU::isISPLast(*tu.cu, area, area.compID) && CU::allLumaCBFsAreZero(*tu.cu))
  {
    // ISP has to have at least one non-zero CBF
    ruiDist = MAX_INT;
    return;
  }
#endif


  //--- inverse transform ---
  if (uiAbsSum > 0)
  {
    m_pcTrQuant->invTransformNxN(tu, compID, piResi, cQP);
  }
  else
  {
    piResi.fill(0);
  }
#if JVET_O0105_ICT
  }
  else // chroma
  {
    int         codedCbfMask  = 0;
    ComponentID codeCompId    = (tu.jointCbCr ? (tu.jointCbCr >> 1 ? COMPONENT_Cb : COMPONENT_Cr) : compID);
    const QpParam qpCbCr(tu, codeCompId);

    if( tu.jointCbCr )
    {
      ComponentID otherCompId = ( codeCompId==COMPONENT_Cr ? COMPONENT_Cb : COMPONENT_Cr );
      tu.getCoeffs( otherCompId ).fill(0); // do we need that?
      TU::setCbfAtDepth (tu, otherCompId, tu.depth, false );
    }
    PelBuf& codeResi = ( codeCompId == COMPONENT_Cr ? crResi : piResi );
    uiAbsSum = 0;
    m_pcTrQuant->transformNxN(tu, codeCompId, qpCbCr, uiAbsSum, m_CABACEstimator->getCtx());
    DTRACE( g_trace_ctx, D_TU_ABS_SUM, "%d: comp=%d, abssum=%d\n", DTRACE_GET_COUNTER( g_trace_ctx, D_TU_ABS_SUM ), codeCompId, uiAbsSum );
    if( uiAbsSum > 0 )
    {
      m_pcTrQuant->invTransformNxN(tu, codeCompId, codeResi, qpCbCr);
      codedCbfMask += ( codeCompId == COMPONENT_Cb ? 2 : 1 );
    }
    else
    {
      codeResi.fill(0);
    }

    if( tu.jointCbCr )
    {
      if( tu.jointCbCr == 3 && codedCbfMask == 2 )
      {
        codedCbfMask = 3;
        TU::setCbfAtDepth (tu, COMPONENT_Cr, tu.depth, true );
      }
      if( tu.jointCbCr != codedCbfMask )
      {
        ruiDist = std::numeric_limits<Distortion>::max();
        return;
      }
      m_pcTrQuant->invTransformICT( tu, piResi, crResi );
      uiAbsSum = codedCbfMask;
    }
  }
#endif

  //===== reconstruction =====
  if ( flag && uiAbsSum > 0 && isChroma(compID) && slice.getLmcsChromaResidualScaleFlag() )
  {
    piResi.scaleSignal(tu.getChromaAdj(), 0, tu.cu->cs->slice->clpRng(compID));
#if JVET_O0105_ICT
    if( jointCbCr )
    {
      crResi.scaleSignal(tu.getChromaAdj(), 0, tu.cu->cs->slice->clpRng(COMPONENT_Cr));
    }
#endif
  }
  if (bUseCrossCPrediction)
  {
    CrossComponentPrediction::crossComponentPrediction(tu, compID, cs.getResiBuf(tu.Y()), piResi, piResi, true);
#if JVET_O0105_ICT
    if( jointCbCr )
    {
      CrossComponentPrediction::crossComponentPrediction(tu, COMPONENT_Cr, cs.getResiBuf(tu.Y()), crResi, crResi, true);
    }
#endif
  }

  if (slice.getLmcsEnabledFlag() && m_pcReshape->getCTUFlag() && compID == COMPONENT_Y)
  {
    CompArea      tmpArea(COMPONENT_Y, area.chromaFormat, Position(0,0), area.size());
    PelBuf tmpPred = m_tmpStorageLCU.getBuf(tmpArea);
    tmpPred.copyFrom(piPred);
    piReco.reconstruct(tmpPred, piResi, cs.slice->clpRng(compID));
  }
  else
#if JVET_O0105_ICT
  {
    piReco.reconstruct(piPred, piResi, cs.slice->clpRng( compID ));
    if( jointCbCr )
    {
      crReco.reconstruct(crPred, crResi, cs.slice->clpRng( COMPONENT_Cr ));
    }
  }
#else
  piReco.reconstruct(piPred, piResi, cs.slice->clpRng( compID ));
#endif

#if !JVET_O0105_ICT
  if ( jointCbCr )
  {
    // Cr uses negative of the signalled Cb residual
    if (uiAbsSum > 0)
      crResi.copyAndNegate( piResi );
    else
      crResi.fill(0);

    tu.getCoeffs(COMPONENT_Cr).fill(0);

    // Set cbf also for Cr
    TU::setCbfAtDepth (tu, COMPONENT_Cr, tu.depth, uiAbsSum > 0 ? true : false);

    // Cr reconstruction and its contribution to the total error
    crReco.reconstruct(crPred, crResi, cs.slice->clpRng( COMPONENT_Cr ));

#if WCG_EXT
    if ( m_pcEncCfg->getLumaLevelToDeltaQPMapping().isEnabled() ||
        (m_pcEncCfg->getReshaper()
          && slice.getLmcsEnabledFlag()
         && (m_pcReshape->getCTUFlag() || (isChroma(compID) && m_pcEncCfg->getReshapeIntraCMD()))))
    {
      const CPelBuf orgLuma = cs.getOrgBuf( cs.area.blocks[COMPONENT_Y] );
      ruiDist += m_pcRdCost->getDistPart( crOrg, crReco, bitDepth, COMPONENT_Cr, DF_SSE_WTD, &orgLuma );
    }
    else
#endif
    {
      ruiDist += m_pcRdCost->getDistPart( crOrg, crReco, bitDepth, COMPONENT_Cr, DF_SSE );
    }
  }
#endif

  //===== update distortion =====
#if WCG_EXT
  if (m_pcEncCfg->getLumaLevelToDeltaQPMapping().isEnabled() || (m_pcEncCfg->getReshaper()
    && slice.getLmcsEnabledFlag() && (m_pcReshape->getCTUFlag() || (isChroma(compID) && m_pcEncCfg->getReshapeIntraCMD()))))
  {
    const CPelBuf orgLuma = cs.getOrgBuf( cs.area.blocks[COMPONENT_Y] );
    if (compID == COMPONENT_Y  && !(m_pcEncCfg->getLumaLevelToDeltaQPMapping().isEnabled()))
    {
      CompArea      tmpArea1(COMPONENT_Y, area.chromaFormat, Position(0, 0), area.size());
      PelBuf tmpRecLuma = m_tmpStorageLCU.getBuf(tmpArea1);
      tmpRecLuma.copyFrom(piReco);
      tmpRecLuma.rspSignal(m_pcReshape->getInvLUT());
      ruiDist += m_pcRdCost->getDistPart(piOrg, tmpRecLuma, sps.getBitDepth(toChannelType(compID)), compID, DF_SSE_WTD, &orgLuma);
    }
    else
#if JVET_O0105_ICT
    {
      ruiDist += m_pcRdCost->getDistPart(piOrg, piReco, bitDepth, compID, DF_SSE_WTD, &orgLuma);
      if( jointCbCr )
      {
        ruiDist += m_pcRdCost->getDistPart(crOrg, crReco, bitDepth, COMPONENT_Cr, DF_SSE_WTD, &orgLuma);
      }
    }
#else
      ruiDist += m_pcRdCost->getDistPart(piOrg, piReco, bitDepth, compID, DF_SSE_WTD, &orgLuma);
#endif
  }
  else
#endif
  {
    ruiDist += m_pcRdCost->getDistPart( piOrg, piReco, bitDepth, compID, DF_SSE );
#if JVET_O0105_ICT
    if( jointCbCr )
    {
      ruiDist += m_pcRdCost->getDistPart( crOrg, crReco, bitDepth, COMPONENT_Cr, DF_SSE );
    }
#endif
  }
}

#if JVET_O0502_ISP_CLEANUP
bool IntraSearch::xIntraCodingLumaISP(CodingStructure& cs, Partitioner& partitioner, const double bestCostSoFar)
{
  int               subTuCounter = 0;
  const CodingUnit& cu = *cs.getCU(partitioner.currArea().lumaPos(), partitioner.chType);
  bool              earlySkipISP = false;
  bool              splitCbfLuma = false;
  const PartSplit   ispType = CU::getISPType(cu, COMPONENT_Y);

  cs.cost = 0;

  partitioner.splitCurrArea(ispType, cs);

  do   // subpartitions loop
  {
    uint32_t   numSig = 0;
    Distortion singleDistTmpLuma = 0;
    uint64_t   singleTmpFracBits = 0;
    double     singleCostTmp = 0;

    TransformUnit& tu = cs.addTU(CS::getArea(cs, partitioner.currArea(), partitioner.chType), partitioner.chType);
    tu.depth = partitioner.currTrDepth;

    // Encode TU
    xIntraCodingTUBlock(tu, COMPONENT_Y, false, singleDistTmpLuma, 0, &numSig);

    if (singleDistTmpLuma == MAX_INT)   // all zero CBF skip
    {
      earlySkipISP = true;
      partitioner.exitCurrSplit();
      cs.cost = MAX_DOUBLE;
      return false;
    }

    {
      if (m_pcRdCost->calcRdCost(cs.fracBits, cs.dist + singleDistTmpLuma) > bestCostSoFar)
      {
        // The accumulated cost + distortion is already larger than the best cost so far, so it is not necessary to calculate the rate
        earlySkipISP = true;
      }
      else
      {
        singleTmpFracBits = xGetIntraFracBitsQT(cs, partitioner, true, false, subTuCounter, ispType);
      }
      singleCostTmp = m_pcRdCost->calcRdCost(singleTmpFracBits, singleDistTmpLuma);
    }

    cs.cost += singleCostTmp;
    cs.dist += singleDistTmpLuma;
    cs.fracBits += singleTmpFracBits;

    subTuCounter++;

    splitCbfLuma |= TU::getCbfAtDepth(*cs.getTU(partitioner.currArea().lumaPos(), partitioner.chType, subTuCounter - 1), COMPONENT_Y, partitioner.currTrDepth);
    int nSubPartitions = m_ispTestedModes.numTotalParts[cu.ispMode - 1];
    if (subTuCounter < nSubPartitions)
    {
      // exit condition if the accumulated cost is already larger than the best cost so far (no impact in RD performance)
      if (cs.cost > bestCostSoFar)
      {
        earlySkipISP = true;
        break;
      }
      else if (subTuCounter < nSubPartitions)
      {
        // more restrictive exit condition
        double threshold = nSubPartitions == 2 ? 0.95 : subTuCounter == 1 ? 0.83 : 0.91;
        if (subTuCounter < nSubPartitions && cs.cost > bestCostSoFar * threshold)
        {
          earlySkipISP = true;
          break;
        }
      }
    }
  } while (partitioner.nextPart(cs));   // subpartitions loop

  partitioner.exitCurrSplit();
  const UnitArea& currArea = partitioner.currArea();
  const uint32_t  currDepth = partitioner.currTrDepth;

  if (earlySkipISP)
  {
    cs.cost = MAX_DOUBLE;
  }
  else
  {
    cs.cost = m_pcRdCost->calcRdCost(cs.fracBits, cs.dist);
    // The cost check is necessary here again to avoid superfluous operations if the maximum number of coded subpartitions was reached and yet ISP did not win
    if (cs.cost < bestCostSoFar)
    {
      cs.setDecomp(cu.Y());
      cs.picture->getRecoBuf(currArea.Y()).copyFrom(cs.getRecoBuf(currArea.Y()));

      for (auto& ptu : cs.tus)
      {
        if (currArea.Y().contains(ptu->Y()))
        {
          TU::setCbfAtDepth(*ptu, COMPONENT_Y, currDepth, splitCbfLuma ? 1 : 0);
        }
      }
    }
    else
    {
      cs.cost = MAX_DOUBLE;
      earlySkipISP = true;
    }
  }
  return !earlySkipISP;
}
#endif


bool IntraSearch::xRecurIntraCodingLumaQT( CodingStructure &cs, Partitioner &partitioner, const double bestCostSoFar, const int subTuIdx, const PartSplit ispType, const bool ispIsCurrentWinner, bool mtsCheckRangeFlag, int mtsFirstCheckId, int mtsLastCheckId, bool moreProbMTSIdxFirst )
{
        int   subTuCounter = subTuIdx;
  const UnitArea &currArea = partitioner.currArea();
  const CodingUnit     &cu = *cs.getCU( currArea.lumaPos(), partitioner.chType );
        bool  earlySkipISP = false;
  uint32_t currDepth       = partitioner.currTrDepth;
  const SPS &sps           = *cs.sps;
  const PPS &pps           = *cs.pps;
  const bool keepResi      = pps.getPpsRangeExtension().getCrossComponentPredictionEnabledFlag() || KEEP_PRED_AND_RESI_SIGNALS;
  bool bCheckFull          = true;
  bool bCheckSplit         = false;
  bCheckFull               = !partitioner.canSplit( TU_MAX_TR_SPLIT, cs );
  bCheckSplit              = partitioner.canSplit( TU_MAX_TR_SPLIT, cs );

  if( cu.ispMode )
  {
    bCheckSplit = partitioner.canSplit( ispType, cs );
    bCheckFull = !bCheckSplit;
  }
  uint32_t    numSig           = 0;

  double     dSingleCost                        = MAX_DOUBLE;
  Distortion uiSingleDistLuma                   = 0;
  uint64_t   singleFracBits                     = 0;
#if JVET_O1136_TS_BDPCM_SIGNALLING
  bool       checkTransformSkip                 = sps.getTransformSkipEnabledFlag();
#else
  bool       checkTransformSkip                 = pps.getUseTransformSkip();
#endif
  int        bestModeId[ MAX_NUM_COMPONENT ]    = { 0, 0, 0 };
  uint8_t    nNumTransformCands                 = cu.mtsFlag ? 4 : 1;
  uint8_t    numTransformIndexCands             = nNumTransformCands;

  const TempCtx ctxStart  ( m_CtxCache, m_CABACEstimator->getCtx() );
  TempCtx       ctxBest   ( m_CtxCache );

  CodingStructure *csSplit = nullptr;
  CodingStructure *csFull  = nullptr;

  if( bCheckSplit )
  {
    csSplit = &cs;
  }
  else if( bCheckFull )
  {
    csFull = &cs;
  }

  bool validReturnFull = false;

  if( bCheckFull )
  {
    csFull->cost = 0.0;

    TransformUnit &tu = csFull->addTU( CS::getArea( *csFull, currArea, partitioner.chType ), partitioner.chType );
    tu.depth = currDepth;

    const bool tsAllowed  = TU::isTSAllowed( tu, COMPONENT_Y );
    const bool mtsAllowed = TU::isMTSAllowed( tu, COMPONENT_Y );
    std::vector<TrMode> trModes;

    if( sps.getUseLFNST() )
    {
      checkTransformSkip &= tsAllowed;
      checkTransformSkip &= !cu.mtsFlag;
      checkTransformSkip &= !cu.lfnstIdx;

      if( !cu.mtsFlag && checkTransformSkip )
      {
        trModes.push_back( TrMode( 0, true ) ); //DCT2
        trModes.push_back( TrMode( 1, true ) ); //TS
      }
    }
    else
    {
      nNumTransformCands = 1 + ( tsAllowed ? 1 : 0 ) + ( mtsAllowed ? 4 : 0 ); // DCT + TS + 4 MTS = 6 tests

      trModes.push_back( TrMode( 0, true ) ); //DCT2
      if( tsAllowed )
      {
        trModes.push_back( TrMode( 1, true ) );
      }
      if( mtsAllowed )
      {
        for( int i = 2; i < 6; i++ )
        {
          trModes.push_back( TrMode( i, true ) );
        }
      }
    }

    CHECK( !tu.Y().valid(), "Invalid TU" );

    CodingStructure &saveCS = *m_pSaveCS[0];

    TransformUnit *tmpTU = nullptr;

    Distortion singleDistTmpLuma = 0;
    uint64_t     singleTmpFracBits = 0;
    double     singleCostTmp     = 0;
    int        firstCheckId      = ( sps.getUseLFNST() && mtsCheckRangeFlag && cu.mtsFlag ) ? mtsFirstCheckId : 0;

    //we add the MTS candidates to the loop. TransformSkip will still be the last one to be checked (when modeId == lastCheckId) as long as checkTransformSkip is true
    int        lastCheckId       = sps.getUseLFNST() ? ( ( mtsCheckRangeFlag && cu.mtsFlag ) ? ( mtsLastCheckId + ( int ) checkTransformSkip ) : ( numTransformIndexCands - ( firstCheckId + 1 ) + ( int ) checkTransformSkip ) ) :
                                   trModes[ nNumTransformCands - 1 ].first;
    bool isNotOnlyOneMode        = sps.getUseLFNST() ? lastCheckId != firstCheckId : nNumTransformCands != 1;

    if( isNotOnlyOneMode )
    {
      saveCS.pcv     = cs.pcv;
      saveCS.picture = cs.picture;
      saveCS.area.repositionTo(cs.area);
      saveCS.clearTUs();
      tmpTU = &saveCS.addTU(currArea, partitioner.chType);
    }

    bool    cbfBestMode      = false;
    bool    cbfBestModeValid = false;
    bool    cbfDCT2  = true;

    double bestDCT2cost = MAX_DOUBLE;
    double threshold = m_pcEncCfg->getUseFastISP() && !cu.ispMode && ispIsCurrentWinner && nNumTransformCands > 1 ? 1 + 1.4 / sqrt( cu.lwidth() * cu.lheight() ) : 1;
    for( int modeId = firstCheckId; modeId <= ( sps.getUseLFNST() ? lastCheckId : ( nNumTransformCands - 1 ) ); modeId++ )
    {
      uint8_t transformIndex = modeId;

      if( sps.getUseLFNST() )
      {
        if( ( transformIndex < lastCheckId ) || ( ( transformIndex == lastCheckId ) && !checkTransformSkip ) ) //we avoid this if the mode is transformSkip
        {
          // Skip checking other transform candidates if zero CBF is encountered and it is the best transform so far
          if( m_pcEncCfg->getUseFastLFNST() && transformIndex && !cbfBestMode && cbfBestModeValid )
          {
            continue;
          }
        }
      }
      else
      {
        if( !cbfDCT2 || ( m_pcEncCfg->getUseTransformSkipFast() && bestModeId[ COMPONENT_Y ] == 1 ) )
        {
          break;
        }
        if( !trModes[ modeId ].second )
        {
          continue;
        }
        //we compare the DCT-II cost against the best ISP cost so far (except for TS)
        if( m_pcEncCfg->getUseFastISP() && !cu.ispMode && ispIsCurrentWinner && trModes[ modeId ].first != 0 && ( trModes[ modeId ].first != 1 || !tsAllowed ) && bestDCT2cost > bestCostSoFar * threshold )
        {
          continue;
        }
        tu.mtsIdx = trModes[ modeId ].first;
      }

#if !JVET_O0925_MIP_SIMPLIFICATIONS
      //we compare the best cost for non lwip
      const double thresholdSkipMode = 1.0 + (1.4 / sqrt((double)(cu.lwidth() * cu.lheight())));
      if ( cu.mipFlag && tu.mtsIdx && m_bestCostNonMip != MAX_DOUBLE && m_bestCostNonMip * thresholdSkipMode < bestDCT2cost  )
      {
        continue;
      }
#endif

      if ((modeId != firstCheckId) && isNotOnlyOneMode)
      {
        m_CABACEstimator->getCtx() = ctxStart;
      }

      int default0Save1Load2 = 0;
      singleDistTmpLuma = 0;

      if( modeId == firstCheckId && ( sps.getUseLFNST() ? ( modeId != lastCheckId ) : ( nNumTransformCands > 1 ) ) )
      {
        default0Save1Load2 = 1;
      }
      else if (modeId != firstCheckId)
      {
        if( sps.getUseLFNST() && !cbfBestModeValid )
        {
          default0Save1Load2 = 1;
        }
        else
        {
          default0Save1Load2 = 2;
        }
      }
      if( cu.ispMode )
      {
        default0Save1Load2 = 0;
      }
      if( sps.getUseLFNST() )
      {
        if( cu.mtsFlag )
        {
          if( moreProbMTSIdxFirst )
          {
            const ChannelType     chType      = toChannelType( COMPONENT_Y );
            const CompArea&       area        = tu.blocks[ COMPONENT_Y ];
            const PredictionUnit& pu          = *cs.getPU( area.pos(), chType );
            uint32_t              uiIntraMode = pu.intraDir[ chType ];

            if( transformIndex == 1 )
            {
              tu.mtsIdx = ( uiIntraMode < 34 ) ? MTS_DST7_DCT8 : MTS_DCT8_DST7;
            }
            else if( transformIndex == 2 )
            {
              tu.mtsIdx = ( uiIntraMode < 34 ) ? MTS_DCT8_DST7 : MTS_DST7_DCT8;
            }
            else
            {
              tu.mtsIdx = MTS_DST7_DST7 + transformIndex;
            }
          }
          else
          {
            tu.mtsIdx = MTS_DST7_DST7 + transformIndex;
          }
        }
        else
        {
          tu.mtsIdx = transformIndex;
        }

        if( !cu.mtsFlag && checkTransformSkip )
        {
          xIntraCodingTUBlock( tu, COMPONENT_Y, false, singleDistTmpLuma, default0Save1Load2, &numSig, modeId == 0 ? &trModes : nullptr, true );
          if( modeId == 0 )
          {
            for( int i = 0; i < 2; i++ )
            {
              if( trModes[ i ].second )
              {
                lastCheckId = trModes[ i ].first;
              }
            }
          }
        }
        else
        {
          xIntraCodingTUBlock( tu, COMPONENT_Y, false, singleDistTmpLuma, default0Save1Load2, &numSig );
        }
      }
      else
      {
        if( nNumTransformCands > 1 )
        {
          xIntraCodingTUBlock( tu, COMPONENT_Y, false, singleDistTmpLuma, default0Save1Load2, &numSig, modeId == 0 ? &trModes : nullptr, true );
          if( modeId == 0 )
          {
            for( int i = 0; i < nNumTransformCands; i++ )
            {
              if( trModes[ i ].second )
              {
                lastCheckId = trModes[ i ].first;
              }
            }
          }
        }
        else
        {
          xIntraCodingTUBlock( tu, COMPONENT_Y, false, singleDistTmpLuma, default0Save1Load2, &numSig );
        }
      }

      //----- determine rate and r-d cost -----
      if( ( sps.getUseLFNST() ? ( modeId == lastCheckId && modeId != 0 && checkTransformSkip ) : ( trModes[ modeId ].first != 0 ) ) && !TU::getCbfAtDepth( tu, COMPONENT_Y, currDepth ) )
      {
        //In order not to code TS flag when cbf is zero, the case for TS with cbf being zero is forbidden.
        singleCostTmp = MAX_DOUBLE;
      }
      else
      {
        if( cu.ispMode && m_pcRdCost->calcRdCost( csFull->fracBits, csFull->dist + singleDistTmpLuma ) > bestCostSoFar )
        {
          earlySkipISP = true;
        }
        else
        {
          singleTmpFracBits = xGetIntraFracBitsQT( *csFull, partitioner, true, false, subTuCounter, ispType );
        }
        singleCostTmp     = m_pcRdCost->calcRdCost( singleTmpFracBits, singleDistTmpLuma );
      }

      if ( !cu.ispMode && nNumTransformCands > 1 && modeId == firstCheckId )
      {
        bestDCT2cost = singleCostTmp;
      }
#if !JVET_O0925_MIP_SIMPLIFICATIONS
      if (!cu.ispMode && !cu.mipFlag && tu.mtsIdx == MTS_DCT2_DCT2 )
      {
        m_bestCostNonMip = std::min(m_bestCostNonMip, singleCostTmp);
      }
#endif

      if (singleCostTmp < dSingleCost)
      {
        dSingleCost       = singleCostTmp;
        uiSingleDistLuma  = singleDistTmpLuma;
        singleFracBits    = singleTmpFracBits;

        if( sps.getUseLFNST() )
        {
          bestModeId[ COMPONENT_Y ] = modeId;
          cbfBestMode = TU::getCbfAtDepth( tu, COMPONENT_Y, currDepth );
          cbfBestModeValid = true;
          validReturnFull = true;
        }
        else
        {
          bestModeId[ COMPONENT_Y ] = trModes[ modeId ].first;
          if( trModes[ modeId ].first == 0 )
          {
            cbfDCT2 = TU::getCbfAtDepth( tu, COMPONENT_Y, currDepth );
          }
        }

        if( bestModeId[COMPONENT_Y] != lastCheckId )
        {
          saveCS.getPredBuf( tu.Y() ).copyFrom( csFull->getPredBuf( tu.Y() ) );
          saveCS.getRecoBuf( tu.Y() ).copyFrom( csFull->getRecoBuf( tu.Y() ) );

          if( keepResi )
          {
            saveCS.getResiBuf   ( tu.Y() ).copyFrom( csFull->getResiBuf   ( tu.Y() ) );
            saveCS.getOrgResiBuf( tu.Y() ).copyFrom( csFull->getOrgResiBuf( tu.Y() ) );
          }

          tmpTU->copyComponentFrom( tu, COMPONENT_Y );

          ctxBest = m_CABACEstimator->getCtx();
        }
      }
    }

    if( sps.getUseLFNST() && !validReturnFull )
    {
      csFull->cost = MAX_DOUBLE;

      if( bCheckSplit )
      {
        ctxBest = m_CABACEstimator->getCtx();
      }
    }
    else
    {
      if( bestModeId[COMPONENT_Y] != lastCheckId )
      {
        csFull->getPredBuf( tu.Y() ).copyFrom( saveCS.getPredBuf( tu.Y() ) );
        csFull->getRecoBuf( tu.Y() ).copyFrom( saveCS.getRecoBuf( tu.Y() ) );

        if( keepResi )
        {
          csFull->getResiBuf   ( tu.Y() ).copyFrom( saveCS.getResiBuf   ( tu.Y() ) );
          csFull->getOrgResiBuf( tu.Y() ).copyFrom( saveCS.getOrgResiBuf( tu.Y() ) );
        }

        tu.copyComponentFrom( *tmpTU, COMPONENT_Y );

        if( !bCheckSplit )
        {
          m_CABACEstimator->getCtx() = ctxBest;
        }
      }
      else if( bCheckSplit )
      {
        ctxBest = m_CABACEstimator->getCtx();
      }

      csFull->cost     += dSingleCost;
      csFull->dist     += uiSingleDistLuma;
      csFull->fracBits += singleFracBits;
    }
  }

  bool validReturnSplit = false;
  if( bCheckSplit )
  {
    //----- store full entropy coding status, load original entropy coding status -----
    if( bCheckFull )
    {
      m_CABACEstimator->getCtx() = ctxStart;
    }
    //----- code splitted block -----
    csSplit->cost = 0;

    bool uiSplitCbfLuma  = false;
    bool splitIsSelected = true;
    if( partitioner.canSplit( TU_MAX_TR_SPLIT, cs ) )
    {
      partitioner.splitCurrArea( TU_MAX_TR_SPLIT, cs );
    }

    if( cu.ispMode )
    {
      partitioner.splitCurrArea( ispType, *csSplit );
    }
    do
    {
      bool tmpValidReturnSplit = xRecurIntraCodingLumaQT( *csSplit, partitioner, bestCostSoFar, subTuCounter, ispType, false, mtsCheckRangeFlag, mtsFirstCheckId, mtsLastCheckId );
      subTuCounter += subTuCounter != -1 ? 1 : 0;
      if( sps.getUseLFNST() && !tmpValidReturnSplit )
      {
        splitIsSelected = false;
        break;
      }

      if( !cu.ispMode )
      {
        csSplit->setDecomp( partitioner.currArea().Y() );
      }
      else if( CU::isISPFirst( cu, partitioner.currArea().Y(), COMPONENT_Y ) )
      {
        csSplit->setDecomp( cu.Y() );
      }

      uiSplitCbfLuma |= TU::getCbfAtDepth( *csSplit->getTU( partitioner.currArea().lumaPos(), partitioner.chType, subTuCounter - 1 ), COMPONENT_Y, partitioner.currTrDepth );
      if( cu.ispMode )
      {
        //exit condition if the accumulated cost is already larger than the best cost so far (no impact in RD performance)
        if( csSplit->cost > bestCostSoFar )
        {
          earlySkipISP    = true;
          splitIsSelected = false;
          break;
        }
        else
        {
          //more restrictive exit condition
          bool tuIsDividedInRows = CU::divideTuInRows( cu );
          int nSubPartitions = tuIsDividedInRows ? cu.lheight() >> g_aucLog2[cu.firstTU->lheight()] : cu.lwidth() >> g_aucLog2[cu.firstTU->lwidth()];
          double threshold = nSubPartitions == 2 ? 0.95 : subTuCounter == 1 ? 0.83 : 0.91;
          if( subTuCounter < nSubPartitions && csSplit->cost > bestCostSoFar*threshold )
          {
            earlySkipISP    = true;
            splitIsSelected = false;
            break;
          }
        }
      }



    } while( partitioner.nextPart( *csSplit ) );

    partitioner.exitCurrSplit();

    if( splitIsSelected )
    {
      for( auto &ptu : csSplit->tus )
      {
        if( currArea.Y().contains( ptu->Y() ) )
        {
          TU::setCbfAtDepth( *ptu, COMPONENT_Y, currDepth, uiSplitCbfLuma ? 1 : 0 );
        }
      }

      //----- restore context states -----
      m_CABACEstimator->getCtx() = ctxStart;

      //----- determine rate and r-d cost -----
      csSplit->fracBits = xGetIntraFracBitsQT( *csSplit, partitioner, true, false, cu.ispMode ? 0 : -1, ispType );

      //--- update cost ---
      csSplit->cost     = m_pcRdCost->calcRdCost(csSplit->fracBits, csSplit->dist);

      validReturnSplit = true;
    }
  }

  bool retVal = false;
  if( csFull || csSplit )
  {
    if( !sps.getUseLFNST() || validReturnFull || validReturnSplit )
    {
      {
        // otherwise this would've happened in useSubStructure
        cs.picture->getRecoBuf( currArea.Y() ).copyFrom( cs.getRecoBuf( currArea.Y() ) );
        cs.picture->getPredBuf( currArea.Y() ).copyFrom( cs.getPredBuf( currArea.Y() ) );
      }

      if( cu.ispMode && earlySkipISP )
      {
        cs.cost = MAX_DOUBLE;
      }
      else
      {
        cs.cost = m_pcRdCost->calcRdCost( cs.fracBits, cs.dist );
        retVal = true;
      }
    }
  }
  return retVal;
}

ChromaCbfs IntraSearch::xRecurIntraChromaCodingQT( CodingStructure &cs, Partitioner& partitioner, const double bestCostSoFar, const PartSplit ispType )
{
  UnitArea currArea                   = partitioner.currArea();
  const bool keepResi                 = cs.sps->getUseLMChroma() || KEEP_PRED_AND_RESI_SIGNALS;
  if( !currArea.Cb().valid() ) return ChromaCbfs( false );


  TransformUnit &currTU               = *cs.getTU( currArea.chromaPos(), CHANNEL_TYPE_CHROMA );
  const PredictionUnit &pu            = *cs.getPU( currArea.chromaPos(), CHANNEL_TYPE_CHROMA );

#if JVET_O0105_ICT
  bool lumaUsesISP                    = false;
#else
#if JVET_O0050_LOCAL_DUAL_TREE
  bool lumaUsesISP                    = !currTU.cu->isSepTree() && currTU.cu->ispMode;
#else
  bool lumaUsesISP                    = !CS::isDualITree( cs ) && currTU.cu->ispMode;
#endif
#endif
  uint32_t     currDepth                  = partitioner.currTrDepth;
  const PPS &pps                      = *cs.pps;
  ChromaCbfs cbfs                     ( false );

  if (currDepth == currTU.depth)
  {
    if (!currArea.Cb().valid() || !currArea.Cr().valid())
    {
      return cbfs;
    }


    CodingStructure &saveCS = *m_pSaveCS[1];
    saveCS.pcv      = cs.pcv;
    saveCS.picture  = cs.picture;
    saveCS.area.repositionTo( cs.area );
    saveCS.initStructData( MAX_INT, false, true );

#if JVET_O0050_LOCAL_DUAL_TREE
    if( !currTU.cu->isSepTree() && currTU.cu->ispMode )
#else
    if( !CS::isDualITree( cs ) && currTU.cu->ispMode )
#endif
    {
      saveCS.clearCUs();
      CodingUnit& auxCU = saveCS.addCU( *currTU.cu, partitioner.chType );
      auxCU.ispMode = currTU.cu->ispMode;
      saveCS.sps = currTU.cs->sps;
      saveCS.clearPUs();
      saveCS.addPU( *currTU.cu->firstPU, partitioner.chType );
    }

    TransformUnit &tmpTU = saveCS.addTU(currArea, partitioner.chType);


    cs.setDecomp(currArea.Cb(), true); // set in advance (required for Cb2/Cr2 in 4:2:2 video)

    const unsigned      numTBlocks  = ::getNumberValidTBlocks( *cs.pcv );

    CompArea&  cbArea         = currTU.blocks[COMPONENT_Cb];
    CompArea&  crArea         = currTU.blocks[COMPONENT_Cr];
    double     bestCostCb     = MAX_DOUBLE;
    double     bestCostCr     = MAX_DOUBLE;
    Distortion bestDistCb     = 0;
    Distortion bestDistCr     = 0;
    int        maxModesTested = 0;
    bool       earlyExitISP   = false;

    TempCtx ctxStartTU( m_CtxCache );
    TempCtx ctxStart  ( m_CtxCache );
    TempCtx ctxBest   ( m_CtxCache );

    ctxStartTU       = m_CABACEstimator->getCtx();
    currTU.jointCbCr = 0;

    // Do predictions here to avoid repeating the "default0Save1Load2" stuff
    int  predMode   = PU::getFinalIntraMode( pu, CHANNEL_TYPE_CHROMA );

    PelBuf piPredCb = cs.getPredBuf(cbArea);
    PelBuf piPredCr = cs.getPredBuf(crArea);

    initIntraPatternChType( *currTU.cu, cbArea);
    initIntraPatternChType( *currTU.cu, crArea);

    if( PU::isLMCMode( predMode ) )
    {
      xGetLumaRecPixels( pu, cbArea );
      predIntraChromaLM( COMPONENT_Cb, piPredCb, pu, cbArea, predMode );
      predIntraChromaLM( COMPONENT_Cr, piPredCr, pu, crArea, predMode );
    }
    else
    {
      predIntraAng( COMPONENT_Cb, piPredCb, pu);
      predIntraAng( COMPONENT_Cr, piPredCr, pu);
    }

#if JVET_O0105_ICT
    // determination of chroma residuals including reshaping and cross-component prediction
    //----- get chroma residuals -----
    PelBuf resiCb  = cs.getResiBuf(cbArea);
    PelBuf resiCr  = cs.getResiBuf(crArea);
    resiCb.copyFrom( cs.getOrgBuf (cbArea) );
    resiCr.copyFrom( cs.getOrgBuf (crArea) );
    resiCb.subtract( piPredCb );
    resiCr.subtract( piPredCr );

    //----- get reshape parameter ----
    bool doReshaping = ( cs.slice->getLmcsEnabledFlag() && cs.slice->getLmcsChromaResidualScaleFlag()
                         && (cs.slice->isIntra() || m_pcReshape->getCTUFlag()) && (cbArea.width * cbArea.height > 4) );
    if( doReshaping )
    {
      const Area area = currTU.Y().valid() ? currTU.Y() : Area(recalcPosition(currTU.chromaFormat, currTU.chType, CHANNEL_TYPE_LUMA, currTU.blocks[currTU.chType].pos()), recalcSize(currTU.chromaFormat, currTU.chType, CHANNEL_TYPE_LUMA, currTU.blocks[currTU.chType].size()));
      const CompArea &areaY = CompArea(COMPONENT_Y, currTU.chromaFormat, area);
#if JVET_O1109_UNFIY_CRS
      int adj = m_pcReshape->calculateChromaAdjVpduNei(currTU, areaY);
#else
      PelBuf piPredY;
      piPredY = cs.picture->getPredBuf(areaY);
      const Pel avgLuma = piPredY.computeAvg();
      int adj = m_pcReshape->calculateChromaAdj(avgLuma);
#endif
      currTU.setChromaAdj(adj);
    }

    //----- get cross component prediction parameters -----
    bool checkCrossComponentPrediction = PU::isChromaIntraModeCrossCheckMode( pu ) && pps.getPpsRangeExtension().getCrossComponentPredictionEnabledFlag() && TU::getCbf( currTU, COMPONENT_Y );
    int  compAlpha[MAX_NUM_COMPONENT] = { 0, 0, 0 };
    if( checkCrossComponentPrediction )
    {
      compAlpha[COMPONENT_Cb] = xCalcCrossComponentPredictionAlpha( currTU, COMPONENT_Cb, m_pcEncCfg->getUseReconBasedCrossCPredictionEstimate() );
      compAlpha[COMPONENT_Cr] = xCalcCrossComponentPredictionAlpha( currTU, COMPONENT_Cr, m_pcEncCfg->getUseReconBasedCrossCPredictionEstimate() );
      if( compAlpha[COMPONENT_Cb] == 0 && compAlpha[COMPONENT_Cr] == 0 )
      {
        checkCrossComponentPrediction = false;
      }
    }

    //===== store original residual signals (std and crossCompPred) =====
    CompStorage  orgResiCb[5], orgResiCr[5]; // 0:std, 1-3:jointCbCr (placeholder at this stage), 4:crossComp
    for( int k = 0; k < (checkCrossComponentPrediction?5:1); k+=4 )
    {
      orgResiCb[k].create( cbArea );
      orgResiCr[k].create( crArea );
      if( k >= 4 ) {
        CrossComponentPrediction::crossComponentPrediction( currTU, COMPONENT_Cb, cs.getResiBuf(currTU.Y()), resiCb, orgResiCb[k], false);
        CrossComponentPrediction::crossComponentPrediction( currTU, COMPONENT_Cr, cs.getResiBuf(currTU.Y()), resiCr, orgResiCr[k], false);
      } else {
        orgResiCb[k].copyFrom( resiCb );
        orgResiCr[k].copyFrom( resiCr );
      }
      if( doReshaping )
      {
        int cResScaleInv = currTU.getChromaAdj();
        orgResiCb[k].scaleSignal( cResScaleInv, 1, currTU.cu->cs->slice->clpRng(COMPONENT_Cb) );
        orgResiCr[k].scaleSignal( cResScaleInv, 1, currTU.cu->cs->slice->clpRng(COMPONENT_Cr) );
      }
    }
#endif

    for( uint32_t c = COMPONENT_Cb; c < numTBlocks; c++)
    {
      const ComponentID compID  = ComponentID(c);
      const CompArea&   area    = currTU.blocks[compID];

      double     dSingleCost    = MAX_DOUBLE;
      int        bestModeId     = 0;
      Distortion singleDistCTmp = 0;
      double     singleCostTmp  = 0;

#if !JVET_O0105_ICT
      const bool checkCrossComponentPrediction = PU::isChromaIntraModeCrossCheckMode( pu ) && pps.getPpsRangeExtension().getCrossComponentPredictionEnabledFlag() && TU::getCbf( currTU, COMPONENT_Y );
#endif
      const int  crossCPredictionModesToTest = checkCrossComponentPrediction ? 2 : 1;
      const int  totalModesToTest            = crossCPredictionModesToTest;
      const bool isOneMode                   = false;
      maxModesTested                         = totalModesToTest > maxModesTested ? totalModesToTest : maxModesTested;

      int currModeId = 0;
      int default0Save1Load2 = 0;


      if (!isOneMode)
      {
        ctxStart = m_CABACEstimator->getCtx();
      }

      {
        for (int crossCPredictionModeId = 0; crossCPredictionModeId < crossCPredictionModesToTest; crossCPredictionModeId++)
        {
#if JVET_O0105_ICT
          resiCb.copyFrom( orgResiCb[4*crossCPredictionModeId] );
          resiCr.copyFrom( orgResiCr[4*crossCPredictionModeId] );

          currTU.compAlpha    [compID] = ( crossCPredictionModeId ? compAlpha[compID] : 0 );
#else
          currTU.compAlpha    [compID] = 0;
#endif

          currModeId++;

          const bool isFirstMode = (currModeId == 1);
          const bool isLastMode  = false; // Always store output to saveCS and tmpTU

          if (!isFirstMode) // if not first mode to be tested
          {
            m_CABACEstimator->getCtx() = ctxStart;
          }

          singleDistCTmp = 0;

          xIntraCodingTUBlock( currTU, compID, crossCPredictionModeId != 0, singleDistCTmp, default0Save1Load2 );

          if( ( ( crossCPredictionModeId == 1 ) && ( currTU.compAlpha[compID] == 0 ) ) ) //In order not to code TS flag when cbf is zero, the case for TS with cbf being zero is forbidden.
          {
            singleCostTmp = MAX_DOUBLE;
          }
          else if( lumaUsesISP && bestCostSoFar != MAX_DOUBLE && c == COMPONENT_Cb )
          {
            uint64_t fracBitsTmp = xGetIntraFracBitsQTSingleChromaComponent( cs, partitioner, ComponentID( c ) );
            singleCostTmp = m_pcRdCost->calcRdCost( fracBitsTmp, singleDistCTmp );
            if( isOneMode || ( !isOneMode && !isLastMode ) )
            {
              m_CABACEstimator->getCtx() = ctxStart;
            }
          }
          else if( !isOneMode )
          {
            uint64_t fracBitsTmp = xGetIntraFracBitsQTChroma( currTU, compID );
            singleCostTmp = m_pcRdCost->calcRdCost( fracBitsTmp, singleDistCTmp );
          }

          if( singleCostTmp < dSingleCost )
          {
            dSingleCost = singleCostTmp;
            bestModeId  = currModeId;

            if ( c == COMPONENT_Cb )
            {
              bestCostCb = singleCostTmp;
              bestDistCb = singleDistCTmp;
            }
            else
            {
              bestCostCr = singleCostTmp;
              bestDistCr = singleDistCTmp;
            }

            if( !isLastMode )
            {
#if KEEP_PRED_AND_RESI_SIGNALS
              saveCS.getPredBuf   (area).copyFrom(cs.getPredBuf   (area));
              saveCS.getOrgResiBuf(area).copyFrom(cs.getOrgResiBuf(area));
#endif
              saveCS.getPredBuf   (area).copyFrom(cs.getPredBuf   (area));
              if( keepResi )
              {
                saveCS.getResiBuf (area).copyFrom(cs.getResiBuf   (area));
              }
              saveCS.getRecoBuf   (area).copyFrom(cs.getRecoBuf   (area));

              tmpTU.copyComponentFrom(currTU, compID);

              ctxBest = m_CABACEstimator->getCtx();
            }
          }
        }
      }

      if( lumaUsesISP && dSingleCost > bestCostSoFar && c == COMPONENT_Cb )
      {
        //Luma + Cb cost is already larger than the best cost, so we don't need to test Cr
        cs.dist = MAX_UINT;
        m_CABACEstimator->getCtx() = ctxStart;
        earlyExitISP               = true;
        break;
        //return cbfs;
      }

      // Done with one component of separate coding of Cr and Cb, just switch to the best Cb contexts if Cr coding is still to be done
      if ( c == COMPONENT_Cb && bestModeId < totalModesToTest)
      {
        m_CABACEstimator->getCtx() = ctxBest;

        currTU.copyComponentFrom(tmpTU, COMPONENT_Cb); // Cbf of Cb is needed to estimate cost for Cr Cbf
      }
    }

    if ( !earlyExitISP )
    {
      // Test using joint chroma residual coding
      double     bestCostCbCr   = bestCostCb + bestCostCr;
      Distortion bestDistCbCr   = bestDistCb + bestDistCr;
      int        bestJointCbCr  = 0;
#if JVET_O0105_ICT
      bool       lastIsBest     = false;
      std::vector<int>  jointCbfMasksToTest;
#if JVET_O0376_SPS_JOINTCBCR_FLAG
      if ( cs.sps->getJointCbCrEnabledFlag() && (TU::getCbf(tmpTU, COMPONENT_Cb) || TU::getCbf(tmpTU, COMPONENT_Cr)))
      {
        jointCbfMasksToTest = m_pcTrQuant->selectICTCandidates(currTU, orgResiCb, orgResiCr);
      }
#else
      if (TU::getCbf(tmpTU, COMPONENT_Cb) || TU::getCbf(tmpTU, COMPONENT_Cr))
      {
        jointCbfMasksToTest = m_pcTrQuant->selectICTCandidates(currTU, orgResiCb, orgResiCr);
      }
#endif
      for( int cbfMask : jointCbfMasksToTest )
#else
      bool       checkJointCbCr = TU::getCbf(tmpTU, COMPONENT_Cb) || TU::getCbf(tmpTU, COMPONENT_Cr);

      if ( checkJointCbCr )
#endif
      {
        Distortion distTmp = 0;

#if JVET_O0105_ICT
        currTU.jointCbCr               = (uint8_t)cbfMask;
#else
        currTU.jointCbCr               = 1;
#endif
        currTU.compAlpha[COMPONENT_Cb] = 0;
        currTU.compAlpha[COMPONENT_Cr] = 0;

        m_CABACEstimator->getCtx() = ctxStartTU;

#if JVET_O0105_ICT
        resiCb.copyFrom( orgResiCb[cbfMask] );
        resiCr.copyFrom( orgResiCr[cbfMask] );
        xIntraCodingTUBlock( currTU, COMPONENT_Cb, false, distTmp, 0 );

        double costTmp = std::numeric_limits<double>::max();
        if( distTmp < std::numeric_limits<Distortion>::max() )
        {
          uint64_t bits  = xGetIntraFracBitsQTChroma( currTU, COMPONENT_Cb );
          costTmp = m_pcRdCost->calcRdCost( bits, distTmp );
        }
#else
        xIntraCodingTUBlock( currTU, COMPONENT_Cb, false, distTmp, 0 );

        uint64_t bits  = xGetIntraFracBitsQTChroma( currTU, COMPONENT_Cb );
        double costTmp = m_pcRdCost->calcRdCost( bits, distTmp );
#endif

        if( costTmp < bestCostCbCr )
        {
          bestCostCbCr  = costTmp;
          bestDistCbCr  = distTmp;
#if JVET_O0105_ICT
          bestJointCbCr = currTU.jointCbCr;

          // store data
          if( cbfMask != jointCbfMasksToTest.back() )
          {
#if KEEP_PRED_AND_RESI_SIGNALS
            saveCS.getOrgResiBuf(cbArea).copyFrom(cs.getOrgResiBuf(cbArea));
            saveCS.getOrgResiBuf(crArea).copyFrom(cs.getOrgResiBuf(crArea));
#endif
            saveCS.getPredBuf   (cbArea).copyFrom(cs.getPredBuf   (cbArea));
            saveCS.getPredBuf   (crArea).copyFrom(cs.getPredBuf   (crArea));
            if( keepResi )
            {
              saveCS.getResiBuf (cbArea).copyFrom(cs.getResiBuf   (cbArea));
              saveCS.getResiBuf (crArea).copyFrom(cs.getResiBuf   (crArea));
            }
            saveCS.getRecoBuf   (cbArea).copyFrom(cs.getRecoBuf   (cbArea));
            saveCS.getRecoBuf   (crArea).copyFrom(cs.getRecoBuf   (crArea));

            tmpTU.copyComponentFrom(currTU, COMPONENT_Cb);
            tmpTU.copyComponentFrom(currTU, COMPONENT_Cr);

            ctxBest = m_CABACEstimator->getCtx();
          }
          else
          {
            lastIsBest = true;
          }
#else
          bestJointCbCr = 1;
#endif
        }
      }

      // Retrieve the best CU data (unless it was the very last one tested)
#if JVET_O0105_ICT
      if ( !( maxModesTested == 1 && jointCbfMasksToTest.empty() ) && !lastIsBest )
#else
      if ( !(maxModesTested == 1 && !checkJointCbCr) && bestJointCbCr == 0 )
#endif
      {
#if KEEP_PRED_AND_RESI_SIGNALS
        cs.getPredBuf   (cbArea).copyFrom(saveCS.getPredBuf   (cbArea));
        cs.getOrgResiBuf(cbArea).copyFrom(saveCS.getOrgResiBuf(cbArea));
        cs.getPredBuf   (crArea).copyFrom(saveCS.getPredBuf   (crArea));
        cs.getOrgResiBuf(crArea).copyFrom(saveCS.getOrgResiBuf(crArea));
#endif
        cs.getPredBuf   (cbArea).copyFrom(saveCS.getPredBuf   (cbArea));
        cs.getPredBuf   (crArea).copyFrom(saveCS.getPredBuf   (crArea));

        if( keepResi )
        {
          cs.getResiBuf (cbArea).copyFrom(saveCS.getResiBuf   (cbArea));
          cs.getResiBuf (crArea).copyFrom(saveCS.getResiBuf   (crArea));
        }
        cs.getRecoBuf   (cbArea).copyFrom(saveCS.getRecoBuf   (cbArea));
        cs.getRecoBuf   (crArea).copyFrom(saveCS.getRecoBuf   (crArea));

        currTU.copyComponentFrom(tmpTU, COMPONENT_Cb);
        currTU.copyComponentFrom(tmpTU, COMPONENT_Cr);

        m_CABACEstimator->getCtx() = ctxBest;
      }

      // Copy results to the picture structures
      cs.picture->getRecoBuf(cbArea).copyFrom(cs.getRecoBuf(cbArea));
      cs.picture->getRecoBuf(crArea).copyFrom(cs.getRecoBuf(crArea));
      cs.picture->getPredBuf(cbArea).copyFrom(cs.getPredBuf(cbArea));
      cs.picture->getPredBuf(crArea).copyFrom(cs.getPredBuf(crArea));

      cbfs.cbf(COMPONENT_Cb) = TU::getCbf(currTU, COMPONENT_Cb);
      cbfs.cbf(COMPONENT_Cr) = TU::getCbf(currTU, COMPONENT_Cr);

#if JVET_O0105_ICT
      currTU.jointCbCr = ( (cbfs.cbf(COMPONENT_Cb) + cbfs.cbf(COMPONENT_Cr)) ? bestJointCbCr : 0 );
#else
      currTU.jointCbCr = cbfs.cbf(COMPONENT_Cb) ? bestJointCbCr : 0;
#endif
      cs.dist         += bestDistCbCr;
    }
  }
  else
  {
    unsigned    numValidTBlocks   = ::getNumberValidTBlocks( *cs.pcv );
    ChromaCbfs  SplitCbfs         ( false );

    if( partitioner.canSplit( TU_MAX_TR_SPLIT, cs ) )
    {
      partitioner.splitCurrArea( TU_MAX_TR_SPLIT, cs );
    }
    else if( currTU.cu->ispMode )
    {
      partitioner.splitCurrArea( ispType, cs );
    }
    else
      THROW( "Implicit TU split not available" );

    do
    {
      ChromaCbfs subCbfs = xRecurIntraChromaCodingQT( cs, partitioner, bestCostSoFar, ispType );

      for( uint32_t ch = COMPONENT_Cb; ch < numValidTBlocks; ch++ )
      {
        const ComponentID compID = ComponentID( ch );
        SplitCbfs.cbf( compID ) |= subCbfs.cbf( compID );
      }
    } while( partitioner.nextPart( cs ) );

    partitioner.exitCurrSplit();

    if( lumaUsesISP && cs.dist == MAX_UINT )
    {
      return cbfs;
    }
    {

      cbfs.Cb |= SplitCbfs.Cb;
      cbfs.Cr |= SplitCbfs.Cr;

      if( !lumaUsesISP )
      {
        for( auto &ptu : cs.tus )
        {
          if( currArea.Cb().contains( ptu->Cb() ) || ( !ptu->Cb().valid() && currArea.Y().contains( ptu->Y() ) ) )
          {
            TU::setCbfAtDepth( *ptu, COMPONENT_Cb, currDepth, SplitCbfs.Cb );
            TU::setCbfAtDepth( *ptu, COMPONENT_Cr, currDepth, SplitCbfs.Cr );
          }
        }
      }
    }
  }

  return cbfs;
}

uint64_t IntraSearch::xFracModeBitsIntra(PredictionUnit &pu, const uint32_t &uiMode, const ChannelType &chType)
{
  uint32_t orgMode = uiMode;

  if (!pu.mhIntraFlag)
  std::swap(orgMode, pu.intraDir[chType]);

  m_CABACEstimator->resetBits();

  if( isLuma( chType ) )
  {
    if (!pu.mhIntraFlag)
    {
      m_CABACEstimator->intra_luma_pred_mode(pu);
    }
  }
  else
  {
    m_CABACEstimator->intra_chroma_pred_mode( pu );
  }

  if ( !pu.mhIntraFlag )
  std::swap(orgMode, pu.intraDir[chType]);

  return m_CABACEstimator->getEstFracBits();
}



void IntraSearch::encPredIntraDPCM( const ComponentID &compID, PelBuf &pOrg, PelBuf &pDst, const uint32_t &uiDirMode )
{
  CHECK( pOrg.buf == 0, "Encoder DPCM called without original buffer" );

  const int srcStride = m_topRefLength + 1;
  CPelBuf   pSrc = CPelBuf(getPredictorPtr(compID), srcStride, m_leftRefLength + 1);

  // Sample Adaptive intra-Prediction (SAP)
  if( uiDirMode == HOR_IDX )
  {
    // left column filled with reference samples, remaining columns filled with pOrg data
    for( int y = 0; y < pDst.height; y++ )
    {
      pDst.at( 0, y ) = pSrc.at( 0, 1 + y );
    }
    CPelBuf orgRest  = pOrg.subBuf( 0, 0, pOrg.width - 1, pOrg.height );
    PelBuf  predRest = pDst.subBuf( 1, 0, pDst.width - 1, pDst.height );

    predRest.copyFrom( orgRest );
  }
  else // VER_IDX
  {
    // top row filled with reference samples, remaining rows filled with pOrg data
    for( int x = 0; x < pDst.width; x++ )
    {
      pDst.at( x, 0 ) = pSrc.at( 1 + x, 0 );
    }
    CPelBuf orgRest  = pOrg.subBuf( 0, 0, pOrg.width, pOrg.height - 1 );
    PelBuf  predRest = pDst.subBuf( 0, 1, pDst.width, pDst.height - 1 );

    predRest.copyFrom( orgRest );
  }
}

bool IntraSearch::useDPCMForFirstPassIntraEstimation( const PredictionUnit &pu, const uint32_t &uiDirMode )
{
  return CU::isRDPCMEnabled( *pu.cu ) && pu.cu->transQuantBypass && (uiDirMode == HOR_IDX || uiDirMode == VER_IDX);
}

#if JVET_O0925_MIP_SIMPLIFICATIONS
template<typename T, size_t N>
void IntraSearch::reduceHadCandList(static_vector<T, N>& candModeList, static_vector<double, N>& candCostList, int& numModesForFullRD, const double thresholdHadCost, const double* mipHadCost, const PredictionUnit &pu, const bool fastMip)
{
  const int maxCandPerType = numModesForFullRD >> 1;
  static_vector<ModeInfo, FAST_UDI_MAX_RDMODE_NUM> tempRdModeList;
  static_vector<double, FAST_UDI_MAX_RDMODE_NUM> tempCandCostList;
  const double minCost = candCostList[0];
  bool keepOneMip = candModeList.size() > numModesForFullRD;
  
  int numConv = 0;
  int numMip = 0;
  for (int idx = 0; idx < candModeList.size() - (keepOneMip?0:1); idx++)
  {
    bool addMode = false;
    const ModeInfo& orgMode = candModeList[idx];

    if (!orgMode.mipFlg)
    { 
      addMode = (numConv < 3);
      numConv += addMode ? 1:0;
    } 
    else 
    { 
      addMode = ( numMip < maxCandPerType || (candCostList[idx] < thresholdHadCost * minCost) || keepOneMip );
      keepOneMip = false;
      numMip += addMode ? 1:0;
    }
    if( addMode )
    {
      tempRdModeList.push_back(orgMode);
      tempCandCostList.push_back(candCostList[idx]);
    }
  }

  if ((pu.lwidth() > 8 && pu.lheight() > 8))
  {
    // Sort MIP candidates by Hadamard cost
    const int transpOff = getNumModesMip(pu.Y()) / 2;
    static_vector<uint8_t, FAST_UDI_MAX_RDMODE_NUM> sortedMipModes(0);
    static_vector<double, FAST_UDI_MAX_RDMODE_NUM> sortedMipCost(0);
    for (uint8_t mode : { 3, 4, 5 })
    {
      uint8_t candMode = mode + uint8_t((mipHadCost[mode + transpOff] < mipHadCost[mode]) ? transpOff : 0);
      updateCandList(candMode, mipHadCost[candMode], sortedMipModes, sortedMipCost, 3);
    }

    // Append MIP mode to RD mode list
    const int modeListSize = int(tempRdModeList.size());
    for (int idx = 0; idx < 3; idx++)
    {
      const ModeInfo mipMode(true, 0, NOT_INTRA_SUBPARTITIONS, sortedMipModes[idx]);
      bool alreadyIncluded = false;
      for (int modeListIdx = 0; modeListIdx < modeListSize; modeListIdx++)
      {
        if (tempRdModeList[modeListIdx] == mipMode)
        {
          alreadyIncluded = true;
          break;
        }
      }

      if (!alreadyIncluded)
      {
        tempRdModeList.push_back(mipMode);
        tempCandCostList.push_back(0);
        if( fastMip ) break;
      }
    }
  }

  candModeList = tempRdModeList;
  candCostList = tempCandCostList;
  numModesForFullRD = int(candModeList.size());
}
#else
template<typename T, size_t N>
void IntraSearch::reduceHadCandList(static_vector<T, N>& candModeList, static_vector<double, N>& candCostList, int& numModesForFullRD, const double thresholdHadCost, const double thresholdHadCostConv)
{
  CHECKD(candModeList.size() != numModesForFullRD, "Error: list size");
  CHECKD(candCostList.size() != numModesForFullRD, "Error: list size");
  const int maxCandPerType = numModesForFullRD >> 1;
  static_vector<ModeInfo, FAST_UDI_MAX_RDMODE_NUM> tempRdModeList;
  static_vector<double, FAST_UDI_MAX_RDMODE_NUM> tempCandCostList;
  const double minCost = candCostList[0];

  int numConv = 0;
  for (int idx = 0; idx < candModeList.size(); idx++)
  {
    ModeInfo uiOrgMode = candModeList[idx];

    if (!uiOrgMode.mipFlg) { numConv++; }

    if (uiOrgMode.mipFlg || (numConv <= maxCandPerType))
    {
      tempRdModeList.push_back(uiOrgMode);
      tempCandCostList.push_back(candCostList[idx]);
    }
    else if (candCostList[idx] < thresholdHadCostConv * minCost)
    {
      tempRdModeList.push_back(uiOrgMode);
      tempCandCostList.push_back(candCostList[idx]);
    }
  }
  candModeList = tempRdModeList;
  candCostList = tempCandCostList;

  int numMip = 0;
  tempRdModeList.clear();
  tempCandCostList.clear();
  for (int idx = 0; idx < candModeList.size(); idx++)
  {
    ModeInfo uiOrgMode = candModeList[idx];
    if (uiOrgMode.mipFlg)
    {
      numMip++;
    }
    if (!uiOrgMode.mipFlg || (numMip <= maxCandPerType))
    {
      tempRdModeList.push_back(uiOrgMode);
      tempCandCostList.push_back(candCostList[idx]);
    }
    else if (candCostList[idx] < thresholdHadCost * minCost)
    {
      tempRdModeList.push_back(uiOrgMode);
      tempCandCostList.push_back(candCostList[idx]);
    }
  }
  candModeList = tempRdModeList;
  candCostList = tempCandCostList;
  numModesForFullRD = int(candModeList.size());
}
#endif

#if JVET_O0502_ISP_CLEANUP
// It decides which modes from the ISP lists can be full RD tested
void IntraSearch::xGetNextISPMode(ModeInfo& modeInfo, const ModeInfo* lastMode, const Size cuSize)
{
  static_vector<ModeInfo, FAST_UDI_MAX_RDMODE_NUM>* rdModeLists[2] = { &m_ispCandListHor, &m_ispCandListVer };

  ISPType nextISPcandSplitType;
  if (!m_ispTestedModes.stopTestingHorSplit && !m_ispTestedModes.stopTestingVerSplit)
  {
    nextISPcandSplitType = !lastMode ? HOR_INTRA_SUBPARTITIONS : lastMode->ispMod == HOR_INTRA_SUBPARTITIONS ? VER_INTRA_SUBPARTITIONS : HOR_INTRA_SUBPARTITIONS;
  }
  else if (!m_ispTestedModes.stopTestingHorSplit && m_ispTestedModes.stopTestingVerSplit)
  {
    nextISPcandSplitType = HOR_INTRA_SUBPARTITIONS;
  }
  else if (m_ispTestedModes.stopTestingHorSplit && !m_ispTestedModes.stopTestingVerSplit)
  {
    nextISPcandSplitType = VER_INTRA_SUBPARTITIONS;
  }
  else
  {
    return;   // no more modes will be tested
  }

  int maxNumSubPartitions = m_ispTestedModes.numTotalParts[nextISPcandSplitType - 1];

  if (m_ispTestedModes.numTestedModes[nextISPcandSplitType - 1] >= 2)
  {
    // Split stop criteria after checking the performance of previously tested intra modes
    const int thresholdSplit1 = maxNumSubPartitions;

    int mode1 = m_ispTestedModes.getTestedIntraMode((ISPType)nextISPcandSplitType, 0);
    mode1 = mode1 == DC_IDX ? -1 : mode1;
    int numSubPartsBestMode1 = mode1 != -1 ? m_ispTestedModes.getNumCompletedSubParts((ISPType)nextISPcandSplitType, mode1) : -1;
    int mode2 = m_ispTestedModes.getTestedIntraMode((ISPType)nextISPcandSplitType, 1);
    mode2 = mode2 == DC_IDX ? -1 : mode2;
    int numSubPartsBestMode2 = mode2 != -1 ? m_ispTestedModes.getNumCompletedSubParts((ISPType)nextISPcandSplitType, mode2) : -1;

    // 1) The 2 most promising modes do not reach a certain number of sub-partitions
    if (numSubPartsBestMode1 != -1 && numSubPartsBestMode2 != -1)
    {
      if (numSubPartsBestMode1 < thresholdSplit1 && numSubPartsBestMode2 < thresholdSplit1)
      {
        m_ispTestedModes.stopTestingVerSplit = nextISPcandSplitType == VER_INTRA_SUBPARTITIONS ? true : m_ispTestedModes.stopTestingVerSplit;
        m_ispTestedModes.stopTestingHorSplit = nextISPcandSplitType == HOR_INTRA_SUBPARTITIONS ? true : m_ispTestedModes.stopTestingHorSplit;
        return;
      }
    }

    // 2) One split is better than the other after PLANAR and one angle have been tested
    ISPType otherSplit = nextISPcandSplitType == HOR_INTRA_SUBPARTITIONS ? VER_INTRA_SUBPARTITIONS : HOR_INTRA_SUBPARTITIONS;
    int  numSubPartsBestAngleOtherSplit = mode2 != -1 ? m_ispTestedModes.getNumCompletedSubParts(otherSplit, mode2) : -1;
    bool stopThisSplit = false;
    if (numSubPartsBestAngleOtherSplit != -1 && numSubPartsBestMode2 != -1)
    {
      if (numSubPartsBestAngleOtherSplit > numSubPartsBestMode2)
      {
        stopThisSplit = true;
      }
      else if (numSubPartsBestAngleOtherSplit == numSubPartsBestMode2 && numSubPartsBestAngleOtherSplit == maxNumSubPartitions)
      {
        double rdCostBestAngleThisSplit = m_ispTestedModes.getRDCost(nextISPcandSplitType, mode2, maxNumSubPartitions);
        double rdCostBestAngleOtherSplit = m_ispTestedModes.getRDCost(otherSplit, mode2, maxNumSubPartitions);

        if (rdCostBestAngleThisSplit == MAX_DOUBLE || rdCostBestAngleOtherSplit < rdCostBestAngleThisSplit * 1.3)
        {
          stopThisSplit = true;
        }
      }
    }
    if (stopThisSplit)
    {
      m_ispTestedModes.stopTestingVerSplit = nextISPcandSplitType == VER_INTRA_SUBPARTITIONS ? true : m_ispTestedModes.stopTestingVerSplit;
      m_ispTestedModes.stopTestingHorSplit = nextISPcandSplitType == HOR_INTRA_SUBPARTITIONS ? true : m_ispTestedModes.stopTestingHorSplit;
      return;
    }
  }

  // Now a new mode is retrieved from the list and it has to be decided whether it should be tested or not
  if (m_ispTestedModes.candIndexInList[nextISPcandSplitType - 1] < rdModeLists[nextISPcandSplitType - 1]->size())
  {
    ModeInfo candidate = rdModeLists[nextISPcandSplitType - 1]->at(m_ispTestedModes.candIndexInList[nextISPcandSplitType - 1]);
    m_ispTestedModes.candIndexInList[nextISPcandSplitType - 1]++;

    // extra modes are only tested if ISP has won so far
    if (m_ispTestedModes.candIndexInList[nextISPcandSplitType - 1] > m_ispTestedModes.numOrigModesToTest)
    {
      if (m_ispTestedModes.bestSplitSoFar != candidate.ispMod || m_ispTestedModes.bestModeSoFar == PLANAR_IDX)
      {
        return;
      }
    }

    bool testCandidate = true;

    // we look for a reference mode that has already been tested within the window and decide to test the new one according to the reference mode costs
    if (candidate.modeId >= DC_IDX && maxNumSubPartitions > 2 && m_ispTestedModes.numTestedModes[nextISPcandSplitType - 1] >= 2)
    {
      const int angWindowSize = 5;
      int       numSubPartsLeftMode, numSubPartsRightMode, numSubPartsRefMode, leftIntraMode = -1, rightIntraMode = -1;
      int       windowSize = candidate.modeId > DC_IDX ? angWindowSize : 1;
      int       numSamples = cuSize.width << g_aucLog2[cuSize.height];
      int       numSubPartsLimit = numSamples >= 256 ? maxNumSubPartitions - 1 : 2;

      xFindAlreadyTestedNearbyIntraModes((int)candidate.modeId, &leftIntraMode, &rightIntraMode, (ISPType)candidate.ispMod, windowSize);

      numSubPartsLeftMode = leftIntraMode != -1 ? m_ispTestedModes.getNumCompletedSubParts((ISPType)candidate.ispMod, leftIntraMode) : -1;
      numSubPartsRightMode = rightIntraMode != -1 ? m_ispTestedModes.getNumCompletedSubParts((ISPType)candidate.ispMod, rightIntraMode) : -1;

      numSubPartsRefMode = std::max(numSubPartsLeftMode, numSubPartsRightMode);

      if (numSubPartsRefMode > 0)
      {
        // The mode was found. Now we check the condition
        testCandidate = numSubPartsRefMode > numSubPartsLimit;
      }
    }

    if (testCandidate)
    {
      modeInfo = candidate;
    }
  }
}

void IntraSearch::xFindAlreadyTestedNearbyIntraModes(int currentIntraMode, int* leftIntraMode, int* rightIntraMode, ISPType ispOption, int windowSize)
{
  bool leftModeFound = false, rightModeFound = false;
  *leftIntraMode = -1;
  *rightIntraMode = -1;
  const unsigned st = ispOption - 1;

  for (int k = 1; k <= windowSize; k++)
  {
    int off = currentIntraMode - 2 - k;
    int leftMode = (off < 0) ? NUM_LUMA_MODE + off : currentIntraMode - k;
    int rightMode = currentIntraMode > DC_IDX ? (((int)currentIntraMode - 2 + k) % 65) + 2 : PLANAR_IDX;

    leftModeFound = leftMode != (int)currentIntraMode ? m_ispTestedModes.modeHasBeenTested[leftMode][st] : false;
    rightModeFound = rightMode != (int)currentIntraMode ? m_ispTestedModes.modeHasBeenTested[rightMode][st] : false;
    if (leftModeFound || rightModeFound)
    {
      *leftIntraMode = leftModeFound ? leftMode : -1;
      *rightIntraMode = rightModeFound ? rightMode : -1;
      break;
    }
  }
}

void IntraSearch::xSortISPCandList(double bestCostSoFar, double bestNonISPCost)
{
  if (m_pcEncCfg->getUseFastISP())
  {
    double thSkipISP = 1.4;
    if (bestNonISPCost > bestCostSoFar * thSkipISP)
    {
      m_ispTestedModes.stopTestingHorSplit = true;
      m_ispTestedModes.stopTestingVerSplit = true;
      return;
    }
  }

  for (int k = 0; k < m_ispCandListHor.size(); k++)
  {
    m_ispCandListHor.at(k).ispMod = HOR_INTRA_SUBPARTITIONS; //we set the correct ISP split type value
  }

  auto origHadList = m_ispCandListHor;   // save the original hadamard list of regular intra
  bool modeIsInList[NUM_LUMA_MODE] = { false };

  m_ispCandListHor.clear();
  m_ispCandListVer.clear();

  // we sort the normal intra modes according to their full RD costs
  std::sort(m_regIntraRDListWithCosts.begin(), m_regIntraRDListWithCosts.end(), ModeInfoWithCost::compareModeInfoWithCost);

  // we get the best angle from the regular intra list
  int bestNormalIntraAngle = -1;
  for (int modeIdx = 0; modeIdx < m_regIntraRDListWithCosts.size(); modeIdx++)
  {
    if (bestNormalIntraAngle == -1 && m_regIntraRDListWithCosts.at(modeIdx).modeId > DC_IDX)
    {
      bestNormalIntraAngle = m_regIntraRDListWithCosts.at(modeIdx).modeId;
      break;
    }
  }

  int mode1 = PLANAR_IDX;
  int mode2 = bestNormalIntraAngle;

  ModeInfo refMode = origHadList.at(0);
  auto* destListPtr = &m_ispCandListHor;
  // 1) Planar
  destListPtr->push_back(ModeInfo(refMode.mipFlg, refMode.mRefId, refMode.ispMod, mode1));
  modeIsInList[mode1] = true;
  // 2) Best angle in regular intra
  if (mode2 != -1)
  {
    destListPtr->push_back(ModeInfo(refMode.mipFlg, refMode.mRefId, refMode.ispMod, mode2));
    modeIsInList[mode2] = true;
  }
  // 3) Remaining regular intra modes that were full RD tested (except DC, which is added after the angles from regular intra)
  int dcModeIndex = -1;
  for (int remModeIdx = 0; remModeIdx < m_regIntraRDListWithCosts.size(); remModeIdx++)
  {
    int currentMode = m_regIntraRDListWithCosts.at(remModeIdx).modeId;
    if (currentMode != mode1 && currentMode != mode2)
    {
      if (currentMode > DC_IDX)
      {
        destListPtr->push_back(ModeInfo(refMode.mipFlg, refMode.mRefId, refMode.ispMod, currentMode));
        modeIsInList[currentMode] = true;
      }
      else if (currentMode == DC_IDX)
      {
        dcModeIndex = remModeIdx;
      }
    }
  }
  // 4) DC is added after the angles from regular intra
  if (dcModeIndex != -1)
  {
    destListPtr->push_back(ModeInfo(refMode.mipFlg, refMode.mRefId, refMode.ispMod, DC_IDX));
    modeIsInList[DC_IDX] = true;
  }

  // 5) We add extra candidates to the list that will only be tested if ISP is likely to win
  m_ispTestedModes.numOrigModesToTest = (int)destListPtr->size();
  const int addedModesFromHadList = 3;
  int       newModesAdded = 0;

  for (int k = 0; k < origHadList.size(); k++)
  {
    if (newModesAdded == addedModesFromHadList)
    {
      break;
    }
    if (!modeIsInList[origHadList.at(k).modeId])
    {
      destListPtr->push_back(ModeInfo(refMode.mipFlg, refMode.mRefId, refMode.ispMod, origHadList.at(k).modeId));
      newModesAdded++;
    }
  }

  // Copy modes to other split-type list
  m_ispCandListVer = m_ispCandListHor;
  for (int i = 0; i < m_ispCandListVer.size(); i++)
  {
    m_ispCandListVer[i].ispMod = VER_INTRA_SUBPARTITIONS;
  }

  // Reset the tested modes information to 0
  for (int i = 0; i < m_ispCandListHor.size(); i++)
  {
    m_ispTestedModes.clearISPModeInfo(m_ispCandListHor[i].modeId);
  }
}

#endif <|MERGE_RESOLUTION|>--- conflicted
+++ resolved
@@ -358,7 +358,7 @@
   if( testISP )
   {
 #if JVET_O0502_ISP_CLEANUP
-    //reset the variables used for the tests
+    //variables for the full RD list without MRL modes
     m_ispCandListHor.clear();
     m_ispCandListVer.clear();
     m_regIntraRDListWithCosts.clear();
@@ -622,7 +622,7 @@
         if ( testISP )
         {
 #if JVET_O0502_ISP_CLEANUP
-          // we save the regular intra modes list
+          //we save the list with no mrl modes to keep only the Hadamard selected modes (no mpms)
           m_ispCandListHor = uiRdModeList;
 #else
           //we save the list with no mrl modes to keep only the Hadamard selected modes (no mpms)
@@ -683,7 +683,7 @@
 #if JVET_O0925_MIP_SIMPLIFICATIONS
         if (LFNSTSaveFlag && testMip && !allowLfnstWithMip(cu.firstPU->lumaSize())) // save a different set for the next run
         {
-          // save found best modes
+          //*** Derive MIP candidates using Hadamard
           m_uiSavedRdModeListLFNST = uiRdModeList;
           m_dSavedModeCostLFNST = CandCostList;
           // PBINTRA fast
@@ -799,7 +799,7 @@
           if ( testISP )
           {
 #if JVET_O0502_ISP_CLEANUP
-            // we add the MPMs to the list that contains only regular intra modes
+            //we add the ISP MPMs to the list without mrl modes
             for (int j = 0; j < numCand; j++)
             {
               bool     mostProbableModeIncluded = false;
@@ -1026,7 +1026,7 @@
     if ( testISP )
     {
 #if JVET_O0502_ISP_CLEANUP
-      // we reserve positions for ISP in the common full RD list 
+      //we create a single full RD list that includes all intra modes using regular intra, MRL and ISP
       const int maxNumRDModesISP = 16;
       for (int i = 0; i < maxNumRDModesISP; i++)
         uiRdModeList.push_back(ModeInfo(false, 0, INTRA_SUBPARTITIONS_RESERVED, 0));
@@ -1737,7 +1737,6 @@
   }
 }
 
-<<<<<<< HEAD
 #if JVET_O0050_LOCAL_DUAL_TREE
 void IntraSearch::saveCuAreaCostInSCIPU( Area area, double cost )
 {
@@ -1759,8 +1758,6 @@
   m_numCuInSCIPU = 0;
 }
 #endif
-
-=======
 #if JVET_O0119_BASE_PALETTE_444
 void IntraSearch::PLTSearch(CodingStructure &cs, Partitioner& partitioner, ComponentID compBegin, uint32_t numComp)
 {
@@ -1782,7 +1779,7 @@
   //derive palette
   derivePLTLossy(cs, partitioner, compBegin, numComp);
   reorderPLT(cs, partitioner, compBegin, numComp);
-
+// -------------------------------------------------------------------------------------------------------------------
   //calculate palette index
   preCalcPLTIndex(cs, partitioner, compBegin, numComp);
   //derive run
@@ -1803,7 +1800,7 @@
     {
       if (curPLTIdx.at(x, y) == cu.curPLTSize[compBegin])
       {
-
+// Intra search
       }
       else
       {
@@ -2330,7 +2327,6 @@
   delete[] pelListSort;
 }
 #endif
->>>>>>> 20c8d508
 // -------------------------------------------------------------------------------------------------------------------
 // Intra search
 // -------------------------------------------------------------------------------------------------------------------
