--- conflicted
+++ resolved
@@ -145,17 +145,12 @@
 #endif
   int                   m_bestGbiIdx[2];
   double                m_bestGbiCost[2];
-<<<<<<< HEAD
-#if SHARP_LUMA_DELTA_QP || ENABLE_QPA_SUB_CTU
-  void    updateLambda      ( Slice* slice, const int dQP, const bool updateRdCostLambda );
-=======
 #if JVET_M0883_TRIANGLE_SIGNALING
   static const TriangleMotionInfo  m_triangleModeTest[TRIANGLE_MAX_NUM_CANDS];
   uint8_t                          m_triangleIdxBins[2][TRIANGLE_MAX_NUM_UNI_CANDS][TRIANGLE_MAX_NUM_UNI_CANDS];
 #endif
-#if SHARP_LUMA_DELTA_QP
-  void    updateLambda      ( Slice* slice, double dQP );
->>>>>>> 20671d8e
+#if SHARP_LUMA_DELTA_QP || ENABLE_QPA_SUB_CTU
+  void    updateLambda      ( Slice* slice, const int dQP, const bool updateRdCostLambda );
 #endif
 #if JVET_M0140_SBT
   double                m_sbtCostSave[2];
