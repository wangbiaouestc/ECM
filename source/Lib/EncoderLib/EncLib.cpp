--- conflicted
+++ resolved
@@ -979,18 +979,12 @@
 
   sps.setUseMHIntra            ( m_MHIntra );
   sps.setUseTriangle           ( m_Triangle );
-<<<<<<< HEAD
-  sps.setFpelMmvdEnabledFlag             ( m_allowDisFracMMVD );
-=======
 #if JVET_N0127_MMVD_SPS_FLAG 
   sps.setUseMMVD               ( m_MMVD );
-#endif
-#if JVET_N0127_MMVD_SPS_FLAG 
-  sps.setDisFracMmvdEnabledFlag(( m_MMVD ) ? m_allowDisFracMMVD : false);
+  sps.setFpelMmvdEnabledFlag   (( m_MMVD ) ? m_allowDisFracMMVD : false);
 #else
-  sps.setDisFracMmvdEnabledFlag             ( m_allowDisFracMMVD );
-#endif
->>>>>>> 7d54111c
+  sps.setFpelMmvdEnabledFlag             ( m_allowDisFracMMVD );
+#endif
   sps.setAffineAmvrEnabledFlag              ( m_AffineAmvr );
   sps.setUseDMVR                            ( m_DMVR );
 
