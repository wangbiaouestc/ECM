/* The copyright in this software is being made available under the BSD
 * License, included below. This software may be subject to other third party
 * and contributor rights, including patent rights, and no such rights are
 * granted under this license.
 *
 * Copyright (c) 2010-2019, ITU/ISO/IEC
 * All rights reserved.
 *
 * Redistribution and use in source and binary forms, with or without
 * modification, are permitted provided that the following conditions are met:
 *
 *  * Redistributions of source code must retain the above copyright notice,
 *    this list of conditions and the following disclaimer.
 *  * Redistributions in binary form must reproduce the above copyright notice,
 *    this list of conditions and the following disclaimer in the documentation
 *    and/or other materials provided with the distribution.
 *  * Neither the name of the ITU/ISO/IEC nor the names of its contributors may
 *    be used to endorse or promote products derived from this software without
 *    specific prior written permission.
 *
 * THIS SOFTWARE IS PROVIDED BY THE COPYRIGHT HOLDERS AND CONTRIBUTORS "AS IS"
 * AND ANY EXPRESS OR IMPLIED WARRANTIES, INCLUDING, BUT NOT LIMITED TO, THE
 * IMPLIED WARRANTIES OF MERCHANTABILITY AND FITNESS FOR A PARTICULAR PURPOSE
 * ARE DISCLAIMED. IN NO EVENT SHALL THE COPYRIGHT HOLDER OR CONTRIBUTORS
 * BE LIABLE FOR ANY DIRECT, INDIRECT, INCIDENTAL, SPECIAL, EXEMPLARY, OR
 * CONSEQUENTIAL DAMAGES (INCLUDING, BUT NOT LIMITED TO, PROCUREMENT OF
 * SUBSTITUTE GOODS OR SERVICES; LOSS OF USE, DATA, OR PROFITS; OR BUSINESS
 * INTERRUPTION) HOWEVER CAUSED AND ON ANY THEORY OF LIABILITY, WHETHER IN
 * CONTRACT, STRICT LIABILITY, OR TORT (INCLUDING NEGLIGENCE OR OTHERWISE)
 * ARISING IN ANY WAY OUT OF THE USE OF THIS SOFTWARE, EVEN IF ADVISED OF
 * THE POSSIBILITY OF SUCH DAMAGE.
 */

/** \file     EncLib.cpp
    \brief    encoder class
*/

#include "EncLib.h"

#include "EncModeCtrl.h"
#include "AQp.h"
#include "EncCu.h"

#include "CommonLib/Picture.h"
#include "CommonLib/CommonDef.h"
#include "CommonLib/ChromaFormat.h"
#if ENABLE_SPLIT_PARALLELISM
#include <omp.h>
#endif

//! \ingroup EncoderLib
//! \{

// ====================================================================================================================
// Constructor / destructor / create / destroy
// ====================================================================================================================



EncLib::EncLib()
  : m_spsMap( MAX_NUM_SPS )
  , m_ppsMap( MAX_NUM_PPS )
  , m_AUWriterIf( nullptr )
#if JVET_J0090_MEMORY_BANDWITH_MEASURE
  , m_cacheModel()
#endif
{
  m_iPOCLast          = -1;
  m_iNumPicRcvd       =  0;
  m_uiNumAllPicCoded  =  0;

  m_iMaxRefPicNum     = 0;

#if ENABLE_SIMD_OPT_BUFFER
  g_pelBufOP.initPelBufOpsX86();
#endif
}

EncLib::~EncLib()
{
}

void EncLib::create ()
{
  // initialize global variables
  initROM();
#if JVET_M0253_HASH_ME
  TComHash::initBlockSizeToIndex();
#endif
  m_iPOCLast = m_compositeRefEnabled ? -2 : -1;
  // create processing unit classes
  m_cGOPEncoder.        create( );
  m_cSliceEncoder.      create( getSourceWidth(), getSourceHeight(), m_chromaFormatIDC, m_maxCUWidth, m_maxCUHeight, m_maxTotalCUDepth );
#if ENABLE_SPLIT_PARALLELISM || ENABLE_WPP_PARALLELISM
#if ENABLE_SPLIT_PARALLELISM
  m_numCuEncStacks  = m_numSplitThreads == 1 ? 1 : NUM_RESERVERD_SPLIT_JOBS;
#else
  m_numCuEncStacks  = 1;
#endif
#if ENABLE_WPP_PARALLELISM
  m_numCuEncStacks *= ( m_numWppThreads + m_numWppExtraLines );
#endif

  m_cCuEncoder      = new EncCu              [m_numCuEncStacks];
  m_cInterSearch    = new InterSearch        [m_numCuEncStacks];
  m_cIntraSearch    = new IntraSearch        [m_numCuEncStacks];
  m_cTrQuant        = new TrQuant            [m_numCuEncStacks];
  m_CABACEncoder    = new CABACEncoder       [m_numCuEncStacks];
  m_cRdCost         = new RdCost             [m_numCuEncStacks];
  m_CtxCache        = new CtxCache           [m_numCuEncStacks];

  for( int jId = 0; jId < m_numCuEncStacks; jId++ )
  {
    m_cCuEncoder[jId].         create( this );
  }
#else
  m_cCuEncoder.         create( this );
#endif
#if JVET_J0090_MEMORY_BANDWITH_MEASURE
  m_cInterSearch.cacheAssign( &m_cacheModel );
#endif
  const uint32_t widthInCtus   = (getSourceWidth()  + m_maxCUWidth  - 1)  / m_maxCUWidth;
  const uint32_t heightInCtus  = (getSourceHeight() + m_maxCUHeight - 1) / m_maxCUHeight;
  const uint32_t numCtuInFrame = widthInCtus * heightInCtus;

  if (m_bUseSAO)
  {
    m_cEncSAO.create( getSourceWidth(), getSourceHeight(), m_chromaFormatIDC, m_maxCUWidth, m_maxCUHeight, m_maxTotalCUDepth, m_log2SaoOffsetScale[CHANNEL_TYPE_LUMA], m_log2SaoOffsetScale[CHANNEL_TYPE_CHROMA] );
    m_cEncSAO.createEncData(getSaoCtuBoundary(), numCtuInFrame);
  }

  m_cLoopFilter.create( m_maxTotalCUDepth );

  if( m_alf )
  {
    m_cEncALF.create( getSourceWidth(), getSourceHeight(), m_chromaFormatIDC, m_maxCUWidth, m_maxCUHeight, m_maxTotalCUDepth, m_bitDepth, m_inputBitDepth );
  }

#if JVET_M0427_INLOOP_RESHAPER
  if (m_lumaReshapeEnable)
  {
    m_cReshaper.createEnc( getSourceWidth(), getSourceHeight(), m_maxCUWidth, m_maxCUHeight, m_bitDepth[COMPONENT_Y]);
  }
#endif
  if ( m_RCEnableRateControl )
  {
    m_cRateCtrl.init(m_framesToBeEncoded, m_RCTargetBitrate, (int)((double)m_iFrameRate / m_temporalSubsampleRatio + 0.5), m_iGOPSize, m_iSourceWidth, m_iSourceHeight,
      m_maxCUWidth, m_maxCUHeight, getBitDepth(CHANNEL_TYPE_LUMA), m_RCKeepHierarchicalBit, m_RCUseLCUSeparateModel, m_GOPList);
  }

}

void EncLib::destroy ()
{
  // destroy processing unit classes
  m_cGOPEncoder.        destroy();
  m_cSliceEncoder.      destroy();
#if ENABLE_SPLIT_PARALLELISM || ENABLE_WPP_PARALLELISM
  for( int jId = 0; jId < m_numCuEncStacks; jId++ )
  {
    m_cCuEncoder[jId].destroy();
  }
#else
  m_cCuEncoder.         destroy();
#endif
  if( m_alf )
  {
    m_cEncALF.destroy();
  }
  m_cEncSAO.            destroyEncData();
  m_cEncSAO.            destroy();
  m_cLoopFilter.        destroy();
  m_cRateCtrl.          destroy();
#if JVET_M0427_INLOOP_RESHAPER
  m_cReshaper.          destroy();
#endif
#if ENABLE_SPLIT_PARALLELISM || ENABLE_WPP_PARALLELISM
  for( int jId = 0; jId < m_numCuEncStacks; jId++ )
  {
    m_cInterSearch[jId].   destroy();
    m_cIntraSearch[jId].   destroy();
  }
#else
  m_cInterSearch.       destroy();
  m_cIntraSearch.       destroy();
#endif

#if ENABLE_SPLIT_PARALLELISM || ENABLE_WPP_PARALLELISM
  delete[] m_cCuEncoder;
  delete[] m_cInterSearch;
  delete[] m_cIntraSearch;
  delete[] m_cTrQuant;
  delete[] m_CABACEncoder;
  delete[] m_cRdCost;
  delete[] m_CtxCache;
#endif




  // destroy ROM
  destroyROM();
  return;
}

void EncLib::init( bool isFieldCoding, AUWriterIf* auWriterIf )
{
  m_AUWriterIf = auWriterIf;

  SPS &sps0=*(m_spsMap.allocatePS(0)); // NOTE: implementations that use more than 1 SPS need to be aware of activation issues.
  PPS &pps0=*(m_ppsMap.allocatePS(0));

  // initialize SPS
  xInitSPS(sps0);
#if HEVC_VPS
  xInitVPS(m_cVPS, sps0);
#endif

#if ENABLE_SPLIT_PARALLELISM
  if( omp_get_dynamic() )
  {
    omp_set_dynamic( false );
  }
  omp_set_nested( true );
#endif

  if (sps0.getSpsNext().getUseCompositeRef()) 
  {
    sps0.setLongTermRefsPresent(true);
  }

#if U0132_TARGET_BITS_SATURATION
  if (m_RCCpbSaturationEnabled)
  {
    m_cRateCtrl.initHrdParam(sps0.getVuiParameters()->getHrdParameters(), m_iFrameRate, m_RCInitialCpbFullness);
  }
#endif
#if ENABLE_SPLIT_PARALLELISM || ENABLE_WPP_PARALLELISM
  for( int jId = 0; jId < m_numCuEncStacks; jId++ )
  {
    m_cRdCost[jId].setCostMode ( m_costMode );
  }
#else
  m_cRdCost.setCostMode ( m_costMode );
#endif

  // initialize PPS
  xInitPPS(pps0, sps0);
  xInitRPS(sps0, isFieldCoding);

#if ER_CHROMA_QP_WCG_PPS
  if (m_wcgChromaQpControl.isEnabled())
  {
    PPS &pps1=*(m_ppsMap.allocatePS(1));
    xInitPPS(pps1, sps0);
  }
#endif
  if (sps0.getSpsNext().getUseCompositeRef())
  {
    PPS &pps2 = *(m_ppsMap.allocatePS(2));
    xInitPPS(pps2, sps0);
    xInitPPSforLT(pps2);
  }

  // initialize processing unit classes
  m_cGOPEncoder.  init( this );
  m_cSliceEncoder.init( this, sps0 );
#if ENABLE_SPLIT_PARALLELISM || ENABLE_WPP_PARALLELISM
  for( int jId = 0; jId < m_numCuEncStacks; jId++ )
  {
    // precache a few objects
    for( int i = 0; i < 10; i++ )
    {
      auto x = m_CtxCache[jId].get();
      m_CtxCache[jId].cache( x );
    }

    m_cCuEncoder[jId].init( this, sps0, jId );

    // initialize transform & quantization class
    m_cTrQuant[jId].init( jId == 0 ? nullptr : m_cTrQuant[0].getQuant(),
                          1 << m_uiQuadtreeTULog2MaxSize,
                          m_useRDOQ,
                          m_useRDOQTS,
#if T0196_SELECTIVE_RDOQ
                          m_useSelectiveRDOQ,
#endif
                          true,
                          m_useTransformSkipFast
    );

    // initialize encoder search class
    CABACWriter* cabacEstimator = m_CABACEncoder[jId].getCABACEstimator( &sps0 );
    m_cIntraSearch[jId].init( this,
                              &m_cTrQuant[jId],
                              &m_cRdCost[jId],
                              cabacEstimator,
                              getCtxCache( jId ), m_maxCUWidth, m_maxCUHeight, m_maxTotalCUDepth );
    m_cInterSearch[jId].init( this,
                              &m_cTrQuant[jId],
                              m_iSearchRange,
                              m_bipredSearchRange,
                              m_motionEstimationSearchMethod,
                              m_maxCUWidth, m_maxCUHeight, m_maxTotalCUDepth, &m_cRdCost[jId], cabacEstimator, getCtxCache( jId ) );

    // link temporary buffets from intra search with inter search to avoid unnecessary memory overhead
    m_cInterSearch[jId].setTempBuffers( m_cIntraSearch[jId].getSplitCSBuf(), m_cIntraSearch[jId].getFullCSBuf(), m_cIntraSearch[jId].getSaveCSBuf() );
  }
#else  // ENABLE_SPLIT_PARALLELISM || ENABLE_WPP_PARALLELISM
  m_cCuEncoder.   init( this, sps0 );

  // initialize transform & quantization class
  m_cTrQuant.init( nullptr,
                   1 << m_uiQuadtreeTULog2MaxSize,
                   m_useRDOQ,
                   m_useRDOQTS,
#if T0196_SELECTIVE_RDOQ
                   m_useSelectiveRDOQ,
#endif
                   true,
                   m_useTransformSkipFast
  );

  // initialize encoder search class
  CABACWriter* cabacEstimator = m_CABACEncoder.getCABACEstimator(&sps0);
  m_cIntraSearch.init( this,
                       &m_cTrQuant,
                       &m_cRdCost,
                       cabacEstimator,
                       getCtxCache(), m_maxCUWidth, m_maxCUHeight, m_maxTotalCUDepth 
#if JVET_M0427_INLOOP_RESHAPER
                     , &m_cReshaper
#endif
  );
  m_cInterSearch.init( this,
                       &m_cTrQuant,
                       m_iSearchRange,
                       m_bipredSearchRange,
                       m_motionEstimationSearchMethod,
    m_maxCUWidth, m_maxCUHeight, m_maxTotalCUDepth, &m_cRdCost, cabacEstimator, getCtxCache()
#if JVET_M0427_INLOOP_RESHAPER
                     , &m_cReshaper
#endif
  );

  // link temporary buffets from intra search with inter search to avoid unneccessary memory overhead
  m_cInterSearch.setTempBuffers( m_cIntraSearch.getSplitCSBuf(), m_cIntraSearch.getFullCSBuf(), m_cIntraSearch.getSaveCSBuf() );
#endif // ENABLE_SPLIT_PARALLELISM || ENABLE_WPP_PARALLELISM

  m_iMaxRefPicNum = 0;

#if HEVC_USE_SCALING_LISTS
#if ER_CHROMA_QP_WCG_PPS
  if( m_wcgChromaQpControl.isEnabled() )
  {
    xInitScalingLists( sps0, *m_ppsMap.getPS(1) );
    xInitScalingLists( sps0, pps0 );
  }
  else
#endif
  {
    xInitScalingLists( sps0, pps0 );
  }
#endif
#if ENABLE_WPP_PARALLELISM
  m_entropyCodingSyncContextStateVec.resize( pps0.pcv->heightInCtus );
#endif
  if (sps0.getSpsNext().getUseCompositeRef()) 
  {
    Picture *picBg = new Picture;
    picBg->create(sps0.getChromaFormatIdc(), Size(sps0.getPicWidthInLumaSamples(), sps0.getPicHeightInLumaSamples()), sps0.getMaxCUWidth(), sps0.getMaxCUWidth() + 16, false);
    picBg->getRecoBuf().fill(0);
    picBg->finalInit(sps0, pps0);
    picBg->allocateNewSlice();
    picBg->createSpliceIdx(pps0.pcv->sizeInCtus);
    m_cGOPEncoder.setPicBg(picBg);
    Picture *picOrig = new Picture;
    picOrig->create(sps0.getChromaFormatIdc(), Size(sps0.getPicWidthInLumaSamples(), sps0.getPicHeightInLumaSamples()), sps0.getMaxCUWidth(), sps0.getMaxCUWidth() + 16, false);
    picOrig->getOrigBuf().fill(0);
    m_cGOPEncoder.setPicOrig(picOrig);
  }
}

#if HEVC_USE_SCALING_LISTS
void EncLib::xInitScalingLists(SPS &sps, PPS &pps)
{
  // Initialise scaling lists
  // The encoder will only use the SPS scaling lists. The PPS will never be marked present.
  const int maxLog2TrDynamicRange[MAX_NUM_CHANNEL_TYPE] =
  {
      sps.getMaxLog2TrDynamicRange(CHANNEL_TYPE_LUMA),
      sps.getMaxLog2TrDynamicRange(CHANNEL_TYPE_CHROMA)
  };

  Quant* quant = getTrQuant()->getQuant();

  if(getUseScalingListId() == SCALING_LIST_OFF)
  {
    quant->setFlatScalingList(maxLog2TrDynamicRange, sps.getBitDepths());
    quant->setUseScalingList(false);
#if ENABLE_SPLIT_PARALLELISM || ENABLE_WPP_PARALLELISM
    for( int jId = 1; jId < m_numCuEncStacks; jId++ )
    {
      getTrQuant( jId )->getQuant()->setFlatScalingList( maxLog2TrDynamicRange, sps.getBitDepths() );
      getTrQuant( jId )->getQuant()->setUseScalingList( false );
    }
#endif
    sps.setScalingListPresentFlag(false);
    pps.setScalingListPresentFlag(false);
  }
  else if(getUseScalingListId() == SCALING_LIST_DEFAULT)
  {
    sps.getScalingList().setDefaultScalingList ();
    sps.setScalingListPresentFlag(false);
    pps.setScalingListPresentFlag(false);

    quant->setScalingList(&(sps.getScalingList()), maxLog2TrDynamicRange, sps.getBitDepths());
    quant->setUseScalingList(true);
#if ENABLE_SPLIT_PARALLELISM || ENABLE_WPP_PARALLELISM
    for( int jId = 1; jId < m_numCuEncStacks; jId++ )
    {
      getTrQuant( jId )->getQuant()->setUseScalingList( true );
    }
#endif
  }
  else if(getUseScalingListId() == SCALING_LIST_FILE_READ)
  {
    sps.getScalingList().setDefaultScalingList ();
    if(sps.getScalingList().xParseScalingList(getScalingListFileName()))
    {
      THROW( "parse scaling list");
    }
    sps.getScalingList().checkDcOfMatrix();
    sps.setScalingListPresentFlag(sps.getScalingList().checkDefaultScalingList());
    pps.setScalingListPresentFlag(false);

    quant->setScalingList(&(sps.getScalingList()), maxLog2TrDynamicRange, sps.getBitDepths());
    quant->setUseScalingList(true);
#if ENABLE_SPLIT_PARALLELISM || ENABLE_WPP_PARALLELISM
    for( int jId = 1; jId < m_numCuEncStacks; jId++ )
    {
      getTrQuant( jId )->getQuant()->setUseScalingList( true );
    }
#endif
  }
  else
  {
    THROW("error : ScalingList == " << getUseScalingListId() << " not supported\n");
  }

  if (getUseScalingListId() != SCALING_LIST_OFF)
  {
    // Prepare delta's:
    for(uint32_t sizeId = 0; sizeId < SCALING_LIST_SIZE_NUM; sizeId++)
    {
      const int predListStep = (sizeId == SCALING_LIST_32x32? (SCALING_LIST_NUM/NUMBER_OF_PREDICTION_MODES) : 1); // if 32x32, skip over chroma entries.

      for(uint32_t listId = 0; listId < SCALING_LIST_NUM; listId+=predListStep)
      {
        sps.getScalingList().checkPredMode( sizeId, listId );
      }
    }
  }
}
#endif

void EncLib::xInitPPSforLT(PPS& pps)
{
  pps.setOutputFlagPresentFlag(true);
  pps.setDeblockingFilterControlPresentFlag(true);
  pps.setPPSDeblockingFilterDisabledFlag(true);
}

// ====================================================================================================================
// Public member functions
// ====================================================================================================================

void EncLib::deletePicBuffer()
{
  PicList::iterator iterPic = m_cListPic.begin();
  int iSize = int( m_cListPic.size() );

  for ( int i = 0; i < iSize; i++ )
  {
    Picture* pcPic = *(iterPic++);

    pcPic->destroy();

    // get rid of the qpadaption layer
    while( pcPic->aqlayer.size() )
    {
      delete pcPic->aqlayer.back(); pcPic->aqlayer.pop_back();
    }

    delete pcPic;
    pcPic = NULL;
  }
}

/**
 - Application has picture buffer list with size of GOP + 1
 - Picture buffer list acts like as ring buffer
 - End of the list has the latest picture
 .
 \param   flush               cause encoder to encode a partial GOP
 \param   pcPicYuvOrg         original YUV picture
 \param   pcPicYuvTrueOrg
 \param   snrCSC
 \retval  rcListPicYuvRecOut  list of reconstruction YUV pictures
 \retval  accessUnitsOut      list of output access units
 \retval  iNumEncoded         number of encoded pictures
 */
void EncLib::encode( bool flush, PelStorage* pcPicYuvOrg, PelStorage* cPicYuvTrueOrg, const InputColourSpaceConversion snrCSC, std::list<PelUnitBuf*>& rcListPicYuvRecOut,
                     int& iNumEncoded )
{
  if (m_compositeRefEnabled && m_cGOPEncoder.getPicBg()->getSpliceFull() && m_iPOCLast >= 10 && m_iNumPicRcvd == 0 && m_cGOPEncoder.getEncodedLTRef() == false)
  {
    Picture* picCurr = NULL;
    xGetNewPicBuffer(rcListPicYuvRecOut, picCurr, 2);
    const PPS *pps = m_ppsMap.getPS(2);
    const SPS *sps = m_spsMap.getPS(pps->getSPSId());

    picCurr->M_BUFS(0, PIC_ORIGINAL).copyFrom(m_cGOPEncoder.getPicBg()->getRecoBuf());
    picCurr->finalInit(*sps, *pps);
    picCurr->poc = m_iPOCLast - 1;
    m_iPOCLast -= 2;
    if (getUseAdaptiveQP())
    {
      AQpPreanalyzer::preanalyze(picCurr);
    }
    if (m_RCEnableRateControl)
    {
      m_cRateCtrl.initRCGOP(m_iNumPicRcvd);
    }
    m_cGOPEncoder.compressGOP(m_iPOCLast, m_iNumPicRcvd, m_cListPic, rcListPicYuvRecOut,
      false, false, snrCSC, m_printFrameMSE, true);
    m_cGOPEncoder.setEncodedLTRef(true);
    if (m_RCEnableRateControl)
    {
      m_cRateCtrl.destroyRCGOP();
    }

    iNumEncoded = 0;
    m_iNumPicRcvd = 0;
  }
  //PROF_ACCUM_AND_START_NEW_SET( getProfilerPic(), P_GOP_LEVEL );
  if (pcPicYuvOrg != NULL)
  {
    // get original YUV
    Picture* pcPicCurr = NULL;

#if ER_CHROMA_QP_WCG_PPS
    int ppsID=-1; // Use default PPS ID
    if (getWCGChromaQPControl().isEnabled())
    {
      ppsID = getdQPs()[m_iPOCLast / (m_compositeRefEnabled ? 2 : 1) + 1];
      ppsID+=(getSwitchPOC() != -1 && (m_iPOCLast+1 >= getSwitchPOC())?1:0);
    }
    xGetNewPicBuffer( rcListPicYuvRecOut,
                      pcPicCurr, ppsID );
#else
    xGetNewPicBuffer( rcListPicYuvRecOut,
                      pcPicCurr, -1 ); // Uses default PPS ID. However, could be modified, for example, to use a PPS ID as a function of POC (m_iPOCLast+1)
#endif

    {
      const PPS *pPPS=(ppsID<0) ? m_ppsMap.getFirstPS() : m_ppsMap.getPS(ppsID);
      const SPS *pSPS=m_spsMap.getPS(pPPS->getSPSId());

      pcPicCurr->M_BUFS( 0, PIC_ORIGINAL ).swap( *pcPicYuvOrg );
#if JVET_M0427_INLOOP_RESHAPER
      pcPicCurr->M_BUFS( 0, PIC_TRUE_ORIGINAL).swap(*cPicYuvTrueOrg);
#endif

      pcPicCurr->finalInit( *pSPS, *pPPS );
    }

    pcPicCurr->poc = m_iPOCLast;

    // compute image characteristics
    if ( getUseAdaptiveQP() )
    {
      AQpPreanalyzer::preanalyze( pcPicCurr );
    }
  }

  if ((m_iNumPicRcvd == 0) || (!flush && (m_iPOCLast != 0) && (m_iNumPicRcvd != m_iGOPSize) && (m_iGOPSize != 0)))
  {
    iNumEncoded = 0;
    return;
  }

  if ( m_RCEnableRateControl )
  {
    m_cRateCtrl.initRCGOP( m_iNumPicRcvd );
  }

  // compress GOP
  m_cGOPEncoder.compressGOP(m_iPOCLast, m_iNumPicRcvd, m_cListPic, rcListPicYuvRecOut,
                            false, false, snrCSC, m_printFrameMSE
    , false
  );

  if ( m_RCEnableRateControl )
  {
    m_cRateCtrl.destroyRCGOP();
  }

  iNumEncoded         = m_iNumPicRcvd;
  m_iNumPicRcvd       = 0;
  m_uiNumAllPicCoded += iNumEncoded;
}

/**------------------------------------------------
 Separate interlaced frame into two fields
 -------------------------------------------------**/
void separateFields(Pel* org, Pel* dstField, uint32_t stride, uint32_t width, uint32_t height, bool isTop)
{
  if (!isTop)
  {
    org += stride;
  }
  for (int y = 0; y < height>>1; y++)
  {
    for (int x = 0; x < width; x++)
    {
      dstField[x] = org[x];
    }

    dstField += stride;
    org += stride*2;
  }

}

void EncLib::encode( bool flush, PelStorage* pcPicYuvOrg, PelStorage* pcPicYuvTrueOrg, const InputColourSpaceConversion snrCSC, std::list<PelUnitBuf*>& rcListPicYuvRecOut,
                     int& iNumEncoded, bool isTff )
{
  iNumEncoded = 0;

  for (int fieldNum=0; fieldNum<2; fieldNum++)
  {
    if (pcPicYuvOrg)
    {
      /* -- field initialization -- */
      const bool isTopField=isTff==(fieldNum==0);

      Picture *pcField;
      xGetNewPicBuffer( rcListPicYuvRecOut, pcField, -1 );

      for (uint32_t comp = 0; comp < ::getNumberValidComponents(pcPicYuvOrg->chromaFormat); comp++)
      {
        const ComponentID compID = ComponentID(comp);
        {
          PelBuf compBuf = pcPicYuvOrg->get( compID );
          separateFields( compBuf.buf,
                         pcField->getOrigBuf().get(compID).buf,
                         compBuf.stride,
                         compBuf.width,
                         compBuf.height,
                         isTopField);
        }
      }

      {
        int ppsID=-1; // Use default PPS ID
        const PPS *pPPS=(ppsID<0) ? m_ppsMap.getFirstPS() : m_ppsMap.getPS(ppsID);
        const SPS *pSPS=m_spsMap.getPS(pPPS->getSPSId());

        pcField->finalInit( *pSPS, *pPPS );
      }

      pcField->poc = m_iPOCLast;
      pcField->reconstructed = false;

      pcField->setBorderExtension(false);// where is this normally?

      pcField->topField = isTopField;                  // interlaced requirement

      // compute image characteristics
      if ( getUseAdaptiveQP() )
      {
        AQpPreanalyzer::preanalyze( pcField );
      }
    }

    if ( m_iNumPicRcvd && ((flush&&fieldNum==1) || (m_iPOCLast/2)==0 || m_iNumPicRcvd==m_iGOPSize ) )
    {
      // compress GOP
      m_cGOPEncoder.compressGOP(m_iPOCLast, m_iNumPicRcvd, m_cListPic, rcListPicYuvRecOut, true, isTff, snrCSC, m_printFrameMSE
                              , false
      );

      iNumEncoded += m_iNumPicRcvd;
      m_uiNumAllPicCoded += m_iNumPicRcvd;
      m_iNumPicRcvd = 0;
    }
  }
}


// ====================================================================================================================
// Protected member functions
// ====================================================================================================================

/**
 - Application has picture buffer list with size of GOP + 1
 - Picture buffer list acts like as ring buffer
 - End of the list has the latest picture
 .
 \retval rpcPic obtained picture buffer
 */
void EncLib::xGetNewPicBuffer ( std::list<PelUnitBuf*>& rcListPicYuvRecOut, Picture*& rpcPic, int ppsId )
{
  // rotate he output buffer
  rcListPicYuvRecOut.push_back( rcListPicYuvRecOut.front() ); rcListPicYuvRecOut.pop_front();

  rpcPic=0;

  // At this point, the SPS and PPS can be considered activated - they are copied to the new Pic.
  const PPS *pPPS=(ppsId<0) ? m_ppsMap.getFirstPS() : m_ppsMap.getPS(ppsId);
  CHECK(!(pPPS!=0), "Unspecified error");
  const PPS &pps=*pPPS;

  const SPS *pSPS=m_spsMap.getPS(pps.getSPSId());
  CHECK(!(pSPS!=0), "Unspecified error");
  const SPS &sps=*pSPS;

  Slice::sortPicList(m_cListPic);

  // use an entry in the buffered list if the maximum number that need buffering has been reached:
  if (m_cListPic.size() >= (uint32_t)(m_iGOPSize + getMaxDecPicBuffering(MAX_TLAYER-1) + 2) )
  {
    PicList::iterator iterPic  = m_cListPic.begin();
    int iSize = int( m_cListPic.size() );
    for ( int i = 0; i < iSize; i++ )
    {
      rpcPic = *iterPic;
      if( ! rpcPic->referenced )
      {
        break;
      }
      iterPic++;
    }

    // If PPS ID is the same, we will assume that it has not changed since it was last used
    // and return the old object.
    if (pps.getPPSId() != rpcPic->cs->pps->getPPSId())
    {
      // the IDs differ - free up an entry in the list, and then create a new one, as with the case where the max buffering state has not been reached.
      rpcPic->destroy();
      delete rpcPic;
      m_cListPic.erase(iterPic);
      rpcPic=0;
    }
  }

  if (rpcPic==0)
  {
    rpcPic = new Picture;

    rpcPic->create( sps.getChromaFormatIdc(), Size( sps.getPicWidthInLumaSamples(), sps.getPicHeightInLumaSamples()), sps.getMaxCUWidth(), sps.getMaxCUWidth()+16, false );
    if ( getUseAdaptiveQP() )
    {
      const uint32_t iMaxDQPLayer = pps.getMaxCuDQPDepth()+1;
      rpcPic->aqlayer.resize( iMaxDQPLayer );
      for (uint32_t d = 0; d < iMaxDQPLayer; d++)
      {
        rpcPic->aqlayer[d] = new AQpLayer( sps.getPicWidthInLumaSamples(), sps.getPicHeightInLumaSamples(), sps.getMaxCUWidth()>>d, sps.getMaxCUHeight()>>d );
      }
    }

    m_cListPic.push_back( rpcPic );
  }

  rpcPic->setBorderExtension( false );
  rpcPic->reconstructed = false;
  rpcPic->referenced = true;
#if JVET_M0253_HASH_ME
  rpcPic->getHashMap()->clearAll();
#endif

  m_iPOCLast += (m_compositeRefEnabled ? 2 : 1);
  m_iNumPicRcvd++;
}


#if HEVC_VPS
void EncLib::xInitVPS(VPS &vps, const SPS &sps)
{
  // The SPS must have already been set up.
  // set the VPS profile information.
  *vps.getPTL() = *sps.getPTL();
  vps.setMaxOpSets(1);
  vps.getTimingInfo()->setTimingInfoPresentFlag       ( false );
  vps.setNumHrdParameters( 0 );

  vps.createHrdParamBuffer();
  for( uint32_t i = 0; i < vps.getNumHrdParameters(); i ++ )
  {
    vps.setHrdOpSetIdx( 0, i );
    vps.setCprmsPresentFlag( false, i );
    // Set up HrdParameters here.
  }
}
#endif

void EncLib::xInitSPS(SPS &sps)
{
  sps.setIntraOnlyConstraintFlag(m_intraConstraintFlag);
  sps.setMaxBitDepthConstraintIdc(m_bitDepthConstraintValue - 8);
  sps.setMaxChromaFormatConstraintIdc(m_chromaFormatConstraintValue);
  sps.setFrameConstraintFlag(m_frameOnlyConstraintFlag);
  sps.setNoQtbttDualTreeIntraConstraintFlag(!m_dualITree);
  sps.setNoCclmConstraintFlag(m_LMChroma ? false : true);
  sps.setNoSaoConstraintFlag(!m_bUseSAO);
  sps.setNoAlfConstraintFlag(!m_alf);
  sps.setNoPcmConstraintFlag(!m_usePCM);
  sps.setNoTemporalMvpConstraintFlag(m_TMVPModeId ? false : true);
  sps.setNoSbtmvpConstraintFlag(m_SubPuMvpMode ? false : true);
  sps.setNoAmvrConstraintFlag(!m_bNoAmvrConstraintFlag);
  sps.setNoAffineMotionConstraintFlag(!m_Affine);
#if JVET_M0464_UNI_MTS
<<<<<<< HEAD
  sps.setNoMtsConstraintFlag((m_IntraMTS || m_InterMTS) ? false : true);
#else
  sps.setNoMtsConstraintFlag((m_IntraEMT || m_InterEMT) ? false : true);
#endif
=======
#if JVET_M0303_IMPLICIT_MTS
  sps.setNoMtsConstraintFlag((m_IntraMTS || m_InterMTS || m_ImplicitMTS) ? false : true);
#else
  sps.setNoMtsConstraintFlag((m_IntraMTS || m_InterMTS) ? false : true);
#endif
#else
#if JVET_M0303_IMPLICIT_MTS
  sps.setNoMtsConstraintFlag((m_IntraEMT || m_InterEMT || m_ImplicitMTS) ? false : true);
#else
  sps.setNoMtsConstraintFlag((m_IntraEMT || m_InterEMT) ? false : true);
#endif
#endif
>>>>>>> 60f77b96
  sps.setNoLadfConstraintFlag(!m_LadfEnabled);
  sps.setNoDepQuantConstraintFlag(!m_DepQuantEnabledFlag);
  sps.setNoSignDataHidingConstraintFlag(!m_SignDataHidingEnabledFlag);
  ProfileTierLevel& profileTierLevel = *sps.getPTL()->getGeneralPTL();
  profileTierLevel.setLevelIdc                    (m_level);
  profileTierLevel.setTierFlag                    (m_levelTier);
  profileTierLevel.setProfileIdc                  (m_profile);
  profileTierLevel.setProfileCompatibilityFlag    (m_profile, 1);
  profileTierLevel.setProgressiveSourceFlag       (m_progressiveSourceFlag);
  profileTierLevel.setInterlacedSourceFlag        (m_interlacedSourceFlag);
  profileTierLevel.setNonPackedConstraintFlag     (m_nonPackedConstraintFlag);
  profileTierLevel.setFrameOnlyConstraintFlag     (m_frameOnlyConstraintFlag);
  profileTierLevel.setBitDepthConstraint          (m_bitDepthConstraintValue);
  profileTierLevel.setChromaFormatConstraint      (m_chromaFormatConstraintValue);
  profileTierLevel.setIntraConstraintFlag         (m_intraConstraintFlag);
  profileTierLevel.setOnePictureOnlyConstraintFlag(m_onePictureOnlyConstraintFlag);
  profileTierLevel.setLowerBitRateConstraintFlag  (m_lowerBitRateConstraintFlag);

  if ((m_profile == Profile::MAIN10) && (m_bitDepth[CHANNEL_TYPE_LUMA] == 8) && (m_bitDepth[CHANNEL_TYPE_CHROMA] == 8))
  {
    /* The above constraint is equal to Profile::MAIN */
    profileTierLevel.setProfileCompatibilityFlag(Profile::MAIN, 1);
  }
  if (m_profile == Profile::MAIN)
  {
    /* A Profile::MAIN10 decoder can always decode Profile::MAIN */
    profileTierLevel.setProfileCompatibilityFlag( Profile::MAIN10, 1 );
  }

  /* XXX: should Main be marked as compatible with still picture? */
  /* XXX: may be a good idea to refactor the above into a function
   * that chooses the actual compatibility based upon options */

  sps.setPicWidthInLumaSamples  ( m_iSourceWidth      );
  sps.setPicHeightInLumaSamples ( m_iSourceHeight     );
  sps.setConformanceWindow      ( m_conformanceWindow );
  sps.setMaxCUWidth             ( m_maxCUWidth        );
  sps.setMaxCUHeight            ( m_maxCUHeight       );
  sps.setMaxCodingDepth         ( m_maxTotalCUDepth   );
  sps.setChromaFormatIdc        ( m_chromaFormatIDC   );
  sps.setLog2DiffMaxMinCodingBlockSize(m_log2DiffMaxMinCodingBlockSize);

  sps.getSpsNext().setNextToolsEnabled      ( m_profile == Profile::NEXT );
  sps.setCTUSize                             ( m_CTUSize );
  sps.setSplitConsOverrideEnabledFlag        ( m_useSplitConsOverride );
  sps.setMinQTSizes                          ( m_uiMinQT );
  sps.getSpsNext().setUseLargeCTU            ( m_LargeCTU );
  sps.setMaxBTDepth                          ( m_uiMaxBTDepth, m_uiMaxBTDepthI, m_uiMaxBTDepthIChroma );
  sps.setUseDualITree                        ( m_dualITree );
  sps.setSBTMVPEnabledFlag                  ( m_SubPuMvpMode );
  sps.getSpsNext().setImvMode               ( ImvMode(m_ImvMode) );
  sps.getSpsNext().setUseIMV                ( m_ImvMode != IMV_OFF );
  sps.setBDOFEnabledFlag                    ( m_BIO );
  sps.getSpsNext().setUseAffine             ( m_Affine );
  sps.getSpsNext().setUseAffineType         ( m_AffineType );
  sps.getSpsNext().setDisableMotCompress    ( m_DisableMotionCompression );
  sps.getSpsNext().setMTTMode               ( m_MTTMode );
  sps.getSpsNext().setUseLMChroma           ( m_LMChroma ? true : false );
#if JVET_M0142_CCLM_COLLOCATED_CHROMA
  sps.getSpsNext().setCclmCollocatedChromaFlag( m_cclmCollocatedChromaFlag );
#endif
#if ENABLE_WPP_PARALLELISM
  sps.getSpsNext().setUseNextDQP            ( m_AltDQPCoding );
#endif
#if JVET_M0464_UNI_MTS
<<<<<<< HEAD
  sps.getSpsNext().setUseIntraMTS           ( m_IntraMTS );
  sps.getSpsNext().setUseInterMTS           ( m_InterMTS );
#else
  sps.getSpsNext().setUseIntraEMT           ( m_IntraEMT );
  sps.getSpsNext().setUseInterEMT           ( m_InterEMT );
#endif
=======
#if JVET_M0303_IMPLICIT_MTS
  sps.getSpsNext().setUseMTS                ( m_IntraMTS || m_InterMTS || m_ImplicitMTS );
#endif
  sps.getSpsNext().setUseIntraMTS           ( m_IntraMTS );
  sps.getSpsNext().setUseInterMTS           ( m_InterMTS );
#else
#if JVET_M0303_IMPLICIT_MTS
  sps.getSpsNext().setUseMTS                ( m_IntraEMT || m_InterEMT || m_ImplicitMTS );
#endif
  sps.getSpsNext().setUseIntraEMT           ( m_IntraEMT );
  sps.getSpsNext().setUseInterEMT           ( m_InterEMT );
#endif
#if JVET_M0140_SBT
  sps.getSpsNext().setUseSBT                ( m_SBT );
  if( sps.getSpsNext().getUseSBT() )
  {
    sps.getSpsNext().setMaxSbtSize          ( m_iSourceWidth >= 1920 ? 64 : 32 );
  }
#endif
>>>>>>> 60f77b96
  sps.getSpsNext().setUseCompositeRef       ( m_compositeRefEnabled );
  sps.getSpsNext().setUseGBi                ( m_GBi );
#if LUMA_ADAPTIVE_DEBLOCKING_FILTER_QP_OFFSET
  sps.getSpsNext().setLadfEnabled           ( m_LadfEnabled );
  if ( m_LadfEnabled )
  {
    sps.getSpsNext().setLadfNumIntervals    ( m_LadfNumIntervals );
    for ( int k = 0; k < m_LadfNumIntervals; k++ )
    {
      sps.getSpsNext().setLadfQpOffset( m_LadfQpOffset[k], k );
      sps.getSpsNext().setLadfIntervalLowerBound( m_LadfIntervalLowerBound[k], k );
    }
    CHECK( m_LadfIntervalLowerBound[0] != 0, "abnormal value set to LadfIntervalLowerBound[0]" );
  }
#endif

  sps.getSpsNext().setUseMHIntra            ( m_MHIntra );
  sps.getSpsNext().setUseTriangle           ( m_Triangle );
#if JVET_M0255_FRACMMVD_SWITCH
  sps.setDisFracMmvdEnabledFlag             ( m_allowDisFracMMVD );
<<<<<<< HEAD
=======
#endif
#if JVET_M0246_AFFINE_AMVR
  sps.setAffineAmvrEnabledFlag              ( m_AffineAmvr );
#endif
#if JVET_M0147_DMVR
  sps.setUseDMVR                            ( m_DMVR );
>>>>>>> 60f77b96
#endif
  sps.getSpsNext().setIBCMode               ( m_IBCMode );

<<<<<<< HEAD
  sps.setWrapAroundEnabledFlag                      ( m_wrapAround );
  sps.setWrapAroundOffset                   ( m_wrapAroundOffset );
  // ADD_NEW_TOOL : (encoder lib) set tool enabling flags and associated parameters here

=======
#if JVET_M0483_IBC
  sps.setIBCFlag                            ( m_IBCMode);
#else
  sps.getSpsNext().setIBCMode               (m_IBCMode);
#endif
  sps.setWrapAroundEnabledFlag                      ( m_wrapAround );
  sps.setWrapAroundOffset                   ( m_wrapAroundOffset );
  // ADD_NEW_TOOL : (encoder lib) set tool enabling flags and associated parameters here
#if JVET_M0427_INLOOP_RESHAPER
  sps.setUseReshaper                        ( m_lumaReshapeEnable );
#endif
>>>>>>> 60f77b96
  int minCUSize =  sps.getMaxCUWidth() >> sps.getLog2DiffMaxMinCodingBlockSize();
  int log2MinCUSize = 0;
  while(minCUSize > 1)
  {
    minCUSize >>= 1;
    log2MinCUSize++;
  }

  sps.setLog2MinCodingBlockSize(log2MinCUSize);

  sps.setPCMLog2MinSize (m_uiPCMLog2MinSize);
  sps.setPCMEnabledFlag        ( m_usePCM           );
  sps.setPCMLog2MaxSize( m_pcmLog2MaxSize  );

  sps.setQuadtreeTULog2MaxSize( m_uiQuadtreeTULog2MaxSize );
  sps.setQuadtreeTULog2MinSize( m_uiQuadtreeTULog2MinSize );
  sps.setQuadtreeTUMaxDepthInter( m_uiQuadtreeTUMaxDepthInter    );
  sps.setQuadtreeTUMaxDepthIntra( m_uiQuadtreeTUMaxDepthIntra    );

  sps.setSPSTemporalMVPEnabledFlag((getTMVPModeId() == 2 || getTMVPModeId() == 1));

  sps.setMaxTrSize   ( 1 << m_uiQuadtreeTULog2MaxSize );

  for (uint32_t channelType = 0; channelType < MAX_NUM_CHANNEL_TYPE; channelType++)
  {
    sps.setBitDepth      (ChannelType(channelType), m_bitDepth[channelType] );
    sps.setQpBDOffset  (ChannelType(channelType), (6 * (m_bitDepth[channelType] - 8)));
    sps.setPCMBitDepth (ChannelType(channelType), m_PCMBitDepth[channelType]         );
  }

  sps.setSAOEnabledFlag( m_bUseSAO );

  sps.setMaxTLayers( m_maxTempLayer );
  sps.setTemporalIdNestingFlag( ( m_maxTempLayer == 1 ) ? true : false );

  for (int i = 0; i < std::min(sps.getMaxTLayers(), (uint32_t) MAX_TLAYER); i++ )
  {
    sps.setMaxDecPicBuffering(m_maxDecPicBuffering[i], i);
    sps.setNumReorderPics(m_numReorderPics[i], i);
  }

  sps.setPCMFilterDisableFlag  ( m_bPCMFilterDisableFlag );
#if HEVC_USE_SCALING_LISTS
  sps.setScalingListFlag ( (m_useScalingListId == SCALING_LIST_OFF) ? 0 : 1 );
#endif
#if HEVC_USE_INTRA_SMOOTHING_T32 || HEVC_USE_INTRA_SMOOTHING_T64
  sps.setUseStrongIntraSmoothing( m_useStrongIntraSmoothing );
#endif
  sps.setALFEnabledFlag( m_alf );
  sps.setVuiParametersPresentFlag(getVuiParametersPresentFlag());

  if (sps.getVuiParametersPresentFlag())
  {
    VUI* pcVUI = sps.getVuiParameters();
    pcVUI->setAspectRatioInfoPresentFlag(getAspectRatioInfoPresentFlag());
    pcVUI->setAspectRatioIdc(getAspectRatioIdc());
    pcVUI->setSarWidth(getSarWidth());
    pcVUI->setSarHeight(getSarHeight());
    pcVUI->setOverscanInfoPresentFlag(getOverscanInfoPresentFlag());
    pcVUI->setOverscanAppropriateFlag(getOverscanAppropriateFlag());
    pcVUI->setVideoSignalTypePresentFlag(getVideoSignalTypePresentFlag());
    pcVUI->setVideoFormat(getVideoFormat());
    pcVUI->setVideoFullRangeFlag(getVideoFullRangeFlag());
    pcVUI->setColourDescriptionPresentFlag(getColourDescriptionPresentFlag());
    pcVUI->setColourPrimaries(getColourPrimaries());
    pcVUI->setTransferCharacteristics(getTransferCharacteristics());
    pcVUI->setMatrixCoefficients(getMatrixCoefficients());
    pcVUI->setChromaLocInfoPresentFlag(getChromaLocInfoPresentFlag());
    pcVUI->setChromaSampleLocTypeTopField(getChromaSampleLocTypeTopField());
    pcVUI->setChromaSampleLocTypeBottomField(getChromaSampleLocTypeBottomField());
    pcVUI->setNeutralChromaIndicationFlag(getNeutralChromaIndicationFlag());
    pcVUI->setDefaultDisplayWindow(getDefaultDisplayWindow());
    pcVUI->setFrameFieldInfoPresentFlag(getFrameFieldInfoPresentFlag());
    pcVUI->setFieldSeqFlag(false);
    pcVUI->setHrdParametersPresentFlag(false);
    pcVUI->getTimingInfo()->setPocProportionalToTimingFlag(getPocProportionalToTimingFlag());
    pcVUI->getTimingInfo()->setNumTicksPocDiffOneMinus1   (getNumTicksPocDiffOneMinus1()   );
    pcVUI->setBitstreamRestrictionFlag(getBitstreamRestrictionFlag());
#if HEVC_TILES_WPP
    pcVUI->setTilesFixedStructureFlag(getTilesFixedStructureFlag());
#endif
    pcVUI->setMotionVectorsOverPicBoundariesFlag(getMotionVectorsOverPicBoundariesFlag());
    pcVUI->setMinSpatialSegmentationIdc(getMinSpatialSegmentationIdc());
    pcVUI->setMaxBytesPerPicDenom(getMaxBytesPerPicDenom());
    pcVUI->setMaxBitsPerMinCuDenom(getMaxBitsPerMinCuDenom());
    pcVUI->setLog2MaxMvLengthHorizontal(getLog2MaxMvLengthHorizontal());
    pcVUI->setLog2MaxMvLengthVertical(getLog2MaxMvLengthVertical());
  }

  sps.setNumLongTermRefPicSPS(NUM_LONG_TERM_REF_PIC_SPS);
  CHECK(!(NUM_LONG_TERM_REF_PIC_SPS <= MAX_NUM_LONG_TERM_REF_PICS), "Unspecified error");
  for (int k = 0; k < NUM_LONG_TERM_REF_PIC_SPS; k++)
  {
    sps.setLtRefPicPocLsbSps(k, 0);
    sps.setUsedByCurrPicLtSPSFlag(k, 0);
  }

#if U0132_TARGET_BITS_SATURATION
  if( getPictureTimingSEIEnabled() || getDecodingUnitInfoSEIEnabled() || getCpbSaturationEnabled() )
#else
  if( getPictureTimingSEIEnabled() || getDecodingUnitInfoSEIEnabled() )
#endif
  {
    xInitHrdParameters(sps);
  }
  if( getBufferingPeriodSEIEnabled() || getPictureTimingSEIEnabled() || getDecodingUnitInfoSEIEnabled() )
  {
    sps.getVuiParameters()->setHrdParametersPresentFlag( true );
  }

  // Set up SPS range extension settings
  sps.getSpsRangeExtension().setTransformSkipRotationEnabledFlag(m_transformSkipRotationEnabledFlag);
  sps.getSpsRangeExtension().setTransformSkipContextEnabledFlag(m_transformSkipContextEnabledFlag);
  for (uint32_t signallingModeIndex = 0; signallingModeIndex < NUMBER_OF_RDPCM_SIGNALLING_MODES; signallingModeIndex++)
  {
    sps.getSpsRangeExtension().setRdpcmEnabledFlag(RDPCMSignallingMode(signallingModeIndex), m_rdpcmEnabledFlag[signallingModeIndex]);
  }
  sps.getSpsRangeExtension().setExtendedPrecisionProcessingFlag(m_extendedPrecisionProcessingFlag);
  sps.getSpsRangeExtension().setIntraSmoothingDisabledFlag( m_intraSmoothingDisabledFlag );
  sps.getSpsRangeExtension().setHighPrecisionOffsetsEnabledFlag(m_highPrecisionOffsetsEnabledFlag);
  sps.getSpsRangeExtension().setPersistentRiceAdaptationEnabledFlag(m_persistentRiceAdaptationEnabledFlag);
  sps.getSpsRangeExtension().setCabacBypassAlignmentEnabledFlag(m_cabacBypassAlignmentEnabledFlag);
}

#if U0132_TARGET_BITS_SATURATION
// calculate scale value of bitrate and initial delay
int calcScale(int x)
{
  if (x==0)
  {
    return 0;
  }
  uint32_t iMask = 0xffffffff;
  int ScaleValue = 32;

  while ((x&iMask) != 0)
  {
    ScaleValue--;
    iMask = (iMask >> 1);
  }

  return ScaleValue;
}
#endif
void EncLib::xInitHrdParameters(SPS &sps)
{
  bool useSubCpbParams = (getSliceMode() > 0) || (getSliceSegmentMode() > 0);
  int  bitRate         = getTargetBitrate();
  bool isRandomAccess  = getIntraPeriod() > 0;
# if U0132_TARGET_BITS_SATURATION
  int cpbSize          = getCpbSize();
  CHECK(!(cpbSize!=0), "Unspecified error");  // CPB size may not be equal to zero. ToDo: have a better default and check for level constraints
  if( !getVuiParametersPresentFlag() && !getCpbSaturationEnabled() )
#else
  if( !getVuiParametersPresentFlag() )
#endif
  {
    return;
  }

  VUI *vui = sps.getVuiParameters();
  HRD *hrd = vui->getHrdParameters();

  TimingInfo *timingInfo = vui->getTimingInfo();
  timingInfo->setTimingInfoPresentFlag( true );
  switch( getFrameRate() )
  {
  case 24:
    timingInfo->setNumUnitsInTick( 1125000 );    timingInfo->setTimeScale    ( 27000000 );
    break;
  case 25:
    timingInfo->setNumUnitsInTick( 1080000 );    timingInfo->setTimeScale    ( 27000000 );
    break;
  case 30:
    timingInfo->setNumUnitsInTick( 900900 );     timingInfo->setTimeScale    ( 27000000 );
    break;
  case 50:
    timingInfo->setNumUnitsInTick( 540000 );     timingInfo->setTimeScale    ( 27000000 );
    break;
  case 60:
    timingInfo->setNumUnitsInTick( 450450 );     timingInfo->setTimeScale    ( 27000000 );
    break;
  default:
    timingInfo->setNumUnitsInTick( 1001 );       timingInfo->setTimeScale    ( 60000 );
    break;
  }

  if (getTemporalSubsampleRatio()>1)
  {
    uint32_t temporalSubsampleRatio = getTemporalSubsampleRatio();
    if ( double(timingInfo->getNumUnitsInTick()) * temporalSubsampleRatio > std::numeric_limits<uint32_t>::max() )
    {
      timingInfo->setTimeScale( timingInfo->getTimeScale() / temporalSubsampleRatio );
    }
    else
    {
      timingInfo->setNumUnitsInTick( timingInfo->getNumUnitsInTick() * temporalSubsampleRatio );
    }
  }

  bool rateCnt = ( bitRate > 0 );
  hrd->setNalHrdParametersPresentFlag( rateCnt );
  hrd->setVclHrdParametersPresentFlag( rateCnt );
  hrd->setSubPicCpbParamsPresentFlag( useSubCpbParams );

  if( hrd->getSubPicCpbParamsPresentFlag() )
  {
    hrd->setTickDivisorMinus2( 100 - 2 );                          //
    hrd->setDuCpbRemovalDelayLengthMinus1( 7 );                    // 8-bit precision ( plus 1 for last DU in AU )
    hrd->setSubPicCpbParamsInPicTimingSEIFlag( true );
    hrd->setDpbOutputDelayDuLengthMinus1( 5 + 7 );                 // With sub-clock tick factor of 100, at least 7 bits to have the same value as AU dpb delay
  }
  else
  {
    hrd->setSubPicCpbParamsInPicTimingSEIFlag( false );
  }

#if U0132_TARGET_BITS_SATURATION
  if (calcScale(bitRate) <= 6)
  {
    hrd->setBitRateScale(0);
  }
  else
  {
    hrd->setBitRateScale(calcScale(bitRate) - 6);
  }

  if (calcScale(cpbSize) <= 4)
  {
    hrd->setCpbSizeScale(0);
  }
  else
  {
    hrd->setCpbSizeScale(calcScale(cpbSize) - 4);
  }
#else
  hrd->setBitRateScale( 4 );                                       // in units of 2^( 6 + 4 ) = 1,024 bps
  hrd->setCpbSizeScale( 6 );                                       // in units of 2^( 4 + 6 ) = 1,024 bit
#endif

  hrd->setDuCpbSizeScale( 6 );                                     // in units of 2^( 4 + 6 ) = 1,024 bit

  hrd->setInitialCpbRemovalDelayLengthMinus1(15);                  // assuming 0.5 sec, log2( 90,000 * 0.5 ) = 16-bit
  if( isRandomAccess )
  {
    hrd->setCpbRemovalDelayLengthMinus1(5);                        // 32 = 2^5 (plus 1)
    hrd->setDpbOutputDelayLengthMinus1 (5);                        // 32 + 3 = 2^6
  }
  else
  {
    hrd->setCpbRemovalDelayLengthMinus1(9);                        // max. 2^10
    hrd->setDpbOutputDelayLengthMinus1 (9);                        // max. 2^10
  }

  // Note: parameters for all temporal layers are initialized with the same values
  int i, j;
  uint32_t bitrateValue, cpbSizeValue;
  uint32_t duCpbSizeValue;
  uint32_t duBitRateValue = 0;

  for( i = 0; i < MAX_TLAYER; i ++ )
  {
    hrd->setFixedPicRateFlag( i, 1 );
    hrd->setPicDurationInTcMinus1( i, 0 );
    hrd->setLowDelayHrdFlag( i, 0 );
    hrd->setCpbCntMinus1( i, 0 );

    //! \todo check for possible PTL violations
    // BitRate[ i ] = ( bit_rate_value_minus1[ i ] + 1 ) * 2^( 6 + bit_rate_scale )
    bitrateValue = bitRate / (1 << (6 + hrd->getBitRateScale()) );      // bitRate is in bits, so it needs to be scaled down
    // CpbSize[ i ] = ( cpb_size_value_minus1[ i ] + 1 ) * 2^( 4 + cpb_size_scale )
#if U0132_TARGET_BITS_SATURATION
    cpbSizeValue = cpbSize / (1 << (4 + hrd->getCpbSizeScale()) );      // using bitRate results in 1 second CPB size
#else
    cpbSizeValue = bitRate / (1 << (4 + hrd->getCpbSizeScale()) );      // using bitRate results in 1 second CPB size
#endif


    // DU CPB size could be smaller (i.e. bitrateValue / number of DUs), but we don't know
    // in how many DUs the slice segment settings will result
    duCpbSizeValue = bitrateValue;
    duBitRateValue = cpbSizeValue;

    for( j = 0; j < ( hrd->getCpbCntMinus1( i ) + 1 ); j ++ )
    {
      hrd->setBitRateValueMinus1( i, j, 0, ( bitrateValue - 1 ) );
      hrd->setCpbSizeValueMinus1( i, j, 0, ( cpbSizeValue - 1 ) );
      hrd->setDuCpbSizeValueMinus1( i, j, 0, ( duCpbSizeValue - 1 ) );
      hrd->setDuBitRateValueMinus1( i, j, 0, ( duBitRateValue - 1 ) );
      hrd->setCbrFlag( i, j, 0, false );

      hrd->setBitRateValueMinus1( i, j, 1, ( bitrateValue - 1) );
      hrd->setCpbSizeValueMinus1( i, j, 1, ( cpbSizeValue - 1 ) );
      hrd->setDuCpbSizeValueMinus1( i, j, 1, ( duCpbSizeValue - 1 ) );
      hrd->setDuBitRateValueMinus1( i, j, 1, ( duBitRateValue - 1 ) );
      hrd->setCbrFlag( i, j, 1, false );
    }
  }
}

void EncLib::xInitPPS(PPS &pps, const SPS &sps)
{
  // pps ID already initialised.
  pps.setSPSId(sps.getSPSId());

  pps.setConstrainedIntraPred( m_bUseConstrainedIntraPred );
  bool bUseDQP = (getMaxCuDQPDepth() > 0)? true : false;

  if((getMaxDeltaQP() != 0 )|| getUseAdaptiveQP())
  {
    bUseDQP = true;
  }

#if SHARP_LUMA_DELTA_QP
  if ( getLumaLevelToDeltaQPMapping().isEnabled() )
  {
    bUseDQP = true;
  }
#endif
#if ENABLE_QPA
  if (getUsePerceptQPA() && !bUseDQP)
  {
    CHECK( m_iMaxCuDQPDepth != 0, "max. delta-QP depth must be zero!" );
    bUseDQP = (getBaseQP() < 38) && (getSourceWidth() > 512 || getSourceHeight() > 320);
  }
#endif

  if (m_costMode==COST_SEQUENCE_LEVEL_LOSSLESS || m_costMode==COST_LOSSLESS_CODING)
  {
    bUseDQP=false;
  }


  if ( m_RCEnableRateControl )
  {
    pps.setUseDQP(true);
    pps.setMaxCuDQPDepth( 0 );
  }
  else if(bUseDQP)
  {
    pps.setUseDQP(true);
    pps.setMaxCuDQPDepth( m_iMaxCuDQPDepth );
  }
  else
  {
    pps.setUseDQP(false);
    pps.setMaxCuDQPDepth( 0 );
  }

  if ( m_diffCuChromaQpOffsetDepth >= 0 )
  {
    pps.getPpsRangeExtension().setDiffCuChromaQpOffsetDepth(m_diffCuChromaQpOffsetDepth);
    pps.getPpsRangeExtension().clearChromaQpOffsetList();
    pps.getPpsRangeExtension().setChromaQpOffsetListEntry(1, 6, 6);
    /* todo, insert table entries from command line (NB, 0 should not be touched) */
  }
  else
  {
    pps.getPpsRangeExtension().setDiffCuChromaQpOffsetDepth(0);
    pps.getPpsRangeExtension().clearChromaQpOffsetList();
  }
  pps.getPpsRangeExtension().setCrossComponentPredictionEnabledFlag(m_crossComponentPredictionEnabledFlag);
  pps.getPpsRangeExtension().setLog2SaoOffsetScale(CHANNEL_TYPE_LUMA,   m_log2SaoOffsetScale[CHANNEL_TYPE_LUMA  ]);
  pps.getPpsRangeExtension().setLog2SaoOffsetScale(CHANNEL_TYPE_CHROMA, m_log2SaoOffsetScale[CHANNEL_TYPE_CHROMA]);

  {
    int baseQp = 26;
    if( 16 == getGOPSize() )
    {
      baseQp = getBaseQP()-24;
    }
    else
    {
      baseQp = getBaseQP()-26;
    }
    const int maxDQP = 37;
    const int minDQP = -26 + sps.getQpBDOffset(CHANNEL_TYPE_LUMA);

    pps.setPicInitQPMinus26( std::min( maxDQP, std::max( minDQP, baseQp ) ));
  }

#if ER_CHROMA_QP_WCG_PPS
  if (getWCGChromaQPControl().isEnabled())
  {
    const int baseQp=m_iQP+pps.getPPSId();
    const double chromaQp = m_wcgChromaQpControl.chromaQpScale * baseQp + m_wcgChromaQpControl.chromaQpOffset;
    const double dcbQP = m_wcgChromaQpControl.chromaCbQpScale * chromaQp;
    const double dcrQP = m_wcgChromaQpControl.chromaCrQpScale * chromaQp;
    const int cbQP =(int)(dcbQP + ( dcbQP < 0 ? -0.5 : 0.5) );
    const int crQP =(int)(dcrQP + ( dcrQP < 0 ? -0.5 : 0.5) );
    pps.setQpOffset(COMPONENT_Cb, Clip3( -12, 12, min(0, cbQP) + m_chromaCbQpOffset ));
    pps.setQpOffset(COMPONENT_Cr, Clip3( -12, 12, min(0, crQP) + m_chromaCrQpOffset));
  }
  else
  {
#endif
  pps.setQpOffset(COMPONENT_Cb, m_chromaCbQpOffset );
  pps.setQpOffset(COMPONENT_Cr, m_chromaCrQpOffset );
#if ER_CHROMA_QP_WCG_PPS
  }
#endif
#if W0038_CQP_ADJ
  bool bChromaDeltaQPEnabled = false;
  {
    bChromaDeltaQPEnabled = ( m_sliceChromaQpOffsetIntraOrPeriodic[0] || m_sliceChromaQpOffsetIntraOrPeriodic[1] );
    if( !bChromaDeltaQPEnabled )
    {
      for( int i=0; i<m_iGOPSize; i++ )
      {
        if( m_GOPList[i].m_CbQPoffset || m_GOPList[i].m_CrQPoffset )
        {
          bChromaDeltaQPEnabled = true;
          break;
        }
      }
    }
  }
 #if ENABLE_QPA
  if ((getUsePerceptQPA() || getSliceChromaOffsetQpPeriodicity() > 0) && (getChromaFormatIdc() != CHROMA_400))
  {
    bChromaDeltaQPEnabled = true;
  }
 #endif
  pps.setSliceChromaQpFlag(bChromaDeltaQPEnabled);
#endif
  if (
    !pps.getSliceChromaQpFlag() && sps.getUseDualITree() 
    && (getChromaFormatIdc() != CHROMA_400))
  {
    pps.setSliceChromaQpFlag(m_chromaCbQpOffsetDualTree != 0 || m_chromaCrQpOffsetDualTree != 0);
  }

#if HEVC_TILES_WPP
  pps.setEntropyCodingSyncEnabledFlag( m_entropyCodingSyncEnabledFlag );
  pps.setTilesEnabledFlag( (m_iNumColumnsMinus1 > 0 || m_iNumRowsMinus1 > 0) );
#endif
  pps.setUseWP( m_useWeightedPred );
  pps.setWPBiPred( m_useWeightedBiPred );
  pps.setOutputFlagPresentFlag( false );

  if ( getDeblockingFilterMetric() )
  {
    pps.setDeblockingFilterOverrideEnabledFlag(true);
    pps.setPPSDeblockingFilterDisabledFlag(false);
  }
  else
  {
    pps.setDeblockingFilterOverrideEnabledFlag( !getLoopFilterOffsetInPPS() );
    pps.setPPSDeblockingFilterDisabledFlag( getLoopFilterDisable() );
  }

  if (! pps.getPPSDeblockingFilterDisabledFlag())
  {
    pps.setDeblockingFilterBetaOffsetDiv2( getLoopFilterBetaOffset() );
    pps.setDeblockingFilterTcOffsetDiv2( getLoopFilterTcOffset() );
  }
  else
  {
    pps.setDeblockingFilterBetaOffsetDiv2(0);
    pps.setDeblockingFilterTcOffsetDiv2(0);
  }

  // deblockingFilterControlPresentFlag is true if any of the settings differ from the inferred values:
  const bool deblockingFilterControlPresentFlag = pps.getDeblockingFilterOverrideEnabledFlag() ||
                                                  pps.getPPSDeblockingFilterDisabledFlag()     ||
                                                  pps.getDeblockingFilterBetaOffsetDiv2() != 0 ||
                                                  pps.getDeblockingFilterTcOffsetDiv2() != 0;

  pps.setDeblockingFilterControlPresentFlag(deblockingFilterControlPresentFlag);

  pps.setLog2ParallelMergeLevelMinus2   (m_log2ParallelMergeLevelMinus2 );
  pps.setCabacInitPresentFlag(CABAC_INIT_PRESENT_FLAG);
  pps.setLoopFilterAcrossSlicesEnabledFlag( m_bLFCrossSliceBoundaryFlag );


  int histogram[MAX_NUM_REF + 1];
  for( int i = 0; i <= MAX_NUM_REF; i++ )
  {
    histogram[i]=0;
  }
  for( int i = 0; i < getGOPSize(); i++)
  {
    CHECK(!(getGOPEntry(i).m_numRefPicsActive >= 0 && getGOPEntry(i).m_numRefPicsActive <= MAX_NUM_REF), "Unspecified error");
    histogram[getGOPEntry(i).m_numRefPicsActive]++;
  }

  int maxHist=-1;
  int bestPos=0;
  for( int i = 0; i <= MAX_NUM_REF; i++ )
  {
    if(histogram[i]>maxHist)
    {
      maxHist=histogram[i];
      bestPos=i;
    }
  }
  CHECK(!(bestPos <= 15), "Unspecified error");
<<<<<<< HEAD
=======
#if JVET_M0483_IBC==0
>>>>>>> 60f77b96
  if (sps.getSpsNext().getIBCMode())
  {
    pps.setNumRefIdxL0DefaultActive(bestPos + 1);
  }
  else
    pps.setNumRefIdxL0DefaultActive(bestPos);
  pps.setNumRefIdxL1DefaultActive(bestPos);
  pps.setTransquantBypassEnabledFlag(getTransquantBypassEnabledFlag());
  pps.setUseTransformSkip( m_useTransformSkip );
  pps.getPpsRangeExtension().setLog2MaxTransformSkipBlockSize( m_log2MaxTransformSkipBlockSize  );

#if HEVC_DEPENDENT_SLICES
  if (m_sliceSegmentMode != NO_SLICES)
  {
    pps.setDependentSliceSegmentsEnabledFlag( true );
  }
#endif

#if HEVC_TILES_WPP
  xInitPPSforTiles(pps);
#endif

  pps.pcv = new PreCalcValues( sps, pps, true );
}

//Function for initializing m_RPSList, a list of ReferencePictureSet, based on the GOPEntry objects read from the config file.
void EncLib::xInitRPS(SPS &sps, bool isFieldCoding)
{
  ReferencePictureSet*      rps;

  sps.createRPSList(getGOPSize() + m_extraRPSs + 1);
  RPSList* rpsList = sps.getRPSList();

  for( int i = 0; i < getGOPSize()+m_extraRPSs; i++)
  {
    const GOPEntry &ge = getGOPEntry(i);
    rps = rpsList->getReferencePictureSet(i);
    rps->setNumberOfPictures(ge.m_numRefPics);
    rps->setNumRefIdc(ge.m_numRefIdc);
    int numNeg = 0;
    int numPos = 0;
    for( int j = 0; j < ge.m_numRefPics; j++)
    {
      rps->setDeltaPOC(j,ge.m_referencePics[j]);
      rps->setUsed(j,ge.m_usedByCurrPic[j]);
      if(ge.m_referencePics[j]>0)
      {
        numPos++;
      }
      else
      {
        numNeg++;
      }
    }
    rps->setNumberOfNegativePictures(numNeg);
    rps->setNumberOfPositivePictures(numPos);

    // handle inter RPS intialization from the config file.
    rps->setInterRPSPrediction(ge.m_interRPSPrediction > 0);  // not very clean, converting anything > 0 to true.
    rps->setDeltaRIdxMinus1(0);                               // index to the Reference RPS is always the previous one.
    ReferencePictureSet*     RPSRef = i>0 ? rpsList->getReferencePictureSet(i-1): NULL;  // get the reference RPS

    if (ge.m_interRPSPrediction == 2)  // Automatic generation of the inter RPS idc based on the RIdx provided.
    {
      CHECK(!(RPSRef!=NULL), "Unspecified error");
      int deltaRPS = getGOPEntry(i-1).m_POC - ge.m_POC;  // the ref POC - current POC
      int numRefDeltaPOC = RPSRef->getNumberOfPictures();

      rps->setDeltaRPS(deltaRPS);           // set delta RPS
      rps->setNumRefIdc(numRefDeltaPOC+1);  // set the numRefIdc to the number of pictures in the reference RPS + 1.
      int count=0;
      for (int j = 0; j <= numRefDeltaPOC; j++ ) // cycle through pics in reference RPS.
      {
        int RefDeltaPOC = (j<numRefDeltaPOC)? RPSRef->getDeltaPOC(j): 0;  // if it is the last decoded picture, set RefDeltaPOC = 0
        rps->setRefIdc(j, 0);
        for (int k = 0; k < rps->getNumberOfPictures(); k++ )  // cycle through pics in current RPS.
        {
          if (rps->getDeltaPOC(k) == ( RefDeltaPOC + deltaRPS))  // if the current RPS has a same picture as the reference RPS.
          {
              rps->setRefIdc(j, (rps->getUsed(k)?1:2));
              count++;
              break;
          }
        }
      }
      if (count != rps->getNumberOfPictures())
      {
        msg( WARNING, "Warning: Unable fully predict all delta POCs using the reference RPS index given in the config file.  Setting Inter RPS to false for this RPS.\n");
        rps->setInterRPSPrediction(0);
      }
    }
    else if (ge.m_interRPSPrediction == 1)  // inter RPS idc based on the RefIdc values provided in config file.
    {
      CHECK(!(RPSRef!=NULL), "Unspecified error");
      rps->setDeltaRPS(ge.m_deltaRPS);
      rps->setNumRefIdc(ge.m_numRefIdc);
      for (int j = 0; j < ge.m_numRefIdc; j++ )
      {
        rps->setRefIdc(j, ge.m_refIdc[j]);
      }
      // the following code overwrite the deltaPOC and Used by current values read from the config file with the ones
      // computed from the RefIdc.  A warning is printed if they are not identical.
      numNeg = 0;
      numPos = 0;
      ReferencePictureSet      RPSTemp;  // temporary variable

      for (int j = 0; j < ge.m_numRefIdc; j++ )
      {
        if (ge.m_refIdc[j])
        {
          int deltaPOC = ge.m_deltaRPS + ((j < RPSRef->getNumberOfPictures())? RPSRef->getDeltaPOC(j) : 0);
          RPSTemp.setDeltaPOC((numNeg+numPos),deltaPOC);
          RPSTemp.setUsed((numNeg+numPos),ge.m_refIdc[j]==1?1:0);
          if (deltaPOC<0)
          {
            numNeg++;
          }
          else
          {
            numPos++;
          }
        }
      }
      if (numNeg != rps->getNumberOfNegativePictures())
      {
        msg( WARNING, "Warning: number of negative pictures in RPS is different between intra and inter RPS specified in the config file.\n");
        rps->setNumberOfNegativePictures(numNeg);
        rps->setNumberOfPictures(numNeg+numPos);
      }
      if (numPos != rps->getNumberOfPositivePictures())
      {
        msg( WARNING, "Warning: number of positive pictures in RPS is different between intra and inter RPS specified in the config file.\n");
        rps->setNumberOfPositivePictures(numPos);
        rps->setNumberOfPictures(numNeg+numPos);
      }
      RPSTemp.setNumberOfPictures(numNeg+numPos);
      RPSTemp.setNumberOfNegativePictures(numNeg);
      RPSTemp.sortDeltaPOC();     // sort the created delta POC before comparing
      // check if Delta POC and Used are the same
      // print warning if they are not.
      for (int j = 0; j < ge.m_numRefIdc; j++ )
      {
        if (RPSTemp.getDeltaPOC(j) != rps->getDeltaPOC(j))
        {
          msg( WARNING, "Warning: delta POC is different between intra RPS and inter RPS specified in the config file.\n");
          rps->setDeltaPOC(j,RPSTemp.getDeltaPOC(j));
        }
        if (RPSTemp.getUsed(j) != rps->getUsed(j))
        {
          msg( WARNING, "Warning: Used by Current in RPS is different between intra and inter RPS specified in the config file.\n");
          rps->setUsed(j,RPSTemp.getUsed(j));
        }
      }
    }
  }
  //In case of field coding, we need to set special parameters for the first bottom field of the sequence, since it is not specified in the cfg file.
  //The position = GOPSize + extraRPSs which is (a priori) unused is reserved for this field in the RPS.
  if (isFieldCoding)
  {
    rps = rpsList->getReferencePictureSet(getGOPSize()+m_extraRPSs);
    rps->setNumberOfPictures(1);
    rps->setNumberOfNegativePictures(1);
    rps->setNumberOfPositivePictures(0);
    rps->setNumberOfLongtermPictures(0);
    rps->setDeltaPOC(0,-1);
    rps->setPOC(0,0);
    rps->setUsed(0,true);
    rps->setInterRPSPrediction(false);
    rps->setDeltaRIdxMinus1(0);
    rps->setDeltaRPS(0);
    rps->setNumRefIdc(0);
  }
}

   // This is a function that
   // determines what Reference Picture Set to use
   // for a specific slice (with POC = POCCurr)
void EncLib::selectReferencePictureSet(Slice* slice, int POCCurr, int GOPid
                                      , int ltPoc
)
{
  bool isEncodeLtRef = (POCCurr == ltPoc);
  if (m_compositeRefEnabled && isEncodeLtRef)
  {
    POCCurr++;
  }
  int rIdx = GOPid;
  slice->setRPSidx(GOPid);

  for(int extraNum=m_iGOPSize; extraNum<m_extraRPSs+m_iGOPSize; extraNum++)
  {
    if(m_uiIntraPeriod > 0 && getDecodingRefreshType() > 0)
    {
      int POCIndex = POCCurr%m_uiIntraPeriod;
      if(POCIndex == 0)
      {
        POCIndex = m_uiIntraPeriod;
      }
      if(POCIndex == m_GOPList[extraNum].m_POC)
      {
        slice->setRPSidx(extraNum);
        rIdx = extraNum;
      }
    }
    else
    {
      if(POCCurr==m_GOPList[extraNum].m_POC)
      {
        slice->setRPSidx(extraNum);
        rIdx = extraNum;
      }
    }
  }

  if(POCCurr == 1 && slice->getPic()->fieldPic)
  {
    slice->setRPSidx(m_iGOPSize+m_extraRPSs);
    rIdx = m_iGOPSize + m_extraRPSs;
  }

  ReferencePictureSet *rps = const_cast<ReferencePictureSet *>(slice->getSPS()->getRPSList()->getReferencePictureSet(slice->getRPSidx()));
  if (m_compositeRefEnabled && ltPoc != -1 && !isEncodeLtRef)
  {
    if (ltPoc != -1 && rps->getNumberOfLongtermPictures() != 1 && !isEncodeLtRef)
    {
      int idx = rps->getNumberOfPictures();
      int maxPicOrderCntLSB = 1 << slice->getSPS()->getBitsForPOC();
      int ltPocLsb = ltPoc % maxPicOrderCntLSB;

      rps->setNumberOfPictures(rps->getNumberOfPictures() + 1);
      rps->setNumberOfLongtermPictures(1);
      rps->setPOC(idx, ltPoc);
      rps->setPocLSBLT(idx, ltPocLsb);
      rps->setDeltaPOC(idx, -POCCurr + ltPoc);
      rps->setUsed(idx, true);
    }
  }
  else if (m_compositeRefEnabled && isEncodeLtRef)
  {
    ReferencePictureSet* localRPS = slice->getLocalRPS();
    (*localRPS) = ReferencePictureSet();
    int refPics = rps->getNumberOfPictures();
    localRPS->setNumberOfPictures(rps->getNumberOfPictures());
    for (int i = 0; i < refPics; i++)
    {
      localRPS->setDeltaPOC(i, rps->getDeltaPOC(i) + 1);
      localRPS->setUsed(i, rps->getUsed(i));
    }
    localRPS->setNumberOfNegativePictures(rps->getNumberOfNegativePictures());
    localRPS->setNumberOfPositivePictures(rps->getNumberOfPositivePictures());
    localRPS->setInterRPSPrediction(true);
    int deltaRPS = 1;
    int newIdc = 0;
    for (int i = 0; i < refPics; i++)
    {
      int deltaPOC = ((i != refPics) ? rps->getDeltaPOC(i) : 0);  // check if the reference abs POC is >= 0
      int refIdc = 0;
      for (int j = 0; j < localRPS->getNumberOfPictures(); j++) // loop through the  pictures in the new RPS
      {
        if ((deltaPOC + deltaRPS) == localRPS->getDeltaPOC(j))
        {
          if (localRPS->getUsed(j))
          {
            refIdc = 1;
          }
          else
          {
            refIdc = 2;
          }
        }
      }
      localRPS->setRefIdc(i, refIdc);
      newIdc++;
    }
    localRPS->setNumRefIdc(newIdc + 1);
    localRPS->setRefIdc(newIdc, 0);
    localRPS->setDeltaRPS(deltaRPS);
    localRPS->setDeltaRIdxMinus1(slice->getSPS()->getRPSList()->getNumberOfReferencePictureSets() - 1 - rIdx);
    slice->setRPS(localRPS);
    slice->setRPSidx(-1);
    return;
  }
  slice->setRPS(rps);
}

int EncLib::getReferencePictureSetIdxForSOP(int POCCurr, int GOPid )
{
  int rpsIdx = GOPid;

  for(int extraNum=m_iGOPSize; extraNum<m_extraRPSs+m_iGOPSize; extraNum++)
  {
    if(m_uiIntraPeriod > 0 && getDecodingRefreshType() > 0)
    {
      int POCIndex = POCCurr%m_uiIntraPeriod;
      if(POCIndex == 0)
      {
        POCIndex = m_uiIntraPeriod;
      }
      if(POCIndex == m_GOPList[extraNum].m_POC)
      {
        rpsIdx = extraNum;
      }
    }
    else
    {
      if(POCCurr==m_GOPList[extraNum].m_POC)
      {
        rpsIdx = extraNum;
      }
    }
  }

  return rpsIdx;
}

#if HEVC_TILES_WPP
void  EncLib::xInitPPSforTiles(PPS &pps)
{
  pps.setTileUniformSpacingFlag( m_tileUniformSpacingFlag );
  pps.setNumTileColumnsMinus1( m_iNumColumnsMinus1 );
  pps.setNumTileRowsMinus1( m_iNumRowsMinus1 );
  if( !m_tileUniformSpacingFlag )
  {
    pps.setTileColumnWidth( m_tileColumnWidth );
    pps.setTileRowHeight( m_tileRowHeight );
  }
  pps.setLoopFilterAcrossTilesEnabledFlag( m_loopFilterAcrossTilesEnabledFlag );

  // # substreams is "per tile" when tiles are independent.
}
#endif

void  EncCfg::xCheckGSParameters()
{
#if HEVC_TILES_WPP
  int   iWidthInCU = ( m_iSourceWidth%m_maxCUWidth ) ? m_iSourceWidth/m_maxCUWidth + 1 : m_iSourceWidth/m_maxCUWidth;
  int   iHeightInCU = ( m_iSourceHeight%m_maxCUHeight ) ? m_iSourceHeight/m_maxCUHeight + 1 : m_iSourceHeight/m_maxCUHeight;
  uint32_t  uiCummulativeColumnWidth = 0;
  uint32_t  uiCummulativeRowHeight = 0;

  //check the column relative parameters
  if( m_iNumColumnsMinus1 >= (1<<(LOG2_MAX_NUM_COLUMNS_MINUS1+1)) )
  {
    EXIT( "The number of columns is larger than the maximum allowed number of columns." );
  }

  if( m_iNumColumnsMinus1 >= iWidthInCU )
  {
    EXIT( "The current picture can not have so many columns." );
  }

  if( m_iNumColumnsMinus1 && !m_tileUniformSpacingFlag )
  {
    for(int i=0; i<m_iNumColumnsMinus1; i++)
    {
      uiCummulativeColumnWidth += m_tileColumnWidth[i];
    }

    if( uiCummulativeColumnWidth >= iWidthInCU )
    {
      EXIT( "The width of the column is too large." );
    }
  }

  //check the row relative parameters
  if( m_iNumRowsMinus1 >= (1<<(LOG2_MAX_NUM_ROWS_MINUS1+1)) )
  {
    EXIT( "The number of rows is larger than the maximum allowed number of rows." );
  }

  if( m_iNumRowsMinus1 >= iHeightInCU )
  {
    EXIT( "The current picture can not have so many rows." );
  }

  if( m_iNumRowsMinus1 && !m_tileUniformSpacingFlag )
  {
    for(int i=0; i<m_iNumRowsMinus1; i++)
    {
      uiCummulativeRowHeight += m_tileRowHeight[i];
    }

    if( uiCummulativeRowHeight >= iHeightInCU )
    {
      EXIT( "The height of the row is too large." );
    }
  }
#endif
}

bool EncLib::PPSNeedsWriting(int ppsId)
{
  bool bChanged=m_ppsMap.getChangedFlag(ppsId);
  m_ppsMap.clearChangedFlag(ppsId);
  return bChanged;
}

bool EncLib::SPSNeedsWriting(int spsId)
{
  bool bChanged=m_spsMap.getChangedFlag(spsId);
  m_spsMap.clearChangedFlag(spsId);
  return bChanged;
}

#if X0038_LAMBDA_FROM_QP_CAPABILITY
int EncCfg::getQPForPicture(const uint32_t gopIndex, const Slice *pSlice) const
{
  const int lumaQpBDOffset = pSlice->getSPS()->getQpBDOffset(CHANNEL_TYPE_LUMA);
  int qp;

  if (getCostMode()==COST_LOSSLESS_CODING)
  {
    qp=LOSSLESS_AND_MIXED_LOSSLESS_RD_COST_TEST_QP;
  }
  else
  {
    const SliceType sliceType=pSlice->getSliceType();

    qp = getBaseQP();

    // switch at specific qp and keep this qp offset
    static int appliedSwitchDQQ = 0; /* TODO: MT */
    if( pSlice->getPOC() == getSwitchPOC() )
    {
      appliedSwitchDQQ = getSwitchDQP();
    }
    qp += appliedSwitchDQQ;

#if QP_SWITCHING_FOR_PARALLEL
    const int* pdQPs = getdQPs();
    if ( pdQPs )
    {
      qp += pdQPs[pSlice->getPOC() / (m_compositeRefEnabled ? 2 : 1)];
    }
#endif

    if(sliceType==I_SLICE)
    {
      qp += getIntraQPOffset();
    }
    else
    {
#if SHARP_LUMA_DELTA_QP
      // Only adjust QP when not lossless
      if (!(( getMaxDeltaQP() == 0 ) && (!getLumaLevelToDeltaQPMapping().isEnabled()) && (qp == -lumaQpBDOffset ) && (pSlice->getPPS()->getTransquantBypassEnabledFlag())))
#else
      if (!(( getMaxDeltaQP() == 0 ) && (qp == -lumaQpBDOffset ) && (pSlice->getPPS()->getTransquantBypassEnabledFlag())))
#endif

      {
        const GOPEntry &gopEntry=getGOPEntry(gopIndex);
        // adjust QP according to the QP offset for the GOP entry.
        qp +=gopEntry.m_QPOffset;

        // adjust QP according to QPOffsetModel for the GOP entry.
        double dqpOffset=qp*gopEntry.m_QPOffsetModelScale+gopEntry.m_QPOffsetModelOffset+0.5;
        int qpOffset = (int)floor(Clip3<double>(0.0, 3.0, dqpOffset));
        qp += qpOffset ;
      }
    }

#if !QP_SWITCHING_FOR_PARALLEL
    // modify QP if a fractional QP was originally specified, cause dQPs to be 0 or 1.
    const int* pdQPs = getdQPs();
    if ( pdQPs )
    {
      qp += pdQPs[ pSlice->getPOC() ];
    }
#endif
  }
  qp = Clip3( -lumaQpBDOffset, MAX_QP, qp );
  return qp;
}
#endif

//! \}<|MERGE_RESOLUTION|>--- conflicted
+++ resolved
@@ -821,12 +821,6 @@
   sps.setNoAmvrConstraintFlag(!m_bNoAmvrConstraintFlag);
   sps.setNoAffineMotionConstraintFlag(!m_Affine);
 #if JVET_M0464_UNI_MTS
-<<<<<<< HEAD
-  sps.setNoMtsConstraintFlag((m_IntraMTS || m_InterMTS) ? false : true);
-#else
-  sps.setNoMtsConstraintFlag((m_IntraEMT || m_InterEMT) ? false : true);
-#endif
-=======
 #if JVET_M0303_IMPLICIT_MTS
   sps.setNoMtsConstraintFlag((m_IntraMTS || m_InterMTS || m_ImplicitMTS) ? false : true);
 #else
@@ -839,7 +833,6 @@
   sps.setNoMtsConstraintFlag((m_IntraEMT || m_InterEMT) ? false : true);
 #endif
 #endif
->>>>>>> 60f77b96
   sps.setNoLadfConstraintFlag(!m_LadfEnabled);
   sps.setNoDepQuantConstraintFlag(!m_DepQuantEnabledFlag);
   sps.setNoSignDataHidingConstraintFlag(!m_SignDataHidingEnabledFlag);
@@ -905,14 +898,6 @@
   sps.getSpsNext().setUseNextDQP            ( m_AltDQPCoding );
 #endif
 #if JVET_M0464_UNI_MTS
-<<<<<<< HEAD
-  sps.getSpsNext().setUseIntraMTS           ( m_IntraMTS );
-  sps.getSpsNext().setUseInterMTS           ( m_InterMTS );
-#else
-  sps.getSpsNext().setUseIntraEMT           ( m_IntraEMT );
-  sps.getSpsNext().setUseInterEMT           ( m_InterEMT );
-#endif
-=======
 #if JVET_M0303_IMPLICIT_MTS
   sps.getSpsNext().setUseMTS                ( m_IntraMTS || m_InterMTS || m_ImplicitMTS );
 #endif
@@ -932,7 +917,6 @@
     sps.getSpsNext().setMaxSbtSize          ( m_iSourceWidth >= 1920 ? 64 : 32 );
   }
 #endif
->>>>>>> 60f77b96
   sps.getSpsNext().setUseCompositeRef       ( m_compositeRefEnabled );
   sps.getSpsNext().setUseGBi                ( m_GBi );
 #if LUMA_ADAPTIVE_DEBLOCKING_FILTER_QP_OFFSET
@@ -953,24 +937,14 @@
   sps.getSpsNext().setUseTriangle           ( m_Triangle );
 #if JVET_M0255_FRACMMVD_SWITCH
   sps.setDisFracMmvdEnabledFlag             ( m_allowDisFracMMVD );
-<<<<<<< HEAD
-=======
 #endif
 #if JVET_M0246_AFFINE_AMVR
   sps.setAffineAmvrEnabledFlag              ( m_AffineAmvr );
 #endif
 #if JVET_M0147_DMVR
   sps.setUseDMVR                            ( m_DMVR );
->>>>>>> 60f77b96
-#endif
-  sps.getSpsNext().setIBCMode               ( m_IBCMode );
-
-<<<<<<< HEAD
-  sps.setWrapAroundEnabledFlag                      ( m_wrapAround );
-  sps.setWrapAroundOffset                   ( m_wrapAroundOffset );
-  // ADD_NEW_TOOL : (encoder lib) set tool enabling flags and associated parameters here
-
-=======
+#endif
+
 #if JVET_M0483_IBC
   sps.setIBCFlag                            ( m_IBCMode);
 #else
@@ -982,7 +956,6 @@
 #if JVET_M0427_INLOOP_RESHAPER
   sps.setUseReshaper                        ( m_lumaReshapeEnable );
 #endif
->>>>>>> 60f77b96
   int minCUSize =  sps.getMaxCUWidth() >> sps.getLog2DiffMaxMinCodingBlockSize();
   int log2MinCUSize = 0;
   while(minCUSize > 1)
@@ -1480,15 +1453,13 @@
     }
   }
   CHECK(!(bestPos <= 15), "Unspecified error");
-<<<<<<< HEAD
-=======
 #if JVET_M0483_IBC==0
->>>>>>> 60f77b96
   if (sps.getSpsNext().getIBCMode())
   {
     pps.setNumRefIdxL0DefaultActive(bestPos + 1);
   }
   else
+#endif
     pps.setNumRefIdxL0DefaultActive(bestPos);
   pps.setNumRefIdxL1DefaultActive(bestPos);
   pps.setTransquantBypassEnabledFlag(getTransquantBypassEnabledFlag());
