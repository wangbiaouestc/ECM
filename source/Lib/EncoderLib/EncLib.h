/* The copyright in this software is being made available under the BSD
 * License, included below. This software may be subject to other third party
 * and contributor rights, including patent rights, and no such rights are
 * granted under this license.
 *
 * Copyright (c) 2010-2019, ITU/ISO/IEC
 * All rights reserved.
 *
 * Redistribution and use in source and binary forms, with or without
 * modification, are permitted provided that the following conditions are met:
 *
 *  * Redistributions of source code must retain the above copyright notice,
 *    this list of conditions and the following disclaimer.
 *  * Redistributions in binary form must reproduce the above copyright notice,
 *    this list of conditions and the following disclaimer in the documentation
 *    and/or other materials provided with the distribution.
 *  * Neither the name of the ITU/ISO/IEC nor the names of its contributors may
 *    be used to endorse or promote products derived from this software without
 *    specific prior written permission.
 *
 * THIS SOFTWARE IS PROVIDED BY THE COPYRIGHT HOLDERS AND CONTRIBUTORS "AS IS"
 * AND ANY EXPRESS OR IMPLIED WARRANTIES, INCLUDING, BUT NOT LIMITED TO, THE
 * IMPLIED WARRANTIES OF MERCHANTABILITY AND FITNESS FOR A PARTICULAR PURPOSE
 * ARE DISCLAIMED. IN NO EVENT SHALL THE COPYRIGHT HOLDER OR CONTRIBUTORS
 * BE LIABLE FOR ANY DIRECT, INDIRECT, INCIDENTAL, SPECIAL, EXEMPLARY, OR
 * CONSEQUENTIAL DAMAGES (INCLUDING, BUT NOT LIMITED TO, PROCUREMENT OF
 * SUBSTITUTE GOODS OR SERVICES; LOSS OF USE, DATA, OR PROFITS; OR BUSINESS
 * INTERRUPTION) HOWEVER CAUSED AND ON ANY THEORY OF LIABILITY, WHETHER IN
 * CONTRACT, STRICT LIABILITY, OR TORT (INCLUDING NEGLIGENCE OR OTHERWISE)
 * ARISING IN ANY WAY OUT OF THE USE OF THIS SOFTWARE, EVEN IF ADVISED OF
 * THE POSSIBILITY OF SUCH DAMAGE.
 */

/** \file     EncLib.h
    \brief    encoder class (header)
*/

#ifndef __ENCTOP__
#define __ENCTOP__

// Include files
#include "CommonLib/TrQuant.h"
#include "CommonLib/LoopFilter.h"
#include "CommonLib/NAL.h"

#include "Utilities/VideoIOYuv.h"

#include "EncCfg.h"
#include "EncGOP.h"
#include "EncSlice.h"
#include "EncHRD.h"
#include "VLCWriter.h"
#include "CABACWriter.h"
#include "InterSearch.h"
#include "IntraSearch.h"
#include "EncSampleAdaptiveOffset.h"
#include "EncReshape.h"
#include "EncAdaptiveLoopFilter.h"
#include "RateCtrl.h"

#if JVET_N0278_FIXES
class EncLibCommon;
#endif

//! \ingroup EncoderLib
//! \{

// ====================================================================================================================
// Class definition
// ====================================================================================================================

/// encoder class
class EncLib : public EncCfg
{
private:
  // picture
  int                       m_iPOCLast;                           ///< time index (POC)
  int                       m_iNumPicRcvd;                        ///< number of received pictures
  uint32_t                  m_uiNumAllPicCoded;                   ///< number of coded pictures
#if JVET_N0278_FIXES
  PicList&                  m_cListPic;                           ///< dynamic list of pictures
  int                       m_layerId;
#else
  PicList                   m_cListPic;                           ///< dynamic list of pictures
#endif

  // encoder search
#if ENABLE_SPLIT_PARALLELISM
  InterSearch              *m_cInterSearch;                       ///< encoder search class
  IntraSearch              *m_cIntraSearch;                       ///< encoder search class
#else
  InterSearch               m_cInterSearch;                       ///< encoder search class
  IntraSearch               m_cIntraSearch;                       ///< encoder search class
#endif
  // coding tool
#if ENABLE_SPLIT_PARALLELISM
  TrQuant                  *m_cTrQuant;                           ///< transform & quantization class
#else
  TrQuant                   m_cTrQuant;                           ///< transform & quantization class
#endif
  LoopFilter                m_cLoopFilter;                        ///< deblocking filter class
  EncSampleAdaptiveOffset   m_cEncSAO;                            ///< sample adaptive offset class
  EncAdaptiveLoopFilter     m_cEncALF;
  HLSWriter                 m_HLSWriter;                          ///< CAVLC encoder
#if ENABLE_SPLIT_PARALLELISM
  CABACEncoder             *m_CABACEncoder;
#else
  CABACEncoder              m_CABACEncoder;
#endif

#if ENABLE_SPLIT_PARALLELISM
  EncReshape               *m_cReshaper;                        ///< reshaper class
#else
  EncReshape                m_cReshaper;                        ///< reshaper class
#endif

  // processing unit
  EncGOP                    m_cGOPEncoder;                        ///< GOP encoder
  EncSlice                  m_cSliceEncoder;                      ///< slice encoder
#if ENABLE_SPLIT_PARALLELISM
  EncCu                    *m_cCuEncoder;                         ///< CU encoder
#else
  EncCu                     m_cCuEncoder;                         ///< CU encoder
#endif
  // SPS
#if JVET_N0278_FIXES
  ParameterSetMap<SPS>&     m_spsMap;                             ///< SPS. This is the base value. This is copied to PicSym
  ParameterSetMap<PPS>&     m_ppsMap;                             ///< PPS. This is the base value. This is copied to PicSym
  ParameterSetMap<APS>&     m_apsMap;                             ///< APS. This is the base value. This is copied to PicSym
#else
  ParameterSetMap<SPS>      m_spsMap;                             ///< SPS. This is the base value. This is copied to PicSym
  ParameterSetMap<PPS>      m_ppsMap;                             ///< PPS. This is the base value. This is copied to PicSym
  ParameterSetMap<APS>      m_apsMap;                             ///< APS. This is the base value. This is copied to PicSym
#endif
#if JVET_P1006_PICTURE_HEADER
  PicHeader                 m_picHeader;                          ///< picture header
#endif
  // RD cost computation
#if ENABLE_SPLIT_PARALLELISM
  RdCost                   *m_cRdCost;                            ///< RD cost computation class
  CtxCache                 *m_CtxCache;                           ///< buffer for temporarily stored context models
#else
  RdCost                    m_cRdCost;                            ///< RD cost computation class
  CtxCache                  m_CtxCache;                           ///< buffer for temporarily stored context models
#endif
  // quality control
  RateCtrl                  m_cRateCtrl;                          ///< Rate control class

  AUWriterIf*               m_AUWriterIf;

#if ENABLE_SPLIT_PARALLELISM
  int                       m_numCuEncStacks;
#endif

#if JVET_J0090_MEMORY_BANDWITH_MEASURE
  CacheModel                m_cacheModel;
#endif

  APS*                      m_apss[ALF_CTB_MAX_NUM_APS];

  APS*                      m_lmcsAPS;
  APS*                      m_scalinglistAPS;

  EncHRD                    m_encHRD;

  bool                      m_doPlt;
#if JVET_O0756_CALCULATE_HDRMETRICS
  std::chrono::duration<long long, ratio<1, 1000000000>> m_metricTime;
#endif
#if JVET_N0278_FIXES
  int                       m_picIdInGOP;
#endif

public:
  SPS*                      getSPS( int spsId ) { return m_spsMap.getPS( spsId ); };
  APS**                     getApss() { return m_apss; }
  Ctx                       m_entropyCodingSyncContextState;      ///< leave in addition to vector for compatibility

protected:
  void  xGetNewPicBuffer  ( std::list<PelUnitBuf*>& rcListPicYuvRecOut, Picture*& rpcPic, int ppsId ); ///< get picture buffer which will be processed. If ppsId<0, then the ppsMap will be queried for the first match.
<<<<<<< HEAD
#if JVET_P0185
  void  xInitVPS(VPS& vps, const SPS& sps); ///< initialize VPS from encoder options
#else
  void  xInitVPS(VPS& vps); ///< initialize VPS from encoder options
=======
#if !JVET_O1159_SCALABILITY
  void  xInitVPS          (VPS &vps); ///< initialize VPS from encoder options
>>>>>>> d5df5731
#endif
  void  xInitDPS          (DPS &dps, const SPS &sps, const int dpsId); ///< initialize DPS from encoder options
#if JVET_O1159_SCALABILITY
  void  xInitSPS          ( SPS& sps, VPS& vps );       ///< initialize SPS from encoder options
#else
  void  xInitSPS          (SPS &sps);                 ///< initialize SPS from encoder options
#endif
  void  xInitPPS          (PPS &pps, const SPS &sps); ///< initialize PPS from encoder options
#if JVET_P1006_PICTURE_HEADER
  void  xInitPicHeader    (PicHeader &picHeader, const SPS &sps, const PPS &pps); ///< initialize Picture Header from encoder options
#endif
  void  xInitAPS          (APS &aps);                 ///< initialize APS from encoder options
  void  xInitScalingLists ( SPS &sps, APS &aps );     ///< initialize scaling lists
  void  xInitPPSforLT(PPS& pps);
  void  xInitHrdParameters(SPS &sps);                 ///< initialize HRDParameters parameters

#if !JVET_P1004_REMOVE_BRICKS
  void  xInitPPSforTiles  (PPS &pps);
#endif
  void  xInitRPL(SPS &sps, bool isFieldCoding);           ///< initialize SPS from encoder options

public:
#if JVET_N0278_FIXES
  EncLib( EncLibCommon* encLibCommon );
#else
  EncLib();
#endif
  virtual ~EncLib();

#if JVET_N0278_FIXES
  void      create          ( const int layerId );
#else
  void      create          ();
#endif
  void      destroy         ();
  void      init            ( bool isFieldCoding, AUWriterIf* auWriterIf );
  void      deletePicBuffer ();

  // -------------------------------------------------------------------------------------------------------------------
  // member access functions
  // -------------------------------------------------------------------------------------------------------------------

  AUWriterIf*             getAUWriterIf         ()              { return   m_AUWriterIf;           }
  PicList*                getListPic            ()              { return  &m_cListPic;             }
#if ENABLE_SPLIT_PARALLELISM
  InterSearch*            getInterSearch        ( int jId = 0 ) { return  &m_cInterSearch[jId];    }
  IntraSearch*            getIntraSearch        ( int jId = 0 ) { return  &m_cIntraSearch[jId];    }

  TrQuant*                getTrQuant            ( int jId = 0 ) { return  &m_cTrQuant[jId];        }
#else
  InterSearch*            getInterSearch        ()              { return  &m_cInterSearch;         }
  IntraSearch*            getIntraSearch        ()              { return  &m_cIntraSearch;         }

  TrQuant*                getTrQuant            ()              { return  &m_cTrQuant;             }
#endif
  LoopFilter*             getLoopFilter         ()              { return  &m_cLoopFilter;          }
  EncSampleAdaptiveOffset* getSAO               ()              { return  &m_cEncSAO;              }
  EncAdaptiveLoopFilter*  getALF                ()              { return  &m_cEncALF;              }
  EncGOP*                 getGOPEncoder         ()              { return  &m_cGOPEncoder;          }
  EncSlice*               getSliceEncoder       ()              { return  &m_cSliceEncoder;        }
  EncHRD*                 getHRD                ()              { return  &m_encHRD;               }
#if ENABLE_SPLIT_PARALLELISM
  EncCu*                  getCuEncoder          ( int jId = 0 ) { return  &m_cCuEncoder[jId];      }
#else
  EncCu*                  getCuEncoder          ()              { return  &m_cCuEncoder;           }
#endif
  HLSWriter*              getHLSWriter          ()              { return  &m_HLSWriter;            }
#if ENABLE_SPLIT_PARALLELISM
  CABACEncoder*           getCABACEncoder       ( int jId = 0 ) { return  &m_CABACEncoder[jId];    }

  RdCost*                 getRdCost             ( int jId = 0 ) { return  &m_cRdCost[jId];         }
  CtxCache*               getCtxCache           ( int jId = 0 ) { return  &m_CtxCache[jId];        }
#else
  CABACEncoder*           getCABACEncoder       ()              { return  &m_CABACEncoder;         }

  RdCost*                 getRdCost             ()              { return  &m_cRdCost;              }
  CtxCache*               getCtxCache           ()              { return  &m_CtxCache;             }
#endif
  RateCtrl*               getRateCtrl           ()              { return  &m_cRateCtrl;            }


  void                    getActiveRefPicListNumForPOC(const SPS *sps, int POCCurr, int GOPid, uint32_t *activeL0, uint32_t *activeL1);
  void                    selectReferencePictureList(Slice* slice, int POCCurr, int GOPid, int ltPoc);

  void                   setParamSetChanged(int spsId, int ppsId);
  bool                   APSNeedsWriting(int apsId);
  bool                   PPSNeedsWriting(int ppsId);
  bool                   SPSNeedsWriting(int spsId);
  const PPS* getPPS( int Id ) { return m_ppsMap.getPS( Id); }
  const APS*             getAPS(int Id) { return m_apsMap.getPS(Id); }

#if ENABLE_SPLIT_PARALLELISM
  void                   setNumCuEncStacks( int n )             { m_numCuEncStacks = n; }
  int                    getNumCuEncStacks()              const { return m_numCuEncStacks; }
#endif

#if ENABLE_SPLIT_PARALLELISM
  EncReshape*            getReshaper( int jId = 0 )             { return  &m_cReshaper[jId]; }
#else
  EncReshape*            getReshaper()                          { return  &m_cReshaper; }
#endif

  ParameterSetMap<APS>*  getApsMap() { return &m_apsMap; }

  bool                   getPltEnc()                      const { return   m_doPlt; }
  void                   checkPltStats( Picture* pic );
#if JVET_O0756_CALCULATE_HDRMETRICS
  std::chrono::duration<long long, ratio<1, 1000000000>> getMetricTime()    const { return m_metricTime; };
#endif
  // -------------------------------------------------------------------------------------------------------------------
  // encoder function
  // -------------------------------------------------------------------------------------------------------------------

  /// encode several number of pictures until end-of-sequence
#if JVET_N0278_FIXES
  bool encodePrep( bool bEos,
               PelStorage* pcPicYuvOrg,
               PelStorage* pcPicYuvTrueOrg, const InputColourSpaceConversion snrCSC, // used for SNR calculations. Picture in original colour space.
               std::list<PelUnitBuf*>& rcListPicYuvRecOut,
               int& iNumEncoded );

  bool encode( const InputColourSpaceConversion snrCSC, // used for SNR calculations. Picture in original colour space.
               std::list<PelUnitBuf*>& rcListPicYuvRecOut,
               int& iNumEncoded );

  bool encodePrep( bool bEos,
               PelStorage* pcPicYuvOrg,
               PelStorage* pcPicYuvTrueOrg, const InputColourSpaceConversion snrCSC, // used for SNR calculations. Picture in original colour space.
               std::list<PelUnitBuf*>& rcListPicYuvRecOut,
               int& iNumEncoded, bool isTff );

  bool encode( const InputColourSpaceConversion snrCSC, // used for SNR calculations. Picture in original colour space.
               std::list<PelUnitBuf*>& rcListPicYuvRecOut,
               int& iNumEncoded, bool isTff );
#else
  void encode( bool bEos,
               PelStorage* pcPicYuvOrg,
               PelStorage* pcPicYuvTrueOrg, const InputColourSpaceConversion snrCSC, // used for SNR calculations. Picture in original colour space.
               std::list<PelUnitBuf*>& rcListPicYuvRecOut,
               int& iNumEncoded );

  /// encode several number of pictures until end-of-sequence
  void encode( bool bEos,
               PelStorage* pcPicYuvOrg,
               PelStorage* pcPicYuvTrueOrg, const InputColourSpaceConversion snrCSC, // used for SNR calculations. Picture in original colour space.
               std::list<PelUnitBuf*>& rcListPicYuvRecOut,
               int& iNumEncoded, bool isTff );
#endif


  void printSummary( bool isField ) { m_cGOPEncoder.printOutSummary( m_uiNumAllPicCoded, isField, m_printMSEBasedSequencePSNR, m_printSequenceMSE, m_printHexPsnr, m_rprEnabled, m_spsMap.getFirstPS()->getBitDepths() ); }

#if JVET_N0278_FIXES
  int getLayerId() const { return m_layerId; }
#endif
};

//! \}

#endif // __ENCTOP__
<|MERGE_RESOLUTION|>--- conflicted
+++ resolved
@@ -178,15 +178,10 @@
 
 protected:
   void  xGetNewPicBuffer  ( std::list<PelUnitBuf*>& rcListPicYuvRecOut, Picture*& rpcPic, int ppsId ); ///< get picture buffer which will be processed. If ppsId<0, then the ppsMap will be queried for the first match.
-<<<<<<< HEAD
 #if JVET_P0185
   void  xInitVPS(VPS& vps, const SPS& sps); ///< initialize VPS from encoder options
 #else
   void  xInitVPS(VPS& vps); ///< initialize VPS from encoder options
-=======
-#if !JVET_O1159_SCALABILITY
-  void  xInitVPS          (VPS &vps); ///< initialize VPS from encoder options
->>>>>>> d5df5731
 #endif
   void  xInitDPS          (DPS &dps, const SPS &sps, const int dpsId); ///< initialize DPS from encoder options
 #if JVET_O1159_SCALABILITY
