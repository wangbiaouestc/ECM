--- conflicted
+++ resolved
@@ -184,14 +184,9 @@
   void xEncCoeffQT                                 ( CodingStructure &cs, Partitioner& pm, const ComponentID compID, const int subTuIdx = -1, const PartSplit ispType = TU_NO_ISP );
 #else
   void xEncCoeffQT                (CodingStructure &cs, Partitioner& pm, const ComponentID &compID);
-<<<<<<< HEAD
-
-
-=======
-#endif
-
-
->>>>>>> 60f77b96
+#endif
+
+
 #if JVET_M0464_UNI_MTS
   void xIntraCodingTUBlock        (TransformUnit &tu, const ComponentID &compID, const bool &checkCrossCPrediction, Distortion& ruiDist, const int &default0Save1Load2 = 0, uint32_t* numSig = nullptr, std::vector<TrMode>* trModes=nullptr, const bool loadTr=false );
 #else
