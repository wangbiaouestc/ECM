/* The copyright in this software is being made available under the BSD
 * License, included below. This software may be subject to other third party
 * and contributor rights, including patent rights, and no such rights are
 * granted under this license.
 *
 * Copyright (c) 2010-2019, ITU/ISO/IEC
 * All rights reserved.
 *
 * Redistribution and use in source and binary forms, with or without
 * modification, are permitted provided that the following conditions are met:
 *
 *  * Redistributions of source code must retain the above copyright notice,
 *    this list of conditions and the following disclaimer.
 *  * Redistributions in binary form must reproduce the above copyright notice,
 *    this list of conditions and the following disclaimer in the documentation
 *    and/or other materials provided with the distribution.
 *  * Neither the name of the ITU/ISO/IEC nor the names of its contributors may
 *    be used to endorse or promote products derived from this software without
 *    specific prior written permission.
 *
 * THIS SOFTWARE IS PROVIDED BY THE COPYRIGHT HOLDERS AND CONTRIBUTORS "AS IS"
 * AND ANY EXPRESS OR IMPLIED WARRANTIES, INCLUDING, BUT NOT LIMITED TO, THE
 * IMPLIED WARRANTIES OF MERCHANTABILITY AND FITNESS FOR A PARTICULAR PURPOSE
 * ARE DISCLAIMED. IN NO EVENT SHALL THE COPYRIGHT HOLDER OR CONTRIBUTORS
 * BE LIABLE FOR ANY DIRECT, INDIRECT, INCIDENTAL, SPECIAL, EXEMPLARY, OR
 * CONSEQUENTIAL DAMAGES (INCLUDING, BUT NOT LIMITED TO, PROCUREMENT OF
 * SUBSTITUTE GOODS OR SERVICES; LOSS OF USE, DATA, OR PROFITS; OR BUSINESS
 * INTERRUPTION) HOWEVER CAUSED AND ON ANY THEORY OF LIABILITY, WHETHER IN
 * CONTRACT, STRICT LIABILITY, OR TORT (INCLUDING NEGLIGENCE OR OTHERWISE)
 * ARISING IN ANY WAY OUT OF THE USE OF THIS SOFTWARE, EVEN IF ADVISED OF
 * THE POSSIBILITY OF SUCH DAMAGE.
 */

/** \file     EncAdaptiveLoopFilter.cpp
 \brief    estimation part of adaptive loop filter class
 */
#include "EncAdaptiveLoopFilter.h"

#include "CommonLib/Picture.h"
#include "CommonLib/CodingStructure.h"

#if JVET_N0415_CTB_ALF
#define AlfCtx(c) SubCtx( Ctx::Alf, c)
#else
#define AlfCtx(c) SubCtx( Ctx::ctbAlfFlag, c )
#endif
std::vector<double> EncAdaptiveLoopFilter::m_lumaLevelToWeightPLUT;

#if JVET_N0242_NON_LINEAR_ALF
void AlfCovariance::getClipMax(const AlfFilterShape& alfShape, int *clip_max) const
{
  for( int k = 0; k < numCoeff-1; ++k )
  {
    clip_max[k] = 0;

    bool inc = true;
    while (clip_max[k]+1 < numBins && y[clip_max[k]+1][k] == y[clip_max[k]][k])
    {
      for (int l = 0; l < numCoeff; ++l)
        if (E[clip_max[k]][0][k][l] != E[clip_max[k]+1][0][k][l])
        {
          inc = false;
          break;
        }
      if (!inc)
      {
        break;
      }
      ++clip_max[k];
    }
  }
  clip_max[numCoeff-1] = 0;
}

void AlfCovariance::reduceClipCost(const AlfFilterShape& alfShape, int *clip) const
{
  for( int k = 0; k < numCoeff-1; ++k )
  {
    bool dec = true;
    while (clip[k] > 0 && y[clip[k]-1][k] == y[clip[k]][k])
    {
      for (int l=0; l<numCoeff; ++l)
        if (E[clip[k]][clip[l]][k][l] != E[clip[k]-1][clip[l]][k][l])
        {
          dec = false;
          break;
        }
      if (!dec)
      {
        break;
      }
      --clip[k];
    }
  }
}

double AlfCovariance::optimizeFilter(const AlfFilterShape& alfShape, int* clip, double *f, bool optimize_clip) const
{
  const int size = alfShape.numCoeff;
  int clip_max[MAX_NUM_ALF_LUMA_COEFF];

  double err_best, err_last;

  TE kE;
  Ty ky;

  if( optimize_clip )
  {
    // Start by looking for min clipping that has no impact => max_clipping
    getClipMax(alfShape, clip_max);
    for (int k=0; k<size; ++k)
    {
      clip[k] = std::max(clip_max[k], clip[k]);
      clip[k] = std::min(clip[k], numBins-1);
    }
  }

  setEyFromClip( clip, kE, ky, size );

  gnsSolveByChol( kE, ky, f, size );
  err_best = calculateError( clip, f, size );

  int step = optimize_clip ? (numBins+1)/2 : 0;

  while( step > 0 )
  {
    double err_min = err_best;
    int idx_min = -1;
    int inc_min = 0;

    for( int k = 0; k < size-1; ++k )
    {
      if( clip[k] - step >= clip_max[k] )
      {
        clip[k] -= step;
        ky[k] = y[clip[k]][k];
        for( int l = 0; l < size; l++ )
        {
          kE[k][l] = E[clip[k]][clip[l]][k][l];
          kE[l][k] = E[clip[l]][clip[k]][l][k];
        }

        gnsSolveByChol( kE, ky, f, size );
        err_last = calculateError( clip, f, size );

        if( err_last < err_min )
        {
          err_min = err_last;
          idx_min = k;
          inc_min = -step;
        }
        clip[k] += step;
      }
      if( clip[k] + step < numBins )
      {
        clip[k] += step;
        ky[k] = y[clip[k]][k];
        for( int l = 0; l < size; l++ )
        {
          kE[k][l] = E[clip[k]][clip[l]][k][l];
          kE[l][k] = E[clip[l]][clip[k]][l][k];
        }

        gnsSolveByChol( kE, ky, f, size );
        err_last = calculateError( clip, f, size );

        if( err_last < err_min )
        {
          err_min = err_last;
          idx_min = k;
          inc_min = step;
        }
        clip[k] -= step;

      }
      ky[k] = y[clip[k]][k];
      for( int l = 0; l < size; l++ )
      {
        kE[k][l] = E[clip[k]][clip[l]][k][l];
        kE[l][k] = E[clip[l]][clip[k]][l][k];
      }
    }

    if( idx_min >= 0 )
    {
      err_best = err_min;
      clip[idx_min] += inc_min;
      ky[idx_min] = y[clip[idx_min]][idx_min];
      for( int l = 0; l < size; l++ )
      {
        kE[idx_min][l] = E[clip[idx_min]][clip[l]][idx_min][l];
        kE[l][idx_min] = E[clip[l]][clip[idx_min]][l][idx_min];
      }
    }
    else
    {
      --step;
    }
  }

  if( optimize_clip ) {
    // test all max
    for( int k = 0; k < size-1; ++k )
    {
      clip_max[k] = 0;
    }
    TE kE_max;
    Ty ky_max;
    setEyFromClip( clip_max, kE_max, ky_max, size );

    gnsSolveByChol( kE_max, ky_max, f, size );
    err_last = calculateError( clip_max, f, size );
    if( err_last < err_best )
    {
      err_best = err_last;
      for (int k=0; k<size; ++k)
      {
        clip[k] = clip_max[k];
      }
    }
    else
    {
      // update clip to reduce coding cost
      reduceClipCost(alfShape, clip);

      // update f with best solution
      gnsSolveByChol( kE, ky, f, size );
    }
  }

  return err_best;
}

double AlfCovariance::calcErrorForCoeffs( const int *clip, const int *coeff, const int numCoeff, const int bitDepth ) const
{
  double factor = 1 << ( bitDepth - 1 );
  double error = 0;

  for( int i = 0; i < numCoeff; i++ )   //diagonal
  {
    double sum = 0;
    for( int j = i + 1; j < numCoeff; j++ )
    {
      // E[j][i] = E[i][j], sum will be multiplied by 2 later
      sum += E[clip[i]][clip[j]][i][j] * coeff[j];
    }
    error += ( ( E[clip[i]][clip[i]][i][i] * coeff[i] + sum * 2 ) / factor - 2 * y[clip[i]][i] ) * coeff[i];
  }

  return error / factor;
}

double AlfCovariance::calculateError( const int *clip, const double *coeff, const int numCoeff ) const
{
  double sum = 0;
  for( int i = 0; i < numCoeff; i++ )
  {
    sum += coeff[i] * y[clip[i]][i];
  }

  return pixAcc - sum;
}

double AlfCovariance::calculateError( const int *clip ) const
{
  Ty c;

  return optimizeFilter( clip, c, numCoeff );
}
//********************************
// Cholesky decomposition
//********************************

#define ROUND(a)  (((a) < 0)? (int)((a) - 0.5) : (int)((a) + 0.5))
#define REG              0.0001
#define REG_SQR          0.0000001

//Find filter coeff related
int AlfCovariance::gnsCholeskyDec( TE inpMatr, TE outMatr, int numEq ) const
{
  Ty invDiag;  /* Vector of the inverse of diagonal entries of outMatr */

  for( int i = 0; i < numEq; i++ )
  {
    for( int j = i; j < numEq; j++ )
    {
      /* Compute the scaling factor */
      double scale = inpMatr[i][j];
      if( i > 0 )
      {
        for( int k = i - 1; k >= 0; k-- )
        {
          scale -= outMatr[k][j] * outMatr[k][i];
        }
      }

      /* Compute i'th row of outMatr */
      if( i == j )
      {
        if( scale <= REG_SQR ) // if(scale <= 0 )  /* If inpMatr is singular */
        {
          return 0;
        }
        else              /* Normal operation */
          invDiag[i] = 1.0 / ( outMatr[i][i] = sqrt( scale ) );
      }
      else
      {
        outMatr[i][j] = scale * invDiag[i]; /* Upper triangular part          */
        outMatr[j][i] = 0.0;              /* Lower triangular part set to 0 */
      }
    }
  }
  return 1; /* Signal that Cholesky factorization is successfully performed */
}

void AlfCovariance::gnsTransposeBacksubstitution( TE U, double* rhs, double* x, int order ) const
{
  /* Backsubstitution starts */
  x[0] = rhs[0] / U[0][0];               /* First row of U'                   */
  for( int i = 1; i < order; i++ )
  {         /* For the rows 1..order-1           */

    double sum = 0; //Holds backsubstitution from already handled rows

    for( int j = 0; j < i; j++ ) /* Backsubst already solved unknowns */
    {
      sum += x[j] * U[j][i];
    }

    x[i] = ( rhs[i] - sum ) / U[i][i];       /* i'th component of solution vect.  */
  }
}

void AlfCovariance::gnsBacksubstitution( TE R, double* z, int size, double* A ) const
{
  size--;
  A[size] = z[size] / R[size][size];

  for( int i = size - 1; i >= 0; i-- )
  {
    double sum = 0;

    for( int j = i + 1; j <= size; j++ )
    {
      sum += R[i][j] * A[j];
    }

    A[i] = ( z[i] - sum ) / R[i][i];
  }
}

int AlfCovariance::gnsSolveByChol( const int *clip, double *x, int numEq ) const
{
  TE LHS;
  Ty rhs;

  setEyFromClip( clip, LHS, rhs, numEq );
  return gnsSolveByChol( LHS, rhs, x, numEq );
}

int AlfCovariance::gnsSolveByChol( TE LHS, double* rhs, double *x, int numEq ) const
{
  Ty aux;     /* Auxiliary vector */
  TE U;    /* Upper triangular Cholesky factor of LHS */

  int res = 1;  // Signal that Cholesky factorization is successfully performed

                /* The equation to be solved is LHSx = rhs */

                /* Compute upper triangular U such that U'*U = LHS */
  if( gnsCholeskyDec( LHS, U, numEq ) ) /* If Cholesky decomposition has been successful */
  {
    /* Now, the equation is  U'*U*x = rhs, where U is upper triangular
    * Solve U'*aux = rhs for aux
    */
    gnsTransposeBacksubstitution( U, rhs, aux, numEq );

    /* The equation is now U*x = aux, solve it for x (new motion coefficients) */
    gnsBacksubstitution( U, aux, numEq, x );

  }
  else /* LHS was singular */
  {
    res = 0;

    /* Regularize LHS */
    for( int i = 0; i < numEq; i++ )
    {
      LHS[i][i] += REG;
    }

    /* Compute upper triangular U such that U'*U = regularized LHS */
    res = gnsCholeskyDec( LHS, U, numEq );

    if( !res )
    {
      std::memset( x, 0, sizeof( double )*numEq );
      return 0;
    }

    /* Solve  U'*aux = rhs for aux */
    gnsTransposeBacksubstitution( U, rhs, aux, numEq );

    /* Solve U*x = aux for x */
    gnsBacksubstitution( U, aux, numEq, x );
  }
  return res;
}
//////////////////////////////////////////////////////////////////////////////////////////

#endif
EncAdaptiveLoopFilter::EncAdaptiveLoopFilter()
  : m_CABACEstimator( nullptr )
{
  for( int i = 0; i < MAX_NUM_COMPONENT; i++ )
  {
    m_alfCovariance[i] = nullptr;
  }
  for( int i = 0; i < MAX_NUM_CHANNEL_TYPE; i++ )
  {
    m_alfCovarianceFrame[i] = nullptr;
  }
#if !JVET_N0242_NON_LINEAR_ALF
  m_filterCoeffQuant = nullptr;
#endif
  m_filterCoeffSet = nullptr;
#if JVET_N0242_NON_LINEAR_ALF
  m_filterClippSet = nullptr;
#endif
  m_diffFilterCoeff = nullptr;

  m_alfWSSD = 0;
}

#if JVET_N0242_NON_LINEAR_ALF
void EncAdaptiveLoopFilter::create( const EncCfg* encCfg, const int picWidth, const int picHeight, const ChromaFormat chromaFormatIDC, const int maxCUWidth, const int maxCUHeight, const int maxCUDepth, const int inputBitDepth[MAX_NUM_CHANNEL_TYPE], const int internalBitDepth[MAX_NUM_CHANNEL_TYPE] )
#else
void EncAdaptiveLoopFilter::create( const int picWidth, const int picHeight, const ChromaFormat chromaFormatIDC, const int maxCUWidth, const int maxCUHeight, const int maxCUDepth, const int inputBitDepth[MAX_NUM_CHANNEL_TYPE], const int internalBitDepth[MAX_NUM_CHANNEL_TYPE] )
#endif
{
  AdaptiveLoopFilter::create( picWidth, picHeight, chromaFormatIDC, maxCUWidth, maxCUHeight, maxCUDepth, inputBitDepth );
#if JVET_N0242_NON_LINEAR_ALF
  CHECK( encCfg == nullptr, "encCfg must not be null" );
  m_encCfg = encCfg;
#endif

  for( int channelIdx = 0; channelIdx < MAX_NUM_CHANNEL_TYPE; channelIdx++ )
  {
    ChannelType chType = (ChannelType)channelIdx;
    int numClasses = channelIdx ? 1 : MAX_NUM_ALF_CLASSES;
    m_alfCovarianceFrame[chType] = new AlfCovariance*[m_filterShapes[chType].size()];
    for( int i = 0; i != m_filterShapes[chType].size(); i++ )
    {
      m_alfCovarianceFrame[chType][i] = new AlfCovariance[numClasses];
      for( int k = 0; k < numClasses; k++ )
      {
        m_alfCovarianceFrame[chType][i][k].create( m_filterShapes[chType][i].numCoeff );
      }
    }
  }

  for( int compIdx = 0; compIdx < MAX_NUM_COMPONENT; compIdx++ )
  {
    m_ctuEnableFlagTmp[compIdx] = new uint8_t[m_numCTUsInPic];
    ChannelType chType = toChannelType( ComponentID( compIdx ) );
    int numClasses = compIdx ? 1 : MAX_NUM_ALF_CLASSES;

    m_alfCovariance[compIdx] = new AlfCovariance**[m_filterShapes[chType].size()];

    for( int i = 0; i != m_filterShapes[chType].size(); i++ )
    {
      m_alfCovariance[compIdx][i] = new AlfCovariance*[m_numCTUsInPic];
      for( int j = 0; j < m_numCTUsInPic; j++ )
      {
        m_alfCovariance[compIdx][i][j] = new AlfCovariance[numClasses];
        for( int k = 0; k < numClasses; k++ )
        {
          m_alfCovariance[compIdx][i][j][k].create( m_filterShapes[chType][i].numCoeff );
        }
      }
    }
  }

  for( int i = 0; i != m_filterShapes[COMPONENT_Y].size(); i++ )
  {
#if JVET_N0415_CTB_ALF
    for (int j = 0; j <= MAX_NUM_ALF_CLASSES + 1; j++)
#else
    for( int j = 0; j <= MAX_NUM_ALF_CLASSES; j++ )
#endif
    {
      m_alfCovarianceMerged[i][j].create( m_filterShapes[COMPONENT_Y][i].numCoeff );
    }
  }

#if !JVET_N0242_NON_LINEAR_ALF
  m_filterCoeffQuant = new int[MAX_NUM_ALF_LUMA_COEFF];
#endif
  m_filterCoeffSet = new int*[MAX_NUM_ALF_CLASSES];
#if JVET_N0242_NON_LINEAR_ALF
  m_filterClippSet = new int*[MAX_NUM_ALF_CLASSES];
#endif
  m_diffFilterCoeff = new int*[MAX_NUM_ALF_CLASSES];

  for( int i = 0; i < MAX_NUM_ALF_CLASSES; i++ )
  {
    m_filterCoeffSet[i] = new int[MAX_NUM_ALF_LUMA_COEFF];
#if JVET_N0242_NON_LINEAR_ALF
    m_filterClippSet[i] = new int[MAX_NUM_ALF_LUMA_COEFF];
#endif
    m_diffFilterCoeff[i] = new int[MAX_NUM_ALF_LUMA_COEFF];
  }

#if JVET_N0415_CTB_ALF
  m_apsIdStart = (int)MAX_NUM_APS;
  m_ctbDistortionFixedFilter = new double[m_numCTUsInPic];
  for (int comp = 0; comp < MAX_NUM_COMPONENT; comp++)
  {
    m_ctbDistortionUnfilter[comp] = new double[m_numCTUsInPic];
  }
  m_alfCtbFilterSetIndexTmp.resize(m_numCTUsInPic);
  memset(m_clipDefaultEnc, 0, sizeof(m_clipDefaultEnc));
#endif
}

void EncAdaptiveLoopFilter::destroy()
{
#if JVET_N0415_CTB_ALF
  if (!m_created)
  {
    return;
  }
#endif
  for( int channelIdx = 0; channelIdx < MAX_NUM_CHANNEL_TYPE; channelIdx++ )
  {
    if( m_alfCovarianceFrame[channelIdx] )
    {
      ChannelType chType = (ChannelType)channelIdx;
      int numClasses = channelIdx ? 1 : MAX_NUM_ALF_CLASSES;
      for( int i = 0; i != m_filterShapes[chType].size(); i++ )
      {
        for( int k = 0; k < numClasses; k++ )
        {
          m_alfCovarianceFrame[channelIdx][i][k].destroy();
        }
        delete[] m_alfCovarianceFrame[channelIdx][i];
        m_alfCovarianceFrame[channelIdx][i] = nullptr;
      }
      delete[] m_alfCovarianceFrame[channelIdx];
      m_alfCovarianceFrame[channelIdx] = nullptr;
    }
  }

  for( int compIdx = 0; compIdx < MAX_NUM_COMPONENT; compIdx++ )
  {
    if( m_ctuEnableFlagTmp[compIdx] )
    {
      delete[] m_ctuEnableFlagTmp[compIdx];
      m_ctuEnableFlagTmp[compIdx] = nullptr;
    }

    if( m_alfCovariance[compIdx] )
    {
      ChannelType chType = toChannelType( ComponentID( compIdx ) );
      int numClasses = compIdx ? 1 : MAX_NUM_ALF_CLASSES;

      for( int i = 0; i != m_filterShapes[chType].size(); i++ )
      {
        for( int j = 0; j < m_numCTUsInPic; j++ )
        {
          for( int k = 0; k < numClasses; k++ )
          {
            m_alfCovariance[compIdx][i][j][k].destroy();
          }
          delete[] m_alfCovariance[compIdx][i][j];
          m_alfCovariance[compIdx][i][j] = nullptr;

        }
        delete[] m_alfCovariance[compIdx][i];
        m_alfCovariance[compIdx][i] = nullptr;

      }
      delete[] m_alfCovariance[compIdx];
      m_alfCovariance[compIdx] = nullptr;
    }
  }

  for( int i = 0; i != m_filterShapes[COMPONENT_Y].size(); i++ )
  {
#if JVET_N0415_CTB_ALF
    for (int j = 0; j <= MAX_NUM_ALF_CLASSES + 1; j++)
#else
    for( int j = 0; j <= MAX_NUM_ALF_CLASSES; j++ )
#endif
    {
      m_alfCovarianceMerged[i][j].destroy();
    }
  }

  if( m_filterCoeffSet )
  {
    for( int i = 0; i < MAX_NUM_ALF_CLASSES; i++ )
    {
      delete[] m_filterCoeffSet[i];
      m_filterCoeffSet[i] = nullptr;
    }
    delete[] m_filterCoeffSet;
    m_filterCoeffSet = nullptr;
  }

#if JVET_N0242_NON_LINEAR_ALF
  if( m_filterClippSet )
  {
    for( int i = 0; i < MAX_NUM_ALF_CLASSES; i++ )
    {
      delete[] m_filterClippSet[i];
      m_filterClippSet[i] = nullptr;
    }
    delete[] m_filterClippSet;
    m_filterClippSet = nullptr;
  }

#endif
  if( m_diffFilterCoeff )
  {
    for( int i = 0; i < MAX_NUM_ALF_CLASSES; i++ )
    {
      delete[] m_diffFilterCoeff[i];
      m_diffFilterCoeff[i] = nullptr;
    }
    delete[] m_diffFilterCoeff;
    m_diffFilterCoeff = nullptr;
  }

#if !JVET_N0242_NON_LINEAR_ALF
  delete[] m_filterCoeffQuant;
  m_filterCoeffQuant = nullptr;
#endif

#if JVET_N0415_CTB_ALF
  delete[] m_ctbDistortionFixedFilter;
  m_ctbDistortionFixedFilter = nullptr;
  for (int comp = 0; comp < MAX_NUM_COMPONENT; comp++)
  {
    delete[] m_ctbDistortionUnfilter[comp];
    m_ctbDistortionUnfilter[comp] = nullptr;
  }
#endif
  AdaptiveLoopFilter::destroy();
}
#if JVET_N0415_CTB_ALF
void EncAdaptiveLoopFilter::initCABACEstimator( CABACEncoder* cabacEncoder, CtxCache* ctxCache, Slice* pcSlice
, ParameterSetMap<APS>* apsMap )
#else
void EncAdaptiveLoopFilter::initCABACEstimator( CABACEncoder* cabacEncoder, CtxCache* ctxCache, Slice* pcSlice )
#endif
{
#if JVET_N0415_CTB_ALF
  m_apsMap = apsMap;
#endif
  m_CABACEstimator = cabacEncoder->getCABACEstimator( pcSlice->getSPS() );
  m_CtxCache = ctxCache;
  m_CABACEstimator->initCtxModels( *pcSlice );
  m_CABACEstimator->resetBits();
}

#if JVET_N0415_CTB_ALF
void EncAdaptiveLoopFilter::ALFProcess(CodingStructure& cs, const double *lambdas
#if ENABLE_QPA
                                       , const double lambdaChromaWeight
#endif
                                      )
#else
void EncAdaptiveLoopFilter::ALFProcess( CodingStructure& cs, const double *lambdas,
#if ENABLE_QPA
                                        const double lambdaChromaWeight,
#endif
                                        AlfSliceParam& alfSliceParam )
#endif
{
#if JVET_N0415_CTB_ALF
  if (cs.slice->getPendingRasInit() || cs.slice->isIDRorBLA())
  {
    memset(cs.slice->getAPSs(), 0, sizeof(*cs.slice->getAPSs())*MAX_NUM_APS);
    m_apsMap->clearMap();
  }
  AlfSliceParam alfSliceParam;
  alfSliceParam.reset();
  const TempCtx  ctxStart(m_CtxCache, AlfCtx(m_CABACEstimator->getCtx()));
#endif
  // set available filter shapes
  alfSliceParam.filterShapes = m_filterShapes;

  // set clipping range
  m_clpRngs = cs.slice->getClpRngs();

  // set CTU ALF enable flags, it was already reset before ALF process
  for( int compIdx = 0; compIdx < MAX_NUM_COMPONENT; compIdx++ )
  {
    m_ctuEnableFlag[compIdx] = cs.picture->getAlfCtuEnableFlag( compIdx );
  }

  // reset ALF parameters
  alfSliceParam.reset();
  int shiftLuma = 2 * DISTORTION_PRECISION_ADJUSTMENT(m_inputBitDepth[CHANNEL_TYPE_LUMA]);
  int shiftChroma = 2 * DISTORTION_PRECISION_ADJUSTMENT(m_inputBitDepth[CHANNEL_TYPE_CHROMA]);
  m_lambda[COMPONENT_Y] = lambdas[COMPONENT_Y] * double(1 << shiftLuma);
  m_lambda[COMPONENT_Cb] = lambdas[COMPONENT_Cb] * double(1 << shiftChroma);
  m_lambda[COMPONENT_Cr] = lambdas[COMPONENT_Cr] * double(1 << shiftChroma);

  PelUnitBuf orgYuv = cs.getOrgBuf();

  m_tempBuf.copyFrom( cs.getRecoBuf() );
  PelUnitBuf recYuv = m_tempBuf.getBuf( cs.area );
  recYuv.extendBorderPel( MAX_ALF_FILTER_LENGTH >> 1 );

  // derive classification
  const CPelBuf& recLuma = recYuv.get( COMPONENT_Y );
#if JVET_N0438_LOOP_FILTER_DISABLED_ACROSS_VIR_BOUND
  const PreCalcValues& pcv = *cs.pcv;
  bool clipTop = false, clipBottom = false, clipLeft = false, clipRight = false;
  int numHorSplit = 0, numVerSplit = 0;
  int horSplit[] = { 0, 0, 0 };
  int verSplit[] = { 0, 0, 0 };
  for( int yPos = 0; yPos < pcv.lumaHeight; yPos += pcv.maxCUHeight )
  {
    for( int xPos = 0; xPos < pcv.lumaWidth; xPos += pcv.maxCUWidth )
    {
      const int width = ( xPos + pcv.maxCUWidth > pcv.lumaWidth ) ? ( pcv.lumaWidth - xPos ) : pcv.maxCUWidth;
      const int height = ( yPos + pcv.maxCUHeight > pcv.lumaHeight ) ? ( pcv.lumaHeight - yPos ) : pcv.maxCUHeight;

      if( isCrossedByVirtualBoundaries( xPos, yPos, width, height, clipTop, clipBottom, clipLeft, clipRight, numHorSplit, numVerSplit, horSplit, verSplit, cs.slice->getPPS() ) )
      {
        int yStart = yPos;
        for( int i = 0; i <= numHorSplit; i++ )
        {
          const int yEnd = i == numHorSplit ? yPos + height : horSplit[i];
          const int h = yEnd - yStart;
          const bool clipT = ( i == 0 && clipTop ) || ( i > 0 ) || ( yStart == 0 );
          const bool clipB = ( i == numHorSplit && clipBottom ) || ( i < numHorSplit ) || ( yEnd == pcv.lumaHeight );

          int xStart = xPos;
          for( int j = 0; j <= numVerSplit; j++ )
          {
            const int xEnd = j == numVerSplit ? xPos + width : verSplit[j];
            const int w = xEnd - xStart;
            const bool clipL = ( j == 0 && clipLeft ) || ( j > 0 ) || ( xStart == 0 );
            const bool clipR = ( j == numVerSplit && clipRight ) || ( j < numVerSplit ) || ( xEnd == pcv.lumaWidth );

            const int wBuf = w + (clipL ? 0 : MAX_ALF_PADDING_SIZE) + (clipR ? 0 : MAX_ALF_PADDING_SIZE);
            const int hBuf = h + (clipT ? 0 : MAX_ALF_PADDING_SIZE) + (clipB ? 0 : MAX_ALF_PADDING_SIZE);
            PelUnitBuf buf = m_tempBuf2.subBuf( UnitArea( cs.area.chromaFormat, Area( 0, 0, wBuf, hBuf ) ) );
            buf.copyFrom( recYuv.subBuf( UnitArea( cs.area.chromaFormat, Area( xStart - (clipL ? 0 : MAX_ALF_PADDING_SIZE), yStart - (clipT ? 0 : MAX_ALF_PADDING_SIZE), wBuf, hBuf ) ) ) );
            buf.extendBorderPel( MAX_ALF_PADDING_SIZE );
            buf = buf.subBuf( UnitArea ( cs.area.chromaFormat, Area( clipL ? 0 : MAX_ALF_PADDING_SIZE, clipT ? 0 : MAX_ALF_PADDING_SIZE, w, h ) ) );

            const Area blkSrc( 0, 0, w, h );
            const Area blkDst( xStart, yStart, w, h );
            deriveClassification( m_classifier, buf.get(COMPONENT_Y), blkDst, blkSrc );
            Area blkPCM( xStart, yStart, w, h );
            resetPCMBlkClassInfo( cs, m_classifier, buf.get(COMPONENT_Y), blkPCM );

            xStart = xEnd;
          }

          yStart = yEnd;
        }
      }
      else
      {
        Area blk( xPos, yPos, width, height );
        deriveClassification( m_classifier, recLuma, blk, blk );
        Area blkPCM( xPos, yPos, width, height );
        resetPCMBlkClassInfo( cs, m_classifier, recLuma, blkPCM );
      }
    }
  }
#else
  Area blk( 0, 0, recLuma.width, recLuma.height );
  deriveClassification( m_classifier, recLuma, blk );
  Area blkPCM(0, 0, recLuma.width, recLuma.height);
  resetPCMBlkClassInfo(cs, m_classifier, recLuma, blkPCM);
#endif

  // get CTB stats for filtering
#if JVET_N0438_LOOP_FILTER_DISABLED_ACROSS_VIR_BOUND
  deriveStatsForFiltering( orgYuv, recYuv, cs );
#else
  deriveStatsForFiltering( orgYuv, recYuv );
#endif

  // derive filter (luma)
  alfEncoder( cs, alfSliceParam, orgYuv, recYuv, cs.getRecoBuf(), CHANNEL_TYPE_LUMA
#if ENABLE_QPA
            , lambdaChromaWeight
#endif
            );

  // derive filter (chroma)
#if !JVET_N0415_CTB_ALF
  if ( alfSliceParam.enabledFlag[COMPONENT_Y] )
#endif
  {
    alfEncoder( cs, alfSliceParam, orgYuv, recYuv, cs.getRecoBuf(), CHANNEL_TYPE_CHROMA
#if ENABLE_QPA
              , lambdaChromaWeight
#endif
              );
  }

#if JVET_N0415_CTB_ALF
  m_CABACEstimator->getCtx() = AlfCtx(ctxStart);
  alfEncoderCtb(cs, alfSliceParam
#if ENABLE_QPA
    , lambdaChromaWeight
#endif
  );

  alfReconstructor(cs, recYuv);
#endif
}

double EncAdaptiveLoopFilter::deriveCtbAlfEnableFlags( CodingStructure& cs, const int iShapeIdx, ChannelType channel,
#if ENABLE_QPA
                                                       const double chromaWeight,
#endif
                                                       const int numClasses, const int numCoeff, double& distUnfilter )
{
  TempCtx        ctxTempStart( m_CtxCache );
  TempCtx        ctxTempBest( m_CtxCache );
  const ComponentID compIDFirst = isLuma( channel ) ? COMPONENT_Y : COMPONENT_Cb;
  const ComponentID compIDLast = isLuma( channel ) ? COMPONENT_Y : COMPONENT_Cr;

  double cost = 0;
  distUnfilter = 0;

  setEnableFlag(m_alfSliceParamTemp, channel, true);
#if ENABLE_QPA
  CHECK ((chromaWeight > 0.0) && (cs.slice->getSliceCurStartCtuTsAddr() != 0), "incompatible start CTU address, must be 0");
#endif

#if JVET_N0415_CTB_ALF
  reconstructCoeff(m_alfSliceParamTemp, channel, true, isLuma(channel));
  for (int classIdx = 0; classIdx < (isLuma(channel) ? MAX_NUM_ALF_CLASSES : 1); classIdx++)
  {
    for (int i = 0; i < (isLuma(channel) ? MAX_NUM_ALF_LUMA_COEFF : MAX_NUM_ALF_CHROMA_COEFF); i++)
    {
      m_filterCoeffSet[classIdx][i] = isLuma(channel) ? m_coeffFinal[classIdx* MAX_NUM_ALF_LUMA_COEFF + i] : m_chromaCoeffFinal[i];
#if JVET_N0242_NON_LINEAR_ALF
      m_filterClippSet[classIdx][i] = isLuma(channel) ? m_clippFinal[classIdx* MAX_NUM_ALF_LUMA_COEFF + i] : m_chromaClippFinal[i];
#endif
    }
  }
#endif

  for( int ctuIdx = 0; ctuIdx < m_numCTUsInPic; ctuIdx++ )
  {
    for( int compID = compIDFirst; compID <= compIDLast; compID++ )
    {
      double distUnfilterCtu = getUnfilteredDistortion( m_alfCovariance[compID][iShapeIdx][ctuIdx], numClasses );

      ctxTempStart = AlfCtx( m_CABACEstimator->getCtx() );
      m_CABACEstimator->resetBits();
      m_ctuEnableFlag[compID][ctuIdx] = 1;
      m_CABACEstimator->codeAlfCtuEnableFlag( cs, ctuIdx, compID, &m_alfSliceParamTemp );
      double costOn = distUnfilterCtu + getFilteredDistortion( m_alfCovariance[compID][iShapeIdx][ctuIdx], numClasses, m_alfSliceParamTemp.numLumaFilters - 1, numCoeff );
#if ENABLE_QPA
      const double ctuLambda = chromaWeight > 0.0 ? (isLuma (channel) ? cs.picture->m_uEnerHpCtu[ctuIdx] : cs.picture->m_uEnerHpCtu[ctuIdx] / chromaWeight) : m_lambda[compID];
#else
      const double ctuLambda = m_lambda[compID];
#endif
      costOn += ctuLambda * FracBitsScale*(double)m_CABACEstimator->getEstFracBits();
      ctxTempBest = AlfCtx( m_CABACEstimator->getCtx() );

      m_CABACEstimator->getCtx() = AlfCtx( ctxTempStart );
      m_CABACEstimator->resetBits();
      m_ctuEnableFlag[compID][ctuIdx] = 0;
      m_CABACEstimator->codeAlfCtuEnableFlag( cs, ctuIdx, compID, &m_alfSliceParamTemp);
      double costOff = distUnfilterCtu + ctuLambda * FracBitsScale*(double)m_CABACEstimator->getEstFracBits();

      if( costOn < costOff )
      {
        cost += costOn;
        m_CABACEstimator->getCtx() = AlfCtx( ctxTempBest );
        m_ctuEnableFlag[compID][ctuIdx] = 1;
      }
      else
      {
        cost += costOff;
        m_ctuEnableFlag[compID][ctuIdx] = 0;
        distUnfilter += distUnfilterCtu;
      }
    }
  }

  if( isChroma( channel ) )
  {
    setEnableFlag(m_alfSliceParamTemp, channel, m_ctuEnableFlag);
    const int alfChromaIdc = m_alfSliceParamTemp.enabledFlag[COMPONENT_Cb] * 2 + m_alfSliceParamTemp.enabledFlag[COMPONENT_Cr];
    cost += lengthTruncatedUnary(alfChromaIdc, 3) * m_lambda[channel];
  }

  return cost;
}

void EncAdaptiveLoopFilter::alfEncoder( CodingStructure& cs, AlfSliceParam& alfSliceParam, const PelUnitBuf& orgUnitBuf, const PelUnitBuf& recExtBuf, const PelUnitBuf& recBuf, const ChannelType channel
#if ENABLE_QPA
                                      , const double lambdaChromaWeight // = 0.0
#endif
                                      )
{
  const TempCtx  ctxStart( m_CtxCache, AlfCtx( m_CABACEstimator->getCtx() ) );
  TempCtx        ctxBest( m_CtxCache );

  double costMin = MAX_DOUBLE;

  std::vector<AlfFilterShape>& alfFilterShape = alfSliceParam.filterShapes[channel];
#if JVET_N0415_CTB_ALF
  m_bitsNewFilter[channel] = 0;
#else
  const ComponentID compIDFirst = isLuma( channel ) ? COMPONENT_Y : COMPONENT_Cb;
  const ComponentID compIDLast = isLuma( channel ) ? COMPONENT_Y : COMPONENT_Cr;
#endif
  const int numClasses = isLuma( channel ) ? MAX_NUM_ALF_CLASSES : 1;
  int uiCoeffBits = 0;

  for( int iShapeIdx = 0; iShapeIdx < alfFilterShape.size(); iShapeIdx++ )
  {
    m_alfSliceParamTemp = alfSliceParam;
    //1. get unfiltered distortion
    double cost = getUnfilteredDistortion( m_alfCovarianceFrame[channel][iShapeIdx], channel );
    cost /= 1.001; // slight preference for unfiltered choice

    if( cost < costMin )
    {
      costMin = cost;
      setEnableFlag( alfSliceParam, channel, false );
      // no CABAC signalling
      ctxBest = AlfCtx( ctxStart );
      setCtuEnableFlag( m_ctuEnableFlagTmp, channel, 0 );
    }

#if JVET_N0242_NON_LINEAR_ALF
    const int nonLinearFlagMax =
      ( isLuma( channel ) ? m_encCfg->getUseNonLinearAlfLuma() : m_encCfg->getUseNonLinearAlfChroma() )
      ? 2 : 1;

    for( int nonLinearFlag = 0; nonLinearFlag < nonLinearFlagMax; nonLinearFlag++ )
    {
#endif
    //2. all CTUs are on
    setEnableFlag( m_alfSliceParamTemp, channel, true );
#if JVET_N0242_NON_LINEAR_ALF
    m_alfSliceParamTemp.nonLinearFlag[channel] = nonLinearFlag;
#endif
    m_CABACEstimator->getCtx() = AlfCtx( ctxStart );
    setCtuEnableFlag( m_ctuEnableFlag, channel, 1 );
#if JVET_N0242_NON_LINEAR_ALF
    cost = getFilterCoeffAndCost( cs, 0, channel, nonLinearFlag != 0, iShapeIdx, uiCoeffBits );
#else
    cost = getFilterCoeffAndCost( cs, 0, channel, false, iShapeIdx, uiCoeffBits );
#endif

    if( cost < costMin )
    {
#if JVET_N0415_CTB_ALF
      m_bitsNewFilter[channel] = uiCoeffBits;
#endif
      costMin = cost;
      copyAlfSliceParam( alfSliceParam, m_alfSliceParamTemp, channel );
      ctxBest = AlfCtx( m_CABACEstimator->getCtx() );
      setCtuEnableFlag( m_ctuEnableFlagTmp, channel, 1 );
    }

    //3. CTU decision
    double distUnfilter = 0;
    const int iterNum = isLuma(channel) ? (2 * 4 + 1) : (2 * 2 + 1);

    for( int iter = 0; iter < iterNum; iter++ )
    {
      if ((iter & 0x01) == 0)
      {
        m_CABACEstimator->getCtx() = AlfCtx(ctxStart);
        cost = m_lambda[channel] * uiCoeffBits;
        cost += deriveCtbAlfEnableFlags(cs, iShapeIdx, channel,
#if ENABLE_QPA
                                        lambdaChromaWeight,
#endif
                                        numClasses, alfFilterShape[iShapeIdx].numCoeff, distUnfilter );
        if (cost < costMin)
        {
#if JVET_N0415_CTB_ALF
          m_bitsNewFilter[channel] = uiCoeffBits;
#endif
          costMin = cost;
          ctxBest = AlfCtx(m_CABACEstimator->getCtx());
          copyCtuEnableFlag(m_ctuEnableFlagTmp, m_ctuEnableFlag, channel);
          copyAlfSliceParam(alfSliceParam, m_alfSliceParamTemp, channel);
        }
      }
      else
      {
        // unfiltered distortion is added due to some CTBs may not use filter
        cost = getFilterCoeffAndCost(cs, distUnfilter, channel, true, iShapeIdx, uiCoeffBits);
      }
    }//for iter
#if JVET_N0242_NON_LINEAR_ALF
    }// for nonLineaFlag
#endif
  }//for shapeIdx
  m_CABACEstimator->getCtx() = AlfCtx( ctxBest );
#if !JVET_N0415_CTB_ALF
  copyCtuEnableFlag( m_ctuEnableFlag, m_ctuEnableFlagTmp, channel );

  //filtering
  reconstructCoeff( alfSliceParam, channel, isLuma( channel ) );

  for( int compIdx = compIDFirst; compIdx <= compIDLast; compIdx++ )
  {
    ComponentID compID = (ComponentID)compIdx;
    if( alfSliceParam.enabledFlag[compID] )
    {
      const PreCalcValues& pcv = *cs.pcv;
      int ctuIdx = 0;
      const int chromaScaleX = getComponentScaleX( compID, recBuf.chromaFormat );
      const int chromaScaleY = getComponentScaleY( compID, recBuf.chromaFormat );
      AlfFilterType filterType = isLuma( compID ) ? ALF_FILTER_7 : ALF_FILTER_5;
      short* coeff = isLuma( compID ) ? m_coeffFinal : alfSliceParam.chromaCoeff;
#if JVET_N0242_NON_LINEAR_ALF
      short* clipp = isLuma( compID ) ? m_clippFinal : m_chromaClippFinal; //alfSliceParam.chromaClipp;
#endif

#if JVET_N0438_LOOP_FILTER_DISABLED_ACROSS_VIR_BOUND
      bool clipTop = false, clipBottom = false, clipLeft = false, clipRight = false;
      int numHorSplit = 0, numVerSplit = 0;
      int horSplit[] = { 0, 0, 0 };
      int verSplit[] = { 0, 0, 0 };
#endif
      for( int yPos = 0; yPos < pcv.lumaHeight; yPos += pcv.maxCUHeight )
      {
        for( int xPos = 0; xPos < pcv.lumaWidth; xPos += pcv.maxCUWidth )
        {
          const int width = ( xPos + pcv.maxCUWidth > pcv.lumaWidth ) ? ( pcv.lumaWidth - xPos ) : pcv.maxCUWidth;
          const int height = ( yPos + pcv.maxCUHeight > pcv.lumaHeight ) ? ( pcv.lumaHeight - yPos ) : pcv.maxCUHeight;
          Area blk( xPos >> chromaScaleX, yPos >> chromaScaleY, width >> chromaScaleX, height >> chromaScaleY );

          if( m_ctuEnableFlag[compID][ctuIdx] )
          {
#if JVET_N0438_LOOP_FILTER_DISABLED_ACROSS_VIR_BOUND
            if( isCrossedByVirtualBoundaries( xPos, yPos, width, height, clipTop, clipBottom, clipLeft, clipRight, numHorSplit, numVerSplit, horSplit, verSplit, cs.slice->getPPS() ) )
            {
              int yStart = yPos;
              for( int i = 0; i <= numHorSplit; i++ )
              {
                const int yEnd = i == numHorSplit ? yPos + height : horSplit[i];
                const int h = yEnd - yStart;
                const bool clipT = ( i == 0 && clipTop ) || ( i > 0 ) || ( yStart == 0 );
                const bool clipB = ( i == numHorSplit && clipBottom ) || ( i < numHorSplit ) || ( yEnd == pcv.lumaHeight );

                int xStart = xPos;
                for( int j = 0; j <= numVerSplit; j++ )
                {
                  const int xEnd = j == numVerSplit ? xPos + width : verSplit[j];
                  const int w = xEnd - xStart;
                  const bool clipL = ( j == 0 && clipLeft ) || ( j > 0 ) || ( xStart == 0 );
                  const bool clipR = ( j == numVerSplit && clipRight ) || ( j < numVerSplit ) || ( xEnd == pcv.lumaWidth );

                  const int wBuf = w + (clipL ? 0 : MAX_ALF_PADDING_SIZE) + (clipR ? 0 : MAX_ALF_PADDING_SIZE);
                  const int hBuf = h + (clipT ? 0 : MAX_ALF_PADDING_SIZE) + (clipB ? 0 : MAX_ALF_PADDING_SIZE);
                  PelUnitBuf buf = m_tempBuf2.subBuf( UnitArea( cs.area.chromaFormat, Area( 0, 0, wBuf, hBuf ) ) );
                  buf.copyFrom( recExtBuf.subBuf( UnitArea( cs.area.chromaFormat, Area( xStart - (clipL ? 0 : MAX_ALF_PADDING_SIZE), yStart - (clipT ? 0 : MAX_ALF_PADDING_SIZE), wBuf, hBuf ) ) ) );
                  buf.extendBorderPel( MAX_ALF_PADDING_SIZE );
                  buf = buf.subBuf( UnitArea ( cs.area.chromaFormat, Area( clipL ? 0 : MAX_ALF_PADDING_SIZE, clipT ? 0 : MAX_ALF_PADDING_SIZE, w, h ) ) );

                  const Area blkSrc( 0, 0, w >> chromaScaleX, h >> chromaScaleY );
                  const Area blkDst( xStart >> chromaScaleX, yStart >> chromaScaleY, w >> chromaScaleX, h >> chromaScaleY );
                  if( filterType == ALF_FILTER_5 )
                  {
#if JVET_N0180_ALF_LINE_BUFFER_REDUCTION
#if JVET_N0242_NON_LINEAR_ALF
                    m_filter5x5Blk(m_classifier, recBuf, buf, blkDst, blkSrc, compID, coeff, clipp, m_clpRngs.comp[compIdx], cs
                      , m_alfVBChmaCTUHeight
                      , ((yPos + pcv.maxCUHeight >= pcv.lumaHeight) ? pcv.lumaHeight : m_alfVBChmaPos)
                    );
#else
                    m_filter5x5Blk(m_classifier, recBuf, buf, blkDst, blkSrc, compID, coeff, m_clpRngs.comp[compIdx], cs
                      , m_alfVBChmaCTUHeight
                      , ((yPos + pcv.maxCUHeight >= pcv.lumaHeight) ? pcv.lumaHeight : m_alfVBChmaPos)
                    );
#endif
#else
#if JVET_N0242_NON_LINEAR_ALF
                    m_filter5x5Blk(m_classifier, recBuf, buf, blkDst, blkSrc, compID, coeff, clipp, m_clpRngs.comp[compIdx], cs);
#else
                    m_filter5x5Blk(m_classifier, recBuf, buf, blkDst, blkSrc, compID, coeff, m_clpRngs.comp[compIdx], cs);
#endif
#endif
                  }
                  else if( filterType == ALF_FILTER_7 )
                  {
#if JVET_N0180_ALF_LINE_BUFFER_REDUCTION
#if JVET_N0242_NON_LINEAR_ALF
                    m_filter7x7Blk(m_classifier, recBuf, buf, blkDst, blkSrc, compID, coeff, clipp, m_clpRngs.comp[compIdx], cs
                      , m_alfVBLumaCTUHeight
                      , ((yPos + pcv.maxCUHeight >= pcv.lumaHeight) ? pcv.lumaHeight : m_alfVBLumaPos)
                    );
#else
                    m_filter7x7Blk(m_classifier, recBuf, buf, blkDst, blkSrc, compID, coeff, m_clpRngs.comp[compIdx], cs
                      , m_alfVBLumaCTUHeight
                      , ((yPos + pcv.maxCUHeight >= pcv.lumaHeight) ? pcv.lumaHeight : m_alfVBLumaPos)
                    );
#endif
#else
#if JVET_N0242_NON_LINEAR_ALF
                    m_filter7x7Blk(m_classifier, recBuf, buf, blkDst, blkSrc, compID, coeff, clipp, m_clpRngs.comp[compIdx], cs);
#else
                    m_filter7x7Blk(m_classifier, recBuf, buf, blkDst, blkSrc, compID, coeff, m_clpRngs.comp[compIdx], cs);
#endif
#endif
                  }
                  else
                  {
                    CHECK( 0, "Wrong ALF filter type" );
                  }

                  xStart = xEnd;
                }

                yStart = yEnd;
              }
            }
            else
            {
#endif
            if( filterType == ALF_FILTER_5 )
            {
#if JVET_N0180_ALF_LINE_BUFFER_REDUCTION
#if JVET_N0242_NON_LINEAR_ALF
#if JVET_N0438_LOOP_FILTER_DISABLED_ACROSS_VIR_BOUND
              m_filter5x5Blk(m_classifier, recBuf, recExtBuf, blk, blk, compID, coeff, clipp, m_clpRngs.comp[compIdx], cs
                , m_alfVBChmaCTUHeight
                , ((yPos + pcv.maxCUHeight >= pcv.lumaHeight) ? pcv.lumaHeight : m_alfVBChmaPos)
              );
#else
              m_filter5x5Blk(m_classifier, recBuf, recExtBuf, blk, compID, coeff, clipp, m_clpRngs.comp[compIdx], cs
                , m_alfVBChmaCTUHeight
                , ((yPos + pcv.maxCUHeight >= pcv.lumaHeight) ? pcv.lumaHeight : m_alfVBChmaPos)
              );
#endif			  
#else
#if JVET_N0438_LOOP_FILTER_DISABLED_ACROSS_VIR_BOUND
              m_filter5x5Blk(m_classifier, recBuf, recExtBuf, blk, blk, compID, coeff, m_clpRngs.comp[compIdx], cs
                , m_alfVBChmaCTUHeight
                , ((yPos + pcv.maxCUHeight >= pcv.lumaHeight) ? pcv.lumaHeight : m_alfVBChmaPos)
              );
#else
              m_filter5x5Blk(m_classifier, recBuf, recExtBuf, blk, compID, coeff, m_clpRngs.comp[compIdx], cs
                , m_alfVBChmaCTUHeight
                , ((yPos + pcv.maxCUHeight >= pcv.lumaHeight) ? pcv.lumaHeight : m_alfVBChmaPos)
              );
#endif
#endif
#else
#if JVET_N0242_NON_LINEAR_ALF
#if JVET_N0438_LOOP_FILTER_DISABLED_ACROSS_VIR_BOUND
              m_filter5x5Blk(m_classifier, recBuf, recExtBuf, blk, blk, compID, coeff, clipp, m_clpRngs.comp[compIdx], cs);
#else
              m_filter5x5Blk(m_classifier, recBuf, recExtBuf, blk, compID, coeff, clipp, m_clpRngs.comp[compIdx], cs);
#endif
#else
#if JVET_N0438_LOOP_FILTER_DISABLED_ACROSS_VIR_BOUND
              m_filter5x5Blk(m_classifier, recBuf, recExtBuf, blk, blk, compID, coeff, m_clpRngs.comp[compIdx], cs);
#else
              m_filter5x5Blk(m_classifier, recBuf, recExtBuf, blk, compID, coeff, m_clpRngs.comp[compIdx], cs);
#endif
#endif
#endif

            }
            else if( filterType == ALF_FILTER_7 )
            {
#if JVET_N0180_ALF_LINE_BUFFER_REDUCTION
#if JVET_N0242_NON_LINEAR_ALF
#if JVET_N0438_LOOP_FILTER_DISABLED_ACROSS_VIR_BOUND
              m_filter7x7Blk(m_classifier, recBuf, recExtBuf, blk, blk, compID, coeff, clipp, m_clpRngs.comp[compIdx], cs
                , m_alfVBLumaCTUHeight
                , ((yPos + pcv.maxCUHeight >= pcv.lumaHeight) ? pcv.lumaHeight : m_alfVBLumaPos)
              );
#else
              m_filter7x7Blk(m_classifier, recBuf, recExtBuf, blk, compID, coeff, clipp, m_clpRngs.comp[compIdx], cs
                , m_alfVBLumaCTUHeight
                , ((yPos + pcv.maxCUHeight >= pcv.lumaHeight) ? pcv.lumaHeight : m_alfVBLumaPos)
              );
#endif
#else
#if JVET_N0438_LOOP_FILTER_DISABLED_ACROSS_VIR_BOUND
              m_filter7x7Blk(m_classifier, recBuf, recExtBuf, blk, blk, compID, coeff, m_clpRngs.comp[compIdx], cs
                , m_alfVBLumaCTUHeight
                , ((yPos + pcv.maxCUHeight >= pcv.lumaHeight) ? pcv.lumaHeight : m_alfVBLumaPos)
              );
#else
              m_filter7x7Blk(m_classifier, recBuf, recExtBuf, blk, compID, coeff, m_clpRngs.comp[compIdx], cs
                , m_alfVBLumaCTUHeight
                , ((yPos + pcv.maxCUHeight >= pcv.lumaHeight) ? pcv.lumaHeight : m_alfVBLumaPos)
              );
#endif
#endif
#else

#if JVET_N0242_NON_LINEAR_ALF
#if JVET_N0438_LOOP_FILTER_DISABLED_ACROSS_VIR_BOUND
              m_filter7x7Blk(m_classifier, recBuf, recExtBuf, blk, blk, compID, coeff, clipp, m_clpRngs.comp[compIdx], cs);
#else
              m_filter7x7Blk(m_classifier, recBuf, recExtBuf, blk, compID, coeff, clipp, m_clpRngs.comp[compIdx], cs);
#endif
#else
#if JVET_N0438_LOOP_FILTER_DISABLED_ACROSS_VIR_BOUND
              m_filter7x7Blk(m_classifier, recBuf, recExtBuf, blk, blk, compID, coeff, m_clpRngs.comp[compIdx], cs);
#else
              m_filter7x7Blk(m_classifier, recBuf, recExtBuf, blk, compID, coeff, m_clpRngs.comp[compIdx], cs);
#endif
#endif
#endif
           }
            else
            {
              CHECK( 0, "Wrong ALF filter type" );
            }
#if JVET_N0438_LOOP_FILTER_DISABLED_ACROSS_VIR_BOUND
            }
#endif
          }
          ctuIdx++;
        }
      }
    }
  }
#endif
}

void EncAdaptiveLoopFilter::copyAlfSliceParam( AlfSliceParam& alfSliceParamDst, AlfSliceParam& alfSliceParamSrc, ChannelType channel )
{
  if( isLuma( channel ) )
  {
    memcpy( &alfSliceParamDst, &alfSliceParamSrc, sizeof( AlfSliceParam ) );
  }
  else
  {
#if JVET_N0242_NON_LINEAR_ALF
    alfSliceParamDst.nonLinearFlag[channel] = alfSliceParamSrc.nonLinearFlag[channel];
#endif
    alfSliceParamDst.enabledFlag[COMPONENT_Cb] = alfSliceParamSrc.enabledFlag[COMPONENT_Cb];
    alfSliceParamDst.enabledFlag[COMPONENT_Cr] = alfSliceParamSrc.enabledFlag[COMPONENT_Cr];
    memcpy( alfSliceParamDst.chromaCoeff, alfSliceParamSrc.chromaCoeff, sizeof( alfSliceParamDst.chromaCoeff ) );
#if JVET_N0242_NON_LINEAR_ALF
    memcpy( alfSliceParamDst.chromaClipp, alfSliceParamSrc.chromaClipp, sizeof( alfSliceParamDst.chromaClipp ) );
#endif
  }
}
#if JVET_N0415_CTB_ALF
double EncAdaptiveLoopFilter::getFilterCoeffAndCost( CodingStructure& cs, double distUnfilter, ChannelType channel, bool bReCollectStat, int iShapeIdx, int& uiCoeffBits, bool onlyFilterCost )
#else
double EncAdaptiveLoopFilter::getFilterCoeffAndCost( CodingStructure& cs, double distUnfilter, ChannelType channel, bool bReCollectStat, int iShapeIdx, int& uiCoeffBits )
#endif
{
  //collect stat based on CTU decision
  if( bReCollectStat )
  {
    getFrameStats( channel, iShapeIdx );
  }

  double dist = distUnfilter;
  uiCoeffBits = 0;
  int uiSliceFlag = 0;
  AlfFilterShape& alfFilterShape = m_alfSliceParamTemp.filterShapes[channel][iShapeIdx];
  //get filter coeff
  if( isLuma( channel ) )
  {
#if JVET_N0242_NON_LINEAR_ALF
    std::fill_n(m_alfClipMerged[iShapeIdx][0][0], MAX_NUM_ALF_LUMA_COEFF*MAX_NUM_ALF_CLASSES*MAX_NUM_ALF_CLASSES, m_alfSliceParamTemp.nonLinearFlag[channel] ? AlfNumClippingValues[CHANNEL_TYPE_LUMA] / 2 : 0);
    // Reset Merge Tmp Cov
    m_alfCovarianceMerged[iShapeIdx][MAX_NUM_ALF_CLASSES].reset(AlfNumClippingValues[channel]);
#if JVET_N0415_CTB_ALF
    m_alfCovarianceMerged[iShapeIdx][MAX_NUM_ALF_CLASSES + 1].reset(AlfNumClippingValues[channel]);
#endif
    //distortion
    dist += mergeFiltersAndCost( m_alfSliceParamTemp, alfFilterShape, m_alfCovarianceFrame[channel][iShapeIdx], m_alfCovarianceMerged[iShapeIdx], m_alfClipMerged[iShapeIdx], uiCoeffBits );
#else
    dist += mergeFiltersAndCost( m_alfSliceParamTemp, alfFilterShape, m_alfCovarianceFrame[channel][iShapeIdx], m_alfCovarianceMerged[iShapeIdx], uiCoeffBits );
#endif
  }
  else
  {
    //distortion
#if JVET_N0242_NON_LINEAR_ALF
    assert(alfFilterShape.numCoeff == m_alfCovarianceFrame[channel][iShapeIdx][0].numCoeff);
    std::fill_n(m_filterClippSet[0], MAX_NUM_ALF_CHROMA_COEFF, m_alfSliceParamTemp.nonLinearFlag[channel] ? AlfNumClippingValues[CHANNEL_TYPE_CHROMA] / 2 : 0);
    dist += m_alfCovarianceFrame[channel][iShapeIdx][0].pixAcc + deriveCoeffQuant( m_filterClippSet[0], m_filterCoeffSet[0], m_alfCovarianceFrame[channel][iShapeIdx][0], alfFilterShape, m_NUM_BITS, m_alfSliceParamTemp.nonLinearFlag[channel] );
#else
    dist += m_alfCovarianceFrame[channel][iShapeIdx][0].pixAcc + deriveCoeffQuant( m_filterCoeffQuant, m_alfCovarianceFrame[channel][iShapeIdx][0].E, m_alfCovarianceFrame[channel][iShapeIdx][0].y, alfFilterShape.numCoeff, alfFilterShape.weights, m_NUM_BITS, true );
    memcpy( m_filterCoeffSet[0], m_filterCoeffQuant, sizeof( *m_filterCoeffQuant ) * alfFilterShape.numCoeff );
#endif
    //setEnableFlag( m_alfSliceParamTemp, channel, m_ctuEnableFlag );
    const int alfChromaIdc = m_alfSliceParamTemp.enabledFlag[COMPONENT_Cb] * 2 + m_alfSliceParamTemp.enabledFlag[COMPONENT_Cr];
    for( int i = 0; i < MAX_NUM_ALF_CHROMA_COEFF; i++ )
    {
#if JVET_N0242_NON_LINEAR_ALF
      m_alfSliceParamTemp.chromaCoeff[i] = m_filterCoeffSet[0][i];
      m_alfSliceParamTemp.chromaClipp[i] = m_filterClippSet[0][i];
#else
      m_alfSliceParamTemp.chromaCoeff[i] = m_filterCoeffQuant[i];
#endif
    }
    uiCoeffBits += getCoeffRate( m_alfSliceParamTemp, true );
    uiSliceFlag = lengthTruncatedUnary(alfChromaIdc, 3);
  }
#if JVET_N0415_CTB_ALF
  if (onlyFilterCost)
  {
    return dist + m_lambda[channel] * uiCoeffBits;
  }
#endif
  double rate = uiCoeffBits + uiSliceFlag;
  m_CABACEstimator->resetBits();
  m_CABACEstimator->codeAlfCtuEnableFlags( cs, channel, &m_alfSliceParamTemp);
  rate += FracBitsScale * (double)m_CABACEstimator->getEstFracBits();
  return dist + m_lambda[channel] * rate;
}

int EncAdaptiveLoopFilter::getCoeffRate( AlfSliceParam& alfSliceParam, bool isChroma )
{
  int iBits = 0;
#if JVET_N0242_NON_LINEAR_ALF
  assert( isChroma );
#else
  if( !isChroma )
  {
    iBits++;                                               // alf_coefficients_delta_flag
    if( !alfSliceParam.alfLumaCoeffDeltaFlag )
    {
      if( alfSliceParam.numLumaFilters > 1 )
      {
        iBits++;                                           // coeff_delta_pred_mode_flag
      }
    }
  }
#endif

  memset( m_bitsCoeffScan, 0, sizeof( m_bitsCoeffScan ) );
#if JVET_N0242_NON_LINEAR_ALF
  AlfFilterShape alfShape( 5 );
#else
  AlfFilterShape alfShape( isChroma ? 5 : 7 );
#endif
  const int maxGolombIdx = AdaptiveLoopFilter::getMaxGolombIdx( alfShape.filterType );
#if JVET_N0242_NON_LINEAR_ALF
  const int numFilters = 1;

  // vlc for all
  for( int i = 0; i < alfShape.numCoeff - 1; i++ )
  {
    int coeffVal = abs( alfSliceParam.chromaCoeff[i] );

    for( int k = 1; k < 15; k++ )
    {
      m_bitsCoeffScan[alfShape.golombIdx[i]][k] += lengthGolomb( coeffVal, k );
    }
  }
#else
  const short* coeff = isChroma ? alfSliceParam.chromaCoeff : alfSliceParam.lumaCoeff;
  const int numFilters = isChroma ? 1 : alfSliceParam.numLumaFilters;

  // vlc for all
  for( int ind = 0; ind < numFilters; ++ind )
  {
    if( isChroma || !alfSliceParam.alfLumaCoeffDeltaFlag || alfSliceParam.alfLumaCoeffFlag[ind] )
    {
      for( int i = 0; i < alfShape.numCoeff - 1; i++ )
      {
        int coeffVal = abs( coeff[ind * MAX_NUM_ALF_LUMA_COEFF + i] );

        for( int k = 1; k < 15; k++ )
        {
          m_bitsCoeffScan[alfShape.golombIdx[i]][k] += lengthGolomb( coeffVal, k );
        }
      }
    }
  }
#endif

  int kMin = getGolombKMin( alfShape, numFilters, m_kMinTab, m_bitsCoeffScan );

  // Golomb parameters
  iBits += lengthUvlc( kMin - 1 );  // "min_golomb_order"
  int golombOrderIncreaseFlag = 0;

  for( int idx = 0; idx < maxGolombIdx; idx++ )
  {
    golombOrderIncreaseFlag = ( m_kMinTab[idx] != kMin ) ? 1 : 0;
    CHECK( !( m_kMinTab[idx] <= kMin + 1 ), "ALF Golomb parameter not consistent" );
    iBits += golombOrderIncreaseFlag;                           //golomb_order_increase_flag
    kMin = m_kMinTab[idx];
  }

#if JVET_N0242_NON_LINEAR_ALF
  // Filter coefficients
  for( int i = 0; i < alfShape.numCoeff - 1; i++ )
  {
    iBits += lengthGolomb( alfSliceParam.chromaCoeff[i], m_kMinTab[alfShape.golombIdx[i]] );  // alf_coeff_chroma[i], alf_coeff_luma_delta[i][j]
  }
#else
  if( !isChroma )
  {
    if( alfSliceParam.alfLumaCoeffDeltaFlag )
    {
      iBits += numFilters;             //filter_coefficient_flag[i]
    }
  }

  // Filter coefficients
  for( int ind = 0; ind < numFilters; ++ind )
  {
    if( !isChroma && !alfSliceParam.alfLumaCoeffFlag[ind] && alfSliceParam.alfLumaCoeffDeltaFlag )
    {
      continue;
    }

    for( int i = 0; i < alfShape.numCoeff - 1; i++ )
    {
      iBits += lengthGolomb( coeff[ind* MAX_NUM_ALF_LUMA_COEFF + i], m_kMinTab[alfShape.golombIdx[i]] );  // alf_coeff_chroma[i], alf_coeff_luma_delta[i][j]
    }
  }
#endif

#if JVET_N0242_NON_LINEAR_ALF
  if( m_alfSliceParamTemp.nonLinearFlag[isChroma] )
  {
    memset( m_bitsCoeffScan, 0, sizeof( m_bitsCoeffScan ) );
    // vlc for all
    for( int i = 0; i < alfShape.numCoeff - 1; i++ )
    {
      if( !abs( alfSliceParam.chromaCoeff[i] ) )
        continue;
      int coeffVal = abs( alfSliceParam.chromaClipp[i] );

      for( int k = 1; k < 15; k++ )
      {
        m_bitsCoeffScan[alfShape.golombIdx[i]][k] += lengthGolomb( coeffVal, k, false );
      }
    }

    kMin = getGolombKMin( alfShape, numFilters, m_kMinTab, m_bitsCoeffScan );

    // Golomb parameters
    iBits += lengthUvlc( kMin - 1 );  // "min_golomb_order"
    golombOrderIncreaseFlag = 0;

    for( int idx = 0; idx < maxGolombIdx; idx++ )
    {
      golombOrderIncreaseFlag = ( m_kMinTab[idx] != kMin ) ? 1 : 0;
      CHECK( !( m_kMinTab[idx] <= kMin + 1 ), "ALF Golomb parameter not consistent" );
      iBits += golombOrderIncreaseFlag;                           //golomb_order_increase_flag
      kMin = m_kMinTab[idx];
    }

    // Filter coefficients
    for( int i = 0; i < alfShape.numCoeff - 1; i++ )
    {
      if( !abs( alfSliceParam.chromaCoeff[i] ) )
        continue;
      iBits += lengthGolomb( alfSliceParam.chromaClipp[i], m_kMinTab[alfShape.golombIdx[i]], false );  // alf_coeff_chroma[i], alf_coeff_luma_delta[i][j]
    }
  }
#endif
  return iBits;
}

double EncAdaptiveLoopFilter::getUnfilteredDistortion( AlfCovariance* cov, ChannelType channel )
{
  double dist = 0;
  if( isLuma( channel ) )
  {
    dist = getUnfilteredDistortion( cov, MAX_NUM_ALF_CLASSES );
  }
  else
  {
    dist = getUnfilteredDistortion( cov, 1 ) + lengthTruncatedUnary( 0, 3 ) * m_lambda[COMPONENT_Cb];
  }
  return dist;
}

double EncAdaptiveLoopFilter::getUnfilteredDistortion( AlfCovariance* cov, const int numClasses )
{
  double dist = 0;
  for( int classIdx = 0; classIdx < numClasses; classIdx++ )
  {
    dist += cov[classIdx].pixAcc;
  }
  return dist;
}

double EncAdaptiveLoopFilter::getFilteredDistortion( AlfCovariance* cov, const int numClasses, const int numFiltersMinus1, const int numCoeff )
{
  double dist = 0;

  for( int classIdx = 0; classIdx < numClasses; classIdx++ )
  {
#if JVET_N0415_CTB_ALF
#if JVET_N0242_NON_LINEAR_ALF
    dist += cov[classIdx].calcErrorForCoeffs(m_filterClippSet[classIdx], m_filterCoeffSet[classIdx], numCoeff, m_NUM_BITS);
#else
    dist += calcErrorForCoeffs(cov[classIdx].E, cov[classIdx].y, m_filterCoeffSet[classIdx], numCoeff, m_NUM_BITS);
#endif
#else
    int filterIdx = numClasses == 1 ? 0 : m_filterIndices[numFiltersMinus1][classIdx];
#if JVET_N0242_NON_LINEAR_ALF
    dist += cov[classIdx].calcErrorForCoeffs( m_filterClippSet[filterIdx], m_filterCoeffSet[filterIdx], numCoeff, m_NUM_BITS );
#else
    dist += calcErrorForCoeffs( cov[classIdx].E, cov[classIdx].y, m_filterCoeffSet[filterIdx], numCoeff, m_NUM_BITS );
#endif
#endif
  }

  return dist;
}

#if JVET_N0242_NON_LINEAR_ALF
double EncAdaptiveLoopFilter::mergeFiltersAndCost( AlfSliceParam& alfSliceParam, AlfFilterShape& alfShape, AlfCovariance* covFrame, AlfCovariance* covMerged, int clipMerged[MAX_NUM_ALF_CLASSES][MAX_NUM_ALF_CLASSES][MAX_NUM_ALF_LUMA_COEFF], int& uiCoeffBits )
#else
double EncAdaptiveLoopFilter::mergeFiltersAndCost( AlfSliceParam& alfSliceParam, AlfFilterShape& alfShape, AlfCovariance* covFrame, AlfCovariance* covMerged, int& uiCoeffBits )
#endif
{
  int numFiltersBest = 0;
  int numFilters = MAX_NUM_ALF_CLASSES;
  static bool codedVarBins[MAX_NUM_ALF_CLASSES];
  static double errorForce0CoeffTab[MAX_NUM_ALF_CLASSES][2];

  double cost, cost0, dist, distForce0, costMin = MAX_DOUBLE;
  int predMode = 0, bestPredMode = 0, coeffBits, coeffBitsForce0;

#if JVET_N0242_NON_LINEAR_ALF
  mergeClasses( alfShape, covFrame, covMerged, clipMerged, MAX_NUM_ALF_CLASSES, m_filterIndices );
#else
  mergeClasses( covFrame, covMerged, MAX_NUM_ALF_CLASSES, m_filterIndices );
#endif

  while( numFilters >= 1 )
  {
#if JVET_N0242_NON_LINEAR_ALF
#if JVET_N0415_CTB_ALF
    dist = deriveFilterCoeffs(covFrame, covMerged, clipMerged, alfShape, m_filterIndices[numFilters - 1], numFilters, errorForce0CoeffTab, alfSliceParam);
#else
    dist = deriveFilterCoeffs(covFrame, covMerged, clipMerged, alfShape, m_filterIndices[numFilters - 1], numFilters, errorForce0CoeffTab);
#endif
#else
#if JVET_N0415_CTB_ALF
    dist = deriveFilterCoeffs( covFrame, covMerged, alfShape, m_filterIndices[numFilters - 1], numFilters, errorForce0CoeffTab, alfSliceParam );
#else
    dist = deriveFilterCoeffs( covFrame, covMerged, alfShape, m_filterIndices[numFilters - 1], numFilters, errorForce0CoeffTab );
#endif
#endif
    // filter coeffs are stored in m_filterCoeffSet
    distForce0 = getDistForce0( alfShape, numFilters, errorForce0CoeffTab, codedVarBins );
    coeffBits = deriveFilterCoefficientsPredictionMode( alfShape, m_filterCoeffSet, m_diffFilterCoeff, numFilters, predMode );
    coeffBitsForce0 = getCostFilterCoeffForce0( alfShape, m_filterCoeffSet, numFilters, codedVarBins );

    cost = dist + m_lambda[COMPONENT_Y] * coeffBits;
    cost0 = distForce0 + m_lambda[COMPONENT_Y] * coeffBitsForce0;

    if( cost0 < cost )
    {
      cost = cost0;
    }

#if JVET_N0415_CTB_ALF
    if (alfSliceParam.fixedFilterSetIndex > 0)
    {
      int len = 0;
      len += getTBlength(alfSliceParam.fixedFilterSetIndex - 1, NUM_FIXED_FILTER_SETS);
      len += 1; //fixed filter flag pattern
      if (alfSliceParam.fixedFilterPattern > 0)
      {
        len += MAX_NUM_ALF_CLASSES;  //"fixed_filter_flag" for each class
      }
      cost += m_lambda[COMPONENT_Y] * len;
    }
#endif

    if( cost <= costMin )
    {
      costMin = cost;
      numFiltersBest = numFilters;
      bestPredMode = predMode;
    }
    numFilters--;
  }

#if JVET_N0242_NON_LINEAR_ALF
#if JVET_N0415_CTB_ALF
  dist = deriveFilterCoeffs( covFrame, covMerged, clipMerged, alfShape, m_filterIndices[numFiltersBest - 1], numFiltersBest, errorForce0CoeffTab, alfSliceParam );
#else
  dist = deriveFilterCoeffs( covFrame, covMerged, clipMerged, alfShape, m_filterIndices[numFiltersBest - 1], numFiltersBest, errorForce0CoeffTab );
#endif
#else
#if JVET_N0415_CTB_ALF
  dist = deriveFilterCoeffs( covFrame, covMerged, alfShape, m_filterIndices[numFiltersBest - 1], numFiltersBest, errorForce0CoeffTab, alfSliceParam );
#else
  dist = deriveFilterCoeffs( covFrame, covMerged, alfShape, m_filterIndices[numFiltersBest - 1], numFiltersBest, errorForce0CoeffTab );
#endif
#endif
  coeffBits = deriveFilterCoefficientsPredictionMode( alfShape, m_filterCoeffSet, m_diffFilterCoeff, numFiltersBest, predMode );
  distForce0 = getDistForce0( alfShape, numFiltersBest, errorForce0CoeffTab, codedVarBins );
  coeffBitsForce0 = getCostFilterCoeffForce0( alfShape, m_filterCoeffSet, numFiltersBest, codedVarBins );

  cost = dist + m_lambda[COMPONENT_Y] * coeffBits;
  cost0 = distForce0 + m_lambda[COMPONENT_Y] * coeffBitsForce0;

  alfSliceParam.numLumaFilters = numFiltersBest;
  double distReturn;
  if (cost <= cost0)
  {
    distReturn = dist;
    alfSliceParam.alfLumaCoeffDeltaFlag = 0;
    uiCoeffBits = coeffBits;
    alfSliceParam.alfLumaCoeffDeltaPredictionFlag = bestPredMode;
  }
  else
  {
    distReturn = distForce0;
    alfSliceParam.alfLumaCoeffDeltaFlag = 1;
    uiCoeffBits = coeffBitsForce0;
    memcpy( alfSliceParam.alfLumaCoeffFlag, codedVarBins, sizeof( codedVarBins ) );
    alfSliceParam.alfLumaCoeffDeltaPredictionFlag = 0;

    for( int varInd = 0; varInd < numFiltersBest; varInd++ )
    {
      if( codedVarBins[varInd] == 0 )
      {
        memset( m_filterCoeffSet[varInd], 0, sizeof( int )*MAX_NUM_ALF_LUMA_COEFF );
#if JVET_N0242_NON_LINEAR_ALF
        memset( m_filterClippSet[varInd], 0, sizeof( int )*MAX_NUM_ALF_LUMA_COEFF );
#endif
      }
    }
  }

  for( int ind = 0; ind < alfSliceParam.numLumaFilters; ++ind )
  {
    for( int i = 0; i < alfShape.numCoeff; i++ )
    {
      if( alfSliceParam.alfLumaCoeffDeltaPredictionFlag )
      {
        alfSliceParam.lumaCoeff[ind * MAX_NUM_ALF_LUMA_COEFF + i] = m_diffFilterCoeff[ind][i];
      }
      else
      {
        alfSliceParam.lumaCoeff[ind * MAX_NUM_ALF_LUMA_COEFF + i] = m_filterCoeffSet[ind][i];
      }
#if JVET_N0242_NON_LINEAR_ALF
      alfSliceParam.lumaClipp[ind * MAX_NUM_ALF_LUMA_COEFF + i] = m_filterClippSet[ind][i];
#endif
    }
  }

  memcpy( alfSliceParam.filterCoeffDeltaIdx, m_filterIndices[numFiltersBest - 1], sizeof( short ) * MAX_NUM_ALF_CLASSES );
  uiCoeffBits += getNonFilterCoeffRate( alfSliceParam );
  return distReturn;
}

int EncAdaptiveLoopFilter::getNonFilterCoeffRate( AlfSliceParam& alfSliceParam )
{
  int len = 1   // alf_coefficients_delta_flag
          + lengthTruncatedUnary( 0, 3 )    // chroma_idc = 0, it is signalled when ALF is enabled for luma
          + getTBlength( alfSliceParam.numLumaFilters - 1, MAX_NUM_ALF_CLASSES );   //numLumaFilters

  if( alfSliceParam.numLumaFilters > 1 )
  {
    for( int i = 0; i < MAX_NUM_ALF_CLASSES; i++ )
    {
      len += getTBlength( (int)alfSliceParam.filterCoeffDeltaIdx[i], alfSliceParam.numLumaFilters );  //filter_coeff_delta[i]
    }
  }
#if JVET_N0415_CTB_ALF
  len++; //fixed filter set flag
  if (alfSliceParam.fixedFilterSetIndex > 0)
  {
    len += getTBlength(alfSliceParam.fixedFilterSetIndex - 1, NUM_FIXED_FILTER_SETS);
    len += 1; //fixed filter flag pattern
    if (alfSliceParam.fixedFilterPattern > 0)
      len += MAX_NUM_ALF_CLASSES;  //"fixed_filter_flag" for each class
  }
#endif
  return len;
}

int EncAdaptiveLoopFilter::lengthTruncatedUnary( int symbol, int maxSymbol )
{
  if( maxSymbol == 0 )
  {
    return 0;
  }

  bool codeLast = ( maxSymbol > symbol );
  int bins = 0;
  int numBins = 0;
  while( symbol-- )
  {
    bins <<= 1;
    bins++;
    numBins++;
  }
  if( codeLast )
  {
    bins <<= 1;
    numBins++;
  }

  return numBins;
}

int EncAdaptiveLoopFilter::getTBlength( int uiSymbol, const int uiMaxSymbol )
{
  int uiThresh;
  if( uiMaxSymbol > 256 )
  {
    int uiThreshVal = 1 << 8;
    uiThresh = 8;
    while( uiThreshVal <= uiMaxSymbol )
    {
      uiThresh++;
      uiThreshVal <<= 1;
    }
    uiThresh--;
  }
  else
  {
    uiThresh = g_tbMax[uiMaxSymbol];
  }

  int uiVal = 1 << uiThresh;
  assert( uiVal <= uiMaxSymbol );
  assert( ( uiVal << 1 ) > uiMaxSymbol );
  assert( uiSymbol < uiMaxSymbol );
  int b = uiMaxSymbol - uiVal;
  assert( b < uiVal );
  if( uiSymbol < uiVal - b )
  {
    return uiThresh;
  }
  else
  {
    return uiThresh + 1;
  }
}

int EncAdaptiveLoopFilter::getCostFilterCoeffForce0( AlfFilterShape& alfShape, int **pDiffQFilterCoeffIntPP, const int numFilters, bool* codedVarBins )
{
  const int maxGolombIdx = getMaxGolombIdx( alfShape.filterType );
  memset( m_bitsCoeffScan, 0, sizeof( m_bitsCoeffScan ) );

  for( int ind = 0; ind < numFilters; ++ind )
  {
    if( !codedVarBins[ind] )
    {
      continue;
    }
    for( int i = 0; i < alfShape.numCoeff - 1; i++ )
    {
      int coeffVal = abs( pDiffQFilterCoeffIntPP[ind][i] );
      for( int k = 1; k < 15; k++ )
      {
        m_bitsCoeffScan[alfShape.golombIdx[i]][k] += lengthGolomb( coeffVal, k );
      }
    }
  }

  int kMin = getGolombKMin( alfShape, numFilters, m_kMinTab, m_bitsCoeffScan );

  // Coding parameters
  int len = kMin           //min_golomb_order
          + maxGolombIdx   //golomb_order_increase_flag
          + numFilters;    //filter_coefficient_flag[i]

  // Filter coefficients
  for( int ind = 0; ind < numFilters; ++ind )
  {
    if( codedVarBins[ind] )
    {
      for( int i = 0; i < alfShape.numCoeff - 1; i++ )
      {
        len += lengthGolomb( abs( pDiffQFilterCoeffIntPP[ind][i] ), m_kMinTab[alfShape.golombIdx[i]] ); // alf_coeff_luma_delta[i][j]
      }
    }
  }

#if JVET_N0242_NON_LINEAR_ALF
  if( m_alfSliceParamTemp.nonLinearFlag[CHANNEL_TYPE_LUMA] )
  {
    memset( m_bitsCoeffScan, 0, sizeof( m_bitsCoeffScan ) );

    for( int ind = 0; ind < numFilters; ++ind )
    {
      if( !codedVarBins[ind] )
      {
        continue;
      }
      for( int i = 0; i < alfShape.numCoeff - 1; i++ )
      {
        if( !abs( pDiffQFilterCoeffIntPP[ind][i] ) )
          continue;
        int coeffVal = abs( m_filterClippSet[ind][i] );
        for( int k = 1; k < 15; k++ )
        {
          m_bitsCoeffScan[alfShape.golombIdx[i]][k] += lengthGolomb( coeffVal, k, false );
        }
      }
    }

    kMin = getGolombKMin( alfShape, numFilters, m_kMinTab, m_bitsCoeffScan );

    // Coding parameters
    len += kMin           //min_golomb_order
        + maxGolombIdx   //golomb_order_increase_flag
      ;

    // Filter coefficients
    for( int ind = 0; ind < numFilters; ++ind )
    {
      if( codedVarBins[ind] )
      {
        for( int i = 0; i < alfShape.numCoeff - 1; i++ )
        {
          if( !abs( pDiffQFilterCoeffIntPP[ind][i] ) )
            continue;
          len += lengthGolomb( abs( m_filterClippSet[ind][i] ), m_kMinTab[alfShape.golombIdx[i]], false ); // alf_coeff_luma_delta[i][j]
        }
      }
    }
  }

#endif
  return len;
}

int EncAdaptiveLoopFilter::deriveFilterCoefficientsPredictionMode( AlfFilterShape& alfShape, int **filterSet, int** filterCoeffDiff, const int numFilters, int& predMode )
{
  int ratePredMode0 = getCostFilterCoeff( alfShape, filterSet, numFilters );

  for( int ind = 0; ind < numFilters; ++ind )
  {
    if( ind == 0 )
    {
      memcpy( filterCoeffDiff[ind], filterSet[ind], sizeof( int ) * alfShape.numCoeff );
    }
    else
    {
      for( int i = 0; i < alfShape.numCoeff; i++ )
      {
        filterCoeffDiff[ind][i] = filterSet[ind][i] - filterSet[ind - 1][i];
      }
    }
  }

  int ratePredMode1 = getCostFilterCoeff( alfShape, filterCoeffDiff, numFilters );

  predMode = ( ratePredMode1 < ratePredMode0 && numFilters > 1 ) ? 1 : 0;

#if JVET_N0242_NON_LINEAR_ALF
  int rateClipp = m_alfSliceParamTemp.nonLinearFlag[CHANNEL_TYPE_LUMA] ? getCostFilterClipp( alfShape, filterSet, numFilters ) : 0;

  return ( numFilters > 1 ? 1 : 0 )        // coeff_delta_pred_mode_flag
       + rateClipp
       + ( predMode ? ratePredMode1 : ratePredMode0 ); // min_golomb_order, golomb_order_increase_flag, alf_coeff_luma_delta
#else
  return ( numFilters > 1 ? 1 : 0 )        // coeff_delta_pred_mode_flag
       + ( predMode ? ratePredMode1 : ratePredMode0 ); // min_golomb_order, golomb_order_increase_flag, alf_coeff_luma_delta
#endif
}

int EncAdaptiveLoopFilter::getCostFilterCoeff( AlfFilterShape& alfShape, int **pDiffQFilterCoeffIntPP, const int numFilters )
{
  const int maxGolombIdx = getMaxGolombIdx( alfShape.filterType );

  memset( m_bitsCoeffScan, 0, sizeof( m_bitsCoeffScan ) );

  for( int ind = 0; ind < numFilters; ++ind )
  {
    for( int i = 0; i < alfShape.numCoeff - 1; i++ )
    {
      int coeffVal = abs( pDiffQFilterCoeffIntPP[ind][i] );
      for( int k = 1; k < 15; k++ )
      {
        m_bitsCoeffScan[alfShape.golombIdx[i]][k] += lengthGolomb( coeffVal, k );
      }
    }
  }

  int kMin = getGolombKMin( alfShape, numFilters, m_kMinTab, m_bitsCoeffScan );

  // Coding parameters
  int len = kMin           //min_golomb_order
          + maxGolombIdx;  //golomb_order_increase_flag

  // Filter coefficients
  len += lengthFilterCoeffs( alfShape, numFilters, pDiffQFilterCoeffIntPP, m_kMinTab );  // alf_coeff_luma_delta[i][j]

  return len;
}

#if JVET_N0242_NON_LINEAR_ALF
int EncAdaptiveLoopFilter::getCostFilterClipp( AlfFilterShape& alfShape, int **pDiffQFilterCoeffIntPP, const int numFilters )
{
  memset( m_bitsCoeffScan, 0, sizeof( m_bitsCoeffScan ) );
  for( int filterIdx = 0; filterIdx < numFilters; ++filterIdx )
  {
    for( int i = 0; i < alfShape.numCoeff - 1; i++ )
    {
      if( !abs( pDiffQFilterCoeffIntPP[filterIdx][i] ) )
        continue;
      int clippVal = abs( m_filterClippSet[filterIdx][i] );
      for( int k = 1; k < 15; k++ )
      {
        m_bitsCoeffScan[alfShape.golombIdx[i]][k] += lengthGolomb( clippVal, k );
      }
    }
  }
  int len = getGolombKMin( alfShape, numFilters, m_kMinTab, m_bitsCoeffScan );
  return len           //min_golomb_order
          + getMaxGolombIdx( alfShape.filterType ) //golomb_order_increase_flag
          + lengthFilterClipps( alfShape, numFilters, pDiffQFilterCoeffIntPP, m_kMinTab ); // Filter clippings
}

#endif
int EncAdaptiveLoopFilter::lengthFilterCoeffs( AlfFilterShape& alfShape, const int numFilters, int **FilterCoeff, int* kMinTab )
{
  int bitCnt = 0;

  for( int ind = 0; ind < numFilters; ++ind )
  {
    for( int i = 0; i < alfShape.numCoeff - 1; i++ )
    {
      bitCnt += lengthGolomb( abs( FilterCoeff[ind][i] ), kMinTab[alfShape.golombIdx[i]] );
    }
  }
  return bitCnt;
}

#if JVET_N0242_NON_LINEAR_ALF
int EncAdaptiveLoopFilter::lengthFilterClipps( AlfFilterShape& alfShape, const int numFilters, int **FilterCoeff, int* kMinTab )
{
  int bitCnt = 0;

  for( int ind = 0; ind < numFilters; ++ind )
  {
    for( int i = 0; i < alfShape.numCoeff - 1; i++ )
    {
      if( !abs( FilterCoeff[ind][i] ) )
        continue;
      bitCnt += lengthGolomb( abs( m_filterClippSet[ind][i] ), kMinTab[alfShape.golombIdx[i]], false );
    }
  }
  return bitCnt;
}

#endif
double EncAdaptiveLoopFilter::getDistForce0( AlfFilterShape& alfShape, const int numFilters, double errorTabForce0Coeff[MAX_NUM_ALF_CLASSES][2], bool* codedVarBins )
{
  static int bitsVarBin[MAX_NUM_ALF_CLASSES];

  memset( m_bitsCoeffScan, 0, sizeof( m_bitsCoeffScan ) );
  for( int ind = 0; ind < numFilters; ++ind )
  {
    for( int i = 0; i < alfShape.numCoeff - 1; i++ )
    {
      int coeffVal = abs( m_filterCoeffSet[ind][i] );
      for( int k = 1; k < 15; k++ )
      {
        m_bitsCoeffScan[alfShape.golombIdx[i]][k] += lengthGolomb( coeffVal, k );
      }
    }
  }

  getGolombKMin( alfShape, numFilters, m_kMinTab, m_bitsCoeffScan );

  for( int ind = 0; ind < numFilters; ++ind )
  {
    bitsVarBin[ind] = 0;
    for( int i = 0; i < alfShape.numCoeff - 1; i++ )
    {
      bitsVarBin[ind] += lengthGolomb( abs( m_filterCoeffSet[ind][i] ), m_kMinTab[alfShape.golombIdx[i]] );
    }
  }

#if JVET_N0242_NON_LINEAR_ALF
  if( m_alfSliceParamTemp.nonLinearFlag[CHANNEL_TYPE_LUMA] )
  {
    memset( m_bitsCoeffScan, 0, sizeof( m_bitsCoeffScan ) );
    for( int ind = 0; ind < numFilters; ++ind )
    {
      for( int i = 0; i < alfShape.numCoeff - 1; i++ )
      {
        if( !abs( m_filterCoeffSet[ind][i] ) )
          continue;
        int coeffVal = abs( m_filterClippSet[ind][i] );
        for( int k = 1; k < 15; k++ )
        {
          m_bitsCoeffScan[alfShape.golombIdx[i]][k] += lengthGolomb( coeffVal, k, false );
        }
      }
    }

    getGolombKMin( alfShape, numFilters, m_kMinTab, m_bitsCoeffScan );

    for( int ind = 0; ind < numFilters; ++ind )
    {
      for( int i = 0; i < alfShape.numCoeff - 1; i++ )
      {
        if( !abs( m_filterCoeffSet[ind][i] ) )
          continue;
        bitsVarBin[ind] += lengthGolomb( abs( m_filterClippSet[ind][i] ), m_kMinTab[alfShape.golombIdx[i]], false );
      }
    }
  }

#endif
  double distForce0 = getDistCoeffForce0( codedVarBins, errorTabForce0Coeff, bitsVarBin, numFilters );

  return distForce0;
}

int EncAdaptiveLoopFilter::getGolombKMin( AlfFilterShape& alfShape, const int numFilters, int kMinTab[MAX_NUM_ALF_LUMA_COEFF], int bitsCoeffScan[m_MAX_SCAN_VAL][m_MAX_EXP_GOLOMB] )
{
  int kStart;
  const int maxGolombIdx = getMaxGolombIdx( alfShape.filterType );

  int minBitsKStart = MAX_INT;
  int minKStart = -1;

  for( int k = 1; k < 8; k++ )
  {
    int bitsKStart = 0; kStart = k;
    for( int scanPos = 0; scanPos < maxGolombIdx; scanPos++ )
    {
      int kMin = kStart;
      int minBits = bitsCoeffScan[scanPos][kMin];

      if( bitsCoeffScan[scanPos][kStart + 1] < minBits )
      {
        kMin = kStart + 1;
        minBits = bitsCoeffScan[scanPos][kMin];
      }
      kStart = kMin;
      bitsKStart += minBits;
    }
    if( bitsKStart < minBitsKStart )
    {
      minBitsKStart = bitsKStart;
      minKStart = k;
    }
  }

  kStart = minKStart;
  for( int scanPos = 0; scanPos < maxGolombIdx; scanPos++ )
  {
    int kMin = kStart;
    int minBits = bitsCoeffScan[scanPos][kMin];

    if( bitsCoeffScan[scanPos][kStart + 1] < minBits )
    {
      kMin = kStart + 1;
      minBits = bitsCoeffScan[scanPos][kMin];
    }

    kMinTab[scanPos] = kMin;
    kStart = kMin;
  }

  return minKStart;
}

double EncAdaptiveLoopFilter::getDistCoeffForce0( bool* codedVarBins, double errorForce0CoeffTab[MAX_NUM_ALF_CLASSES][2], int* bitsVarBin, const int numFilters )
{
  double distForce0 = 0;
  std::memset( codedVarBins, 0, sizeof( *codedVarBins ) * MAX_NUM_ALF_CLASSES );

  for( int filtIdx = 0; filtIdx < numFilters; filtIdx++ )
  {
    double costDiff = errorForce0CoeffTab[filtIdx][0] - ( errorForce0CoeffTab[filtIdx][1] + m_lambda[COMPONENT_Y] * bitsVarBin[filtIdx] );
    codedVarBins[filtIdx] = costDiff > 0 ? true : false;
    distForce0 += errorForce0CoeffTab[filtIdx][codedVarBins[filtIdx] ? 1 : 0];
  }

  return distForce0;
}

int EncAdaptiveLoopFilter::lengthUvlc( int uiCode )
{
  int uiLength = 1;
  int uiTemp = ++uiCode;

  CHECK( !uiTemp, "Integer overflow" );

  while( 1 != uiTemp )
  {
    uiTemp >>= 1;
    uiLength += 2;
  }
  // Take care of cases where uiLength > 32
  return ( uiLength >> 1 ) + ( ( uiLength + 1 ) >> 1 );
}

#if JVET_N0242_NON_LINEAR_ALF
int EncAdaptiveLoopFilter::lengthGolomb( int coeffVal, int k, bool signed_coeff )
#else
int EncAdaptiveLoopFilter::lengthGolomb( int coeffVal, int k )
#endif
{
  int m = 2 << ( k - 1 );
  int q = coeffVal / m;
#if JVET_N0242_NON_LINEAR_ALF
  if( signed_coeff && coeffVal != 0 )
#else
  if( coeffVal != 0 )
#endif
  {
    return q + 2 + k;
  }
  else
  {
    return q + 1 + k;
  }
}

#if JVET_N0242_NON_LINEAR_ALF
#if JVET_N0415_CTB_ALF
double EncAdaptiveLoopFilter::deriveFilterCoeffs( AlfCovariance* cov, AlfCovariance* covMerged, int clipMerged[MAX_NUM_ALF_CLASSES][MAX_NUM_ALF_CLASSES][MAX_NUM_ALF_LUMA_COEFF], AlfFilterShape& alfShape, short* filterIndices, int numFilters, double errorTabForce0Coeff[MAX_NUM_ALF_CLASSES][2], AlfSliceParam& alfSliceParam )
#else
double EncAdaptiveLoopFilter::deriveFilterCoeffs( AlfCovariance* cov, AlfCovariance* covMerged, int clipMerged[MAX_NUM_ALF_CLASSES][MAX_NUM_ALF_CLASSES][MAX_NUM_ALF_LUMA_COEFF], AlfFilterShape& alfShape, short* filterIndices, int numFilters, double errorTabForce0Coeff[MAX_NUM_ALF_CLASSES][2] )
#endif
#else
#if JVET_N0415_CTB_ALF
double EncAdaptiveLoopFilter::deriveFilterCoeffs( AlfCovariance* cov, AlfCovariance* covMerged, AlfFilterShape& alfShape, short* filterIndices, int numFilters, double errorTabForce0Coeff[MAX_NUM_ALF_CLASSES][2], AlfSliceParam& alfSliceParam )
#else
double EncAdaptiveLoopFilter::deriveFilterCoeffs( AlfCovariance* cov, AlfCovariance* covMerged, AlfFilterShape& alfShape, short* filterIndices, int numFilters, double errorTabForce0Coeff[MAX_NUM_ALF_CLASSES][2] )
#endif
#endif
{
  double error = 0.0;
  AlfCovariance& tmpCov = covMerged[MAX_NUM_ALF_CLASSES];

#if JVET_N0415_CTB_ALF
  alfSliceParam.fixedFilterSetIndex = 0;
  AlfCovariance& tmpCovFf = covMerged[MAX_NUM_ALF_CLASSES + 1];
  double factor = 1 << (m_NUM_BITS - 1);
  double errorMin = 0;
  double errorMinPerClass[MAX_NUM_ALF_CLASSES] = { 0 };
  double errorCurSetPerClass[MAX_NUM_ALF_CLASSES] = { 0 };
  int    fixedFilterFlagPerClass[MAX_NUM_ALF_CLASSES] = { 0 };

#if JVET_N0242_NON_LINEAR_ALF
  if (!alfSliceParam.nonLinearFlag[CHANNEL_TYPE_LUMA])
#endif
  {
    alfSliceParam.fixedFilterSetIndex = 0;
    for (int filterSetIdx = 0; filterSetIdx < NUM_FIXED_FILTER_SETS; filterSetIdx++)
    {
      double errorCur = 0;
      for (int classIdx = 0; classIdx < MAX_NUM_ALF_CLASSES; classIdx++)
      {
        int fixedFilterIdx = m_classToFilterMapping[filterSetIdx][classIdx];
#if JVET_N0242_NON_LINEAR_ALF
        errorCurSetPerClass[classIdx] = cov[classIdx].calcErrorForCoeffs(clipMerged[numFilters - 1][filterIndices[classIdx]], m_fixedFilterSetCoeff[fixedFilterIdx], MAX_NUM_ALF_LUMA_COEFF, m_NUM_BITS);
#else
        errorCurSetPerClass[classIdx] = calcErrorForCoeffs(cov[classIdx].E, cov[classIdx].y, m_fixedFilterSetCoeff[fixedFilterIdx], MAX_NUM_ALF_LUMA_COEFF, m_NUM_BITS);
#endif

        if (errorCurSetPerClass[classIdx] >= 0)
        {
          errorCurSetPerClass[classIdx] = 0;
          fixedFilterFlagPerClass[classIdx] = 0;
        }
        else
        {
          errorCur += errorCurSetPerClass[classIdx];
          fixedFilterFlagPerClass[classIdx] = 1;
        }
      }

      if (errorCur < errorMin)
      {
        memcpy(alfSliceParam.fixedFilterIdx, fixedFilterFlagPerClass, sizeof(fixedFilterFlagPerClass));
        alfSliceParam.fixedFilterSetIndex = filterSetIdx + 1;
        errorMin = errorCur;
        std::memcpy(errorMinPerClass, errorCurSetPerClass, sizeof(errorMinPerClass));
      }
    }

    alfSliceParam.fixedFilterPattern = 0;
    if (alfSliceParam.fixedFilterSetIndex > 0)
    {
      for (int classIdx = 0; classIdx < MAX_NUM_ALF_CLASSES; classIdx++)
      {
        if (alfSliceParam.fixedFilterIdx[classIdx] == 0)
        {
          alfSliceParam.fixedFilterPattern = 1;
          break;
        }
      }
    }
  }
#endif

  for( int filtIdx = 0; filtIdx < numFilters; filtIdx++ )
  {
    tmpCov.reset();
#if JVET_N0242_NON_LINEAR_ALF
    bool found_clip = false;
#endif
    for( int classIdx = 0; classIdx < MAX_NUM_ALF_CLASSES; classIdx++ )
    {
      if( filterIndices[classIdx] == filtIdx )
      {
#if JVET_N0415_CTB_ALF
        //adjust stat
        tmpCovFf = cov[classIdx];
        if (alfSliceParam.fixedFilterSetIndex > 0 && alfSliceParam.fixedFilterIdx[classIdx] > 0
#if JVET_N0242_NON_LINEAR_ALF
          && alfSliceParam.nonLinearFlag[CHANNEL_TYPE_LUMA] == false
#endif
          )
        {
          int fixedFilterIdx = m_classToFilterMapping[alfSliceParam.fixedFilterSetIndex - 1][classIdx];
          tmpCovFf.pixAcc += errorMinPerClass[classIdx];
          for (int i = 0; i < MAX_NUM_ALF_LUMA_COEFF; i++)
          {
            double sum = 0;
            for (int j = 0; j < MAX_NUM_ALF_LUMA_COEFF; j++)
            {
#if JVET_N0242_NON_LINEAR_ALF
              sum += tmpCovFf.E[clipMerged[numFilters - 1][classIdx][i]][clipMerged[numFilters - 1][classIdx][j]][i][j] * m_fixedFilterSetCoeff[fixedFilterIdx][j];
#else
              sum += tmpCovFf.E[i][j] * m_fixedFilterSetCoeff[fixedFilterIdx][j];
#endif
            }
            sum /= factor;
#if JVET_N0242_NON_LINEAR_ALF
            tmpCovFf.y[clipMerged[numFilters - 1][classIdx][i]][i] -= sum;
#else
            tmpCovFf.y[i] -= sum;
#endif
          }
        }
        tmpCov += tmpCovFf;
#else
        tmpCov += cov[classIdx];
#endif
#if JVET_N0242_NON_LINEAR_ALF
        if( !found_clip )
        {
          found_clip = true; // clip should be at the adress of shortest one
          memcpy(m_filterClippSet[filtIdx], clipMerged[numFilters-1][classIdx], sizeof(int[MAX_NUM_ALF_LUMA_COEFF]));
        }
#endif
      }
    }

    // Find coeffcients
#if JVET_N0242_NON_LINEAR_ALF
    assert(alfShape.numCoeff == tmpCov.numCoeff);
    errorTabForce0Coeff[filtIdx][1] = tmpCov.pixAcc + deriveCoeffQuant( m_filterClippSet[filtIdx], m_filterCoeffSet[filtIdx], tmpCov, alfShape, m_NUM_BITS, false );
#else
    errorTabForce0Coeff[filtIdx][1] = tmpCov.pixAcc + deriveCoeffQuant( m_filterCoeffQuant, tmpCov.E, tmpCov.y, alfShape.numCoeff, alfShape.weights, m_NUM_BITS );
#endif
    errorTabForce0Coeff[filtIdx][0] = tmpCov.pixAcc;
    error += errorTabForce0Coeff[filtIdx][1];
#if !JVET_N0242_NON_LINEAR_ALF

    // store coeff
    memcpy( m_filterCoeffSet[filtIdx], m_filterCoeffQuant, sizeof( int )*alfShape.numCoeff );
#endif
  }
  return error;
}

#if JVET_N0242_NON_LINEAR_ALF
double EncAdaptiveLoopFilter::deriveCoeffQuant( int *filterClipp, int *filterCoeffQuant, const AlfCovariance& cov, const AlfFilterShape& shape, const int bitDepth, const bool optimizeClip )
#else
double EncAdaptiveLoopFilter::deriveCoeffQuant( int *filterCoeffQuant, double **E, double *y, const int numCoeff, std::vector<int>& weights, const int bitDepth, const bool bChroma )
#endif
{
  const int factor = 1 << ( bitDepth - 1 );
#if JVET_N0242_NON_LINEAR_ALF
const int numCoeff = shape.numCoeff;
#else
  static int filterCoeffQuantMod[MAX_NUM_ALF_LUMA_COEFF];
#endif
  static double filterCoeff[MAX_NUM_ALF_LUMA_COEFF];

#if JVET_N0242_NON_LINEAR_ALF
  cov.optimizeFilter( shape, filterClipp, filterCoeff, optimizeClip );
#else
  gnsSolveByChol( E, y, filterCoeff, numCoeff );
#endif
  roundFiltCoeff( filterCoeffQuant, filterCoeff, numCoeff, factor );
#if JVET_N0242_NON_LINEAR_ALF

  const int max_value = factor - 1;
  const int min_value = -factor;

  for ( int i = 0; i < numCoeff - 1; i++ )
  {
    filterCoeffQuant[i] = std::min( max_value, std::max( min_value, filterCoeffQuant[i] ) );
  }
  filterCoeffQuant[numCoeff - 1] = 0;

  int modified=1;

  double errRef=cov.calcErrorForCoeffs( filterClipp, filterCoeffQuant, numCoeff, bitDepth );
  while( modified )
  {
    modified=0;
    for( int sign: {1, -1} )
    {
      double errMin = MAX_DOUBLE;
      int minInd = -1;

      for( int k = 0; k < numCoeff-1; k++ )
      {
        if( filterCoeffQuant[k] - sign > max_value || filterCoeffQuant[k] - sign < min_value )
          continue;

        filterCoeffQuant[k] -= sign;

        double error = cov.calcErrorForCoeffs( filterClipp, filterCoeffQuant, numCoeff, bitDepth );
        if( error < errMin )
        {
          errMin = error;
          minInd = k;
        }
        filterCoeffQuant[k] += sign;
      }
      if( errMin < errRef )
      {
        filterCoeffQuant[minInd] -= sign;
        modified++;
        errRef = errMin;
      }
    }
  }

  return errRef;
#else
  const int targetCoeffSumInt = 0;
  int quantCoeffSum = 0;
  for( int i = 0; i < numCoeff; i++ )
  {
    quantCoeffSum += weights[i] * filterCoeffQuant[i];
  }
  int count = 0;
  while( quantCoeffSum != targetCoeffSumInt && count < 10 )
  {
    int sign = quantCoeffSum > targetCoeffSumInt ? 1 : -1;
    int diff = ( quantCoeffSum - targetCoeffSumInt ) * sign;

    double errMin = MAX_DOUBLE;
    int minInd = -1;

    for( int k = 0; k < numCoeff; k++ )
    {
      if( weights[k] <= diff )
      {
        memcpy( filterCoeffQuantMod, filterCoeffQuant, sizeof( int ) * numCoeff );

        filterCoeffQuantMod[k] -= sign;
        double error = calcErrorForCoeffs( E, y, filterCoeffQuantMod, numCoeff, bitDepth );

        if( error < errMin )
        {
          errMin = error;
          minInd = k;
        }
      }
    }

    if( minInd != -1 )
    {
      filterCoeffQuant[minInd] -= sign;
    }

    quantCoeffSum = 0;
    for( int i = 0; i < numCoeff; i++ )
    {
      quantCoeffSum += weights[i] * filterCoeffQuant[i];
    }
    ++count;
  }
  if( count == 10 )
  {
    memset( filterCoeffQuant, 0, sizeof( int ) * numCoeff );
  }

  int max_value = factor - 1;
  int min_value = -factor;

  for ( int i = 0; i < numCoeff - 1; i++ )
  {
    filterCoeffQuant[i] = std::min( max_value, std::max( min_value, filterCoeffQuant[i] ) );
    filterCoeff[i] = filterCoeffQuant[i] / double( factor );
  }

  quantCoeffSum = 0;
  for ( int i = 0; i < numCoeff - 1; i++ )
  {
    quantCoeffSum += weights[i] * filterCoeffQuant[i];
    filterCoeff[i] = filterCoeffQuant[i] / double(factor);
  }
  filterCoeffQuant[numCoeff - 1] = -quantCoeffSum;
  filterCoeff[numCoeff - 1] = filterCoeffQuant[numCoeff - 1] / double(factor);


  //Restrict the range of the center coefficient
  int max_value_center = (2 * factor - 1) - factor;
  int min_value_center = 0 - factor;

  filterCoeffQuant[numCoeff - 1] = std::min(max_value_center, std::max(min_value_center, filterCoeffQuant[numCoeff - 1]));
  filterCoeff[numCoeff - 1] = filterCoeffQuant[numCoeff - 1] / double(factor);

  int coeffQuantAdjust[MAX_NUM_ALF_LUMA_COEFF];
  int adjustedTotalCoeff = (numCoeff - 1) << 1;

  count = 0;
  quantCoeffSum += filterCoeffQuant[numCoeff - 1];
  while (quantCoeffSum != targetCoeffSumInt && count < 15)
  {
    int sign = quantCoeffSum > targetCoeffSumInt ? 1 : -1;
    int diff = (quantCoeffSum - targetCoeffSumInt) * sign;

    if (diff > 4 * adjustedTotalCoeff)     sign = sign * 8;
    else if (diff > 2 * adjustedTotalCoeff)     sign = sign * 4;
    else if (diff >     adjustedTotalCoeff)     sign = sign * 2;

    double errMin = MAX_DOUBLE;
    int    minInd = -1;

    for (int k = 0; k < numCoeff - 1; k++)
    {
      memcpy(coeffQuantAdjust, filterCoeffQuant, sizeof(int) * numCoeff);

      coeffQuantAdjust[k] -= sign;

      if (coeffQuantAdjust[k] <= max_value && coeffQuantAdjust[k] >= min_value)
      {
        double error = calcErrorForCoeffs(E, y, coeffQuantAdjust, numCoeff, bitDepth);

        if (error < errMin)
        {
          errMin = error;
          minInd = k;
        }
      }
    }

    if (minInd != -1)
    {
      filterCoeffQuant[minInd] -= sign;
      quantCoeffSum -= (weights[minInd] * sign);
    }

    ++count;
  }

  if (quantCoeffSum != targetCoeffSumInt)
  {
    memset(filterCoeffQuant, 0, sizeof(int) * numCoeff);
  }

  for (int i = 0; i < numCoeff - 1; i++)
  {
    CHECK(filterCoeffQuant[i] > max_value || filterCoeffQuant[i] < min_value, "filterCoeffQuant[i]>max_value || filterCoeffQuant[i]<min_value");
    filterCoeff[i] = filterCoeffQuant[i] / double(factor);
  }
  CHECK(filterCoeffQuant[numCoeff - 1] > max_value_center || filterCoeffQuant[numCoeff - 1] < min_value_center, "filterCoeffQuant[numCoeff-1]>max_value_center || filterCoeffQuant[numCoeff-1]<min_value_center");
  filterCoeff[numCoeff - 1] = filterCoeffQuant[numCoeff - 1] / double(factor);


  double error = calcErrorForCoeffs( E, y, filterCoeffQuant, numCoeff, bitDepth );
  return error;
#endif
}

#if !JVET_N0242_NON_LINEAR_ALF
double EncAdaptiveLoopFilter::calcErrorForCoeffs( double **E, double *y,
#if JVET_N0415_CTB_ALF
  const
#endif
  int *coeff, const int numCoeff, const int bitDepth )
{
  double factor = 1 << ( bitDepth - 1 );
  double error = 0;

  for( int i = 0; i < numCoeff; i++ )   //diagonal
  {
    double sum = 0;
    for( int j = i + 1; j < numCoeff; j++ )
    {
      // E[j][i] = E[i][j], sum will be multiplied by 2 later
      sum += E[i][j] * coeff[j];
    }
    error += ( ( E[i][i] * coeff[i] + sum * 2 ) / factor - 2 * y[i] ) * coeff[i];
  }

  return error / factor;
}

#endif
void EncAdaptiveLoopFilter::roundFiltCoeff( int *filterCoeffQuant, double *filterCoeff, const int numCoeff, const int factor )
{
  for( int i = 0; i < numCoeff; i++ )
  {
    int sign = filterCoeff[i] > 0 ? 1 : -1;
    filterCoeffQuant[i] = int( filterCoeff[i] * sign * factor + 0.5 ) * sign;
  }
}

#if JVET_N0242_NON_LINEAR_ALF
void EncAdaptiveLoopFilter::mergeClasses( const AlfFilterShape& alfShape, AlfCovariance* cov, AlfCovariance* covMerged, int clipMerged[MAX_NUM_ALF_CLASSES][MAX_NUM_ALF_CLASSES][MAX_NUM_ALF_LUMA_COEFF], const int numClasses, short filterIndices[MAX_NUM_ALF_CLASSES][MAX_NUM_ALF_CLASSES] )
#else
void EncAdaptiveLoopFilter::mergeClasses( AlfCovariance* cov, AlfCovariance* covMerged, const int numClasses, short filterIndices[MAX_NUM_ALF_CLASSES][MAX_NUM_ALF_CLASSES] )
#endif
{
#if JVET_N0242_NON_LINEAR_ALF
  static int tmpClip[MAX_NUM_ALF_LUMA_COEFF];
  static int bestMergeClip[MAX_NUM_ALF_LUMA_COEFF];
  static double err[MAX_NUM_ALF_CLASSES];
  static double bestMergeErr;
#endif
  static bool availableClass[MAX_NUM_ALF_CLASSES];
  static uint8_t indexList[MAX_NUM_ALF_CLASSES];
  static uint8_t indexListTemp[MAX_NUM_ALF_CLASSES];
  int numRemaining = numClasses;

  memset( filterIndices, 0, sizeof( short ) * MAX_NUM_ALF_CLASSES * MAX_NUM_ALF_CLASSES );

  for( int i = 0; i < numClasses; i++ )
  {
    filterIndices[numRemaining - 1][i] = i;
    indexList[i] = i;
    availableClass[i] = true;
    covMerged[i] = cov[i];
#if JVET_N0242_NON_LINEAR_ALF
    covMerged[i].numBins = m_alfSliceParamTemp.nonLinearFlag[CHANNEL_TYPE_LUMA] ? AlfNumClippingValues[COMPONENT_Y] : 1;
#endif
  }

  // Try merging different covariance matrices

  // temporal AlfCovariance structure is allocated as the last element in covMerged array, the size of covMerged is MAX_NUM_ALF_CLASSES + 1
  AlfCovariance& tmpCov = covMerged[MAX_NUM_ALF_CLASSES];
#if JVET_N0242_NON_LINEAR_ALF
  tmpCov.numBins = m_alfSliceParamTemp.nonLinearFlag[CHANNEL_TYPE_LUMA] ? AlfNumClippingValues[COMPONENT_Y] : 1;

  // init Clip
  for( int i = 0; i < numClasses; i++ )
  {
    std::fill_n(clipMerged[numRemaining-1][i], MAX_NUM_ALF_LUMA_COEFF, m_alfSliceParamTemp.nonLinearFlag[CHANNEL_TYPE_LUMA] ? AlfNumClippingValues[CHANNEL_TYPE_LUMA] / 2 : 0);
    if ( m_alfSliceParamTemp.nonLinearFlag[CHANNEL_TYPE_LUMA] )
    {
      err[i] = covMerged[i].optimizeFilterClip( alfShape, clipMerged[numRemaining-1][i] );
    }
    else
    {
      err[i] = covMerged[i].calculateError( clipMerged[numRemaining-1][i] );
    }
  }
#endif

#if JVET_N0242_NON_LINEAR_ALF
  while( numRemaining >= 2 )
#else
  while( numRemaining > 2 )
#endif
  {
    double errorMin = std::numeric_limits<double>::max();
    int bestToMergeIdx1 = 0, bestToMergeIdx2 = 1;

    for( int i = 0; i < numClasses - 1; i++ )
    {
      if( availableClass[i] )
      {
        for( int j = i + 1; j < numClasses; j++ )
        {
          if( availableClass[j] )
          {
#if JVET_N0242_NON_LINEAR_ALF
            double error1 = err[i];
            double error2 = err[j];
#else
            double error1 = calculateError( covMerged[i] );
            double error2 = calculateError( covMerged[j] );
#endif

            tmpCov.add( covMerged[i], covMerged[j] );
#if JVET_N0242_NON_LINEAR_ALF
            for( int l = 0; l < MAX_NUM_ALF_LUMA_COEFF; ++l )
            {
              tmpClip[l] = (clipMerged[numRemaining-1][i][l] + clipMerged[numRemaining-1][j][l] + 1 ) >> 1;
            }
            double errorMerged = m_alfSliceParamTemp.nonLinearFlag[CHANNEL_TYPE_LUMA] ? tmpCov.optimizeFilterClip( alfShape, tmpClip ) : tmpCov.calculateError( tmpClip );
            double error = errorMerged - error1 - error2;
#else
            double error = calculateError( tmpCov ) - error1 - error2;
#endif

            if( error < errorMin )
            {
#if JVET_N0242_NON_LINEAR_ALF
              bestMergeErr = errorMerged;
              memcpy(bestMergeClip, tmpClip, sizeof(bestMergeClip));
#endif
              errorMin = error;
              bestToMergeIdx1 = i;
              bestToMergeIdx2 = j;
            }
          }
        }
      }
    }

    covMerged[bestToMergeIdx1] += covMerged[bestToMergeIdx2];
#if JVET_N0242_NON_LINEAR_ALF
    memcpy(clipMerged[numRemaining-2], clipMerged[numRemaining-1], sizeof(int[MAX_NUM_ALF_CLASSES][MAX_NUM_ALF_LUMA_COEFF]));
    memcpy(clipMerged[numRemaining-2][bestToMergeIdx1], bestMergeClip, sizeof(bestMergeClip));
    err[bestToMergeIdx1] = bestMergeErr;
#endif
    availableClass[bestToMergeIdx2] = false;

    for( int i = 0; i < numClasses; i++ )
    {
      if( indexList[i] == bestToMergeIdx2 )
      {
        indexList[i] = bestToMergeIdx1;
      }
    }

    numRemaining--;
    if( numRemaining <= numClasses )
    {
      std::memcpy( indexListTemp, indexList, sizeof( uint8_t ) * numClasses );

      bool exist = false;
      int ind = 0;

      for( int j = 0; j < numClasses; j++ )
      {
        exist = false;
        for( int i = 0; i < numClasses; i++ )
        {
          if( indexListTemp[i] == j )
          {
            exist = true;
            break;
          }
        }

        if( exist )
        {
          for( int i = 0; i < numClasses; i++ )
          {
            if( indexListTemp[i] == j )
            {
              filterIndices[numRemaining - 1][i] = ind;
              indexListTemp[i] = -1;
            }
          }
          ind++;
        }
      }
    }
  }
}

void EncAdaptiveLoopFilter::getFrameStats( ChannelType channel, int iShapeIdx )
{
  int numClasses = isLuma( channel ) ? MAX_NUM_ALF_CLASSES : 1;
  for( int i = 0; i < numClasses; i++ )
  {
#if JVET_N0242_NON_LINEAR_ALF
    m_alfCovarianceFrame[channel][iShapeIdx][i].reset(AlfNumClippingValues[channel]);
#else
    m_alfCovarianceFrame[channel][iShapeIdx][i].reset();
#endif
  }
  if( isLuma( channel ) )
  {
    getFrameStat( m_alfCovarianceFrame[CHANNEL_TYPE_LUMA][iShapeIdx], m_alfCovariance[COMPONENT_Y][iShapeIdx], m_ctuEnableFlag[COMPONENT_Y], numClasses );
  }
  else
  {
    getFrameStat( m_alfCovarianceFrame[CHANNEL_TYPE_CHROMA][iShapeIdx], m_alfCovariance[COMPONENT_Cb][iShapeIdx], m_ctuEnableFlag[COMPONENT_Cb], numClasses );
    getFrameStat( m_alfCovarianceFrame[CHANNEL_TYPE_CHROMA][iShapeIdx], m_alfCovariance[COMPONENT_Cr][iShapeIdx], m_ctuEnableFlag[COMPONENT_Cr], numClasses );
  }
}

void EncAdaptiveLoopFilter::getFrameStat( AlfCovariance* frameCov, AlfCovariance** ctbCov, uint8_t* ctbEnableFlags, const int numClasses )
{
  for( int i = 0; i < m_numCTUsInPic; i++ )
  {
    if( ctbEnableFlags[i] )
    {
      for( int j = 0; j < numClasses; j++ )
      {
        frameCov[j] += ctbCov[i][j];
      }
    }
  }
}

#if JVET_N0438_LOOP_FILTER_DISABLED_ACROSS_VIR_BOUND
void EncAdaptiveLoopFilter::deriveStatsForFiltering( PelUnitBuf& orgYuv, PelUnitBuf& recYuv, CodingStructure& cs )
#else
void EncAdaptiveLoopFilter::deriveStatsForFiltering( PelUnitBuf& orgYuv, PelUnitBuf& recYuv )
#endif
{
  int ctuRsAddr = 0;
  const int numberOfComponents = getNumberValidComponents( m_chromaFormat );

  // init CTU stats buffers
  for( int compIdx = 0; compIdx < numberOfComponents; compIdx++ )
  {
    const ComponentID compID = ComponentID( compIdx );
    const int numClasses = isLuma( compID ) ? MAX_NUM_ALF_CLASSES : 1;

    for( int shape = 0; shape != m_filterShapes[toChannelType( compID )].size(); shape++ )
    {
      for( int classIdx = 0; classIdx < numClasses; classIdx++ )
      {
        for( int ctuIdx = 0; ctuIdx < m_numCTUsInPic; ctuIdx++ )
        {
#if JVET_N0242_NON_LINEAR_ALF
          m_alfCovariance[compIdx][shape][ctuIdx][classIdx].reset(AlfNumClippingValues[toChannelType( compID )]);
#else
          m_alfCovariance[compIdx][shape][ctuIdx][classIdx].reset();
#endif
        }
      }
    }
  }

  // init Frame stats buffers
  const int numberOfChannels = getNumberValidChannels( m_chromaFormat );
  for( int channelIdx = 0; channelIdx < numberOfChannels; channelIdx++ )
  {
    const ChannelType channelID = ChannelType( channelIdx );
    const int numClasses = isLuma( channelID ) ? MAX_NUM_ALF_CLASSES : 1;

    for( int shape = 0; shape != m_filterShapes[channelIdx].size(); shape++ )
    {
      for( int classIdx = 0; classIdx < numClasses; classIdx++ )
      {
#if JVET_N0242_NON_LINEAR_ALF
        m_alfCovarianceFrame[channelIdx][shape][classIdx].reset(AlfNumClippingValues[channelID]);
#else
        m_alfCovarianceFrame[channelIdx][shape][classIdx].reset();
#endif
      }
    }
  }

#if JVET_N0438_LOOP_FILTER_DISABLED_ACROSS_VIR_BOUND
  const PreCalcValues& pcv = *cs.pcv;
  bool clipTop = false, clipBottom = false, clipLeft = false, clipRight = false;
  int numHorSplit = 0, numVerSplit = 0;
  int horSplit[] = { 0, 0, 0 };
  int verSplit[] = { 0, 0, 0 };
#endif
  for( int yPos = 0; yPos < m_picHeight; yPos += m_maxCUHeight )
  {
    for( int xPos = 0; xPos < m_picWidth; xPos += m_maxCUWidth )
    {
      const int width = ( xPos + m_maxCUWidth > m_picWidth ) ? ( m_picWidth - xPos ) : m_maxCUWidth;
      const int height = ( yPos + m_maxCUHeight > m_picHeight ) ? ( m_picHeight - yPos ) : m_maxCUHeight;
#if JVET_N0438_LOOP_FILTER_DISABLED_ACROSS_VIR_BOUND
      if( isCrossedByVirtualBoundaries( xPos, yPos, width, height, clipTop, clipBottom, clipLeft, clipRight, numHorSplit, numVerSplit, horSplit, verSplit, cs.slice->getPPS() ) )
      {
        int yStart = yPos;
        for( int i = 0; i <= numHorSplit; i++ )
        {
          const int yEnd = i == numHorSplit ? yPos + height : horSplit[i];
          const int h = yEnd - yStart;
          const bool clipT = ( i == 0 && clipTop ) || ( i > 0 ) || ( yStart == 0 );
          const bool clipB = ( i == numHorSplit && clipBottom ) || ( i < numHorSplit ) || ( yEnd == pcv.lumaHeight );

          int xStart = xPos;
          for( int j = 0; j <= numVerSplit; j++ )
          {
            const int xEnd = j == numVerSplit ? xPos + width : verSplit[j];
            const int w = xEnd - xStart;
            const bool clipL = ( j == 0 && clipLeft ) || ( j > 0 ) || ( xStart == 0 );
            const bool clipR = ( j == numVerSplit && clipRight ) || ( j < numVerSplit ) || ( xEnd == pcv.lumaWidth );

            const int wBuf = w + (clipL ? 0 : MAX_ALF_PADDING_SIZE) + (clipR ? 0 : MAX_ALF_PADDING_SIZE);
            const int hBuf = h + (clipT ? 0 : MAX_ALF_PADDING_SIZE) + (clipB ? 0 : MAX_ALF_PADDING_SIZE);
            PelUnitBuf recBuf = m_tempBuf2.subBuf( UnitArea( cs.area.chromaFormat, Area( 0, 0, wBuf, hBuf ) ) );
            recBuf.copyFrom( recYuv.subBuf( UnitArea( cs.area.chromaFormat, Area( xStart - (clipL ? 0 : MAX_ALF_PADDING_SIZE), yStart - (clipT ? 0 : MAX_ALF_PADDING_SIZE), wBuf, hBuf ) ) ) );
            recBuf.extendBorderPel( MAX_ALF_PADDING_SIZE );
            recBuf = recBuf.subBuf( UnitArea ( cs.area.chromaFormat, Area( clipL ? 0 : MAX_ALF_PADDING_SIZE, clipT ? 0 : MAX_ALF_PADDING_SIZE, w, h ) ) );

            const UnitArea area( m_chromaFormat, Area( 0, 0, w, h ) );
            const UnitArea areaDst( m_chromaFormat, Area( xStart, yStart, w, h ) );
            for( int compIdx = 0; compIdx < numberOfComponents; compIdx++ )
            {
              const ComponentID compID = ComponentID( compIdx );
              const CompArea& compArea = area.block( compID );
              const CompArea& compAreaDst = areaDst.block( compID );

              int  recStride = recBuf.get( compID ).stride;
              Pel* rec = recBuf.get( compID ).bufAt( compArea );

              int  orgStride = orgYuv.get(compID).stride;
              Pel* org = orgYuv.get(compID).bufAt(xStart >> ::getComponentScaleX(compID, m_chromaFormat), yStart >> ::getComponentScaleY(compID, m_chromaFormat));

              ChannelType chType = toChannelType( compID );

              for( int shape = 0; shape != m_filterShapes[chType].size(); shape++ )
              {
#if JVET_N0180_ALF_LINE_BUFFER_REDUCTION
#if JVET_N0242_NON_LINEAR_ALF
                getBlkStats(m_alfCovariance[compIdx][shape][ctuRsAddr], m_filterShapes[chType][shape], compIdx ? nullptr : m_classifier, org, orgStride, rec, recStride, compAreaDst, compArea, chType
                  , ((compIdx == 0) ? m_alfVBLumaCTUHeight : m_alfVBChmaCTUHeight)
                  , ((yPos + m_maxCUHeight >= m_picHeight) ? m_picHeight : ((compIdx == 0) ? m_alfVBLumaPos : m_alfVBChmaPos))
                );
#else
                getBlkStats(m_alfCovariance[compIdx][shape][ctuRsAddr], m_filterShapes[chType][shape], compIdx ? nullptr : m_classifier, org, orgStride, rec, recStride, compArea, compArea
                  , ((compIdx == 0) ? m_alfVBLumaCTUHeight : m_alfVBChmaCTUHeight)
                  , ((yPos + m_maxCUHeight >= m_picHeight) ? m_picHeight : ((compIdx == 0) ? m_alfVBLumaPos : m_alfVBChmaPos))
                );
#endif
#else
#if JVET_N0242_NON_LINEAR_ALF
                getBlkStats(m_alfCovariance[compIdx][shape][ctuRsAddr], m_filterShapes[chType][shape], compIdx ? nullptr : m_classifier, org, orgStride, rec, recStride, compAreaDst, compArea, chType);
#else
                getBlkStats(m_alfCovariance[compIdx][shape][ctuRsAddr], m_filterShapes[chType][shape], compIdx ? nullptr : m_classifier, org, orgStride, rec, recStride, compAreaDst, compArea);
#endif
#endif
              }
            }

            xStart = xEnd;
          }

          yStart = yEnd;
        }

        for( int compIdx = 0; compIdx < numberOfComponents; compIdx++ )
        {
          const ComponentID compID = ComponentID( compIdx );

          ChannelType chType = toChannelType( compID );

          for( int shape = 0; shape != m_filterShapes[chType].size(); shape++ )
          {
            const int numClasses = isLuma( compID ) ? MAX_NUM_ALF_CLASSES : 1;

            for( int classIdx = 0; classIdx < numClasses; classIdx++ )
            {
              m_alfCovarianceFrame[chType][shape][classIdx] += m_alfCovariance[compIdx][shape][ctuRsAddr][classIdx];
            }
          }
        }
      }
      else
      {
#endif
      const UnitArea area( m_chromaFormat, Area( xPos, yPos, width, height ) );

      for( int compIdx = 0; compIdx < numberOfComponents; compIdx++ )
      {
        const ComponentID compID = ComponentID( compIdx );
        const CompArea& compArea = area.block( compID );

        int  recStride = recYuv.get( compID ).stride;
        Pel* rec = recYuv.get( compID ).bufAt( compArea );

        int  orgStride = orgYuv.get( compID ).stride;
        Pel* org = orgYuv.get( compID ).bufAt( compArea );

        ChannelType chType = toChannelType( compID );

        for( int shape = 0; shape != m_filterShapes[chType].size(); shape++ )
        {
#if JVET_N0180_ALF_LINE_BUFFER_REDUCTION
#if JVET_N0242_NON_LINEAR_ALF
#if JVET_N0438_LOOP_FILTER_DISABLED_ACROSS_VIR_BOUND
          getBlkStats(m_alfCovariance[compIdx][shape][ctuRsAddr], m_filterShapes[chType][shape], compIdx ? nullptr : m_classifier, org, orgStride, rec, recStride, compArea, compArea, chType
<<<<<<< HEAD
=======
            , ((compIdx == 0) ? m_alfVBLumaCTUHeight : m_alfVBChmaCTUHeight)
            , ((yPos + m_maxCUHeight >= m_picHeight) ? m_picHeight : ((compIdx == 0) ? m_alfVBLumaPos : m_alfVBChmaPos))        
          );
#else
          getBlkStats(m_alfCovariance[compIdx][shape][ctuRsAddr], m_filterShapes[chType][shape], compIdx ? nullptr : m_classifier, org, orgStride, rec, recStride, compArea, chType
>>>>>>> 12f7532e
            , ((compIdx == 0) ? m_alfVBLumaCTUHeight : m_alfVBChmaCTUHeight)
            , ((yPos + m_maxCUHeight >= m_picHeight) ? m_picHeight : ((compIdx == 0) ? m_alfVBLumaPos : m_alfVBChmaPos))        
          );
#endif
#else
#if JVET_N0438_LOOP_FILTER_DISABLED_ACROSS_VIR_BOUND
          getBlkStats(m_alfCovariance[compIdx][shape][ctuRsAddr], m_filterShapes[chType][shape], compIdx ? nullptr : m_classifier, org, orgStride, rec, recStride, compArea, compArea
            , ((compIdx == 0) ? m_alfVBLumaCTUHeight : m_alfVBChmaCTUHeight)
            , ((yPos + m_maxCUHeight >= m_picHeight) ? m_picHeight : ((compIdx == 0) ? m_alfVBLumaPos : m_alfVBChmaPos))
          );
#else
          getBlkStats(m_alfCovariance[compIdx][shape][ctuRsAddr], m_filterShapes[chType][shape], compIdx ? nullptr : m_classifier, org, orgStride, rec, recStride, compArea, chType
            , ((compIdx == 0) ? m_alfVBLumaCTUHeight : m_alfVBChmaCTUHeight)
            , ((yPos + m_maxCUHeight >= m_picHeight) ? m_picHeight : ((compIdx == 0) ? m_alfVBLumaPos : m_alfVBChmaPos))
          );
#endif
#else
#if JVET_N0438_LOOP_FILTER_DISABLED_ACROSS_VIR_BOUND
          getBlkStats(m_alfCovariance[compIdx][shape][ctuRsAddr], m_filterShapes[chType][shape], compIdx ? nullptr : m_classifier, org, orgStride, rec, recStride, compArea, compArea
            , ((compIdx == 0) ? m_alfVBLumaCTUHeight : m_alfVBChmaCTUHeight)
            , ((yPos + m_maxCUHeight >= m_picHeight) ? m_picHeight : ((compIdx == 0) ? m_alfVBLumaPos : m_alfVBChmaPos))
          );
#else
          getBlkStats(m_alfCovariance[compIdx][shape][ctuRsAddr], m_filterShapes[chType][shape], compIdx ? nullptr : m_classifier, org, orgStride, rec, recStride, compArea
            , ((compIdx == 0) ? m_alfVBLumaCTUHeight : m_alfVBChmaCTUHeight)
            , ((yPos + m_maxCUHeight >= m_picHeight) ? m_picHeight : ((compIdx == 0) ? m_alfVBLumaPos : m_alfVBChmaPos))
          );
#endif
#endif
#else
#if JVET_N0242_NON_LINEAR_ALF
#if JVET_N0438_LOOP_FILTER_DISABLED_ACROSS_VIR_BOUND
          getBlkStats(m_alfCovariance[compIdx][shape][ctuRsAddr], m_filterShapes[chType][shape], compIdx ? nullptr : m_classifier, org, orgStride, rec, recStride, compArea, compArea, chType);
#else
          getBlkStats(m_alfCovariance[compIdx][shape][ctuRsAddr], m_filterShapes[chType][shape], compIdx ? nullptr : m_classifier, org, orgStride, rec, recStride, compArea, chType);
#endif
#else
#if JVET_N0438_LOOP_FILTER_DISABLED_ACROSS_VIR_BOUND
          getBlkStats(m_alfCovariance[compIdx][shape][ctuRsAddr], m_filterShapes[chType][shape], compIdx ? nullptr : m_classifier, org, orgStride, rec, recStride, compArea, compArea);
#else
          getBlkStats(m_alfCovariance[compIdx][shape][ctuRsAddr], m_filterShapes[chType][shape], compIdx ? nullptr : m_classifier, org, orgStride, rec, recStride, compArea);
#endif
#endif
#endif


          const int numClasses = isLuma( compID ) ? MAX_NUM_ALF_CLASSES : 1;

          for( int classIdx = 0; classIdx < numClasses; classIdx++ )
          {
            m_alfCovarianceFrame[chType][shape][classIdx] += m_alfCovariance[compIdx][shape][ctuRsAddr][classIdx];
          }
        }
      }
#if JVET_N0438_LOOP_FILTER_DISABLED_ACROSS_VIR_BOUND
      }
#endif
      ctuRsAddr++;
    }
  }
}

#if JVET_N0180_ALF_LINE_BUFFER_REDUCTION
#if JVET_N0242_NON_LINEAR_ALF
#if JVET_N0438_LOOP_FILTER_DISABLED_ACROSS_VIR_BOUND
void EncAdaptiveLoopFilter::getBlkStats(AlfCovariance* alfCovariance, const AlfFilterShape& shape, AlfClassifier** classifier, Pel* org, const int orgStride, Pel* rec, const int recStride, const CompArea& areaDst, const CompArea& area, const ChannelType channel, int vbCTUHeight, int vbPos)
#else
void EncAdaptiveLoopFilter::getBlkStats(AlfCovariance* alfCovariance, const AlfFilterShape& shape, AlfClassifier** classifier, Pel* org, const int orgStride, Pel* rec, const int recStride, const CompArea& area, const ChannelType channel, int vbCTUHeight, int vbPos)
#endif
#else
#if JVET_N0438_LOOP_FILTER_DISABLED_ACROSS_VIR_BOUND
void EncAdaptiveLoopFilter::getBlkStats(AlfCovariance* alfCovariace, const AlfFilterShape& shape, AlfClassifier** classifier, Pel* org, const int orgStride, Pel* rec, const int recStride, const CompArea& areaDst, const CompArea& area, int vbCTUHeight, int vbPos)
#else
void EncAdaptiveLoopFilter::getBlkStats(AlfCovariance* alfCovariace, const AlfFilterShape& shape, AlfClassifier** classifier, Pel* org, const int orgStride, Pel* rec, const int recStride, const CompArea& area, int vbCTUHeight, int vbPos)
#endif
#endif

#else
#if JVET_N0242_NON_LINEAR_ALF
#if JVET_N0438_LOOP_FILTER_DISABLED_ACROSS_VIR_BOUND
void EncAdaptiveLoopFilter::getBlkStats(AlfCovariance* alfCovariance, const AlfFilterShape& shape, AlfClassifier** classifier, Pel* org, const int orgStride, Pel* rec, const int recStride, const CompArea& areaDst, const CompArea& area, const ChannelType channel)
#else
void EncAdaptiveLoopFilter::getBlkStats(AlfCovariance* alfCovariance, const AlfFilterShape& shape, AlfClassifier** classifier, Pel* org, const int orgStride, Pel* rec, const int recStride, const CompArea& area, const ChannelType channel)
#endif
#else
#if JVET_N0438_LOOP_FILTER_DISABLED_ACROSS_VIR_BOUND
void EncAdaptiveLoopFilter::getBlkStats(AlfCovariance* alfCovariace, const AlfFilterShape& shape, AlfClassifier** classifier, Pel* org, const int orgStride, Pel* rec, const int recStride, const CompArea& areaDst, const CompArea& area)
#else
void EncAdaptiveLoopFilter::getBlkStats(AlfCovariance* alfCovariace, const AlfFilterShape& shape, AlfClassifier** classifier, Pel* org, const int orgStride, Pel* rec, const int recStride, const CompArea& area)
#endif
#endif
#endif


{
#if JVET_N0242_NON_LINEAR_ALF
  static int ELocal[MAX_NUM_ALF_LUMA_COEFF][MaxAlfNumClippingValues];

  const int numBins = AlfNumClippingValues[channel];
#else
  static int ELocal[MAX_NUM_ALF_LUMA_COEFF];
#endif

  int transposeIdx = 0;
  int classIdx = 0;

  for( int i = 0; i < area.height; i++ )
  {
#if JVET_N0180_ALF_LINE_BUFFER_REDUCTION
#if JVET_N0438_LOOP_FILTER_DISABLED_ACROSS_VIR_BOUND
    int vbDistance = ((areaDst.y + i) % vbCTUHeight) - vbPos;
#else
    int vbDistance = (i % vbCTUHeight) - vbPos;
#endif
#endif
    for( int j = 0; j < area.width; j++ )
    {
#if JVET_N0438_LOOP_FILTER_DISABLED_ACROSS_VIR_BOUND
      if( classifier && classifier[areaDst.y + i][areaDst.x + j].classIdx == m_ALF_UNUSED_CLASSIDX && classifier[areaDst.y + i][areaDst.x + j].transposeIdx == m_ALF_UNUSED_TRANSPOSIDX )
#else
      if( classifier && classifier[area.y + i][area.x + j].classIdx == m_ALF_UNUSED_CLASSIDX && classifier[area.y + i][area.x + j].transposeIdx == m_ALF_UNUSED_TRANSPOSIDX )
#endif
      {
        continue;
      }
#if JVET_N0242_NON_LINEAR_ALF
      std::memset( ELocal, 0, sizeof( ELocal ) );
#else
      std::memset( ELocal, 0, shape.numCoeff * sizeof( int ) );
#endif
      if( classifier )
      {
#if JVET_N0438_LOOP_FILTER_DISABLED_ACROSS_VIR_BOUND
        AlfClassifier& cl = classifier[areaDst.y + i][areaDst.x + j];
#else
        AlfClassifier& cl = classifier[area.y + i][area.x + j];
#endif
        transposeIdx = cl.transposeIdx;
        classIdx = cl.classIdx;
      }

      double weight = 1.0;
      if (m_alfWSSD)
      {
        weight = m_lumaLevelToWeightPLUT[org[j]];
      }
      int yLocal = org[j] - rec[j];
#if JVET_N0180_ALF_LINE_BUFFER_REDUCTION
#if JVET_N0242_NON_LINEAR_ALF
      calcCovariance(ELocal, rec + j, recStride, shape, transposeIdx, channel, vbDistance);
#else
      calcCovariance(ELocal, rec + j, recStride, shape.pattern.data(), shape.filterLength >> 1, transposeIdx, vbDistance);
#endif
#else
#if JVET_N0242_NON_LINEAR_ALF
      calcCovariance( ELocal, rec + j, recStride, shape, transposeIdx, channel );
#else
      calcCovariance( ELocal, rec + j, recStride, shape.pattern.data(), shape.filterLength >> 1, transposeIdx );
#endif
#endif
      for( int k = 0; k < shape.numCoeff; k++ )
      {
        for( int l = k; l < shape.numCoeff; l++ )
        {
#if JVET_N0242_NON_LINEAR_ALF
          for( int b0 = 0; b0 < numBins; b0++ )
          {
            for( int b1 = 0; b1 < numBins; b1++ )
            {
              if (m_alfWSSD)
              {
                alfCovariance[classIdx].E[b0][b1][k][l] += weight * (double)(ELocal[k][b0] * ELocal[l][b1]);
              }
              else
              {
                alfCovariance[classIdx].E[b0][b1][k][l] += ELocal[k][b0] * ELocal[l][b1];
              }
            }
          }
#else
          if (m_alfWSSD)
          {
            alfCovariace[classIdx].E[k][l] += weight * (double)(ELocal[k] * ELocal[l]);
          }
          else
          alfCovariace[classIdx].E[k][l] += ELocal[k] * ELocal[l];
#endif
        }
#if JVET_N0242_NON_LINEAR_ALF
        for( int b = 0; b < numBins; b++ )
        {
          if (m_alfWSSD)
          {
            alfCovariance[classIdx].y[b][k] += weight * (double)(ELocal[k][b] * yLocal);
          }
          else
          {
            alfCovariance[classIdx].y[b][k] += ELocal[k][b] * yLocal;
          }
        }
#else
        if (m_alfWSSD)
        {
          alfCovariace[classIdx].y[k] += weight * (double)(ELocal[k] * yLocal);
        }
        else
        alfCovariace[classIdx].y[k] += ELocal[k] * yLocal;
#endif
      }
      if (m_alfWSSD)
      {
#if JVET_N0242_NON_LINEAR_ALF
        alfCovariance[classIdx].pixAcc += weight * (double)(yLocal * yLocal);
#else
        alfCovariace[classIdx].pixAcc += weight * (double)(yLocal * yLocal);
#endif
      }
      else
#if JVET_N0242_NON_LINEAR_ALF
      {
        alfCovariance[classIdx].pixAcc += yLocal * yLocal;
      }
#else
      alfCovariace[classIdx].pixAcc += yLocal * yLocal;
#endif
    }
    org += orgStride;
    rec += recStride;
  }

  int numClasses = classifier ? MAX_NUM_ALF_CLASSES : 1;
  for( classIdx = 0; classIdx < numClasses; classIdx++ )
  {
    for( int k = 1; k < shape.numCoeff; k++ )
    {
      for( int l = 0; l < k; l++ )
      {
#if JVET_N0242_NON_LINEAR_ALF
        for( int b0 = 0; b0 < numBins; b0++ )
        {
          for( int b1 = 0; b1 < numBins; b1++ )
          {
            alfCovariance[classIdx].E[b0][b1][k][l] = alfCovariance[classIdx].E[b1][b0][l][k];
          }
        }
#else
        alfCovariace[classIdx].E[k][l] = alfCovariace[classIdx].E[l][k];
#endif
      }
    }
  }
}
#if JVET_N0180_ALF_LINE_BUFFER_REDUCTION
#if JVET_N0242_NON_LINEAR_ALF
void EncAdaptiveLoopFilter::calcCovariance(int ELocal[MAX_NUM_ALF_LUMA_COEFF][MaxAlfNumClippingValues], const Pel *rec, const int stride, const AlfFilterShape& shape, const int transposeIdx, const ChannelType channel, int vbDistance)
#else
void EncAdaptiveLoopFilter::calcCovariance(int *ELocal, const Pel *rec, const int stride, const int *filterPattern, const int halfFilterLength, const int transposeIdx, int vbDistance)
#endif
#else
#if JVET_N0242_NON_LINEAR_ALF
void EncAdaptiveLoopFilter::calcCovariance(int ELocal[MAX_NUM_ALF_LUMA_COEFF][MaxAlfNumClippingValues], const Pel *rec, const int stride, const AlfFilterShape& shape, const int transposeIdx, const ChannelType channel)
#else
void EncAdaptiveLoopFilter::calcCovariance(int *ELocal, const Pel *rec, const int stride, const int *filterPattern, const int halfFilterLength, const int transposeIdx)
#endif
#endif

{
#if JVET_N0180_ALF_LINE_BUFFER_REDUCTION
  int clipTopRow = -4;
  int clipBotRow = 4;
  if (vbDistance >= -3 && vbDistance < 0)
  {
    clipBotRow = -vbDistance - 1;
    clipTopRow = -clipBotRow; // symmetric
  }
  else if (vbDistance >= 0 && vbDistance < 3)
  {
    clipTopRow = -vbDistance;
    clipBotRow = -clipTopRow; // symmetric
  }
#endif

#if JVET_N0242_NON_LINEAR_ALF
  const int *filterPattern = shape.pattern.data();
  const int halfFilterLength = shape.filterLength >> 1;
  const Pel* clip = m_alfClippingValues[channel];
  const int numBins = AlfNumClippingValues[channel];

#endif
  int k = 0;

#if JVET_N0242_NON_LINEAR_ALF
  const short curr = rec[0];
#endif

  if( transposeIdx == 0 )
  {
    for( int i = -halfFilterLength; i < 0; i++ )
    {
#if JVET_N0180_ALF_LINE_BUFFER_REDUCTION
      const Pel* rec0 = rec + std::max(i, clipTopRow) * stride;
      const Pel* rec1 = rec - std::max(i, -clipBotRow) * stride;
#else
      const Pel* rec0 = rec + i * stride;
      const Pel* rec1 = rec - i * stride;
#endif
#if JVET_N0242_NON_LINEAR_ALF
      for( int j = -halfFilterLength - i; j <= halfFilterLength + i; j++, k++ )
      {
        for( int b = 0; b < numBins; b++ )
        {
          ELocal[filterPattern[k]][b] += clipALF(clip[b], curr, rec0[j], rec1[-j]);
        }
      }
#else
      for( int j = -halfFilterLength - i; j <= halfFilterLength + i; j++ )
      {
        ELocal[filterPattern[k++]] += rec0[j] + rec1[-j];
      }
#endif
    }
#if JVET_N0242_NON_LINEAR_ALF
    for( int j = -halfFilterLength; j < 0; j++, k++ )
    {
      for( int b = 0; b < numBins; b++ )
      {
        ELocal[filterPattern[k]][b] += clipALF(clip[b], curr, rec[j], rec[-j]);
      }
    }
#else
    for( int j = -halfFilterLength; j < 0; j++ )
    {
      ELocal[filterPattern[k++]] += rec[j] + rec[-j];
    }
#endif
  }
  else if( transposeIdx == 1 )
  {
    for( int j = -halfFilterLength; j < 0; j++ )
    {
      const Pel* rec0 = rec + j;
      const Pel* rec1 = rec - j;

#if JVET_N0180_ALF_LINE_BUFFER_REDUCTION
#if JVET_N0242_NON_LINEAR_ALF
      for (int i = -halfFilterLength - j; i <= halfFilterLength + j; i++, k++)
      {
        for (int b = 0; b < numBins; b++)
        {
          ELocal[filterPattern[k]][b] += clipALF(clip[b], curr, rec0[std::max(i, clipTopRow) * stride], rec1[-std::max(i, -clipBotRow) * stride]);
        }
    }
#else
      for (int i = -halfFilterLength - j; i <= halfFilterLength + j; i++)
      {
        ELocal[filterPattern[k++]] += rec0[std::max(i, clipTopRow) * stride] + rec1[-std::max(i, -clipBotRow) * stride];
      }
#endif
#else
#if JVET_N0242_NON_LINEAR_ALF
      for (int i = -halfFilterLength - j; i <= halfFilterLength + j; i++, k++)
      {
        for (int b = 0; b < numBins; b++)
        {
          ELocal[filterPattern[k]][b] += clipALF(clip[b], curr, rec0[i * stride], rec1[-i * stride]);
        }
      }
#else
      for (int i = -halfFilterLength - j; i <= halfFilterLength + j; i++)
      {
        ELocal[filterPattern[k++]] += rec0[i * stride] + rec1[-i * stride];
      }
#endif
#endif
    }
#if JVET_N0180_ALF_LINE_BUFFER_REDUCTION
#if JVET_N0242_NON_LINEAR_ALF
    for (int i = -halfFilterLength; i < 0; i++, k++)
    {
      for (int b = 0; b < numBins; b++)
      {
        ELocal[filterPattern[k]][b] += clipALF(clip[b], curr, rec[std::max(i, clipTopRow) * stride], rec[-std::max(i, -clipBotRow) * stride]);
      }
    }
#else
    for (int i = -halfFilterLength; i < 0; i++)
    {
      ELocal[filterPattern[k++]] += rec[std::max(i, clipTopRow) * stride] + rec[-std::max(i, -clipBotRow) * stride];
    }
#endif
#else
#if JVET_N0242_NON_LINEAR_ALF
    for( int i = -halfFilterLength; i < 0; i++, k++ )
    {
      for( int b = 0; b < numBins; b++ )
      {
        ELocal[filterPattern[k]][b] += clipALF(clip[b], curr, rec[i*stride], rec[-i * stride]);
      }
    }
#else
    for( int i = -halfFilterLength; i < 0; i++ )
    {
      ELocal[filterPattern[k++]] += rec[i*stride] + rec[-i * stride];
    }
#endif
#endif
  }
  else if( transposeIdx == 2 )
  {
    for( int i = -halfFilterLength; i < 0; i++ )
    {
#if JVET_N0180_ALF_LINE_BUFFER_REDUCTION
      const Pel* rec0 = rec + std::max(i, clipTopRow) * stride;
      const Pel* rec1 = rec - std::max(i, -clipBotRow) * stride;
#else
      const Pel* rec0 = rec + i * stride;
      const Pel* rec1 = rec - i * stride;
#endif

#if JVET_N0242_NON_LINEAR_ALF
      for( int j = halfFilterLength + i; j >= -halfFilterLength - i; j--, k++ )
      {
        for( int b = 0; b < numBins; b++ )
        {
          ELocal[filterPattern[k]][b] += clipALF(clip[b], curr, rec0[j], rec1[-j]);
        }
      }
#else
      for( int j = halfFilterLength + i; j >= -halfFilterLength - i; j-- )
      {
        ELocal[filterPattern[k++]] += rec0[j] + rec1[-j];
      }
#endif
    }
#if JVET_N0242_NON_LINEAR_ALF
    for( int j = -halfFilterLength; j < 0; j++, k++ )
    {
      for( int b = 0; b < numBins; b++ )
      {
        ELocal[filterPattern[k]][b] += clipALF(clip[b], curr, rec[j], rec[-j]);
      }
    }
#else
    for( int j = -halfFilterLength; j < 0; j++ )
    {
      ELocal[filterPattern[k++]] += rec[j] + rec[-j];
    }
#endif
  }
  else
  {
    for( int j = -halfFilterLength; j < 0; j++ )
    {
      const Pel* rec0 = rec + j;
      const Pel* rec1 = rec - j;

#if JVET_N0180_ALF_LINE_BUFFER_REDUCTION
#if JVET_N0242_NON_LINEAR_ALF
      for (int i = halfFilterLength + j; i >= -halfFilterLength - j; i--, k++)
      {
        for (int b = 0; b < numBins; b++)
        {
          ELocal[filterPattern[k]][b] += clipALF(clip[b], curr, rec0[std::max(i, clipTopRow) * stride], rec1[-std::max(i, -clipBotRow) * stride]);
        }
      }
#else
      for (int i = halfFilterLength + j; i >= -halfFilterLength - j; i--)
      {
        ELocal[filterPattern[k++]] += rec0[std::max(i, clipTopRow) * stride] + rec1[-std::max(i, -clipBotRow) * stride];
      }
#endif
#else
#if JVET_N0242_NON_LINEAR_ALF
      for( int i = halfFilterLength + j; i >= -halfFilterLength - j; i--, k++ )
      {
        for( int b = 0; b < numBins; b++ )
        {
          ELocal[filterPattern[k]][b] += clipALF(clip[b], curr, rec0[i * stride], rec1[-i * stride]);
        }
      }
#else
      for( int i = halfFilterLength + j; i >= -halfFilterLength - j; i-- )
      {
        ELocal[filterPattern[k++]] += rec0[i * stride] + rec1[-i * stride];
      }
#endif
#endif
    }
#if JVET_N0180_ALF_LINE_BUFFER_REDUCTION
#if JVET_N0242_NON_LINEAR_ALF
    for (int i = -halfFilterLength; i < 0; i++, k++)
    {
      for (int b = 0; b < numBins; b++)
      {
        ELocal[filterPattern[k]][b] += clipALF(clip[b], curr, rec[std::max(i, clipTopRow) * stride], rec[-std::max(i, -clipBotRow) * stride]);
      }
    }
#else
    for (int i = -halfFilterLength; i < 0; i++)
    {
      ELocal[filterPattern[k++]] += rec[std::max(i, clipTopRow) * stride] + rec[-std::max(i, -clipBotRow) * stride];
    }
#endif
#else
#if JVET_N0242_NON_LINEAR_ALF
    for (int i = -halfFilterLength; i < 0; i++, k++)
    {
      for (int b = 0; b < numBins; b++)
      {
        ELocal[filterPattern[k]][b] += clipALF(clip[b], curr, rec[i*stride], rec[-i * stride]);
      }
    }
#else
    for (int i = -halfFilterLength; i < 0; i++)
    {
      ELocal[filterPattern[k++]] += rec[i*stride] + rec[-i * stride];
    }
#endif
#endif

  }
#if JVET_N0242_NON_LINEAR_ALF
  for( int b = 0; b < numBins; b++ )
  {
    ELocal[filterPattern[k]][b] += curr;
  }
#else
  ELocal[filterPattern[k++]] += rec[0];
#endif
}



#if !JVET_N0242_NON_LINEAR_ALF
double EncAdaptiveLoopFilter::calculateError( AlfCovariance& cov )
{
  static double c[MAX_NUM_ALF_COEFF];

  gnsSolveByChol( cov.E, cov.y, c, cov.numCoeff );

  double sum = 0;
  for( int i = 0; i < cov.numCoeff; i++ )
  {
    sum += c[i] * cov.y[i];
  }

  return cov.pixAcc - sum;
}

//********************************
// Cholesky decomposition
//********************************

#define ROUND(a)  (((a) < 0)? (int)((a) - 0.5) : (int)((a) + 0.5))
#define REG              0.0001
#define REG_SQR          0.0000001

//Find filter coeff related
int EncAdaptiveLoopFilter::gnsCholeskyDec( double **inpMatr, double outMatr[MAX_NUM_ALF_COEFF][MAX_NUM_ALF_COEFF], int numEq )
{
  static double invDiag[MAX_NUM_ALF_COEFF];  /* Vector of the inverse of diagonal entries of outMatr */

  for( int i = 0; i < numEq; i++ )
  {
    for( int j = i; j < numEq; j++ )
    {
      /* Compute the scaling factor */
      double scale = inpMatr[i][j];
      if( i > 0 )
      {
        for( int k = i - 1; k >= 0; k-- )
        {
          scale -= outMatr[k][j] * outMatr[k][i];
        }
      }

      /* Compute i'th row of outMatr */
      if( i == j )
      {
        if( scale <= REG_SQR ) // if(scale <= 0 )  /* If inpMatr is singular */
        {
          return 0;
        }
        else              /* Normal operation */
          invDiag[i] = 1.0 / ( outMatr[i][i] = sqrt( scale ) );
      }
      else
      {
        outMatr[i][j] = scale * invDiag[i]; /* Upper triangular part          */
        outMatr[j][i] = 0.0;              /* Lower triangular part set to 0 */
      }
    }
  }
  return 1; /* Signal that Cholesky factorization is successfully performed */
}

void EncAdaptiveLoopFilter::gnsTransposeBacksubstitution( double U[MAX_NUM_ALF_COEFF][MAX_NUM_ALF_COEFF], double* rhs, double* x, int order )
{
  /* Backsubstitution starts */
  x[0] = rhs[0] / U[0][0];               /* First row of U'                   */
  for( int i = 1; i < order; i++ )
  {         /* For the rows 1..order-1           */

    double sum = 0; //Holds backsubstitution from already handled rows

    for( int j = 0; j < i; j++ ) /* Backsubst already solved unknowns */
    {
      sum += x[j] * U[j][i];
    }

    x[i] = ( rhs[i] - sum ) / U[i][i];       /* i'th component of solution vect.  */
  }
}

void EncAdaptiveLoopFilter::gnsBacksubstitution( double R[MAX_NUM_ALF_COEFF][MAX_NUM_ALF_COEFF], double* z, int size, double* A )
{
  size--;
  A[size] = z[size] / R[size][size];

  for( int i = size - 1; i >= 0; i-- )
  {
    double sum = 0;

    for( int j = i + 1; j <= size; j++ )
    {
      sum += R[i][j] * A[j];
    }

    A[i] = ( z[i] - sum ) / R[i][i];
  }
}

int EncAdaptiveLoopFilter::gnsSolveByChol( double **LHS, double *rhs, double *x, int numEq )
{
  static double aux[MAX_NUM_ALF_COEFF];     /* Auxiliary vector */
  static double U[MAX_NUM_ALF_COEFF][MAX_NUM_ALF_COEFF];    /* Upper triangular Cholesky factor of LHS */
  int res = 1;  // Signal that Cholesky factorization is successfully performed

                /* The equation to be solved is LHSx = rhs */

                /* Compute upper triangular U such that U'*U = LHS */
  if( gnsCholeskyDec( LHS, U, numEq ) ) /* If Cholesky decomposition has been successful */
  {
    /* Now, the equation is  U'*U*x = rhs, where U is upper triangular
    * Solve U'*aux = rhs for aux
    */
    gnsTransposeBacksubstitution( U, rhs, aux, numEq );

    /* The equation is now U*x = aux, solve it for x (new motion coefficients) */
    gnsBacksubstitution( U, aux, numEq, x );

  }
  else /* LHS was singular */
  {
    res = 0;

    /* Regularize LHS */
    for( int i = 0; i < numEq; i++ )
    {
      LHS[i][i] += REG;
    }

    /* Compute upper triangular U such that U'*U = regularized LHS */
    res = gnsCholeskyDec( LHS, U, numEq );

    if( !res )
    {
      std::memset( x, 0, sizeof( double )*numEq );
      return 0;
    }

    /* Solve  U'*aux = rhs for aux */
    gnsTransposeBacksubstitution( U, rhs, aux, numEq );

    /* Solve U*x = aux for x */
    gnsBacksubstitution( U, aux, numEq, x );
  }
  return res;
}
//////////////////////////////////////////////////////////////////////////////////////////
#endif
void EncAdaptiveLoopFilter::setEnableFlag( AlfSliceParam& alfSlicePara, ChannelType channel, bool val )
{
  if( channel == CHANNEL_TYPE_LUMA )
  {
    alfSlicePara.enabledFlag[COMPONENT_Y] = val;
  }
  else
  {
    alfSlicePara.enabledFlag[COMPONENT_Cb] = alfSlicePara.enabledFlag[COMPONENT_Cr] = val;
  }
}

void EncAdaptiveLoopFilter::setEnableFlag( AlfSliceParam& alfSlicePara, ChannelType channel, uint8_t** ctuFlags )
{
  const ComponentID compIDFirst = isLuma( channel ) ? COMPONENT_Y : COMPONENT_Cb;
  const ComponentID compIDLast = isLuma( channel ) ? COMPONENT_Y : COMPONENT_Cr;
  for( int compId = compIDFirst; compId <= compIDLast; compId++ )
  {
    alfSlicePara.enabledFlag[compId] = false;
    for( int i = 0; i < m_numCTUsInPic; i++ )
    {
      if( ctuFlags[compId][i] )
      {
        alfSlicePara.enabledFlag[compId] = true;
        break;
      }
    }
  }
}

void EncAdaptiveLoopFilter::copyCtuEnableFlag( uint8_t** ctuFlagsDst, uint8_t** ctuFlagsSrc, ChannelType channel )
{
  if( isLuma( channel ) )
  {
    memcpy( ctuFlagsDst[COMPONENT_Y], ctuFlagsSrc[COMPONENT_Y], sizeof( uint8_t ) * m_numCTUsInPic );
  }
  else
  {
    memcpy( ctuFlagsDst[COMPONENT_Cb], ctuFlagsSrc[COMPONENT_Cb], sizeof( uint8_t ) * m_numCTUsInPic );
    memcpy( ctuFlagsDst[COMPONENT_Cr], ctuFlagsSrc[COMPONENT_Cr], sizeof( uint8_t ) * m_numCTUsInPic );
  }
}

void EncAdaptiveLoopFilter::setCtuEnableFlag( uint8_t** ctuFlags, ChannelType channel, uint8_t val )
{
  if( isLuma( channel ) )
  {
    memset( ctuFlags[COMPONENT_Y], val, sizeof( uint8_t ) * m_numCTUsInPic );
  }
  else
  {
    memset( ctuFlags[COMPONENT_Cb], val, sizeof( uint8_t ) * m_numCTUsInPic );
    memset( ctuFlags[COMPONENT_Cr], val, sizeof( uint8_t ) * m_numCTUsInPic );
  }
}

#if JVET_N0415_CTB_ALF
std::vector<int> EncAdaptiveLoopFilter::getAvaiApsIdsLuma(CodingStructure& cs, int &newApsId)
{
  APS** apss = cs.slice->getAPSs();
  for (int i = 0; i < MAX_NUM_APS; i++)
  {
    apss[i] = m_apsMap->getPS(i);
  }

  std::vector<int> result;
  int apsIdChecked = 0, curApsId = m_apsIdStart;
  if (curApsId < int(MAX_NUM_APS))
  {
    while (apsIdChecked < MAX_NUM_APS && !cs.slice->isIntra() && result.size() < (ALF_CTB_MAX_NUM_APS - 1) && !cs.slice->getPendingRasInit() && !cs.slice->isIDRorBLA())
    {
      APS* curAPS = cs.slice->getAPSs()[curApsId];
      if (curAPS && curAPS->getTemporalId() <= cs.slice->getTLayer() && curAPS->getAlfAPSParam().newFilterFlag[CHANNEL_TYPE_LUMA])
      {
        result.push_back(curApsId);
      }
      apsIdChecked++;
      curApsId = (curApsId + 1) % MAX_NUM_APS;
    }
  }
  cs.slice->setTileGroupNumAps((int)result.size());
  cs.slice->setAPSs(result);
  newApsId = m_apsIdStart - 1;
  if (newApsId < 0)
  {
    newApsId = (int)MAX_NUM_APS - 1;
  }

  CHECK(newApsId >= (int)MAX_NUM_APS, "Wrong APS index assignment in getAvaiApsIdsLuma");
  return result;
}
void  EncAdaptiveLoopFilter::initDistortion()
{
  for (int comp = 0; comp < MAX_NUM_COMPONENT; comp++)
  {
    for (int ctbIdx = 0; ctbIdx < m_numCTUsInPic; ctbIdx++)
    {
      m_ctbDistortionUnfilter[comp][ctbIdx] = getUnfilteredDistortion(m_alfCovariance[comp][0][ctbIdx], comp == 0 ? MAX_NUM_ALF_CLASSES : 1);
    }
  }
}
void  EncAdaptiveLoopFilter::alfEncoderCtb(CodingStructure& cs, AlfSliceParam& alfSliceParamNewFilters
#if ENABLE_QPA
  , const double lambdaChromaWeight
#endif
)
{
  TempCtx        ctxStart(m_CtxCache, AlfCtx(m_CABACEstimator->getCtx()));
  TempCtx        ctxBest(m_CtxCache);
  TempCtx        ctxTempStart(m_CtxCache);
  TempCtx        ctxTempBest(m_CtxCache);
  AlfSliceParam  alfSliceParamNewFiltersBest = alfSliceParamNewFilters;
  APS**          apss = cs.slice->getAPSs();
  short*     alfCtbFilterSetIndex = cs.picture->getAlfCtbFilterIndex();
  bool     hasNewFilters[2] = { alfSliceParamNewFilters.enabledFlag[COMPONENT_Y] , alfSliceParamNewFilters.enabledFlag[COMPONENT_Cb] || alfSliceParamNewFilters.enabledFlag[COMPONENT_Cr] };
  initDistortion();

  //luma
  setCtuEnableFlag(m_ctuEnableFlag, CHANNEL_TYPE_LUMA, 1);
  getFrameStats(CHANNEL_TYPE_LUMA, 0);
  setCtuEnableFlag(m_ctuEnableFlag, CHANNEL_TYPE_LUMA, 0);
  double costOff = getUnfilteredDistortion(m_alfCovarianceFrame[CHANNEL_TYPE_LUMA][0], CHANNEL_TYPE_LUMA);

  int newApsId;
  std::vector<int> apsIds = getAvaiApsIdsLuma(cs, newApsId);
  std::vector<int> bestApsIds;
  double costMin = MAX_DOUBLE;
  reconstructCoeffAPSs(cs, true, false, true);

  int numLoops = hasNewFilters[CHANNEL_TYPE_LUMA] ? 2 : 1;
  for (int useNewFilter = 0; useNewFilter < numLoops; useNewFilter++)
  {
    int bitsNewFilter = 0;
    if (useNewFilter == 1)
    {
      if (!hasNewFilters[CHANNEL_TYPE_LUMA])
      {
        continue;
      }
      else
      {
        bitsNewFilter = m_bitsNewFilter[CHANNEL_TYPE_LUMA];
        reconstructCoeff(alfSliceParamNewFilters, CHANNEL_TYPE_LUMA, true, true);
      }
    }
    int numIter = useNewFilter ? 2 : 1;
    for (int numTemporalAps = 0; numTemporalAps <= apsIds.size(); numTemporalAps++)
    {
      cs.slice->setTileGroupNumAps(numTemporalAps + useNewFilter);
      int numFilterSet = NUM_FIXED_FILTER_SETS + numTemporalAps + useNewFilter;
      if (numTemporalAps == apsIds.size() && numTemporalAps > 0 && useNewFilter && newApsId == apsIds.back()) //last temporalAPS is occupied by new filter set and this temporal APS becomes unavailable
      {
        continue;
      }
      for (int iter = 0; iter < numIter; iter++)
      {
        m_alfSliceParamTemp = alfSliceParamNewFilters;
        m_alfSliceParamTemp.enabledFlag[CHANNEL_TYPE_LUMA] = true;
        double curCost = getTBlength(numTemporalAps + useNewFilter, ALF_CTB_MAX_NUM_APS + 1) * m_lambda[CHANNEL_TYPE_LUMA];
        if (iter > 0)  //re-derive new filter-set
        {
          double dDistOrgNewFilter = 0;
          int blocksUsingNewFilter = 0;
          for (int ctbIdx = 0; ctbIdx < m_numCTUsInPic; ctbIdx++)
          {
            if (m_ctuEnableFlag[COMPONENT_Y][ctbIdx] && alfCtbFilterSetIndex[ctbIdx] != NUM_FIXED_FILTER_SETS)
            {
              m_ctuEnableFlag[COMPONENT_Y][ctbIdx] = 0;
            }
            else if (m_ctuEnableFlag[COMPONENT_Y][ctbIdx] && alfCtbFilterSetIndex[ctbIdx] == NUM_FIXED_FILTER_SETS)
            {
              blocksUsingNewFilter++;
              dDistOrgNewFilter += m_ctbDistortionUnfilter[COMPONENT_Y][ctbIdx];
              for (int classIdx = 0; classIdx < MAX_NUM_ALF_CLASSES; classIdx++)
              {
                short* pCoeff = m_coeffFinal;
#if JVET_N0242_NON_LINEAR_ALF
                short* pClipp = m_clippFinal;
#endif
                for (int i = 0; i < MAX_NUM_ALF_LUMA_COEFF; i++)
                {
                  m_filterTmp[i] = pCoeff[classIdx * MAX_NUM_ALF_LUMA_COEFF + i];
#if JVET_N0242_NON_LINEAR_ALF
                  m_clipTmp[i] = pClipp[classIdx * MAX_NUM_ALF_LUMA_COEFF + i];
#endif
                }
#if JVET_N0242_NON_LINEAR_ALF
                dDistOrgNewFilter += m_alfCovariance[COMPONENT_Y][0][ctbIdx][classIdx].calcErrorForCoeffs(m_clipTmp, m_filterTmp, MAX_NUM_ALF_LUMA_COEFF, m_NUM_BITS);
#else
                dDistOrgNewFilter += calcErrorForCoeffs(m_alfCovariance[COMPONENT_Y][0][ctbIdx][classIdx].E, m_alfCovariance[COMPONENT_Y][0][ctbIdx][classIdx].y, m_filterTmp, MAX_NUM_ALF_LUMA_COEFF, m_NUM_BITS);
#endif
              }
            }
          }
          if (blocksUsingNewFilter > 0 && blocksUsingNewFilter < m_numCTUsInPic)
          {
            int bitNL[2] = { 0, 0 };
            double errNL[2] = { 0.0, 0.0 };
#if JVET_N0242_NON_LINEAR_ALF
            m_alfSliceParamTemp.nonLinearFlag[CHANNEL_TYPE_LUMA] = 1;
            if (m_encCfg->getUseNonLinearAlfLuma())
            {
              errNL[1] = getFilterCoeffAndCost(cs, 0, CHANNEL_TYPE_LUMA, true, 0, bitNL[1], true);
              m_alfSliceParamTempNL = m_alfSliceParamTemp;
            }
            else
#endif
            {
              errNL[1] = MAX_DOUBLE;
            }
#if JVET_N0242_NON_LINEAR_ALF
            m_alfSliceParamTemp.nonLinearFlag[CHANNEL_TYPE_LUMA] = 0;
#endif
            errNL[0] = getFilterCoeffAndCost(cs, 0, CHANNEL_TYPE_LUMA, true, 0, bitNL[0], true);

            int bitsNewFilterTempLuma = bitNL[0];
            double err = errNL[0];
            if (errNL[1]  < errNL[0])
            {
              err = errNL[1];
              bitsNewFilterTempLuma = bitNL[1];
              m_alfSliceParamTemp = m_alfSliceParamTempNL;
            }
            if (dDistOrgNewFilter + m_lambda[CHANNEL_TYPE_LUMA] * m_bitsNewFilter[CHANNEL_TYPE_LUMA] < err) //re-derived filter is not good, skip
            {
              continue;
            }
            reconstructCoeff(m_alfSliceParamTemp, CHANNEL_TYPE_LUMA, true, true);
            bitsNewFilter = bitsNewFilterTempLuma;
          }
          else //no blocks using new filter, skip
          {
            continue;
          }
        }

        m_CABACEstimator->getCtx() = ctxStart;
        for (int ctbIdx = 0; ctbIdx < m_numCTUsInPic; ctbIdx++)
        {
          double distUnfilterCtb = m_ctbDistortionUnfilter[COMPONENT_Y][ctbIdx];
          //ctb on
          m_ctuEnableFlag[COMPONENT_Y][ctbIdx] = 1;
          double         costOn = MAX_DOUBLE;
          ctxTempStart = AlfCtx(m_CABACEstimator->getCtx());
          int iBestFilterSetIdx = 0;
          for (int filterSetIdx = 0; filterSetIdx < numFilterSet; filterSetIdx++)
          {
            //rate
            m_CABACEstimator->getCtx() = AlfCtx(ctxTempStart);
            m_CABACEstimator->resetBits();
            m_CABACEstimator->codeAlfCtuEnableFlag(cs, ctbIdx, COMPONENT_Y, &m_alfSliceParamTemp);
            alfCtbFilterSetIndex[ctbIdx] = filterSetIdx;
            m_CABACEstimator->codeAlfCtuFilterIndex(cs, ctbIdx, &m_alfSliceParamTemp.enabledFlag[COMPONENT_Y]);
            double rateOn = FracBitsScale *(double)m_CABACEstimator->getEstFracBits();
            //distortion
            double dist = distUnfilterCtb;
            for (int classIdx = 0; classIdx < MAX_NUM_ALF_CLASSES; classIdx++)
            {
              if (filterSetIdx < NUM_FIXED_FILTER_SETS)
              {
                int filterIdx = m_classToFilterMapping[filterSetIdx][classIdx];
#if JVET_N0242_NON_LINEAR_ALF
                dist += m_alfCovariance[COMPONENT_Y][0][ctbIdx][classIdx].calcErrorForCoeffs(m_clipDefaultEnc, m_fixedFilterSetCoeff[filterIdx], MAX_NUM_ALF_LUMA_COEFF, m_NUM_BITS);
#else
                dist += calcErrorForCoeffs(m_alfCovariance[COMPONENT_Y][0][ctbIdx][classIdx].E, m_alfCovariance[COMPONENT_Y][0][ctbIdx][classIdx].y, m_fixedFilterSetCoeff[filterIdx], MAX_NUM_ALF_LUMA_COEFF, m_NUM_BITS);
#endif
              }
              else
              {
                short *pCoeff;
#if JVET_N0242_NON_LINEAR_ALF
                short *pClipp;
#endif
                if (useNewFilter && filterSetIdx == NUM_FIXED_FILTER_SETS)
                {
                  pCoeff = m_coeffFinal;
#if JVET_N0242_NON_LINEAR_ALF
                  pClipp = m_clippFinal;
#endif
                }
                else if (useNewFilter)
                {
                  pCoeff = m_coeffApsLuma[filterSetIdx - 1 - NUM_FIXED_FILTER_SETS];
#if JVET_N0242_NON_LINEAR_ALF
                  pClipp = m_clippApsLuma[filterSetIdx - 1 - NUM_FIXED_FILTER_SETS];
#endif
                }
                else
                {
                  pCoeff = m_coeffApsLuma[filterSetIdx - NUM_FIXED_FILTER_SETS];
#if JVET_N0242_NON_LINEAR_ALF
                  pClipp = m_clippApsLuma[filterSetIdx - NUM_FIXED_FILTER_SETS];
#endif
                }
                for (int i = 0; i < MAX_NUM_ALF_LUMA_COEFF; i++)
                {
                  m_filterTmp[i] = pCoeff[classIdx * MAX_NUM_ALF_LUMA_COEFF + i];
#if JVET_N0242_NON_LINEAR_ALF
                  m_clipTmp[i] = pClipp[classIdx * MAX_NUM_ALF_LUMA_COEFF + i];
#endif
                }
#if JVET_N0242_NON_LINEAR_ALF
                dist += m_alfCovariance[COMPONENT_Y][0][ctbIdx][classIdx].calcErrorForCoeffs(m_clipTmp, m_filterTmp, MAX_NUM_ALF_LUMA_COEFF, m_NUM_BITS);
#else
                dist += calcErrorForCoeffs(m_alfCovariance[COMPONENT_Y][0][ctbIdx][classIdx].E, m_alfCovariance[COMPONENT_Y][0][ctbIdx][classIdx].y, m_filterTmp, MAX_NUM_ALF_LUMA_COEFF, m_NUM_BITS);
#endif
              }
            }
            //cost
            double costOnTmp = dist + m_lambda[COMPONENT_Y] * rateOn;
            if (costOnTmp < costOn)
            {
              ctxTempBest = AlfCtx(m_CABACEstimator->getCtx());
              costOn = costOnTmp;
              iBestFilterSetIdx = filterSetIdx;
            }
          }
          //ctb off
          m_ctuEnableFlag[COMPONENT_Y][ctbIdx] = 0;
          //rate
          m_CABACEstimator->getCtx() = AlfCtx(ctxTempStart);
          m_CABACEstimator->resetBits();
          m_CABACEstimator->codeAlfCtuEnableFlag(cs, ctbIdx, COMPONENT_Y, &m_alfSliceParamTemp);
          //cost
          double costOff = distUnfilterCtb + m_lambda[COMPONENT_Y] * FracBitsScale*(double)m_CABACEstimator->getEstFracBits();
          if (costOn < costOff)
          {
            m_CABACEstimator->getCtx() = AlfCtx(ctxTempBest);
            m_ctuEnableFlag[COMPONENT_Y][ctbIdx] = 1;
            alfCtbFilterSetIndex[ctbIdx] = iBestFilterSetIdx;
            curCost += costOn;
          }
          else
          {
            m_ctuEnableFlag[COMPONENT_Y][ctbIdx] = 0;
            curCost += costOff;
          }
        } //for(ctbIdx)
        int tmpBits = bitsNewFilter + 5 * (numFilterSet - NUM_FIXED_FILTER_SETS) + (cs.slice->isIntra() ? 1 : getTBlength(numFilterSet - NUM_FIXED_FILTER_SETS, ALF_CTB_MAX_NUM_APS + 1));
        curCost += tmpBits * m_lambda[COMPONENT_Y];
        if (curCost < costMin)
        {
          costMin = curCost;
          bestApsIds.resize(numFilterSet - NUM_FIXED_FILTER_SETS);
          for (int i = 0; i < bestApsIds.size(); i++)
          {
            if (i == 0 && useNewFilter)
            {
              bestApsIds[i] = newApsId;
            }
            else
            {
              bestApsIds[i] = apsIds[i - useNewFilter];
            }
          }
          alfSliceParamNewFiltersBest = m_alfSliceParamTemp;
          ctxBest = AlfCtx(m_CABACEstimator->getCtx());
          copyCtuEnableFlag(m_ctuEnableFlagTmp, m_ctuEnableFlag, CHANNEL_TYPE_LUMA);
          for (int ctuIdx = 0; ctuIdx < m_numCTUsInPic; ctuIdx++)
          {
            m_alfCtbFilterSetIndexTmp[ctuIdx] = alfCtbFilterSetIndex[ctuIdx];
          }
          alfSliceParamNewFiltersBest.newFilterFlag[CHANNEL_TYPE_LUMA] = useNewFilter;
        }
      }//for (int iter = 0; iter < numIter; iter++)
    }// for (int numTemporalAps = 0; numTemporalAps < apsIds.size(); numTemporalAps++)
  }//for (int useNewFilter = 0; useNewFilter <= 1; useNewFilter++)

  if (costOff <= costMin)
  {
    cs.slice->resetTileGroupAlfEnabledFlag();
    cs.slice->setTileGroupNumAps(0);
    setCtuEnableFlag(m_ctuEnableFlag, CHANNEL_TYPE_LUMA, 0);
    setCtuEnableFlag(m_ctuEnableFlag, CHANNEL_TYPE_CHROMA, 0);
    return;
  }
  else
  {
    alfSliceParamNewFiltersBest.tLayer = cs.slice->getTLayer();
    cs.slice->setTileGroupAlfEnabledFlag(COMPONENT_Y, true);
    cs.slice->setTileGroupNumAps((int)bestApsIds.size());
    cs.slice->setAPSs(bestApsIds);
    copyCtuEnableFlag(m_ctuEnableFlag, m_ctuEnableFlagTmp, CHANNEL_TYPE_LUMA);
    for (int ctuIdx = 0; ctuIdx < m_numCTUsInPic; ctuIdx++)
    {
      alfCtbFilterSetIndex[ctuIdx] = m_alfCtbFilterSetIndexTmp[ctuIdx];
    }
    if (alfSliceParamNewFiltersBest.newFilterFlag[CHANNEL_TYPE_LUMA])
    {
      APS* newAPS = m_apsMap->getPS(newApsId);
      if (newAPS == NULL)
      {
        newAPS = m_apsMap->allocatePS(newApsId);
      }
      newAPS->setAlfAPSParam(alfSliceParamNewFiltersBest);
      m_apsMap->setChangedFlag(newApsId);
      m_apsIdStart = newApsId;
    }

    std::vector<int> apsIds = cs.slice->getTileGroupApsIdLuma();
    for (int i = 0; i < (int)cs.slice->getTileGroupNumAps(); i++)
    {
      apss[apsIds[i]] = m_apsMap->getPS(apsIds[i]);
    }
  }

  //chroma
  setCtuEnableFlag(m_ctuEnableFlag, CHANNEL_TYPE_CHROMA, 1);
  getFrameStats(CHANNEL_TYPE_CHROMA, 0);
  costOff = getUnfilteredDistortion(m_alfCovarianceFrame[CHANNEL_TYPE_CHROMA][0], CHANNEL_TYPE_CHROMA) + m_lambda[CHANNEL_TYPE_CHROMA] * 1.0;
  costMin = MAX_DOUBLE;
  m_CABACEstimator->getCtx() = AlfCtx(ctxBest);
  ctxStart = AlfCtx(m_CABACEstimator->getCtx());
  int newApsIdChroma = -1;
  if (alfSliceParamNewFiltersBest.newFilterFlag[CHANNEL_TYPE_LUMA] && (alfSliceParamNewFiltersBest.enabledFlag[COMPONENT_Cb] || alfSliceParamNewFiltersBest.enabledFlag[COMPONENT_Cr]))
  {
    newApsIdChroma = newApsId;
  }
  else if (alfSliceParamNewFiltersBest.enabledFlag[COMPONENT_Cb] || alfSliceParamNewFiltersBest.enabledFlag[COMPONENT_Cr])
  {
    int curId = m_apsIdStart;
    while (newApsIdChroma < 0)
    {
      curId--;
      if (curId < 0)
      {
        curId = (int)MAX_NUM_APS - 1;
      }
      if (std::find(bestApsIds.begin(), bestApsIds.end(), curId) == bestApsIds.end())
      {
        newApsIdChroma = curId;
      }
    }
  }
  for (int curApsId = 0; curApsId < MAX_NUM_APS; curApsId++)
  {
    if ((cs.slice->getPendingRasInit() || cs.slice->isIDRorBLA() || cs.slice->isIntra()) && curApsId != newApsIdChroma)
    {
      continue;
    }
    APS* curAPS = m_apsMap->getPS(curApsId);
    double curCost = (cs.slice->isIntra() && cs.slice->getTileGroupNumAps() == 1) ? 0 : (m_lambda[CHANNEL_TYPE_CHROMA] * 5);
    if (curApsId == newApsIdChroma)
    {
      m_alfSliceParamTemp = alfSliceParamNewFilters;
      curCost += m_lambda[CHANNEL_TYPE_CHROMA] * m_bitsNewFilter[CHANNEL_TYPE_CHROMA];
    }
    else if (curAPS && curAPS->getTemporalId() <= cs.slice->getTLayer() && curAPS->getAlfAPSParam().newFilterFlag[CHANNEL_TYPE_CHROMA])
    {
      m_alfSliceParamTemp = curAPS->getAlfAPSParam();
    }
    else
    {
      continue;
    }
    reconstructCoeff(m_alfSliceParamTemp, CHANNEL_TYPE_CHROMA, true, true);
    m_CABACEstimator->getCtx() = AlfCtx(ctxStart);
    for (int compId = 1; compId < MAX_NUM_COMPONENT; compId++)
    {
      m_alfSliceParamTemp.enabledFlag[compId] = true;
      for (int ctbIdx = 0; ctbIdx < m_numCTUsInPic; ctbIdx++)
      {
        double distUnfilterCtu = m_ctbDistortionUnfilter[compId][ctbIdx];
        //cost on
        m_ctuEnableFlag[compId][ctbIdx] = 1;
        ctxTempStart = AlfCtx(m_CABACEstimator->getCtx());
        //rate
        m_CABACEstimator->getCtx() = AlfCtx(ctxTempStart);
        m_CABACEstimator->resetBits();
        //ctb flag
        m_CABACEstimator->codeAlfCtuEnableFlag(cs, ctbIdx, compId, &m_alfSliceParamTemp);
        double rateOn = FracBitsScale*(double)m_CABACEstimator->getEstFracBits();
        //distortion
        for (int i = 0; i < MAX_NUM_ALF_CHROMA_COEFF; i++)
        {
          m_filterTmp[i] = m_chromaCoeffFinal[i];
#if JVET_N0242_NON_LINEAR_ALF
          m_clipTmp[i] = m_chromaClippFinal[i];
#endif
        }
#if JVET_N0242_NON_LINEAR_ALF
        double dist = distUnfilterCtu + m_alfCovariance[compId][0][ctbIdx][0].calcErrorForCoeffs(m_clipTmp, m_filterTmp, MAX_NUM_ALF_CHROMA_COEFF, m_NUM_BITS);
#else
        double dist = distUnfilterCtu + calcErrorForCoeffs(m_alfCovariance[compId][0][ctbIdx][0].E, m_alfCovariance[compId][0][ctbIdx][0].y, m_filterTmp, MAX_NUM_ALF_CHROMA_COEFF, m_NUM_BITS);
#endif
        double costOn = dist + m_lambda[compId] * rateOn;
        ctxTempBest = AlfCtx(m_CABACEstimator->getCtx());
        //cost off
        m_ctuEnableFlag[compId][ctbIdx] = 0;
        //rate
        m_CABACEstimator->getCtx() = AlfCtx(ctxTempStart);
        m_CABACEstimator->resetBits();
        m_CABACEstimator->codeAlfCtuEnableFlag(cs, ctbIdx, compId, &m_alfSliceParamTemp);
        //cost
        double costOff = distUnfilterCtu + m_lambda[compId] * FracBitsScale*(double)m_CABACEstimator->getEstFracBits();
        if (costOn < costOff)
        {
          m_CABACEstimator->getCtx() = AlfCtx(ctxTempBest);
          m_ctuEnableFlag[compId][ctbIdx] = 1;
          curCost += costOn;
        }
        else
        {
          m_ctuEnableFlag[compId][ctbIdx] = 0;
          curCost += costOff;
        }
      }
    }
    //chroma idc
    setEnableFlag(m_alfSliceParamTemp, CHANNEL_TYPE_CHROMA, m_ctuEnableFlag);
    const int alfChromaIdc = m_alfSliceParamTemp.enabledFlag[COMPONENT_Cb] * 2 + m_alfSliceParamTemp.enabledFlag[COMPONENT_Cr];
    curCost += lengthTruncatedUnary(alfChromaIdc, 3) * m_lambda[CHANNEL_TYPE_CHROMA];

    if (curCost < costMin)
    {
      costMin = curCost;
      cs.slice->setTileGroupApsIdChroma(curApsId);
      cs.slice->setTileGroupAlfEnabledFlag(COMPONENT_Cb, m_alfSliceParamTemp.enabledFlag[COMPONENT_Cb]);
      cs.slice->setTileGroupAlfEnabledFlag(COMPONENT_Cr, m_alfSliceParamTemp.enabledFlag[COMPONENT_Cr]);
      copyCtuEnableFlag(m_ctuEnableFlagTmp, m_ctuEnableFlag, CHANNEL_TYPE_CHROMA);
    }
  }
  if (costOff < costMin)
  {
    cs.slice->setTileGroupAlfEnabledFlag(COMPONENT_Cb, false);
    cs.slice->setTileGroupAlfEnabledFlag(COMPONENT_Cr, false);
    setCtuEnableFlag(m_ctuEnableFlag, CHANNEL_TYPE_CHROMA, 0);
  }
  else
  {
    copyCtuEnableFlag(m_ctuEnableFlag, m_ctuEnableFlagTmp, CHANNEL_TYPE_CHROMA);
    if (cs.slice->getTileGroupApsIdChroma() == newApsIdChroma)  //new filter
    {
      APS* newAPS = m_apsMap->getPS(newApsIdChroma);
      if (newAPS == NULL)
      {
        newAPS = m_apsMap->allocatePS(newApsIdChroma);
        newAPS->getAlfAPSParam().reset();
      }
      newAPS->getAlfAPSParam().newFilterFlag[CHANNEL_TYPE_CHROMA] = true;
#if JVET_N0242_NON_LINEAR_ALF
      newAPS->getAlfAPSParam().nonLinearFlag[CHANNEL_TYPE_CHROMA] = alfSliceParamNewFilters.nonLinearFlag[CHANNEL_TYPE_CHROMA];
#endif
      newAPS->getAlfAPSParam().tLayer = cs.slice->getTLayer();
      for (int i = 0; i < MAX_NUM_ALF_CHROMA_COEFF; i++)
      {
        newAPS->getAlfAPSParam().chromaCoeff[i] = alfSliceParamNewFilters.chromaCoeff[i];
#if JVET_N0242_NON_LINEAR_ALF
        newAPS->getAlfAPSParam().chromaClipp[i] = alfSliceParamNewFilters.chromaClipp[i];
#endif
      }
      m_apsMap->setChangedFlag(newApsIdChroma);
      m_apsIdStart = newApsIdChroma;
    }
    apss[cs.slice->getTileGroupApsIdChroma()] = m_apsMap->getPS(cs.slice->getTileGroupApsIdChroma());
  }
}

void EncAdaptiveLoopFilter::alfReconstructor(CodingStructure& cs, const PelUnitBuf& recExtBuf)
{
  if (!cs.slice->getTileGroupAlfEnabledFlag(COMPONENT_Y))
  {
    return;
  }
  reconstructCoeffAPSs(cs, true, cs.slice->getTileGroupAlfEnabledFlag(COMPONENT_Cb) || cs.slice->getTileGroupAlfEnabledFlag(COMPONENT_Cr), false);
  short* alfCtuFilterIndex = cs.slice->getPic()->getAlfCtbFilterIndex();
  PelUnitBuf& recBuf = cs.getRecoBufRef();
  const PreCalcValues& pcv = *cs.pcv;

  int ctuIdx = 0;
#if JVET_N0438_LOOP_FILTER_DISABLED_ACROSS_VIR_BOUND
  bool clipTop = false, clipBottom = false, clipLeft = false, clipRight = false;
  int numHorSplit = 0, numVerSplit = 0;
  int horSplit[] = { 0, 0, 0 };
  int verSplit[] = { 0, 0, 0 };
#endif
  for (int yPos = 0; yPos < pcv.lumaHeight; yPos += pcv.maxCUHeight)
  {
    for (int xPos = 0; xPos < pcv.lumaWidth; xPos += pcv.maxCUWidth)
    {
      const int width = (xPos + pcv.maxCUWidth > pcv.lumaWidth) ? (pcv.lumaWidth - xPos) : pcv.maxCUWidth;
      const int height = (yPos + pcv.maxCUHeight > pcv.lumaHeight) ? (pcv.lumaHeight - yPos) : pcv.maxCUHeight;

#if JVET_N0438_LOOP_FILTER_DISABLED_ACROSS_VIR_BOUND
      bool ctuEnableFlag = m_ctuEnableFlag[COMPONENT_Y][ctuIdx];
      for (int compIdx = 1; compIdx < MAX_NUM_COMPONENT; compIdx++)
      {
        ctuEnableFlag |= m_ctuEnableFlag[compIdx][ctuIdx] > 0;
      }
      if (ctuEnableFlag && isCrossedByVirtualBoundaries(xPos, yPos, width, height, clipTop, clipBottom, clipLeft, clipRight, numHorSplit, numVerSplit, horSplit, verSplit, cs.slice->getPPS()))
      {
        int yStart = yPos;
        for (int i = 0; i <= numHorSplit; i++)
        {
          const int yEnd = i == numHorSplit ? yPos + height : horSplit[i];
          const int h = yEnd - yStart;
          const bool clipT = (i == 0 && clipTop) || (i > 0) || (yStart == 0);
          const bool clipB = (i == numHorSplit && clipBottom) || (i < numHorSplit) || (yEnd == pcv.lumaHeight);

          int xStart = xPos;
          for (int j = 0; j <= numVerSplit; j++)
          {
            const int xEnd = j == numVerSplit ? xPos + width : verSplit[j];
            const int w = xEnd - xStart;
            const bool clipL = (j == 0 && clipLeft) || (j > 0) || (xStart == 0);
            const bool clipR = (j == numVerSplit && clipRight) || (j < numVerSplit) || (xEnd == pcv.lumaWidth);

            const int wBuf = w + (clipL ? 0 : MAX_ALF_PADDING_SIZE) + (clipR ? 0 : MAX_ALF_PADDING_SIZE);
            const int hBuf = h + (clipT ? 0 : MAX_ALF_PADDING_SIZE) + (clipB ? 0 : MAX_ALF_PADDING_SIZE);
            PelUnitBuf buf = m_tempBuf2.subBuf(UnitArea(cs.area.chromaFormat, Area(0, 0, wBuf, hBuf)));
            buf.copyFrom(recExtBuf.subBuf(UnitArea(cs.area.chromaFormat, Area(xStart - (clipL ? 0 : MAX_ALF_PADDING_SIZE), yStart - (clipT ? 0 : MAX_ALF_PADDING_SIZE), wBuf, hBuf))));
            buf.extendBorderPel(MAX_ALF_PADDING_SIZE);
            buf = buf.subBuf(UnitArea(cs.area.chromaFormat, Area(clipL ? 0 : MAX_ALF_PADDING_SIZE, clipT ? 0 : MAX_ALF_PADDING_SIZE, w, h)));

            if (m_ctuEnableFlag[COMPONENT_Y][ctuIdx])
            {
              const Area blkSrc(0, 0, w, h);
              const Area blkDst(xStart, yStart, w, h);
              short filterSetIndex = alfCtuFilterIndex[ctuIdx];
              short *coeff;
#if JVET_N0242_NON_LINEAR_ALF
              short *clip;
#endif
              if (filterSetIndex >= NUM_FIXED_FILTER_SETS)
              {
                coeff = m_coeffApsLuma[filterSetIndex - NUM_FIXED_FILTER_SETS];
#if JVET_N0242_NON_LINEAR_ALF
                clip = m_clippApsLuma[filterSetIndex - NUM_FIXED_FILTER_SETS];
#endif
              }
              else
              {
                coeff = m_fixedFilterSetCoeffDec[filterSetIndex];
#if JVET_N0242_NON_LINEAR_ALF
                clip = m_clipDefault;
#endif
              }
#if JVET_N0180_ALF_LINE_BUFFER_REDUCTION
#if JVET_N0242_NON_LINEAR_ALF
              m_filter7x7Blk(m_classifier, recBuf, buf, blkDst, blkSrc, COMPONENT_Y, coeff, clip, m_clpRngs.comp[COMPONENT_Y], cs
                , m_alfVBLumaCTUHeight
                , ((yPos + pcv.maxCUHeight >= pcv.lumaHeight) ? pcv.lumaHeight : m_alfVBLumaPos)
              );
#else
              m_filter7x7Blk(m_classifier, recBuf, buf, blkDst, blkSrc, COMPONENT_Y, coeff, m_clpRngs.comp[COMPONENT_Y], cs
                , m_alfVBLumaCTUHeight
                , ((yPos + pcv.maxCUHeight >= pcv.lumaHeight) ? pcv.lumaHeight : m_alfVBLumaPos)
              );
#endif
#else
#if JVET_N0242_NON_LINEAR_ALF
              m_filter7x7Blk(m_classifier, recBuf, buf, blkDst, blkSrc, COMPONENT_Y, coeff, clip, m_clpRngs.comp[COMPONENT_Y], cs);
#else
              m_filter7x7Blk(m_classifier, recBuf, buf, blkDst, blkSrc, COMPONENT_Y, coeff, m_clpRngs.comp[COMPONENT_Y], cs);
#endif
#endif
            }

            for (int compIdx = 1; compIdx < MAX_NUM_COMPONENT; compIdx++)
            {
              ComponentID compID = ComponentID(compIdx);
              const int chromaScaleX = getComponentScaleX(compID, recBuf.chromaFormat);
              const int chromaScaleY = getComponentScaleY(compID, recBuf.chromaFormat);
              if (m_ctuEnableFlag[compIdx][ctuIdx])
              {
                const Area blkSrc(0, 0, w >> chromaScaleX, h >> chromaScaleY);
                const Area blkDst(xStart >> chromaScaleX, yStart >> chromaScaleY, w >> chromaScaleX, h >> chromaScaleY);
#if JVET_N0180_ALF_LINE_BUFFER_REDUCTION
#if JVET_N0242_NON_LINEAR_ALF
                m_filter5x5Blk(m_classifier, recBuf, buf, blkDst, blkSrc, compID, m_chromaCoeffFinal, m_chromaClippFinal, m_clpRngs.comp[compIdx], cs
                  , m_alfVBChmaCTUHeight
                  , ((yPos + pcv.maxCUHeight >= pcv.lumaHeight) ? pcv.lumaHeight : m_alfVBChmaPos)
                );
#else
                m_filter5x5Blk(m_classifier, recBuf, buf, blkDst, blkSrc, compID, m_chromaCoeffFinal, m_clpRngs.comp[compIdx], cs
                  , m_alfVBChmaCTUHeight
                  , ((yPos + pcv.maxCUHeight >= pcv.lumaHeight) ? pcv.lumaHeight : m_alfVBChmaPos)
                );
#endif
#else
#if JVET_N0242_NON_LINEAR_ALF
                m_filter5x5Blk(m_classifier, recBuf, buf, blkDst, blkSrc, compID, m_chromaCoeffFinal, m_chromaClippFinal, m_clpRngs.comp[compIdx], cs);
#else
                m_filter5x5Blk(m_classifier, recBuf, buf, blkDst, blkSrc, compID, m_chromaCoeffFinal, m_clpRngs.comp[compIdx], cs);
#endif
#endif
              }
            }
            
            xStart = xEnd;
          }

          yStart = yEnd;
        }
      }
      else
      {
#endif

      const UnitArea area(cs.area.chromaFormat, Area(xPos, yPos, width, height));
      if (m_ctuEnableFlag[COMPONENT_Y][ctuIdx])
      {
        Area blk(xPos, yPos, width, height);
        short filterSetIndex = alfCtuFilterIndex[ctuIdx];
        short *coeff;
#if JVET_N0242_NON_LINEAR_ALF
        short *clip;
#endif
        if (filterSetIndex >= NUM_FIXED_FILTER_SETS)
        {
          coeff = m_coeffApsLuma[filterSetIndex - NUM_FIXED_FILTER_SETS];
#if JVET_N0242_NON_LINEAR_ALF
          clip = m_clippApsLuma[filterSetIndex - NUM_FIXED_FILTER_SETS];
#endif
        }
        else
        {
          coeff = m_fixedFilterSetCoeffDec[filterSetIndex];
#if JVET_N0242_NON_LINEAR_ALF
          clip = m_clipDefault;
#endif
        }
#if JVET_N0438_LOOP_FILTER_DISABLED_ACROSS_VIR_BOUND
#if JVET_N0180_ALF_LINE_BUFFER_REDUCTION
#if JVET_N0242_NON_LINEAR_ALF
        m_filter7x7Blk(m_classifier, recBuf, recExtBuf, blk, blk, COMPONENT_Y, coeff, clip, m_clpRngs.comp[COMPONENT_Y], cs
          , m_alfVBLumaCTUHeight
          , ((yPos + pcv.maxCUHeight >= pcv.lumaHeight) ? pcv.lumaHeight : m_alfVBLumaPos)
        );
#else
        m_filter7x7Blk(m_classifier, recBuf, recExtBuf, blk, blk, COMPONENT_Y, coeff, m_clpRngs.comp[COMPONENT_Y], cs
          , m_alfVBLumaCTUHeight
          , ((yPos + pcv.maxCUHeight >= pcv.lumaHeight) ? pcv.lumaHeight : m_alfVBLumaPos)
        );
#endif
#else
#if JVET_N0242_NON_LINEAR_ALF
        m_filter7x7Blk(m_classifier, recBuf, recExtBuf, blk, blk, COMPONENT_Y, coeff, clip, m_clpRngs.comp[COMPONENT_Y], cs);
#else
        m_filter7x7Blk(m_classifier, recBuf, recExtBuf, blk, blk, COMPONENT_Y, coeff, m_clpRngs.comp[COMPONENT_Y], cs);
#endif
#endif
#else
#if JVET_N0180_ALF_LINE_BUFFER_REDUCTION
#if JVET_N0242_NON_LINEAR_ALF
        m_filter7x7Blk(m_classifier, recBuf, recExtBuf, blk, COMPONENT_Y, coeff, clip, m_clpRngs.comp[COMPONENT_Y], cs
          , m_alfVBLumaCTUHeight
          , ((yPos + pcv.maxCUHeight >= pcv.lumaHeight) ? pcv.lumaHeight : m_alfVBLumaPos)
        );
#else
        m_filter7x7Blk(m_classifier, recBuf, recExtBuf, blk, COMPONENT_Y, coeff, m_clpRngs.comp[COMPONENT_Y], cs
          , m_alfVBLumaCTUHeight
          , ((yPos + pcv.maxCUHeight >= pcv.lumaHeight) ? pcv.lumaHeight : m_alfVBLumaPos)
        );
#endif
#else
#if JVET_N0242_NON_LINEAR_ALF
        m_filter7x7Blk(m_classifier, recBuf, recExtBuf, blk, COMPONENT_Y, coeff, clip, m_clpRngs.comp[COMPONENT_Y], cs);
#else
        m_filter7x7Blk(m_classifier, recBuf, recExtBuf, blk, COMPONENT_Y, coeff, m_clpRngs.comp[COMPONENT_Y], cs);
#endif
#endif       
#endif
      }

      for (int compIdx = 1; compIdx < MAX_NUM_COMPONENT; compIdx++)
      {
        ComponentID compID = ComponentID(compIdx);
        const int chromaScaleX = getComponentScaleX(compID, recBuf.chromaFormat);
        const int chromaScaleY = getComponentScaleY(compID, recBuf.chromaFormat);
        if (m_ctuEnableFlag[compIdx][ctuIdx])
        {
          Area blk(xPos >> chromaScaleX, yPos >> chromaScaleY, width >> chromaScaleX, height >> chromaScaleY);
#if JVET_N0438_LOOP_FILTER_DISABLED_ACROSS_VIR_BOUND
#if JVET_N0180_ALF_LINE_BUFFER_REDUCTION
#if JVET_N0242_NON_LINEAR_ALF
          m_filter5x5Blk(m_classifier, recBuf, recExtBuf, blk, blk, compID, m_chromaCoeffFinal, m_chromaClippFinal, m_clpRngs.comp[compIdx], cs
            , m_alfVBChmaCTUHeight
            , ((yPos + pcv.maxCUHeight >= pcv.lumaHeight) ? pcv.lumaHeight : m_alfVBChmaPos)
          );
#else
          m_filter5x5Blk(m_classifier, recBuf, recExtBuf, blk, blk, compID, m_chromaCoeffFinal, m_clpRngs.comp[compIdx], cs
            , m_alfVBChmaCTUHeight
            , ((yPos + pcv.maxCUHeight >= pcv.lumaHeight) ? pcv.lumaHeight : m_alfVBChmaPos)
          );
#endif
#else
#if JVET_N0242_NON_LINEAR_ALF
          m_filter5x5Blk(m_classifier, recBuf, recExtBuf, blk, blk, compID, m_chromaCoeffFinal, m_chromaClippFinal, m_clpRngs.comp[compIdx], cs);
#else
          m_filter5x5Blk(m_classifier, recBuf, recExtBuf, blk, blk, compID, m_chromaCoeffFinal, m_clpRngs.comp[compIdx], cs);
#endif
#endif
#else		  
#if JVET_N0180_ALF_LINE_BUFFER_REDUCTION
#if JVET_N0242_NON_LINEAR_ALF
          m_filter5x5Blk(m_classifier, recBuf, recExtBuf, blk, compID, m_chromaCoeffFinal, m_chromaClippFinal, m_clpRngs.comp[compIdx], cs
            , m_alfVBChmaCTUHeight
            , ((yPos + pcv.maxCUHeight >= pcv.lumaHeight) ? pcv.lumaHeight : m_alfVBChmaPos)
          );
#else
          m_filter5x5Blk(m_classifier, recBuf, recExtBuf, blk, compID, m_chromaCoeffFinal, m_clpRngs.comp[compIdx], cs
            , m_alfVBChmaCTUHeight
            , ((yPos + pcv.maxCUHeight >= pcv.lumaHeight) ? pcv.lumaHeight : m_alfVBChmaPos)
          );
#endif
#else
#if JVET_N0242_NON_LINEAR_ALF
          m_filter5x5Blk(m_classifier, recBuf, recExtBuf, blk, compID, m_chromaCoeffFinal, m_chromaClippFinal, m_clpRngs.comp[compIdx], cs);
#else
          m_filter5x5Blk(m_classifier, recBuf, recExtBuf, blk, compID, m_chromaCoeffFinal, m_clpRngs.comp[compIdx], cs);
#endif
#endif
#endif
        }
      }
#if JVET_N0438_LOOP_FILTER_DISABLED_ACROSS_VIR_BOUND
      }
#endif
      ctuIdx++;
    }
  }
}
#endif<|MERGE_RESOLUTION|>--- conflicted
+++ resolved
@@ -2893,28 +2893,13 @@
 #if JVET_N0242_NON_LINEAR_ALF
 #if JVET_N0438_LOOP_FILTER_DISABLED_ACROSS_VIR_BOUND
           getBlkStats(m_alfCovariance[compIdx][shape][ctuRsAddr], m_filterShapes[chType][shape], compIdx ? nullptr : m_classifier, org, orgStride, rec, recStride, compArea, compArea, chType
-<<<<<<< HEAD
-=======
             , ((compIdx == 0) ? m_alfVBLumaCTUHeight : m_alfVBChmaCTUHeight)
             , ((yPos + m_maxCUHeight >= m_picHeight) ? m_picHeight : ((compIdx == 0) ? m_alfVBLumaPos : m_alfVBChmaPos))        
           );
 #else
           getBlkStats(m_alfCovariance[compIdx][shape][ctuRsAddr], m_filterShapes[chType][shape], compIdx ? nullptr : m_classifier, org, orgStride, rec, recStride, compArea, chType
->>>>>>> 12f7532e
             , ((compIdx == 0) ? m_alfVBLumaCTUHeight : m_alfVBChmaCTUHeight)
             , ((yPos + m_maxCUHeight >= m_picHeight) ? m_picHeight : ((compIdx == 0) ? m_alfVBLumaPos : m_alfVBChmaPos))        
-          );
-#endif
-#else
-#if JVET_N0438_LOOP_FILTER_DISABLED_ACROSS_VIR_BOUND
-          getBlkStats(m_alfCovariance[compIdx][shape][ctuRsAddr], m_filterShapes[chType][shape], compIdx ? nullptr : m_classifier, org, orgStride, rec, recStride, compArea, compArea
-            , ((compIdx == 0) ? m_alfVBLumaCTUHeight : m_alfVBChmaCTUHeight)
-            , ((yPos + m_maxCUHeight >= m_picHeight) ? m_picHeight : ((compIdx == 0) ? m_alfVBLumaPos : m_alfVBChmaPos))
-          );
-#else
-          getBlkStats(m_alfCovariance[compIdx][shape][ctuRsAddr], m_filterShapes[chType][shape], compIdx ? nullptr : m_classifier, org, orgStride, rec, recStride, compArea, chType
-            , ((compIdx == 0) ? m_alfVBLumaCTUHeight : m_alfVBChmaCTUHeight)
-            , ((yPos + m_maxCUHeight >= m_picHeight) ? m_picHeight : ((compIdx == 0) ? m_alfVBLumaPos : m_alfVBChmaPos))
           );
 #endif
 #else
