--- conflicted
+++ resolved
@@ -2818,7 +2818,6 @@
               {
 #if JVET_N0180_ALF_LINE_BUFFER_REDUCTION
 #if JVET_N0242_NON_LINEAR_ALF
-<<<<<<< HEAD
               const CompArea& compAreaDst = areaDst.block( compID );
                 getBlkStats(m_alfCovariance[compIdx][shape][ctuRsAddr], m_filterShapes[chType][shape], compIdx ? nullptr : m_classifier, org, orgStride, rec, recStride, compAreaDst, compArea, chType
                   , ((compIdx == 0) ? m_alfVBLumaCTUHeight : m_alfVBChmaCTUHeight)
@@ -2829,17 +2828,6 @@
                   , ((compIdx == 0) ? m_alfVBLumaCTUHeight : m_alfVBChmaCTUHeight)
                   , ((yPos + m_maxCUHeight >= m_picHeight) ? m_picHeight : ((compIdx == 0) ? m_alfVBLumaPos : m_alfVBChmaPos))
                 );
-=======
-          getBlkStats(m_alfCovariance[compIdx][shape][ctuRsAddr], m_filterShapes[chType][shape], compIdx ? nullptr : m_classifier, org, orgStride, rec, recStride, compArea, chType
-            , ((compIdx == 0) ? m_alfVBLumaCTUHeight : m_alfVBChmaCTUHeight)
-            , ((yPos + m_maxCUHeight >= m_picHeight) ? m_picHeight+4 : ((compIdx == 0) ? m_alfVBLumaPos : m_alfVBChmaPos))        
-          );
-#else
-          getBlkStats(m_alfCovariance[compIdx][shape][ctuRsAddr], m_filterShapes[chType][shape], compIdx ? nullptr : m_classifier, org, orgStride, rec, recStride, compArea
-            , ((compIdx == 0) ? m_alfVBLumaCTUHeight : m_alfVBChmaCTUHeight)
-            , ((yPos + m_maxCUHeight >= m_picHeight) ? m_picHeight+4 : ((compIdx == 0) ? m_alfVBLumaPos : m_alfVBChmaPos))
-          );
->>>>>>> 9d0543fc
 #endif
 #else
 #if JVET_N0242_NON_LINEAR_ALF
@@ -2904,7 +2892,7 @@
 #else
           getBlkStats(m_alfCovariance[compIdx][shape][ctuRsAddr], m_filterShapes[chType][shape], compIdx ? nullptr : m_classifier, org, orgStride, rec, recStride, compArea, chType
             , ((compIdx == 0) ? m_alfVBLumaCTUHeight : m_alfVBChmaCTUHeight)
-            , ((yPos + m_maxCUHeight >= m_picHeight) ? m_picHeight : ((compIdx == 0) ? m_alfVBLumaPos : m_alfVBChmaPos))        
+            , ((yPos + m_maxCUHeight >= m_picHeight) ? m_picHeight+4 : ((compIdx == 0) ? m_alfVBLumaPos : m_alfVBChmaPos))        
           );
 #endif
 #else
@@ -2916,7 +2904,7 @@
 #else
           getBlkStats(m_alfCovariance[compIdx][shape][ctuRsAddr], m_filterShapes[chType][shape], compIdx ? nullptr : m_classifier, org, orgStride, rec, recStride, compArea
             , ((compIdx == 0) ? m_alfVBLumaCTUHeight : m_alfVBChmaCTUHeight)
-            , ((yPos + m_maxCUHeight >= m_picHeight) ? m_picHeight : ((compIdx == 0) ? m_alfVBLumaPos : m_alfVBChmaPos))
+            , ((yPos + m_maxCUHeight >= m_picHeight) ? m_picHeight+4 : ((compIdx == 0) ? m_alfVBLumaPos : m_alfVBChmaPos))
           );
 #endif
 #endif
