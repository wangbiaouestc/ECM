/* The copyright in this software is being made available under the BSD
 * License, included below. This software may be subject to other third party
 * and contributor rights, including patent rights, and no such rights are
 * granted under this license.
 *
 * Copyright (c) 2010-2019, ITU/ISO/IEC
 * All rights reserved.
 *
 * Redistribution and use in source and binary forms, with or without
 * modification, are permitted provided that the following conditions are met:
 *
 *  * Redistributions of source code must retain the above copyright notice,
 *    this list of conditions and the following disclaimer.
 *  * Redistributions in binary form must reproduce the above copyright notice,
 *    this list of conditions and the following disclaimer in the documentation
 *    and/or other materials provided with the distribution.
 *  * Neither the name of the ITU/ISO/IEC nor the names of its contributors may
 *    be used to endorse or promote products derived from this software without
 *    specific prior written permission.
 *
 * THIS SOFTWARE IS PROVIDED BY THE COPYRIGHT HOLDERS AND CONTRIBUTORS "AS IS"
 * AND ANY EXPRESS OR IMPLIED WARRANTIES, INCLUDING, BUT NOT LIMITED TO, THE
 * IMPLIED WARRANTIES OF MERCHANTABILITY AND FITNESS FOR A PARTICULAR PURPOSE
 * ARE DISCLAIMED. IN NO EVENT SHALL THE COPYRIGHT HOLDER OR CONTRIBUTORS
 * BE LIABLE FOR ANY DIRECT, INDIRECT, INCIDENTAL, SPECIAL, EXEMPLARY, OR
 * CONSEQUENTIAL DAMAGES (INCLUDING, BUT NOT LIMITED TO, PROCUREMENT OF
 * SUBSTITUTE GOODS OR SERVICES; LOSS OF USE, DATA, OR PROFITS; OR BUSINESS
 * INTERRUPTION) HOWEVER CAUSED AND ON ANY THEORY OF LIABILITY, WHETHER IN
 * CONTRACT, STRICT LIABILITY, OR TORT (INCLUDING NEGLIGENCE OR OTHERWISE)
 * ARISING IN ANY WAY OUT OF THE USE OF THIS SOFTWARE, EVEN IF ADVISED OF
 * THE POSSIBILITY OF SUCH DAMAGE.
 */

/** \file     Slice.h
    \brief    slice header and SPS class (header)
*/

#ifndef __SLICE__
#define __SLICE__

#include <cstring>
#include <list>
#include <map>
#include <vector>
#include "CommonDef.h"
#include "Rom.h"
#include "ChromaFormat.h"
#include "Common.h"

//! \ingroup CommonLib
//! \{
#include "CommonLib/MotionInfo.h"
struct MotionInfo;


struct Picture;
class Pic;
class TrQuant;
// ====================================================================================================================
// Constants
// ====================================================================================================================
class PreCalcValues;
static const uint32_t REF_PIC_LIST_NUM_IDX=32;

typedef std::list<Picture*> PicList;

// ====================================================================================================================
// Class definition
// ====================================================================================================================

/// Reference Picture Set class
class ReferencePictureSet
{
private:
  int  m_numberOfPictures;
  int  m_numberOfNegativePictures;
  int  m_numberOfPositivePictures;
  int  m_numberOfLongtermPictures;
  int  m_deltaPOC[MAX_NUM_REF_PICS];
  int  m_POC[MAX_NUM_REF_PICS];
  bool m_used[MAX_NUM_REF_PICS];
  bool m_interRPSPrediction;
  int  m_deltaRIdxMinus1;
  int  m_deltaRPS;
  int  m_numRefIdc;
  int  m_refIdc[MAX_NUM_REF_PICS+1];
  bool m_bCheckLTMSB[MAX_NUM_REF_PICS];
  int  m_pocLSBLT[MAX_NUM_REF_PICS];
  int  m_deltaPOCMSBCycleLT[MAX_NUM_REF_PICS];
  bool m_deltaPocMSBPresentFlag[MAX_NUM_REF_PICS];

public:
          ReferencePictureSet();
  virtual ~ReferencePictureSet();
  int     getPocLSBLT(int i) const                     { return m_pocLSBLT[i];               }
  void    setPocLSBLT(int i, int x)                    { m_pocLSBLT[i] = x;                  }
  int     getDeltaPocMSBCycleLT(int i) const           { return m_deltaPOCMSBCycleLT[i];     }
  void    setDeltaPocMSBCycleLT(int i, int x)          { m_deltaPOCMSBCycleLT[i] = x;        }
  bool    getDeltaPocMSBPresentFlag(int i) const       { return m_deltaPocMSBPresentFlag[i]; }
  void    setDeltaPocMSBPresentFlag(int i, bool x)     { m_deltaPocMSBPresentFlag[i] = x;    }
  void    setUsed(int bufferNum, bool used);
  void    setDeltaPOC(int bufferNum, int deltaPOC);
  void    setPOC(int bufferNum, int deltaPOC);
  void    setNumberOfPictures(int numberOfPictures);
  void    setCheckLTMSBPresent(int bufferNum, bool b );
  bool    getCheckLTMSBPresent(int bufferNum) const;

  int     getUsed(int bufferNum) const;
  int     getDeltaPOC(int bufferNum) const;
  int     getPOC(int bufferNum) const;
  int     getNumberOfPictures() const;

  void    setNumberOfNegativePictures(int number)      { m_numberOfNegativePictures = number; }
  int     getNumberOfNegativePictures() const          { return m_numberOfNegativePictures;   }
  void    setNumberOfPositivePictures(int number)      { m_numberOfPositivePictures = number; }
  int     getNumberOfPositivePictures() const          { return m_numberOfPositivePictures;   }
  void    setNumberOfLongtermPictures(int number)      { m_numberOfLongtermPictures = number; }
  int     getNumberOfLongtermPictures() const          { return m_numberOfLongtermPictures;   }

  void    setInterRPSPrediction(bool flag)             { m_interRPSPrediction = flag;         }
  bool    getInterRPSPrediction() const                { return m_interRPSPrediction;         }
  void    setDeltaRIdxMinus1(int x)                    { m_deltaRIdxMinus1 = x;               }
  int     getDeltaRIdxMinus1() const                   { return m_deltaRIdxMinus1;            }
  void    setDeltaRPS(int x)                           { m_deltaRPS = x;                      }
  int     getDeltaRPS() const                          { return m_deltaRPS;                   }
  void    setNumRefIdc(int x)                          { m_numRefIdc = x;                     }
  int     getNumRefIdc() const                         { return m_numRefIdc;                  }

  void    setRefIdc(int bufferNum, int refIdc);
  int     getRefIdc(int bufferNum) const ;

  void    sortDeltaPOC();
  void    printDeltaPOC() const;
};

/// Reference Picture Set set class
class RPSList
{
private:
  std::vector<ReferencePictureSet> m_referencePictureSets;

public:
                                 RPSList()                                            { }
  virtual                        ~RPSList()                                           { }

  void                           create  (int numberOfEntries)                            { m_referencePictureSets.resize(numberOfEntries);         }
  void                           destroy ()                                               { }


  ReferencePictureSet*       getReferencePictureSet(int referencePictureSetNum)       { return &m_referencePictureSets[referencePictureSetNum]; }
  const ReferencePictureSet* getReferencePictureSet(int referencePictureSetNum) const { return &m_referencePictureSets[referencePictureSetNum]; }

  int                            getNumberOfReferencePictureSets() const                  { return int(m_referencePictureSets.size());              }
};

#if HEVC_USE_SCALING_LISTS
/// SCALING_LIST class
class ScalingList
{
public:
             ScalingList();
  virtual    ~ScalingList()                                                 { }
  int*       getScalingListAddress(uint32_t sizeId, uint32_t listId)                    { return &(m_scalingListCoef[sizeId][listId][0]);            } //!< get matrix coefficient
  const int* getScalingListAddress(uint32_t sizeId, uint32_t listId) const              { return &(m_scalingListCoef[sizeId][listId][0]);            } //!< get matrix coefficient
  void       checkPredMode(uint32_t sizeId, uint32_t listId);

  void       setRefMatrixId(uint32_t sizeId, uint32_t listId, uint32_t u)                   { m_refMatrixId[sizeId][listId] = u;                         } //!< set reference matrix ID
  uint32_t       getRefMatrixId(uint32_t sizeId, uint32_t listId) const                     { return m_refMatrixId[sizeId][listId];                      } //!< get reference matrix ID

  const int* getScalingListDefaultAddress(uint32_t sizeId, uint32_t listId);                                                                           //!< get default matrix coefficient
  void       processDefaultMatrix(uint32_t sizeId, uint32_t listId);

  void       setScalingListDC(uint32_t sizeId, uint32_t listId, uint32_t u)                 { m_scalingListDC[sizeId][listId] = u;                       } //!< set DC value
  int        getScalingListDC(uint32_t sizeId, uint32_t listId) const                   { return m_scalingListDC[sizeId][listId];                    } //!< get DC value

  void       setScalingListPredModeFlag(uint32_t sizeId, uint32_t listId, bool bIsDPCM) { m_scalingListPredModeFlagIsDPCM[sizeId][listId] = bIsDPCM; }
  bool       getScalingListPredModeFlag(uint32_t sizeId, uint32_t listId) const         { return m_scalingListPredModeFlagIsDPCM[sizeId][listId];    }

  void       checkDcOfMatrix();
  void       processRefMatrix(uint32_t sizeId, uint32_t listId , uint32_t refListId );
  bool       xParseScalingList(const std::string &fileName);
  void       setDefaultScalingList();
  bool       checkDefaultScalingList();

private:
  void       outputScalingLists(std::ostream &os) const;
  bool             m_scalingListPredModeFlagIsDPCM [SCALING_LIST_SIZE_NUM][SCALING_LIST_NUM]; //!< reference list index
  int              m_scalingListDC                 [SCALING_LIST_SIZE_NUM][SCALING_LIST_NUM]; //!< the DC value of the matrix coefficient for 16x16
  uint32_t             m_refMatrixId                   [SCALING_LIST_SIZE_NUM][SCALING_LIST_NUM]; //!< RefMatrixID
  std::vector<int> m_scalingListCoef               [SCALING_LIST_SIZE_NUM][SCALING_LIST_NUM]; //!< quantization matrix
};
#endif

class ProfileTierLevel
{
  int               m_profileSpace;
  Level::Tier       m_tierFlag;
  Profile::Name     m_profileIdc;
  bool              m_profileCompatibilityFlag[32];
  Level::Name       m_levelIdc;

  bool              m_progressiveSourceFlag;
  bool              m_interlacedSourceFlag;
  bool              m_nonPackedConstraintFlag;
  bool              m_frameOnlyConstraintFlag;
  uint32_t              m_bitDepthConstraintValue;
  ChromaFormat      m_chromaFormatConstraintValue;
  bool              m_intraConstraintFlag;
  bool              m_onePictureOnlyConstraintFlag;
  bool              m_lowerBitRateConstraintFlag;

public:
                ProfileTierLevel();

  int           getProfileSpace() const                     { return m_profileSpace;                }
  void          setProfileSpace(int x)                      { m_profileSpace = x;                   }

  Level::Tier   getTierFlag() const                         { return m_tierFlag;                    }
  void          setTierFlag(Level::Tier x)                  { m_tierFlag = x;                       }

  Profile::Name getProfileIdc() const                       { return m_profileIdc;                  }
  void          setProfileIdc(Profile::Name x)              { m_profileIdc = x;                     }

  bool          getProfileCompatibilityFlag(int i) const    { return m_profileCompatibilityFlag[i]; }
  void          setProfileCompatibilityFlag(int i, bool x)  { m_profileCompatibilityFlag[i] = x;    }

  Level::Name   getLevelIdc() const                         { return m_levelIdc;                    }
  void          setLevelIdc(Level::Name x)                  { m_levelIdc = x;                       }

  bool          getProgressiveSourceFlag() const            { return m_progressiveSourceFlag;       }
  void          setProgressiveSourceFlag(bool b)            { m_progressiveSourceFlag = b;          }

  bool          getInterlacedSourceFlag() const             { return m_interlacedSourceFlag;        }
  void          setInterlacedSourceFlag(bool b)             { m_interlacedSourceFlag = b;           }

  bool          getNonPackedConstraintFlag() const          { return m_nonPackedConstraintFlag;     }
  void          setNonPackedConstraintFlag(bool b)          { m_nonPackedConstraintFlag = b;        }

  bool          getFrameOnlyConstraintFlag() const          { return m_frameOnlyConstraintFlag;     }
  void          setFrameOnlyConstraintFlag(bool b)          { m_frameOnlyConstraintFlag = b;        }

  uint32_t          getBitDepthConstraint() const               { return m_bitDepthConstraintValue;     }
  void          setBitDepthConstraint(uint32_t bitDepth)        { m_bitDepthConstraintValue=bitDepth;   }

  ChromaFormat  getChromaFormatConstraint() const           { return m_chromaFormatConstraintValue; }
  void          setChromaFormatConstraint(ChromaFormat fmt) { m_chromaFormatConstraintValue=fmt;    }

  bool          getIntraConstraintFlag() const              { return m_intraConstraintFlag;         }
  void          setIntraConstraintFlag(bool b)              { m_intraConstraintFlag = b;            }

  bool          getOnePictureOnlyConstraintFlag() const     { return m_onePictureOnlyConstraintFlag;}
  void          setOnePictureOnlyConstraintFlag(bool b)     { m_onePictureOnlyConstraintFlag = b;   }

  bool          getLowerBitRateConstraintFlag() const       { return m_lowerBitRateConstraintFlag;  }
  void          setLowerBitRateConstraintFlag(bool b)       { m_lowerBitRateConstraintFlag = b;     }
};


class PTL
{
  ProfileTierLevel m_generalPTL;
  ProfileTierLevel m_subLayerPTL    [MAX_TLAYER-1];      // max. value of max_sub_layers_minus1 is MAX_TLAYER-1 (= 6)
  bool m_subLayerProfilePresentFlag [MAX_TLAYER-1];
  bool m_subLayerLevelPresentFlag   [MAX_TLAYER-1];

public:
                          PTL();
  bool                    getSubLayerProfilePresentFlag(int i) const   { return m_subLayerProfilePresentFlag[i]; }
  void                    setSubLayerProfilePresentFlag(int i, bool x) { m_subLayerProfilePresentFlag[i] = x;    }

  bool                    getSubLayerLevelPresentFlag(int i) const     { return m_subLayerLevelPresentFlag[i];   }
  void                    setSubLayerLevelPresentFlag(int i, bool x)   { m_subLayerLevelPresentFlag[i] = x;      }

  ProfileTierLevel*       getGeneralPTL()                              { return &m_generalPTL;                   }
  const ProfileTierLevel* getGeneralPTL() const                        { return &m_generalPTL;                   }
  ProfileTierLevel*       getSubLayerPTL(int i)                        { return &m_subLayerPTL[i];               }
  const ProfileTierLevel* getSubLayerPTL(int i) const                  { return &m_subLayerPTL[i];               }
};

struct HrdSubLayerInfo
{
  bool fixedPicRateFlag;
  bool fixedPicRateWithinCvsFlag;
  uint32_t picDurationInTcMinus1;
  bool lowDelayHrdFlag;
  uint32_t cpbCntMinus1;
  uint32_t bitRateValueMinus1[MAX_CPB_CNT][2];
  uint32_t cpbSizeValue      [MAX_CPB_CNT][2];
  uint32_t ducpbSizeValue    [MAX_CPB_CNT][2];
  bool cbrFlag           [MAX_CPB_CNT][2];
  uint32_t duBitRateValue    [MAX_CPB_CNT][2];
};

class HRD
{
private:
  bool m_nalHrdParametersPresentFlag;
  bool m_vclHrdParametersPresentFlag;
  bool m_subPicCpbParamsPresentFlag;
  uint32_t m_tickDivisorMinus2;
  uint32_t m_duCpbRemovalDelayLengthMinus1;
  bool m_subPicCpbParamsInPicTimingSEIFlag;
  uint32_t m_dpbOutputDelayDuLengthMinus1;
  uint32_t m_bitRateScale;
  uint32_t m_cpbSizeScale;
  uint32_t m_ducpbSizeScale;
  uint32_t m_initialCpbRemovalDelayLengthMinus1;
  uint32_t m_cpbRemovalDelayLengthMinus1;
  uint32_t m_dpbOutputDelayLengthMinus1;
  HrdSubLayerInfo m_HRD[MAX_TLAYER];

public:
  HRD()
  :m_nalHrdParametersPresentFlag       (0)
  ,m_vclHrdParametersPresentFlag       (0)
  ,m_subPicCpbParamsPresentFlag        (false)
  ,m_tickDivisorMinus2                 (0)
  ,m_duCpbRemovalDelayLengthMinus1     (0)
  ,m_subPicCpbParamsInPicTimingSEIFlag (false)
  ,m_dpbOutputDelayDuLengthMinus1      (0)
  ,m_bitRateScale                      (0)
  ,m_cpbSizeScale                      (0)
  ,m_initialCpbRemovalDelayLengthMinus1(23)
  ,m_cpbRemovalDelayLengthMinus1       (23)
  ,m_dpbOutputDelayLengthMinus1        (23)
  {}

  virtual ~HRD() {}

  void    setNalHrdParametersPresentFlag( bool flag )                                { m_nalHrdParametersPresentFlag = flag;                      }
  bool    getNalHrdParametersPresentFlag( ) const                                    { return m_nalHrdParametersPresentFlag;                      }

  void    setVclHrdParametersPresentFlag( bool flag )                                { m_vclHrdParametersPresentFlag = flag;                      }
  bool    getVclHrdParametersPresentFlag( ) const                                    { return m_vclHrdParametersPresentFlag;                      }

  void    setSubPicCpbParamsPresentFlag( bool flag )                                 { m_subPicCpbParamsPresentFlag = flag;                       }
  bool    getSubPicCpbParamsPresentFlag( ) const                                     { return m_subPicCpbParamsPresentFlag;                       }

  void    setTickDivisorMinus2( uint32_t value )                                         { m_tickDivisorMinus2 = value;                               }
  uint32_t    getTickDivisorMinus2( ) const                                              { return m_tickDivisorMinus2;                                }

  void    setDuCpbRemovalDelayLengthMinus1( uint32_t value )                             { m_duCpbRemovalDelayLengthMinus1 = value;                   }
  uint32_t    getDuCpbRemovalDelayLengthMinus1( ) const                                  { return m_duCpbRemovalDelayLengthMinus1;                    }

  void    setSubPicCpbParamsInPicTimingSEIFlag( bool flag)                           { m_subPicCpbParamsInPicTimingSEIFlag = flag;                }
  bool    getSubPicCpbParamsInPicTimingSEIFlag( ) const                              { return m_subPicCpbParamsInPicTimingSEIFlag;                }

  void    setDpbOutputDelayDuLengthMinus1(uint32_t value )                               { m_dpbOutputDelayDuLengthMinus1 = value;                    }
  uint32_t    getDpbOutputDelayDuLengthMinus1( ) const                                   { return m_dpbOutputDelayDuLengthMinus1;                     }

  void    setBitRateScale( uint32_t value )                                              { m_bitRateScale = value;                                    }
  uint32_t    getBitRateScale( ) const                                                   { return m_bitRateScale;                                     }

  void    setCpbSizeScale( uint32_t value )                                              { m_cpbSizeScale = value;                                    }
  uint32_t    getCpbSizeScale( ) const                                                   { return m_cpbSizeScale;                                     }
  void    setDuCpbSizeScale( uint32_t value )                                            { m_ducpbSizeScale = value;                                  }
  uint32_t    getDuCpbSizeScale( ) const                                                 { return m_ducpbSizeScale;                                   }

  void    setInitialCpbRemovalDelayLengthMinus1( uint32_t value )                        { m_initialCpbRemovalDelayLengthMinus1 = value;              }
  uint32_t    getInitialCpbRemovalDelayLengthMinus1( ) const                             { return m_initialCpbRemovalDelayLengthMinus1;               }

  void    setCpbRemovalDelayLengthMinus1( uint32_t value )                               { m_cpbRemovalDelayLengthMinus1 = value;                     }
  uint32_t    getCpbRemovalDelayLengthMinus1( ) const                                    { return m_cpbRemovalDelayLengthMinus1;                      }

  void    setDpbOutputDelayLengthMinus1( uint32_t value )                                { m_dpbOutputDelayLengthMinus1 = value;                      }
  uint32_t    getDpbOutputDelayLengthMinus1( ) const                                     { return m_dpbOutputDelayLengthMinus1;                       }

  void    setFixedPicRateFlag( int layer, bool flag )                                { m_HRD[layer].fixedPicRateFlag = flag;                      }
  bool    getFixedPicRateFlag( int layer ) const                                     { return m_HRD[layer].fixedPicRateFlag;                      }

  void    setFixedPicRateWithinCvsFlag( int layer, bool flag )                       { m_HRD[layer].fixedPicRateWithinCvsFlag = flag;             }
  bool    getFixedPicRateWithinCvsFlag( int layer ) const                            { return m_HRD[layer].fixedPicRateWithinCvsFlag;             }

  void    setPicDurationInTcMinus1( int layer, uint32_t value )                          { m_HRD[layer].picDurationInTcMinus1 = value;                }
  uint32_t    getPicDurationInTcMinus1( int layer ) const                                { return m_HRD[layer].picDurationInTcMinus1;                 }

  void    setLowDelayHrdFlag( int layer, bool flag )                                 { m_HRD[layer].lowDelayHrdFlag = flag;                       }
  bool    getLowDelayHrdFlag( int layer ) const                                      { return m_HRD[layer].lowDelayHrdFlag;                       }

  void    setCpbCntMinus1( int layer, uint32_t value )                                   { m_HRD[layer].cpbCntMinus1 = value;                         }
  uint32_t    getCpbCntMinus1( int layer ) const                                         { return m_HRD[layer].cpbCntMinus1;                          }

  void    setBitRateValueMinus1( int layer, int cpbcnt, int nalOrVcl, uint32_t value )   { m_HRD[layer].bitRateValueMinus1[cpbcnt][nalOrVcl] = value; }
  uint32_t    getBitRateValueMinus1( int layer, int cpbcnt, int nalOrVcl ) const         { return m_HRD[layer].bitRateValueMinus1[cpbcnt][nalOrVcl];  }

  void    setCpbSizeValueMinus1( int layer, int cpbcnt, int nalOrVcl, uint32_t value )   { m_HRD[layer].cpbSizeValue[cpbcnt][nalOrVcl] = value;       }
  uint32_t    getCpbSizeValueMinus1( int layer, int cpbcnt, int nalOrVcl ) const         { return m_HRD[layer].cpbSizeValue[cpbcnt][nalOrVcl];        }
  void    setDuCpbSizeValueMinus1( int layer, int cpbcnt, int nalOrVcl, uint32_t value ) { m_HRD[layer].ducpbSizeValue[cpbcnt][nalOrVcl] = value;     }
  uint32_t    getDuCpbSizeValueMinus1( int layer, int cpbcnt, int nalOrVcl ) const       { return m_HRD[layer].ducpbSizeValue[cpbcnt][nalOrVcl];      }
  void    setDuBitRateValueMinus1( int layer, int cpbcnt, int nalOrVcl, uint32_t value ) { m_HRD[layer].duBitRateValue[cpbcnt][nalOrVcl] = value;     }
  uint32_t    getDuBitRateValueMinus1(int layer, int cpbcnt, int nalOrVcl ) const        { return m_HRD[layer].duBitRateValue[cpbcnt][nalOrVcl];      }
  void    setCbrFlag( int layer, int cpbcnt, int nalOrVcl, bool value )              { m_HRD[layer].cbrFlag[cpbcnt][nalOrVcl] = value;            }
  bool    getCbrFlag( int layer, int cpbcnt, int nalOrVcl ) const                    { return m_HRD[layer].cbrFlag[cpbcnt][nalOrVcl];             }

  bool    getCpbDpbDelaysPresentFlag( ) const                      { return getNalHrdParametersPresentFlag() || getVclHrdParametersPresentFlag(); }
};

class TimingInfo
{
  bool m_timingInfoPresentFlag;
  uint32_t m_numUnitsInTick;
  uint32_t m_timeScale;
  bool m_pocProportionalToTimingFlag;
  int  m_numTicksPocDiffOneMinus1;
public:
  TimingInfo()
  : m_timingInfoPresentFlag      (false)
  , m_numUnitsInTick             (1001)
  , m_timeScale                  (60000)
  , m_pocProportionalToTimingFlag(false)
  , m_numTicksPocDiffOneMinus1   (0)
  {}

  void setTimingInfoPresentFlag( bool flag )   { m_timingInfoPresentFlag = flag;       }
  bool getTimingInfoPresentFlag( ) const       { return m_timingInfoPresentFlag;       }

  void setNumUnitsInTick( uint32_t value )         { m_numUnitsInTick = value;             }
  uint32_t getNumUnitsInTick( ) const              { return m_numUnitsInTick;              }

  void setTimeScale( uint32_t value )              { m_timeScale = value;                  }
  uint32_t getTimeScale( ) const                   { return m_timeScale;                   }

  void setPocProportionalToTimingFlag(bool x)  { m_pocProportionalToTimingFlag = x;    }
  bool getPocProportionalToTimingFlag( ) const { return m_pocProportionalToTimingFlag; }

  void setNumTicksPocDiffOneMinus1(int x)      { m_numTicksPocDiffOneMinus1 = x;       }
  int  getNumTicksPocDiffOneMinus1( ) const    { return m_numTicksPocDiffOneMinus1;    }
};

struct ChromaQpAdj
{
  union
  {
    struct {
      int CbOffset;
      int CrOffset;
    } comp;
    int offset[2]; /* two chroma components */
  } u;
};

#if HEVC_VPS
class VPS
{
private:
  int                   m_VPSId;
  uint32_t                  m_uiMaxTLayers;
  uint32_t                  m_uiMaxLayers;
  bool                  m_bTemporalIdNestingFlag;

  uint32_t                  m_numReorderPics[MAX_TLAYER];
  uint32_t                  m_uiMaxDecPicBuffering[MAX_TLAYER];
  uint32_t                  m_uiMaxLatencyIncrease[MAX_TLAYER]; // Really max latency increase plus 1 (value 0 expresses no limit)

  uint32_t                  m_numHrdParameters;
  uint32_t                  m_maxNuhReservedZeroLayerId;
  std::vector<HRD>      m_hrdParameters;
  std::vector<uint32_t>     m_hrdOpSetIdx;
  std::vector<bool>     m_cprmsPresentFlag;
  uint32_t                  m_numOpSets;
  bool                  m_layerIdIncludedFlag[MAX_VPS_OP_SETS_PLUS1][MAX_VPS_NUH_RESERVED_ZERO_LAYER_ID_PLUS1];

  PTL                   m_pcPTL;
  TimingInfo            m_timingInfo;

public:
                    VPS();

  virtual           ~VPS();

  void              createHrdParamBuffer()
  {
    m_hrdParameters   .resize(getNumHrdParameters());
    m_hrdOpSetIdx     .resize(getNumHrdParameters());
    m_cprmsPresentFlag.resize(getNumHrdParameters());
  }

  HRD*              getHrdParameters( uint32_t i )                           { return &m_hrdParameters[ i ];                                    }
  const HRD*        getHrdParameters( uint32_t i ) const                     { return &m_hrdParameters[ i ];                                    }
  uint32_t              getHrdOpSetIdx( uint32_t i ) const                       { return m_hrdOpSetIdx[ i ];                                       }
  void              setHrdOpSetIdx( uint32_t val, uint32_t i )                   { m_hrdOpSetIdx[ i ] = val;                                        }
  bool              getCprmsPresentFlag( uint32_t i ) const                  { return m_cprmsPresentFlag[ i ];                                  }
  void              setCprmsPresentFlag( bool val, uint32_t i )              { m_cprmsPresentFlag[ i ] = val;                                   }

  int               getVPSId() const                                     { return m_VPSId;                                                  }
  void              setVPSId(int i)                                      { m_VPSId = i;                                                     }

  uint32_t              getMaxTLayers() const                                { return m_uiMaxTLayers;                                           }
  void              setMaxTLayers(uint32_t t)                                { m_uiMaxTLayers = t;                                              }

  uint32_t              getMaxLayers() const                                 { return m_uiMaxLayers;                                            }
  void              setMaxLayers(uint32_t l)                                 { m_uiMaxLayers = l;                                               }

  bool              getTemporalNestingFlag() const                       { return m_bTemporalIdNestingFlag;                                 }
  void              setTemporalNestingFlag(bool t)                       { m_bTemporalIdNestingFlag = t;                                    }

  void              setNumReorderPics(uint32_t v, uint32_t tLayer)               { m_numReorderPics[tLayer] = v;                                    }
  uint32_t              getNumReorderPics(uint32_t tLayer) const                 { return m_numReorderPics[tLayer];                                 }

  void              setMaxDecPicBuffering(uint32_t v, uint32_t tLayer)           { CHECK(tLayer >= MAX_TLAYER, "Invalid T-layer"); m_uiMaxDecPicBuffering[tLayer] = v; }
  uint32_t              getMaxDecPicBuffering(uint32_t tLayer) const             { return m_uiMaxDecPicBuffering[tLayer];                           }

  void              setMaxLatencyIncrease(uint32_t v, uint32_t tLayer)           { m_uiMaxLatencyIncrease[tLayer] = v;                              }
  uint32_t              getMaxLatencyIncrease(uint32_t tLayer) const             { return m_uiMaxLatencyIncrease[tLayer];                           }

  uint32_t              getNumHrdParameters() const                          { return m_numHrdParameters;                                       }
  void              setNumHrdParameters(uint32_t v)                          { m_numHrdParameters = v;                                          }

  uint32_t              getMaxNuhReservedZeroLayerId() const                 { return m_maxNuhReservedZeroLayerId;                              }
  void              setMaxNuhReservedZeroLayerId(uint32_t v)                 { m_maxNuhReservedZeroLayerId = v;                                 }

  uint32_t              getMaxOpSets() const                                 { return m_numOpSets;                                              }
  void              setMaxOpSets(uint32_t v)                                 { m_numOpSets = v;                                                 }
  bool              getLayerIdIncludedFlag(uint32_t opsIdx, uint32_t id) const   { return m_layerIdIncludedFlag[opsIdx][id];                        }
  void              setLayerIdIncludedFlag(bool v, uint32_t opsIdx, uint32_t id) { m_layerIdIncludedFlag[opsIdx][id] = v;                           }

  PTL*              getPTL()                                             { return &m_pcPTL;                                                 }
  const PTL*        getPTL() const                                       { return &m_pcPTL;                                                 }
  TimingInfo*       getTimingInfo()                                      { return &m_timingInfo;                                            }
  const TimingInfo* getTimingInfo() const                                { return &m_timingInfo;                                            }
};
#endif

class Window
{
private:
  bool m_enabledFlag;
  int  m_winLeftOffset;
  int  m_winRightOffset;
  int  m_winTopOffset;
  int  m_winBottomOffset;
public:
  Window()
  : m_enabledFlag    (false)
  , m_winLeftOffset  (0)
  , m_winRightOffset (0)
  , m_winTopOffset   (0)
  , m_winBottomOffset(0)
  { }

  bool getWindowEnabledFlag() const   { return m_enabledFlag;                          }
  int  getWindowLeftOffset() const    { return m_enabledFlag ? m_winLeftOffset : 0;    }
  void setWindowLeftOffset(int val)   { m_winLeftOffset = val; m_enabledFlag = true;   }
  int  getWindowRightOffset() const   { return m_enabledFlag ? m_winRightOffset : 0;   }
  void setWindowRightOffset(int val)  { m_winRightOffset = val; m_enabledFlag = true;  }
  int  getWindowTopOffset() const     { return m_enabledFlag ? m_winTopOffset : 0;     }
  void setWindowTopOffset(int val)    { m_winTopOffset = val; m_enabledFlag = true;    }
  int  getWindowBottomOffset() const  { return m_enabledFlag ? m_winBottomOffset: 0;   }
  void setWindowBottomOffset(int val) { m_winBottomOffset = val; m_enabledFlag = true; }

  void setWindow(int offsetLeft, int offsetLRight, int offsetLTop, int offsetLBottom)
  {
    m_enabledFlag     = true;
    m_winLeftOffset   = offsetLeft;
    m_winRightOffset  = offsetLRight;
    m_winTopOffset    = offsetLTop;
    m_winBottomOffset = offsetLBottom;
  }
};


class VUI
{
private:
  bool       m_aspectRatioInfoPresentFlag;
  int        m_aspectRatioIdc;
  int        m_sarWidth;
  int        m_sarHeight;
  bool       m_overscanInfoPresentFlag;
  bool       m_overscanAppropriateFlag;
  bool       m_videoSignalTypePresentFlag;
  int        m_videoFormat;
  bool       m_videoFullRangeFlag;
  bool       m_colourDescriptionPresentFlag;
  int        m_colourPrimaries;
  int        m_transferCharacteristics;
  int        m_matrixCoefficients;
  bool       m_chromaLocInfoPresentFlag;
  int        m_chromaSampleLocTypeTopField;
  int        m_chromaSampleLocTypeBottomField;
  bool       m_neutralChromaIndicationFlag;
  bool       m_fieldSeqFlag;
  Window     m_defaultDisplayWindow;
  bool       m_frameFieldInfoPresentFlag;
  bool       m_hrdParametersPresentFlag;
  bool       m_bitstreamRestrictionFlag;
#if HEVC_TILES_WPP
  bool       m_tilesFixedStructureFlag;
#endif
  bool       m_motionVectorsOverPicBoundariesFlag;
  bool       m_restrictedRefPicListsFlag;
  int        m_minSpatialSegmentationIdc;
  int        m_maxBytesPerPicDenom;
  int        m_maxBitsPerMinCuDenom;
  int        m_log2MaxMvLengthHorizontal;
  int        m_log2MaxMvLengthVertical;
  HRD    m_hrdParameters;
  TimingInfo m_timingInfo;

public:
  VUI()
    : m_aspectRatioInfoPresentFlag        (false) //TODO: This initialiser list contains magic numbers
    , m_aspectRatioIdc                    (0)
    , m_sarWidth                          (0)
    , m_sarHeight                         (0)
    , m_overscanInfoPresentFlag           (false)
    , m_overscanAppropriateFlag           (false)
    , m_videoSignalTypePresentFlag        (false)
    , m_videoFormat                       (5)
    , m_videoFullRangeFlag                (false)
    , m_colourDescriptionPresentFlag      (false)
    , m_colourPrimaries                   (2)
    , m_transferCharacteristics           (2)
    , m_matrixCoefficients                (2)
    , m_chromaLocInfoPresentFlag          (false)
    , m_chromaSampleLocTypeTopField       (0)
    , m_chromaSampleLocTypeBottomField    (0)
    , m_neutralChromaIndicationFlag       (false)
    , m_fieldSeqFlag                      (false)
    , m_frameFieldInfoPresentFlag         (false)
    , m_hrdParametersPresentFlag          (false)
    , m_bitstreamRestrictionFlag          (false)
#if HEVC_TILES_WPP
    , m_tilesFixedStructureFlag           (false)
#endif
    , m_motionVectorsOverPicBoundariesFlag(true)
    , m_restrictedRefPicListsFlag         (1)
    , m_minSpatialSegmentationIdc         (0)
    , m_maxBytesPerPicDenom               (2)
    , m_maxBitsPerMinCuDenom              (1)
    , m_log2MaxMvLengthHorizontal         (15)
    , m_log2MaxMvLengthVertical           (15)
  {}

  virtual           ~VUI() {}

  bool              getAspectRatioInfoPresentFlag() const                  { return m_aspectRatioInfoPresentFlag;           }
  void              setAspectRatioInfoPresentFlag(bool i)                  { m_aspectRatioInfoPresentFlag = i;              }

  int               getAspectRatioIdc() const                              { return m_aspectRatioIdc;                       }
  void              setAspectRatioIdc(int i)                               { m_aspectRatioIdc = i;                          }

  int               getSarWidth() const                                    { return m_sarWidth;                             }
  void              setSarWidth(int i)                                     { m_sarWidth = i;                                }

  int               getSarHeight() const                                   { return m_sarHeight;                            }
  void              setSarHeight(int i)                                    { m_sarHeight = i;                               }

  bool              getOverscanInfoPresentFlag() const                     { return m_overscanInfoPresentFlag;              }
  void              setOverscanInfoPresentFlag(bool i)                     { m_overscanInfoPresentFlag = i;                 }

  bool              getOverscanAppropriateFlag() const                     { return m_overscanAppropriateFlag;              }
  void              setOverscanAppropriateFlag(bool i)                     { m_overscanAppropriateFlag = i;                 }

  bool              getVideoSignalTypePresentFlag() const                  { return m_videoSignalTypePresentFlag;           }
  void              setVideoSignalTypePresentFlag(bool i)                  { m_videoSignalTypePresentFlag = i;              }

  int               getVideoFormat() const                                 { return m_videoFormat;                          }
  void              setVideoFormat(int i)                                  { m_videoFormat = i;                             }

  bool              getVideoFullRangeFlag() const                          { return m_videoFullRangeFlag;                   }
  void              setVideoFullRangeFlag(bool i)                          { m_videoFullRangeFlag = i;                      }

  bool              getColourDescriptionPresentFlag() const                { return m_colourDescriptionPresentFlag;         }
  void              setColourDescriptionPresentFlag(bool i)                { m_colourDescriptionPresentFlag = i;            }

  int               getColourPrimaries() const                             { return m_colourPrimaries;                      }
  void              setColourPrimaries(int i)                              { m_colourPrimaries = i;                         }

  int               getTransferCharacteristics() const                     { return m_transferCharacteristics;              }
  void              setTransferCharacteristics(int i)                      { m_transferCharacteristics = i;                 }

  int               getMatrixCoefficients() const                          { return m_matrixCoefficients;                   }
  void              setMatrixCoefficients(int i)                           { m_matrixCoefficients = i;                      }

  bool              getChromaLocInfoPresentFlag() const                    { return m_chromaLocInfoPresentFlag;             }
  void              setChromaLocInfoPresentFlag(bool i)                    { m_chromaLocInfoPresentFlag = i;                }

  int               getChromaSampleLocTypeTopField() const                 { return m_chromaSampleLocTypeTopField;          }
  void              setChromaSampleLocTypeTopField(int i)                  { m_chromaSampleLocTypeTopField = i;             }

  int               getChromaSampleLocTypeBottomField() const              { return m_chromaSampleLocTypeBottomField;       }
  void              setChromaSampleLocTypeBottomField(int i)               { m_chromaSampleLocTypeBottomField = i;          }

  bool              getNeutralChromaIndicationFlag() const                 { return m_neutralChromaIndicationFlag;          }
  void              setNeutralChromaIndicationFlag(bool i)                 { m_neutralChromaIndicationFlag = i;             }

  bool              getFieldSeqFlag() const                                { return m_fieldSeqFlag;                         }
  void              setFieldSeqFlag(bool i)                                { m_fieldSeqFlag = i;                            }

  bool              getFrameFieldInfoPresentFlag() const                   { return m_frameFieldInfoPresentFlag;            }
  void              setFrameFieldInfoPresentFlag(bool i)                   { m_frameFieldInfoPresentFlag = i;               }

  Window&           getDefaultDisplayWindow()                              { return m_defaultDisplayWindow;                 }
  const Window&     getDefaultDisplayWindow() const                        { return m_defaultDisplayWindow;                 }
  void              setDefaultDisplayWindow(Window& defaultDisplayWindow ) { m_defaultDisplayWindow = defaultDisplayWindow; }

  bool              getHrdParametersPresentFlag() const                    { return m_hrdParametersPresentFlag;             }
  void              setHrdParametersPresentFlag(bool i)                    { m_hrdParametersPresentFlag = i;                }

  bool              getBitstreamRestrictionFlag() const                    { return m_bitstreamRestrictionFlag;             }
  void              setBitstreamRestrictionFlag(bool i)                    { m_bitstreamRestrictionFlag = i;                }

#if HEVC_TILES_WPP
  bool              getTilesFixedStructureFlag() const                     { return m_tilesFixedStructureFlag;              }
  void              setTilesFixedStructureFlag(bool i)                     { m_tilesFixedStructureFlag = i;                 }
#endif

  bool              getMotionVectorsOverPicBoundariesFlag() const          { return m_motionVectorsOverPicBoundariesFlag;   }
  void              setMotionVectorsOverPicBoundariesFlag(bool i)          { m_motionVectorsOverPicBoundariesFlag = i;      }

  bool              getRestrictedRefPicListsFlag() const                   { return m_restrictedRefPicListsFlag;            }
  void              setRestrictedRefPicListsFlag(bool b)                   { m_restrictedRefPicListsFlag = b;               }

  int               getMinSpatialSegmentationIdc() const                   { return m_minSpatialSegmentationIdc;            }
  void              setMinSpatialSegmentationIdc(int i)                    { m_minSpatialSegmentationIdc = i;               }

  int               getMaxBytesPerPicDenom() const                         { return m_maxBytesPerPicDenom;                  }
  void              setMaxBytesPerPicDenom(int i)                          { m_maxBytesPerPicDenom = i;                     }

  int               getMaxBitsPerMinCuDenom() const                        { return m_maxBitsPerMinCuDenom;                 }
  void              setMaxBitsPerMinCuDenom(int i)                         { m_maxBitsPerMinCuDenom = i;                    }

  int               getLog2MaxMvLengthHorizontal() const                   { return m_log2MaxMvLengthHorizontal;            }
  void              setLog2MaxMvLengthHorizontal(int i)                    { m_log2MaxMvLengthHorizontal = i;               }

  int               getLog2MaxMvLengthVertical() const                     { return m_log2MaxMvLengthVertical;              }
  void              setLog2MaxMvLengthVertical(int i)                      { m_log2MaxMvLengthVertical = i;                 }

  HRD*              getHrdParameters()                                     { return &m_hrdParameters;                       }
  const HRD*        getHrdParameters()  const                              { return &m_hrdParameters;                       }

  TimingInfo*       getTimingInfo()                                        { return &m_timingInfo;                          }
  const TimingInfo* getTimingInfo() const                                  { return &m_timingInfo;                          }
};

/// SPS RExt class
class SPSRExt // Names aligned to text specification
{
private:
  bool             m_transformSkipRotationEnabledFlag;
  bool             m_transformSkipContextEnabledFlag;
  bool             m_rdpcmEnabledFlag[NUMBER_OF_RDPCM_SIGNALLING_MODES];
  bool             m_extendedPrecisionProcessingFlag;
  bool             m_intraSmoothingDisabledFlag;
  bool             m_highPrecisionOffsetsEnabledFlag;
  bool             m_persistentRiceAdaptationEnabledFlag;
  bool             m_cabacBypassAlignmentEnabledFlag;

public:
  SPSRExt();

  bool settingsDifferFromDefaults() const
  {
    return getTransformSkipRotationEnabledFlag()
        || getTransformSkipContextEnabledFlag()
        || getRdpcmEnabledFlag(RDPCM_SIGNAL_IMPLICIT)
        || getRdpcmEnabledFlag(RDPCM_SIGNAL_EXPLICIT)
        || getExtendedPrecisionProcessingFlag()
        || getIntraSmoothingDisabledFlag()
        || getHighPrecisionOffsetsEnabledFlag()
        || getPersistentRiceAdaptationEnabledFlag()
        || getCabacBypassAlignmentEnabledFlag();
  }


  bool getTransformSkipRotationEnabledFlag() const                                     { return m_transformSkipRotationEnabledFlag;     }
  void setTransformSkipRotationEnabledFlag(const bool value)                           { m_transformSkipRotationEnabledFlag = value;    }

  bool getTransformSkipContextEnabledFlag() const                                      { return m_transformSkipContextEnabledFlag;      }
  void setTransformSkipContextEnabledFlag(const bool value)                            { m_transformSkipContextEnabledFlag = value;     }

  bool getRdpcmEnabledFlag(const RDPCMSignallingMode signallingMode) const             { return m_rdpcmEnabledFlag[signallingMode];     }
  void setRdpcmEnabledFlag(const RDPCMSignallingMode signallingMode, const bool value) { m_rdpcmEnabledFlag[signallingMode] = value;    }

  bool getExtendedPrecisionProcessingFlag() const                                      { return m_extendedPrecisionProcessingFlag;      }
  void setExtendedPrecisionProcessingFlag(bool value)                                  { m_extendedPrecisionProcessingFlag = value;     }

  bool getIntraSmoothingDisabledFlag() const                                           { return m_intraSmoothingDisabledFlag;           }
  void setIntraSmoothingDisabledFlag(bool bValue)                                      { m_intraSmoothingDisabledFlag=bValue;           }

  bool getHighPrecisionOffsetsEnabledFlag() const                                      { return m_highPrecisionOffsetsEnabledFlag;      }
  void setHighPrecisionOffsetsEnabledFlag(bool value)                                  { m_highPrecisionOffsetsEnabledFlag = value;     }

  bool getPersistentRiceAdaptationEnabledFlag() const                                  { return m_persistentRiceAdaptationEnabledFlag;  }
  void setPersistentRiceAdaptationEnabledFlag(const bool value)                        { m_persistentRiceAdaptationEnabledFlag = value; }

  bool getCabacBypassAlignmentEnabledFlag() const                                      { return m_cabacBypassAlignmentEnabledFlag;      }
  void setCabacBypassAlignmentEnabledFlag(const bool value)                            { m_cabacBypassAlignmentEnabledFlag = value;     }
};


class SPS;

// Deprecated: SPSNext is going to be removed! Do not add any parameters to SPSNext
class SPSNext
{
private:
  SPS&  m_SPS;

  bool              m_NextEnabled;
  //=====  tool enabling flags (4 bytes - NOTE: last flag must be used for new extensions) =====
  bool              m_LargeCTU;                   // 5
  bool              m_IMV;                        // 9
  bool              m_DisableMotionCompression;   // 13
  bool              m_LMChroma;                   // 17
#if JVET_M0142_CCLM_COLLOCATED_CHROMA
  bool              m_cclmCollocatedChromaFlag;
#endif
#if JVET_M0464_UNI_MTS
  bool              m_IntraMTS;                   // 18
  bool              m_InterMTS;                   // 19
#else
  bool              m_IntraEMT;                   // 18
  bool              m_InterEMT;                   // 19
#endif
  bool              m_Affine;
  bool              m_AffineType;
  bool              m_GBi;                        //
  bool              m_MTTEnabled;                 //
  bool              m_MHIntra;
  bool              m_Triangle;
#if JVET_M0255_FRACMMVD_SWITCH
  bool              allowDisFracMMVD;
#endif
#if ENABLE_WPP_PARALLELISM
  bool              m_NextDQP;
#endif
#if LUMA_ADAPTIVE_DEBLOCKING_FILTER_QP_OFFSET
  bool              m_LadfEnabled;
  int               m_LadfNumIntervals;
  int               m_LadfQpOffset[MAX_LADF_INTERVALS];
  int               m_LadfIntervalLowerBound[MAX_LADF_INTERVALS];
#endif

public:
  const static int  NumReservedFlags = 32 - 27; /* current number of tool enabling flags */

private:
  //=====  additional parameters  =====
  // qtbt
  //imv
  ImvMode     m_ImvMode;
  // multi type tree (QTBT + triple split)
  unsigned    m_MTTMode;

  bool        m_compositeRefEnabled;        //composite longterm reference
  unsigned    m_IBCMode;

public:
  SPSNext( SPS& sps );

  const SPS&  getSPS              () const                                          { return m_SPS; }
  SPS&        getSPS              ()                                                { return m_SPS; }
  bool        nextToolsEnabled    () const                                          { return m_NextEnabled; }
  void        setNextToolsEnabled ( bool next )                                     { m_NextEnabled = next; }

  //=====  tool enabling flags and extension bit  =====
  void      setUseLargeCTU        ( bool b )                                        { m_LargeCTU = b; }
  bool      getUseLargeCTU        ()                                      const     { return m_LargeCTU; }
  void      setUseIMV             ( bool b )                                        { m_IMV = b; }
  bool      getUseIMV             ()                                      const     { return m_IMV; }
  void      setUseAffine          ( bool b )                                        { m_Affine = b; }
  bool      getUseAffine          ()                                      const     { return m_Affine; }
  void      setUseAffineType      ( bool b )                                        { m_AffineType = b; }
  bool      getUseAffineType      ()                                      const     { return m_AffineType; }
  void      setDisableMotCompress ( bool b )                                        { m_DisableMotionCompression = b; }
  bool      getDisableMotCompress ()                                      const     { return m_DisableMotionCompression; }
  bool      getMTTEnabled         ()                                      const     { return m_MTTEnabled; }
#if ENABLE_WPP_PARALLELISM
  void      setUseNextDQP         ( bool b )                                        { m_NextDQP = b; }
  bool      getUseNextDQP         ()                                      const     { return m_NextDQP; }
#endif
  void      setUseLMChroma        ( bool b )                                        { m_LMChroma = b; }
  bool      getUseLMChroma        ()                                      const     { return m_LMChroma; }
#if JVET_M0142_CCLM_COLLOCATED_CHROMA
  void      setCclmCollocatedChromaFlag( bool b )                                   { m_cclmCollocatedChromaFlag = b; }
  bool      getCclmCollocatedChromaFlag()                                 const     { return m_cclmCollocatedChromaFlag; }
#endif
#if JVET_M0464_UNI_MTS
  void      setUseIntraMTS        ( bool b )                                        { m_IntraMTS = b; }
  bool      getUseIntraMTS        ()                                      const     { return m_IntraMTS; }
  void      setUseInterMTS        ( bool b )                                        { m_InterMTS = b; }
  bool      getUseInterMTS        ()                                      const     { return m_InterMTS; }
#else
  void      setUseIntraEMT        ( bool b )                                        { m_IntraEMT = b; }
  bool      getUseIntraEMT        ()                                      const     { return m_IntraEMT; }
  void      setUseInterEMT        ( bool b )                                        { m_InterEMT = b; }
  bool      getUseInterEMT        ()                                      const     { return m_InterEMT; }
#endif
  void      setUseGBi             ( bool b )                                        { m_GBi = b; }
  bool      getUseGBi             ()                                      const     { return m_GBi; }
#if LUMA_ADAPTIVE_DEBLOCKING_FILTER_QP_OFFSET
  void      setLadfEnabled        ( bool b )                                        { m_LadfEnabled = b; }
  bool      getLadfEnabled        ()                                      const     { return m_LadfEnabled; }
  void      setLadfNumIntervals   ( int i )                                         { m_LadfNumIntervals = i; }
  int       getLadfNumIntervals   ()                                      const     { return m_LadfNumIntervals; }
  void      setLadfQpOffset       ( int value, int idx )                            { m_LadfQpOffset[ idx ] = value; }
  int       getLadfQpOffset       ( int idx )                             const     { return m_LadfQpOffset[ idx ]; }
  void      setLadfIntervalLowerBound( int value, int idx )                         { m_LadfIntervalLowerBound[ idx ] = value; }
  int       getLadfIntervalLowerBound( int idx )                          const     { return m_LadfIntervalLowerBound[ idx ]; }
#endif
  //=====  additional parameters  =====
  // qtbt
  // sub pu tmvp
  void      setImvMode(ImvMode m) { m_ImvMode = m; m_IMV = m != 0;  }
  ImvMode   getImvMode            ()                                      const     { return m_ImvMode; }

  // multi type tree
  unsigned  getMTTMode            ()                                      const     { return m_MTTMode; }
  void      setMTTMode            ( unsigned    mode )                              { m_MTTMode = mode; m_MTTEnabled = ( m_MTTMode != 0 ); }

  void      setUseCompositeRef(bool b) { m_compositeRefEnabled = b; }
  bool      getUseCompositeRef()                                      const { return m_compositeRefEnabled; }

  void      setUseMHIntra         ( bool b )                                        { m_MHIntra = b; }
  bool      getUseMHIntra         ()                                      const     { return m_MHIntra; }
  void      setUseTriangle        ( bool b )                                        { m_Triangle = b; }
  bool      getUseTriangle        ()                                      const     { return m_Triangle; }
<<<<<<< HEAD
  void      setIBCMode            (unsigned IBCMode)                                { m_IBCMode = IBCMode; }
  unsigned  getIBCMode            ()                                      const     { return m_IBCMode; }
=======
  void      setCPRMode            (unsigned CPRMode)                                { m_CPRMode = CPRMode; }
  unsigned  getCPRMode            ()                                      const     { return m_CPRMode; }
#if JVET_M0255_FRACMMVD_SWITCH
  void      setAllowDisFracMMVD   ( bool b )                                        { allowDisFracMMVD = b;    }
  bool      getAllowDisFracMMVD   ()                                      const     { return allowDisFracMMVD; }
#endif
>>>>>>> fd177314
};


/// SPS class
class SPS
{
private:
  int               m_SPSId;
  bool              m_bIntraOnlyConstraintFlag;
  uint32_t          m_maxBitDepthConstraintIdc;
  uint32_t          m_maxChromaFormatConstraintIdc;
  bool              m_bFrameConstraintFlag;
  bool              m_bNoQtbttDualTreeIntraConstraintFlag;
  bool              m_bNoCclmConstraintFlag;
  bool              m_bNoSaoConstraintFlag;
  bool              m_bNoAlfConstraintFlag;
  bool              m_bNoPcmConstraintFlag;
  bool              m_bNoTemporalMvpConstraintFlag;
  bool              m_bNoSbtmvpConstraintFlag;
  bool              m_bNoAmvrConstraintFlag;
  bool              m_bNoAffineMotionConstraintFlag;
  bool              m_bNoMtsConstraintFlag;
  bool              m_bNoLadfConstraintFlag;
  bool              m_bNoDepQuantConstraintFlag;
  bool              m_bNoSignDataHidingConstraintFlag;

#if HEVC_VPS
  int               m_VPSId;
#endif
  ChromaFormat      m_chromaFormatIdc;

  uint32_t              m_uiMaxTLayers;           // maximum number of temporal layers

  // Structure
  uint32_t              m_picWidthInLumaSamples;
  uint32_t              m_picHeightInLumaSamples;

  int               m_log2MinCodingBlockSize;
  int               m_log2DiffMaxMinCodingBlockSize;
  unsigned    m_CTUSize;
  unsigned    m_partitionOverrideEnalbed;       // enable partition constraints override function
  unsigned    m_minQT[3];   // 0: I slice luma; 1: P/B slice; 2: I slice chroma
  unsigned    m_maxBTDepth[3];
  unsigned    m_maxBTSize[3];
  unsigned    m_maxTTSize[3];
  unsigned    m_dualITree;
  uint32_t              m_uiMaxCUWidth;
  uint32_t              m_uiMaxCUHeight;
  uint32_t              m_uiMaxCodingDepth; ///< Total CU depth, relative to the smallest possible transform block size.

  Window            m_conformanceWindow;

  RPSList           m_RPSList;
  bool              m_bLongTermRefsPresent;
  bool              m_SPSTemporalMVPEnabledFlag;
  int               m_numReorderPics[MAX_TLAYER];

  // Tool list
  uint32_t              m_uiQuadtreeTULog2MaxSize;
  uint32_t              m_uiQuadtreeTULog2MinSize;
  uint32_t              m_uiQuadtreeTUMaxDepthInter;
  uint32_t              m_uiQuadtreeTUMaxDepthIntra;
  bool                  m_pcmEnabledFlag;
  uint32_t              m_pcmLog2MaxSize;
  uint32_t              m_uiPCMLog2MinSize;

  // Parameter
  BitDepths         m_bitDepths;
  int               m_qpBDOffset[MAX_NUM_CHANNEL_TYPE];
  int               m_pcmBitDepths[MAX_NUM_CHANNEL_TYPE];
  bool              m_bPCMFilterDisableFlag;

  bool              m_sbtmvpEnabledFlag;
  bool              m_bdofEnabledFlag;

  uint32_t              m_uiBitsForPOC;
  uint32_t              m_numLongTermRefPicSPS;
  uint32_t              m_ltRefPicPocLsbSps[MAX_NUM_LONG_TERM_REF_PICS];
  bool              m_usedByCurrPicLtSPSFlag[MAX_NUM_LONG_TERM_REF_PICS];
  // Max physical transform size
  uint32_t              m_uiMaxTrSize;

  bool              m_saoEnabledFlag;

  bool              m_bTemporalIdNestingFlag; // temporal_id_nesting_flag

#if HEVC_USE_SCALING_LISTS
  bool              m_scalingListEnabledFlag;
  bool              m_scalingListPresentFlag;
  ScalingList       m_scalingList;
#endif
  uint32_t              m_uiMaxDecPicBuffering[MAX_TLAYER];
  uint32_t              m_uiMaxLatencyIncreasePlus1[MAX_TLAYER];

#if HEVC_USE_INTRA_SMOOTHING_T32 || HEVC_USE_INTRA_SMOOTHING_T64
  bool              m_useStrongIntraSmoothing;
#endif

  bool              m_vuiParametersPresentFlag;
  VUI               m_vuiParameters;

  SPSRExt           m_spsRangeExtension;
  SPSNext           m_spsNextExtension;

  static const int  m_winUnitX[NUM_CHROMA_FORMAT];
  static const int  m_winUnitY[NUM_CHROMA_FORMAT];
  PTL               m_pcPTL;

  bool              m_alfEnabledFlag;

  bool              m_wrapAroundEnabledFlag;
  unsigned          m_wrapAroundOffset;

public:

  SPS();
  virtual                 ~SPS();

#if HEVC_VPS
  int                     getVPSId() const                                                                { return m_VPSId;                                                      }
  void                    setVPSId(int i)                                                                 { m_VPSId = i;                                                         }
#endif
  bool                    getIntraOnlyConstraintFlag() const                                              { return m_bIntraOnlyConstraintFlag;                                   }
  void                    setIntraOnlyConstraintFlag(bool bVal)                                           { m_bIntraOnlyConstraintFlag = bVal;                                   }
  uint32_t                getMaxBitDepthConstraintIdc() const                                             { return m_maxBitDepthConstraintIdc;                                   }
  void                    setMaxBitDepthConstraintIdc(uint32_t u)                                         { m_maxBitDepthConstraintIdc = u;                                      }
  uint32_t                getMaxChromaFormatConstraintIdc() const                                         { return m_maxChromaFormatConstraintIdc;                               }
  void                    setMaxChromaFormatConstraintIdc(uint32_t u)                                     { m_maxChromaFormatConstraintIdc = u;                                  }
  bool                    getFrameConstraintFlag() const                                                  { return m_bFrameConstraintFlag;                                   }
  void                    setFrameConstraintFlag(bool bVal)                                               { m_bFrameConstraintFlag = bVal;                                   }
  bool                    getNoQtbttDualTreeIntraConstraintFlag() const                                   { return m_bNoQtbttDualTreeIntraConstraintFlag;                        }
  void                    setNoQtbttDualTreeIntraConstraintFlag(bool bVal)                                { m_bNoQtbttDualTreeIntraConstraintFlag = bVal;                        }
  bool                    getNoCclmConstraintFlag() const                                                 { return m_bNoCclmConstraintFlag;                                      }
  void                    setNoCclmConstraintFlag(bool bVal)                                              { m_bNoCclmConstraintFlag = bVal;                                      }
  bool                    getNoSaoConstraintFlag() const                                                  { return m_bNoSaoConstraintFlag;                                       }
  void                    setNoSaoConstraintFlag(bool bVal)                                               { m_bNoSaoConstraintFlag = bVal;                                       }
  bool                    getNoAlfConstraintFlag() const                                                  { return m_bNoAlfConstraintFlag;                                       }
  void                    setNoAlfConstraintFlag(bool bVal)                                               { m_bNoAlfConstraintFlag = bVal;                                       }
  bool                    getNoPcmConstraintFlag() const                                                  { return m_bNoPcmConstraintFlag;                                       }
  void                    setNoPcmConstraintFlag(bool bVal)                                               { m_bNoPcmConstraintFlag = bVal;                                       }
  bool                    getNoTemporalMvpConstraintFlag() const                                          { return m_bNoTemporalMvpConstraintFlag;                               }
  void                    setNoTemporalMvpConstraintFlag(bool bVal)                                       { m_bNoTemporalMvpConstraintFlag = bVal;                               }
  bool                    getNoSbtmvpConstraintFlag() const                                               { return m_bNoSbtmvpConstraintFlag;                                    }
  void                    setNoSbtmvpConstraintFlag(bool bVal)                                            { m_bNoSbtmvpConstraintFlag = bVal;                                    }
  bool                    getNoAmvrConstraintFlag() const                                                 { return m_bNoAmvrConstraintFlag;                                      }
  void                    setNoAmvrConstraintFlag(bool bVal)                                              { m_bNoAmvrConstraintFlag = bVal;                                      }
  bool                    getNoAffineMotionConstraintFlag() const                                         { return m_bNoAffineMotionConstraintFlag;                              }
  void                    setNoAffineMotionConstraintFlag(bool bVal)                                      { m_bNoAffineMotionConstraintFlag = bVal;                              }
  bool                    getNoMtsConstraintFlag() const                                                  { return m_bNoMtsConstraintFlag;                                       }
  void                    setNoMtsConstraintFlag(bool bVal)                                               { m_bNoMtsConstraintFlag = bVal;                                       }
  bool                    getNoLadfConstraintFlag() const                                                 { return m_bNoLadfConstraintFlag;                                      }
  void                    setNoLadfConstraintFlag(bool bVal)                                              { m_bNoLadfConstraintFlag = bVal;                                      }
  bool                    getNoDepQuantConstraintFlag() const                                             { return m_bNoDepQuantConstraintFlag;                                  }
  void                    setNoDepQuantConstraintFlag(bool bVal)                                          { m_bNoDepQuantConstraintFlag = bVal;                                  }
  bool                    getNoSignDataHidingConstraintFlag() const                                       { return m_bNoSignDataHidingConstraintFlag;                            }
  void                    setNoSignDataHidingConstraintFlag(bool bVal)                                    { m_bNoSignDataHidingConstraintFlag = bVal;                            }
  int                     getSPSId() const                                                                { return m_SPSId;                                                      }
  void                    setSPSId(int i)                                                                 { m_SPSId = i;                                                         }
  ChromaFormat            getChromaFormatIdc () const                                                     { return m_chromaFormatIdc;                                            }
  void                    setChromaFormatIdc (ChromaFormat i)                                             { m_chromaFormatIdc = i;                                               }

  static int              getWinUnitX (int chromaFormatIdc)                                               { CHECK(chromaFormatIdc < 0 || chromaFormatIdc >= NUM_CHROMA_FORMAT, "Invalid chroma format parameter"); return m_winUnitX[chromaFormatIdc]; }
  static int              getWinUnitY (int chromaFormatIdc)                                               { CHECK(chromaFormatIdc < 0 || chromaFormatIdc >= NUM_CHROMA_FORMAT, "Invalid chroma format parameter"); return m_winUnitY[chromaFormatIdc]; }

  // structure
  void                    setPicWidthInLumaSamples( uint32_t u )                                              { m_picWidthInLumaSamples = u;                                         }
  uint32_t                    getPicWidthInLumaSamples() const                                                { return  m_picWidthInLumaSamples;                                     }
  void                    setPicHeightInLumaSamples( uint32_t u )                                             { m_picHeightInLumaSamples = u;                                        }
  uint32_t                    getPicHeightInLumaSamples() const                                               { return  m_picHeightInLumaSamples;                                    }

  Window&                 getConformanceWindow()                                                          { return  m_conformanceWindow;                                         }
  const Window&           getConformanceWindow() const                                                    { return  m_conformanceWindow;                                         }
  void                    setConformanceWindow(Window& conformanceWindow )                                { m_conformanceWindow = conformanceWindow;                             }

  uint32_t                    getNumLongTermRefPicSPS() const                                                 { return m_numLongTermRefPicSPS;                                       }
  void                    setNumLongTermRefPicSPS(uint32_t val)                                               { m_numLongTermRefPicSPS = val;                                        }

  uint32_t                    getLtRefPicPocLsbSps(uint32_t index) const                                          { CHECK( index >= MAX_NUM_LONG_TERM_REF_PICS, "Index exceeds boundary" ); return m_ltRefPicPocLsbSps[index]; }
  void                    setLtRefPicPocLsbSps(uint32_t index, uint32_t val)                                      { CHECK( index >= MAX_NUM_LONG_TERM_REF_PICS, "Index exceeds boundary" ); m_ltRefPicPocLsbSps[index] = val;  }

  bool                    getUsedByCurrPicLtSPSFlag(int i) const                                          { CHECK( i >= MAX_NUM_LONG_TERM_REF_PICS, "Index exceeds boundary" ); return m_usedByCurrPicLtSPSFlag[i];    }
  void                    setUsedByCurrPicLtSPSFlag(int i, bool x)                                        { CHECK( i >= MAX_NUM_LONG_TERM_REF_PICS, "Index exceeds boundary" ); m_usedByCurrPicLtSPSFlag[i] = x;       }

  int                     getLog2MinCodingBlockSize() const                                               { return m_log2MinCodingBlockSize;                                     }
  void                    setLog2MinCodingBlockSize(int val)                                              { m_log2MinCodingBlockSize = val;                                      }
  int                     getLog2DiffMaxMinCodingBlockSize() const                                        { return m_log2DiffMaxMinCodingBlockSize;                              }
  void                    setLog2DiffMaxMinCodingBlockSize(int val)                                       { m_log2DiffMaxMinCodingBlockSize = val;                               }
  void                    setCTUSize(unsigned    ctuSize)                                                 { m_CTUSize = ctuSize; }
  unsigned                getCTUSize()                                                              const { return  m_CTUSize; }
  void                    setSplitConsOverrideEnabledFlag(bool b)                                         { m_partitionOverrideEnalbed = b; }
  bool                    getSplitConsOverrideEnabledFlag()                                         const { return m_partitionOverrideEnalbed; }
  void                    setMinQTSizes(unsigned*   minQT)                                                { m_minQT[0] = minQT[0]; m_minQT[1] = minQT[1]; m_minQT[2] = minQT[2]; }
  unsigned                getMinQTSize(SliceType   slicetype,
                                       ChannelType chType = CHANNEL_TYPE_LUMA)
                                                                                                    const { return slicetype == I_SLICE ? (chType == CHANNEL_TYPE_LUMA ? m_minQT[0] : m_minQT[2]) : m_minQT[1]; }
  void                    setMaxBTDepth(unsigned    maxBTDepth,
                                        unsigned    maxBTDepthI,
                                        unsigned    maxBTDepthIChroma)
                                                                                                          { m_maxBTDepth[1] = maxBTDepth; m_maxBTDepth[0] = maxBTDepthI; m_maxBTDepth[2] = maxBTDepthIChroma; }
  unsigned                getMaxBTDepth()                                                           const { return m_maxBTDepth[1]; }
  unsigned                getMaxBTDepthI()                                                          const { return m_maxBTDepth[0]; }
  unsigned                getMaxBTDepthIChroma()                                                    const { return m_maxBTDepth[2]; }
  void                    setMaxBTSize(unsigned    maxBTSize,
                                       unsigned    maxBTSizeI,
                                       unsigned    maxBTSizeC) 
                                                                                                          { m_maxBTSize[1] = maxBTSize; m_maxBTSize[0] = maxBTSizeI; m_maxBTSize[2] = maxBTSizeC; }
  unsigned                getMaxBTSize()                                                            const { return m_maxBTSize[1]; }
  unsigned                getMaxBTSizeI()                                                           const { return m_maxBTSize[0]; }
  unsigned                getMaxBTSizeIChroma()                                                     const { return m_maxBTSize[2]; }
  void                    setMaxTTSize(unsigned    maxTTSize,
                                       unsigned    maxTTSizeI,
                                       unsigned    maxTTSizeC)
                                                                                                          { m_maxTTSize[1] = maxTTSize; m_maxTTSize[0] = maxTTSizeI; m_maxTTSize[2] = maxTTSizeC; }
  unsigned                getMaxTTSize()                                                            const { return m_maxTTSize[1]; }
  unsigned                getMaxTTSizeI()                                                           const { return m_maxTTSize[0]; }
  unsigned                getMaxTTSizeIChroma()                                                     const { return m_maxTTSize[2]; }

  void                    setUseDualITree(bool b) { m_dualITree = b; }
  bool                    getUseDualITree()                                      const { return m_dualITree; }

  void                    setMaxCUWidth( uint32_t u )                                                         { m_uiMaxCUWidth = u;                                                  }
  uint32_t                    getMaxCUWidth() const                                                           { return  m_uiMaxCUWidth;                                              }
  void                    setMaxCUHeight( uint32_t u )                                                        { m_uiMaxCUHeight = u;                                                 }
  uint32_t                    getMaxCUHeight() const                                                          { return  m_uiMaxCUHeight;                                             }
  void                    setMaxCodingDepth( uint32_t u )                                                     { m_uiMaxCodingDepth = u;                                              }
  uint32_t                    getMaxCodingDepth() const                                                       { return  m_uiMaxCodingDepth;                                          }
  void                    setPCMEnabledFlag( bool b )                                                         { m_pcmEnabledFlag = b;                                                }
  bool                    getPCMEnabledFlag() const                                                           { return m_pcmEnabledFlag;                                             }
  void                    setPCMLog2MaxSize( uint32_t u )                                                     { m_pcmLog2MaxSize = u;                                                }
  uint32_t                    getPCMLog2MaxSize() const                                                       { return  m_pcmLog2MaxSize;                                            }
  void                    setPCMLog2MinSize( uint32_t u )                                                     { m_uiPCMLog2MinSize = u;                                              }
  uint32_t                    getPCMLog2MinSize() const                                                       { return  m_uiPCMLog2MinSize;                                          }
  void                    setBitsForPOC( uint32_t u )                                                         { m_uiBitsForPOC = u;                                                  }
  uint32_t                    getBitsForPOC() const                                                           { return m_uiBitsForPOC;                                               }
  void                    setQuadtreeTULog2MaxSize( uint32_t u )                                              { m_uiQuadtreeTULog2MaxSize = u;                                       }
  uint32_t                    getQuadtreeTULog2MaxSize() const                                                { return m_uiQuadtreeTULog2MaxSize;                                    }
  void                    setQuadtreeTULog2MinSize( uint32_t u )                                              { m_uiQuadtreeTULog2MinSize = u;                                       }
  uint32_t                    getQuadtreeTULog2MinSize() const                                                { return m_uiQuadtreeTULog2MinSize;                                    }
  void                    setQuadtreeTUMaxDepthInter( uint32_t u )                                            { m_uiQuadtreeTUMaxDepthInter = u;                                     }
  void                    setQuadtreeTUMaxDepthIntra( uint32_t u )                                            { m_uiQuadtreeTUMaxDepthIntra = u;                                     }
  uint32_t                    getQuadtreeTUMaxDepthInter() const                                              { return m_uiQuadtreeTUMaxDepthInter;                                  }
  uint32_t                    getQuadtreeTUMaxDepthIntra() const                                              { return m_uiQuadtreeTUMaxDepthIntra;                                  }
  void                    setNumReorderPics(int i, uint32_t tlayer)                                           { m_numReorderPics[tlayer] = i;                                        }
  int                     getNumReorderPics(uint32_t tlayer) const                                            { return m_numReorderPics[tlayer];                                     }
  void                    createRPSList( int numRPS );
  const RPSList*          getRPSList() const                                                              { return &m_RPSList;                                                   }
  RPSList*                getRPSList()                                                                    { return &m_RPSList;                                                   }
  bool                    getLongTermRefsPresent() const                                                  { return m_bLongTermRefsPresent;                                       }
  void                    setLongTermRefsPresent(bool b)                                                  { m_bLongTermRefsPresent=b;                                            }
  bool                    getSPSTemporalMVPEnabledFlag() const                                            { return m_SPSTemporalMVPEnabledFlag;                                  }
  void                    setSPSTemporalMVPEnabledFlag(bool b)                                            { m_SPSTemporalMVPEnabledFlag=b;                                       }
  // physical transform
  void                    setMaxTrSize( uint32_t u )                                                          { m_uiMaxTrSize = u;                                                   }
  uint32_t                    getMaxTrSize() const                                                            { return  m_uiMaxTrSize;                                               }

  // Bit-depth
  int                     getBitDepth(ChannelType type) const                                             { return m_bitDepths.recon[type];                                      }
  void                    setBitDepth(ChannelType type, int u )                                           { m_bitDepths.recon[type] = u;                                         }
  const BitDepths&        getBitDepths() const                                                            { return m_bitDepths;                                                  }
  int                     getMaxLog2TrDynamicRange(ChannelType channelType) const                         { return getSpsRangeExtension().getExtendedPrecisionProcessingFlag() ? std::max<int>(15, int(m_bitDepths.recon[channelType] + 6)) : 15; }

  int                     getDifferentialLumaChromaBitDepth() const                                       { return int(m_bitDepths.recon[CHANNEL_TYPE_LUMA]) - int(m_bitDepths.recon[CHANNEL_TYPE_CHROMA]); }
  int                     getQpBDOffset(ChannelType type) const                                           { return m_qpBDOffset[type];                                           }
  void                    setQpBDOffset(ChannelType type, int i)                                          { m_qpBDOffset[type] = i;                                              }

  void                    setSAOEnabledFlag(bool bVal)                                                    { m_saoEnabledFlag = bVal;                                                    }
  bool                    getSAOEnabledFlag() const                                                       { return m_saoEnabledFlag;                                                    }

  bool                    getALFEnabledFlag() const                                                       { return m_alfEnabledFlag; }
  void                    setALFEnabledFlag( bool b )                                                     { m_alfEnabledFlag = b; }

  bool                    getSBTMVPEnabledFlag() const                                                    { return m_sbtmvpEnabledFlag; }
  void                    setSBTMVPEnabledFlag(bool b)                                                    { m_sbtmvpEnabledFlag = b; }
  
  void                    setBDOFEnabledFlag(bool b)                                                      { m_bdofEnabledFlag = b; }
  bool                    getBDOFEnabledFlag() const                                                      { return m_bdofEnabledFlag; }

  uint32_t                getMaxTLayers() const                                                           { return m_uiMaxTLayers; }
  void                    setMaxTLayers( uint32_t uiMaxTLayers )                                          { CHECK( uiMaxTLayers > MAX_TLAYER, "Invalid number T-layers" ); m_uiMaxTLayers = uiMaxTLayers; }

  bool                    getTemporalIdNestingFlag() const                                                { return m_bTemporalIdNestingFlag;                                     }
  void                    setTemporalIdNestingFlag( bool bValue )                                         { m_bTemporalIdNestingFlag = bValue;                                   }
  uint32_t                    getPCMBitDepth(ChannelType type) const                                          { return m_pcmBitDepths[type];                                         }
  void                    setPCMBitDepth(ChannelType type, uint32_t u)                                        { m_pcmBitDepths[type] = u;                                            }
  void                    setPCMFilterDisableFlag( bool bValue )                                          { m_bPCMFilterDisableFlag = bValue;                                    }
  bool                    getPCMFilterDisableFlag() const                                                 { return m_bPCMFilterDisableFlag;                                      }

#if HEVC_USE_SCALING_LISTS
  bool                    getScalingListFlag() const                                                      { return m_scalingListEnabledFlag;                                     }
  void                    setScalingListFlag( bool b )                                                    { m_scalingListEnabledFlag  = b;                                       }
  bool                    getScalingListPresentFlag() const                                               { return m_scalingListPresentFlag;                                     }
  void                    setScalingListPresentFlag( bool b )                                             { m_scalingListPresentFlag  = b;                                       }
  ScalingList&            getScalingList()                                                                { return m_scalingList; }
  const ScalingList&      getScalingList() const                                                          { return m_scalingList; }
#endif
  uint32_t                    getMaxDecPicBuffering(uint32_t tlayer) const                                        { return m_uiMaxDecPicBuffering[tlayer];                               }
  void                    setMaxDecPicBuffering( uint32_t ui, uint32_t tlayer )                                   { CHECK(tlayer >= MAX_TLAYER, "Invalid T-layer"); m_uiMaxDecPicBuffering[tlayer] = ui;    }
  uint32_t                    getMaxLatencyIncreasePlus1(uint32_t tlayer) const                                   { return m_uiMaxLatencyIncreasePlus1[tlayer];                          }
  void                    setMaxLatencyIncreasePlus1( uint32_t ui , uint32_t tlayer)                              { m_uiMaxLatencyIncreasePlus1[tlayer] = ui;                            }

#if HEVC_USE_INTRA_SMOOTHING_T32 || HEVC_USE_INTRA_SMOOTHING_T64
  void                    setUseStrongIntraSmoothing(bool bVal)                                           { m_useStrongIntraSmoothing = bVal;                                    }
  bool                    getUseStrongIntraSmoothing() const                                              { return m_useStrongIntraSmoothing;                                    }

#endif
  bool                    getVuiParametersPresentFlag() const                                             { return m_vuiParametersPresentFlag;                                   }
  void                    setVuiParametersPresentFlag(bool b)                                             { m_vuiParametersPresentFlag = b;                                      }
  VUI*                    getVuiParameters()                                                              { return &m_vuiParameters;                                             }
  const VUI*              getVuiParameters() const                                                        { return &m_vuiParameters;                                             }
  const PTL*              getPTL() const                                                                  { return &m_pcPTL;                                                     }
  PTL*                    getPTL()                                                                        { return &m_pcPTL;                                                     }

  const SPSRExt&          getSpsRangeExtension() const                                                    { return m_spsRangeExtension;                                          }
  SPSRExt&                getSpsRangeExtension()                                                          { return m_spsRangeExtension;                                          }

  const SPSNext&          getSpsNext() const                                                              { return m_spsNextExtension;                                           }
  SPSNext&                getSpsNext()                                                                    { return m_spsNextExtension;                                           }

  void                    setWrapAroundEnabledFlag(bool b)                                                { m_wrapAroundEnabledFlag = b;                                         }
  bool                    getWrapAroundEnabledFlag() const                                                { return m_wrapAroundEnabledFlag;                                      }
  void                    setWrapAroundOffset(unsigned offset)                                            { m_wrapAroundOffset = offset;                                         }
  unsigned                getWrapAroundOffset() const                                                     { return m_wrapAroundOffset;                                           }
};


/// Reference Picture Lists class

class RefPicListModification
{
private:
  bool m_refPicListModificationFlagL0;
  bool m_refPicListModificationFlagL1;
  uint32_t m_RefPicSetIdxL0[REF_PIC_LIST_NUM_IDX];
  uint32_t m_RefPicSetIdxL1[REF_PIC_LIST_NUM_IDX];

public:
          RefPicListModification();
  virtual ~RefPicListModification();

  bool    getRefPicListModificationFlagL0() const        { return m_refPicListModificationFlagL0;                                  }
  void    setRefPicListModificationFlagL0(bool flag)     { m_refPicListModificationFlagL0 = flag;                                  }
  bool    getRefPicListModificationFlagL1() const        { return m_refPicListModificationFlagL1;                                  }
  void    setRefPicListModificationFlagL1(bool flag)     { m_refPicListModificationFlagL1 = flag;                                  }
  uint32_t    getRefPicSetIdxL0(uint32_t idx) const              { CHECK(idx>=REF_PIC_LIST_NUM_IDX, "Invalid ref-pic-list index"); return m_RefPicSetIdxL0[idx];         }
  void    setRefPicSetIdxL0(uint32_t idx, uint32_t refPicSetIdx) { CHECK(idx>=REF_PIC_LIST_NUM_IDX, "Invalid ref-pic-list index"); m_RefPicSetIdxL0[idx] = refPicSetIdx; }
  uint32_t    getRefPicSetIdxL1(uint32_t idx) const              { CHECK(idx>=REF_PIC_LIST_NUM_IDX, "Invalid ref-pic-list index"); return m_RefPicSetIdxL1[idx];         }
  void    setRefPicSetIdxL1(uint32_t idx, uint32_t refPicSetIdx) { CHECK(idx>=REF_PIC_LIST_NUM_IDX, "Invalid ref-pic-list index"); m_RefPicSetIdxL1[idx] = refPicSetIdx; }
};



/// PPS RExt class
class PPSRExt // Names aligned to text specification
{
private:
  int              m_log2MaxTransformSkipBlockSize;
  bool             m_crossComponentPredictionEnabledFlag;

  // Chroma QP Adjustments
  int              m_diffCuChromaQpOffsetDepth;
  int              m_chromaQpOffsetListLen; // size (excludes the null entry used in the following array).
  ChromaQpAdj      m_ChromaQpAdjTableIncludingNullEntry[1+MAX_QP_OFFSET_LIST_SIZE]; //!< Array includes entry [0] for the null offset used when cu_chroma_qp_offset_flag=0, and entries [cu_chroma_qp_offset_idx+1...] otherwise

  uint32_t             m_log2SaoOffsetScale[MAX_NUM_CHANNEL_TYPE];

public:
  PPSRExt();

  bool settingsDifferFromDefaults(const bool bTransformSkipEnabledFlag) const
  {
    return (bTransformSkipEnabledFlag && (getLog2MaxTransformSkipBlockSize() !=2))
        || (getCrossComponentPredictionEnabledFlag() )
        || (getChromaQpOffsetListEnabledFlag() )
        || (getLog2SaoOffsetScale(CHANNEL_TYPE_LUMA) !=0 )
        || (getLog2SaoOffsetScale(CHANNEL_TYPE_CHROMA) !=0 );
  }

  uint32_t                   getLog2MaxTransformSkipBlockSize() const                         { return m_log2MaxTransformSkipBlockSize;         }
  void                   setLog2MaxTransformSkipBlockSize( uint32_t u )                       { m_log2MaxTransformSkipBlockSize  = u;           }

  bool                   getCrossComponentPredictionEnabledFlag() const                   { return m_crossComponentPredictionEnabledFlag;   }
  void                   setCrossComponentPredictionEnabledFlag(bool value)               { m_crossComponentPredictionEnabledFlag = value;  }

  void                   clearChromaQpOffsetList()                                        { m_chromaQpOffsetListLen = 0;                    }

  uint32_t                   getDiffCuChromaQpOffsetDepth () const                            { return m_diffCuChromaQpOffsetDepth;             }
  void                   setDiffCuChromaQpOffsetDepth ( uint32_t u )                          { m_diffCuChromaQpOffsetDepth = u;                }

  bool                   getChromaQpOffsetListEnabledFlag() const                         { return getChromaQpOffsetListLen()>0;            }
  int                    getChromaQpOffsetListLen() const                                 { return m_chromaQpOffsetListLen;                 }

  const ChromaQpAdj&     getChromaQpOffsetListEntry( int cuChromaQpOffsetIdxPlus1 ) const
  {
    CHECK(cuChromaQpOffsetIdxPlus1 >= m_chromaQpOffsetListLen+1, "Invalid chroma QP offset");
    return m_ChromaQpAdjTableIncludingNullEntry[cuChromaQpOffsetIdxPlus1]; // Array includes entry [0] for the null offset used when cu_chroma_qp_offset_flag=0, and entries [cu_chroma_qp_offset_idx+1...] otherwise
  }

  void                   setChromaQpOffsetListEntry( int cuChromaQpOffsetIdxPlus1, int cbOffset, int crOffset )
  {
    CHECK(cuChromaQpOffsetIdxPlus1 == 0 || cuChromaQpOffsetIdxPlus1 > MAX_QP_OFFSET_LIST_SIZE, "Invalid chroma QP offset");
    m_ChromaQpAdjTableIncludingNullEntry[cuChromaQpOffsetIdxPlus1].u.comp.CbOffset = cbOffset; // Array includes entry [0] for the null offset used when cu_chroma_qp_offset_flag=0, and entries [cu_chroma_qp_offset_idx+1...] otherwise
    m_ChromaQpAdjTableIncludingNullEntry[cuChromaQpOffsetIdxPlus1].u.comp.CrOffset = crOffset;
    m_chromaQpOffsetListLen = std::max(m_chromaQpOffsetListLen, cuChromaQpOffsetIdxPlus1);
  }

  // Now: getPpsRangeExtension().getLog2SaoOffsetScale and getPpsRangeExtension().setLog2SaoOffsetScale
  uint32_t                   getLog2SaoOffsetScale(ChannelType type) const                    { return m_log2SaoOffsetScale[type];             }
  void                   setLog2SaoOffsetScale(ChannelType type, uint32_t uiBitShift)         { m_log2SaoOffsetScale[type] = uiBitShift;       }

};


/// PPS class
class PPS
{
private:
  int              m_PPSId;                    // pic_parameter_set_id
  int              m_SPSId;                    // seq_parameter_set_id
  int              m_picInitQPMinus26;
  bool             m_useDQP;
  bool             m_bConstrainedIntraPred;    // constrained_intra_pred_flag
  bool             m_bSliceChromaQpFlag;       // slicelevel_chroma_qp_flag

  // access channel
  uint32_t             m_uiMaxCuDQPDepth;

  int              m_chromaCbQpOffset;
  int              m_chromaCrQpOffset;

  uint32_t             m_numRefIdxL0DefaultActive;
  uint32_t             m_numRefIdxL1DefaultActive;

  bool             m_bUseWeightPred;                    //!< Use of Weighting Prediction (P_SLICE)
  bool             m_useWeightedBiPred;                 //!< Use of Weighting Bi-Prediction (B_SLICE)
  bool             m_OutputFlagPresentFlag;             //!< Indicates the presence of output_flag in slice header
  bool             m_TransquantBypassEnabledFlag;       //!< Indicates presence of cu_transquant_bypass_flag in CUs.
  bool             m_useTransformSkip;
#if HEVC_DEPENDENT_SLICES
  bool             m_dependentSliceSegmentsEnabledFlag; //!< Indicates the presence of dependent slices
#endif
#if HEVC_TILES_WPP
  bool             m_tilesEnabledFlag;                  //!< Indicates the presence of tiles
  bool             m_entropyCodingSyncEnabledFlag;      //!< Indicates the presence of wavefronts

  bool             m_loopFilterAcrossTilesEnabledFlag;
  bool             m_uniformSpacingFlag;
  int              m_numTileColumnsMinus1;
  int              m_numTileRowsMinus1;
  std::vector<int> m_tileColumnWidth;
  std::vector<int> m_tileRowHeight;
#endif

  bool             m_cabacInitPresentFlag;

  bool             m_sliceHeaderExtensionPresentFlag;
  bool             m_loopFilterAcrossSlicesEnabledFlag;
  bool             m_deblockingFilterControlPresentFlag;
  bool             m_deblockingFilterOverrideEnabledFlag;
  bool             m_ppsDeblockingFilterDisabledFlag;
  int              m_deblockingFilterBetaOffsetDiv2;    //< beta offset for deblocking filter
  int              m_deblockingFilterTcOffsetDiv2;      //< tc offset for deblocking filter
#if HEVC_USE_SCALING_LISTS
  bool             m_scalingListPresentFlag;
  ScalingList      m_scalingList;                       //!< ScalingList class
#endif
  bool             m_listsModificationPresentFlag;
  uint32_t             m_log2ParallelMergeLevelMinus2;
  int              m_numExtraSliceHeaderBits;

  PPSRExt          m_ppsRangeExtension;

public:
  PreCalcValues   *pcv;

public:
                         PPS();
  virtual                ~PPS();

  int                    getPPSId() const                                                 { return m_PPSId;                               }
  void                   setPPSId(int i)                                                  { m_PPSId = i;                                  }
  int                    getSPSId() const                                                 { return m_SPSId;                               }
  void                   setSPSId(int i)                                                  { m_SPSId = i;                                  }

  int                    getPicInitQPMinus26() const                                      { return  m_picInitQPMinus26;                   }
  void                   setPicInitQPMinus26( int i )                                     { m_picInitQPMinus26 = i;                       }
  bool                   getUseDQP() const                                                { return m_useDQP;                              }
  void                   setUseDQP( bool b )                                              { m_useDQP   = b;                               }
  bool                   getConstrainedIntraPred() const                                  { return  m_bConstrainedIntraPred;              }
  void                   setConstrainedIntraPred( bool b )                                { m_bConstrainedIntraPred = b;                  }
  bool                   getSliceChromaQpFlag() const                                     { return  m_bSliceChromaQpFlag;                 }
  void                   setSliceChromaQpFlag( bool b )                                   { m_bSliceChromaQpFlag = b;                     }

  void                   setMaxCuDQPDepth( uint32_t u )                                       { m_uiMaxCuDQPDepth = u;                        }
  uint32_t                   getMaxCuDQPDepth() const                                         { return m_uiMaxCuDQPDepth;                     }

  void                   setQpOffset(ComponentID compID, int i )
  {
    if      (compID==COMPONENT_Cb)
    {
      m_chromaCbQpOffset = i;
    }
    else if (compID==COMPONENT_Cr)
    {
      m_chromaCrQpOffset = i;
    }
    else
    {
      THROW( "Invalid chroma QP offset" );
    }
  }
  int                    getQpOffset(ComponentID compID) const
  {
    return (compID==COMPONENT_Y) ? 0 : (compID==COMPONENT_Cb ? m_chromaCbQpOffset : m_chromaCrQpOffset );
  }

  void                   setNumRefIdxL0DefaultActive(uint32_t ui)                             { m_numRefIdxL0DefaultActive=ui;                }
  uint32_t                   getNumRefIdxL0DefaultActive() const                              { return m_numRefIdxL0DefaultActive;            }
  void                   setNumRefIdxL1DefaultActive(uint32_t ui)                             { m_numRefIdxL1DefaultActive=ui;                }
  uint32_t                   getNumRefIdxL1DefaultActive() const                              { return m_numRefIdxL1DefaultActive;            }

  bool                   getUseWP() const                                                 { return m_bUseWeightPred;                      }
  bool                   getWPBiPred() const                                              { return m_useWeightedBiPred;                   }
  void                   setUseWP( bool b )                                               { m_bUseWeightPred = b;                         }
  void                   setWPBiPred( bool b )                                            { m_useWeightedBiPred = b;                      }

  void                   setOutputFlagPresentFlag( bool b )                               { m_OutputFlagPresentFlag = b;                  }
  bool                   getOutputFlagPresentFlag() const                                 { return m_OutputFlagPresentFlag;               }
  void                   setTransquantBypassEnabledFlag( bool b )                         { m_TransquantBypassEnabledFlag = b;            }
  bool                   getTransquantBypassEnabledFlag() const                           { return m_TransquantBypassEnabledFlag;         }

  bool                   getUseTransformSkip() const                                      { return m_useTransformSkip;                    }
  void                   setUseTransformSkip( bool b )                                    { m_useTransformSkip  = b;                      }

#if HEVC_TILES_WPP
  void                   setLoopFilterAcrossTilesEnabledFlag(bool b)                      { m_loopFilterAcrossTilesEnabledFlag = b;       }
  bool                   getLoopFilterAcrossTilesEnabledFlag() const                      { return m_loopFilterAcrossTilesEnabledFlag;    }
#endif
#if HEVC_DEPENDENT_SLICES
  bool                   getDependentSliceSegmentsEnabledFlag() const                     { return m_dependentSliceSegmentsEnabledFlag;   }
  void                   setDependentSliceSegmentsEnabledFlag(bool val)                   { m_dependentSliceSegmentsEnabledFlag = val;    }
#endif
#if HEVC_TILES_WPP
  bool                   getEntropyCodingSyncEnabledFlag() const                          { return m_entropyCodingSyncEnabledFlag;        }
  void                   setEntropyCodingSyncEnabledFlag(bool val)                        { m_entropyCodingSyncEnabledFlag = val;         }

  void                   setTilesEnabledFlag(bool val)                                    { m_tilesEnabledFlag = val;                     }
  bool                   getTilesEnabledFlag() const                                      { return m_tilesEnabledFlag;                    }
  void                   setTileUniformSpacingFlag(bool b)                                { m_uniformSpacingFlag = b;                     }
  bool                   getTileUniformSpacingFlag() const                                { return m_uniformSpacingFlag;                  }
  void                   setNumTileColumnsMinus1(int i)                                   { m_numTileColumnsMinus1 = i;                   }
  int                    getNumTileColumnsMinus1() const                                  { return m_numTileColumnsMinus1;                }
  void                   setTileColumnWidth(const std::vector<int>& columnWidth )         { m_tileColumnWidth = columnWidth;              }
  uint32_t                   getTileColumnWidth(uint32_t columnIdx) const                         { return  m_tileColumnWidth[columnIdx];         }
  void                   setNumTileRowsMinus1(int i)                                      { m_numTileRowsMinus1 = i;                      }
  int                    getNumTileRowsMinus1() const                                     { return m_numTileRowsMinus1;                   }
  void                   setTileRowHeight(const std::vector<int>& rowHeight)              { m_tileRowHeight = rowHeight;                  }
  uint32_t                   getTileRowHeight(uint32_t rowIdx) const                              { return m_tileRowHeight[rowIdx];               }
#endif

  void                   setCabacInitPresentFlag( bool flag )                             { m_cabacInitPresentFlag = flag;                }
  bool                   getCabacInitPresentFlag() const                                  { return m_cabacInitPresentFlag;                }
  void                   setDeblockingFilterControlPresentFlag( bool val )                { m_deblockingFilterControlPresentFlag = val;   }
  bool                   getDeblockingFilterControlPresentFlag() const                    { return m_deblockingFilterControlPresentFlag;  }
  void                   setDeblockingFilterOverrideEnabledFlag( bool val )               { m_deblockingFilterOverrideEnabledFlag = val;  }
  bool                   getDeblockingFilterOverrideEnabledFlag() const                   { return m_deblockingFilterOverrideEnabledFlag; }
  void                   setPPSDeblockingFilterDisabledFlag(bool val)                     { m_ppsDeblockingFilterDisabledFlag = val;      } //!< set offset for deblocking filter disabled
  bool                   getPPSDeblockingFilterDisabledFlag() const                       { return m_ppsDeblockingFilterDisabledFlag;     } //!< get offset for deblocking filter disabled
  void                   setDeblockingFilterBetaOffsetDiv2(int val)                       { m_deblockingFilterBetaOffsetDiv2 = val;       } //!< set beta offset for deblocking filter
  int                    getDeblockingFilterBetaOffsetDiv2() const                        { return m_deblockingFilterBetaOffsetDiv2;      } //!< get beta offset for deblocking filter
  void                   setDeblockingFilterTcOffsetDiv2(int val)                         { m_deblockingFilterTcOffsetDiv2 = val;         } //!< set tc offset for deblocking filter
  int                    getDeblockingFilterTcOffsetDiv2() const                          { return m_deblockingFilterTcOffsetDiv2;        } //!< get tc offset for deblocking filter
#if HEVC_USE_SCALING_LISTS
  bool                   getScalingListPresentFlag() const                                { return m_scalingListPresentFlag;              }
  void                   setScalingListPresentFlag( bool b )                              { m_scalingListPresentFlag  = b;                }
  ScalingList&           getScalingList()                                                 { return m_scalingList;                         }
  const ScalingList&     getScalingList() const                                           { return m_scalingList;                         }
#endif
  bool                   getListsModificationPresentFlag() const                          { return m_listsModificationPresentFlag;        }
  void                   setListsModificationPresentFlag( bool b )                        { m_listsModificationPresentFlag = b;           }
  uint32_t                   getLog2ParallelMergeLevelMinus2() const                          { return m_log2ParallelMergeLevelMinus2;        }
  void                   setLog2ParallelMergeLevelMinus2(uint32_t mrgLevel)                   { m_log2ParallelMergeLevelMinus2 = mrgLevel;    }
  int                    getNumExtraSliceHeaderBits() const                               { return m_numExtraSliceHeaderBits;             }
  void                   setNumExtraSliceHeaderBits(int i)                                { m_numExtraSliceHeaderBits = i;                }
  void                   setLoopFilterAcrossSlicesEnabledFlag( bool bValue )              { m_loopFilterAcrossSlicesEnabledFlag = bValue; }
  bool                   getLoopFilterAcrossSlicesEnabledFlag() const                     { return m_loopFilterAcrossSlicesEnabledFlag;   }
  bool                   getSliceHeaderExtensionPresentFlag() const                       { return m_sliceHeaderExtensionPresentFlag;     }
  void                   setSliceHeaderExtensionPresentFlag(bool val)                     { m_sliceHeaderExtensionPresentFlag = val;      }

  const PPSRExt&         getPpsRangeExtension() const                                     { return m_ppsRangeExtension;                   }
  PPSRExt&               getPpsRangeExtension()                                           { return m_ppsRangeExtension;                   }
};

struct WPScalingParam
{
  // Explicit weighted prediction parameters parsed in slice header,
  // or Implicit weighted prediction parameters (8 bits depth values).
  bool bPresentFlag;
  uint32_t uiLog2WeightDenom;
  int  iWeight;
  int  iOffset;

  // Weighted prediction scaling values built from above parameters (bitdepth scaled):
  int  w;
  int  o;
  int  offset;
  int  shift;
  int  round;

};
struct WPACDCParam
{
  int64_t iAC;
  int64_t iDC;
};



/// slice header class
class Slice
{

private:
  //  Bitstream writing
  bool                       m_saoEnabledFlag[MAX_NUM_CHANNEL_TYPE];
  int                        m_iPPSId;               ///< picture parameter set ID
  bool                       m_PicOutputFlag;        ///< pic_output_flag
  int                        m_iPOC;
  int                        m_iLastIDR;
  int                        m_iAssociatedIRAP;
  NalUnitType                m_iAssociatedIRAPType;
  const ReferencePictureSet* m_pRPS;             //< pointer to RPS, either in the SPS or the local RPS in the same slice header
  ReferencePictureSet        m_localRPS;             //< RPS when present in slice header
  int                        m_rpsIdx;               //< index of used RPS in the SPS or -1 for local RPS in the slice header
  RefPicListModification     m_RefPicListModification;
  NalUnitType                m_eNalUnitType;         ///< Nal unit type for the slice
  SliceType                  m_eSliceType;
  int                        m_iSliceQp;
  int                        m_iSliceQpBase;
#if HEVC_DEPENDENT_SLICES
  bool                       m_dependentSliceSegmentFlag;
#endif
  bool                       m_ChromaQpAdjEnabled;
  bool                       m_deblockingFilterDisable;
  bool                       m_deblockingFilterOverrideFlag;      //< offsets for deblocking filter inherit from PPS
  int                        m_deblockingFilterBetaOffsetDiv2;    //< beta offset for deblocking filter
  int                        m_deblockingFilterTcOffsetDiv2;      //< tc offset for deblocking filter
  int                        m_list1IdxToList0Idx[MAX_NUM_REF];
  int                        m_aiNumRefIdx   [NUM_REF_PIC_LIST_01];    //  for multiple reference of current slice
  bool                       m_pendingRasInit;

  bool                       m_depQuantEnabledFlag;
#if HEVC_USE_SIGN_HIDING
  bool                       m_signDataHidingEnabledFlag;
#endif
  bool                       m_bCheckLDC;

#if JVET_M0444_SMVD
  bool                       m_biDirPred;
  int                        m_symRefIdx[2];
#endif

  //  Data
  int                        m_iSliceQpDelta;
  int                        m_iSliceChromaQpDelta[MAX_NUM_COMPONENT];
  Picture*                   m_apcRefPicList [NUM_REF_PIC_LIST_01][MAX_NUM_REF+1];
  int                        m_aiRefPOCList  [NUM_REF_PIC_LIST_01][MAX_NUM_REF+1];
  bool                       m_bIsUsedAsLongTerm[NUM_REF_PIC_LIST_01][MAX_NUM_REF+1];
  int                        m_iDepth;


  // access channel
#if HEVC_VPS
  const VPS*                 m_pcVPS;
#endif
  const SPS*                 m_pcSPS;
  const PPS*                 m_pcPPS;
  Picture*                   m_pcPic;
  bool                       m_colFromL0Flag;  // collocated picture from List0 flag

  bool                       m_noOutputPriorPicsFlag;
  bool                       m_noRaslOutputFlag;
  bool                       m_handleCraAsBlaFlag;

  uint32_t                       m_colRefIdx;
  uint32_t                       m_maxNumMergeCand;
  uint32_t                   m_maxNumAffineMergeCand;
#if JVET_M0255_FRACMMVD_SWITCH
  bool                       m_disFracMMVD;
#endif
  double                     m_lambdas[MAX_NUM_COMPONENT];

  bool                       m_abEqualRef  [NUM_REF_PIC_LIST_01][MAX_NUM_REF][MAX_NUM_REF];
  uint32_t                       m_uiTLayer;
  bool                       m_bTLayerSwitchingFlag;

  SliceConstraint            m_sliceMode;
  uint32_t                       m_sliceArgument;
  uint32_t                       m_sliceCurStartCtuTsAddr;
  uint32_t                       m_sliceCurEndCtuTsAddr;
  uint32_t                       m_independentSliceIdx;
#if HEVC_DEPENDENT_SLICES
  uint32_t                       m_sliceSegmentIdx;
  SliceConstraint            m_sliceSegmentMode;
  uint32_t                       m_sliceSegmentArgument;
  uint32_t                       m_sliceSegmentCurStartCtuTsAddr;
  uint32_t                       m_sliceSegmentCurEndCtuTsAddr;
#endif
  bool                       m_nextSlice;
#if HEVC_DEPENDENT_SLICES
  bool                       m_nextSliceSegment;
#endif
  uint32_t                       m_sliceBits;
#if HEVC_DEPENDENT_SLICES
  uint32_t                       m_sliceSegmentBits;
#endif
  bool                       m_bFinalized;

  bool                       m_bTestWeightPred;
  bool                       m_bTestWeightBiPred;
  WPScalingParam             m_weightPredTable[NUM_REF_PIC_LIST_01][MAX_NUM_REF][MAX_NUM_COMPONENT]; // [REF_PIC_LIST_0 or REF_PIC_LIST_1][refIdx][0:Y, 1:U, 2:V]
  WPACDCParam                m_weightACDCParam[MAX_NUM_COMPONENT];
  ClpRngs                    m_clpRngs;
  std::vector<uint32_t>          m_substreamSizes;

  bool                       m_cabacInitFlag;
  int                        m_cabacWinUpdateMode;

  bool                       m_bLMvdL1Zero;
  bool                       m_temporalLayerNonReferenceFlag;
  bool                       m_LFCrossSliceBoundaryFlag;

  bool                       m_enableTMVPFlag;


  SliceType                  m_encCABACTableIdx;           // Used to transmit table selection across slices.

  clock_t                    m_iProcessingStartTime;
  double                     m_dProcessingTime;
  bool                       m_splitConsOverrideFlag;
  uint32_t                   m_uiMinQTSize;
  uint32_t                   m_uiMaxBTDepth;
  uint32_t                   m_uiMaxTTSize;

  uint32_t                   m_uiMinQTSizeIChroma;
  uint32_t                   m_uiMaxBTDepthIChroma;
  uint32_t                   m_uiMaxBTSizeIChroma;
  uint32_t                   m_uiMaxTTSizeIChroma;
  uint32_t                       m_uiMaxBTSize;

  AlfSliceParam              m_alfSliceParam;
  LutMotionCand*             m_MotionCandLut;
#if JVET_M0170_MRG_SHARELIST
public:
  LutMotionCand*             m_MotionCandLuTsBkup;
#endif
public:
                              Slice();
  virtual                     ~Slice();
  void                        initSlice();
  int                         getRefIdx4MVPair( RefPicList eCurRefPicList, int nCurRefIdx );
#if HEVC_VPS
  void                        setVPS( VPS* pcVPS )                                   { m_pcVPS = pcVPS;                                              }
  const VPS*                  getVPS() const                                         { return m_pcVPS;                                               }
#endif
  void                        setSPS( const SPS* pcSPS )                             { m_pcSPS = pcSPS;                                              }
  const SPS*                  getSPS() const                                         { return m_pcSPS;                                               }

  void                        setPPS( const PPS* pcPPS )                             { m_pcPPS = pcPPS; m_iPPSId = (pcPPS) ? pcPPS->getPPSId() : -1; }
  const PPS*                  getPPS() const                                         { return m_pcPPS;                                               }

  void                        setPPSId( int PPSId )                                  { m_iPPSId = PPSId;                                             }
  int                         getPPSId() const                                       { return m_iPPSId;                                              }
  void                        setPicOutputFlag( bool b   )                           { m_PicOutputFlag = b;                                          }
  bool                        getPicOutputFlag() const                               { return m_PicOutputFlag;                                       }
  void                        setSaoEnabledFlag(ChannelType chType, bool s)          {m_saoEnabledFlag[chType] =s;                                   }
  bool                        getSaoEnabledFlag(ChannelType chType) const            { return m_saoEnabledFlag[chType];                              }
  void                        setRPS( const ReferencePictureSet *pcRPS )             { m_pRPS = pcRPS;                                               }
  const ReferencePictureSet*  getRPS()                                               { return m_pRPS;                                                }
  ReferencePictureSet*        getLocalRPS()                                          { return &m_localRPS;                                           }

  void                        setRPSidx( int rpsIdx )                                { m_rpsIdx = rpsIdx;                                            }
  int                         getRPSidx() const                                      { return m_rpsIdx;                                              }
  RefPicListModification*     getRefPicListModification()                            { return &m_RefPicListModification;                             }
  void                        setLastIDR(int iIDRPOC)                                { m_iLastIDR = iIDRPOC;                                         }
  int                         getLastIDR() const                                     { return m_iLastIDR;                                            }
  void                        setAssociatedIRAPPOC(int iAssociatedIRAPPOC)           { m_iAssociatedIRAP = iAssociatedIRAPPOC;                       }
  int                         getAssociatedIRAPPOC() const                           { return m_iAssociatedIRAP;                                     }
  void                        setAssociatedIRAPType(NalUnitType associatedIRAPType)  { m_iAssociatedIRAPType = associatedIRAPType;                   }
  NalUnitType                 getAssociatedIRAPType() const                          { return m_iAssociatedIRAPType;                                 }
  SliceType                   getSliceType() const                                   { return m_eSliceType;                                          }
  int                         getPOC() const                                         { return m_iPOC;                                                }
  int                         getSliceQp() const                                     { return m_iSliceQp;                                            }
  bool                        getUseWeightedPrediction() const                       { return( (m_eSliceType==P_SLICE && testWeightPred()) || (m_eSliceType==B_SLICE && testWeightBiPred()) ); }
#if HEVC_DEPENDENT_SLICES
  bool                        getDependentSliceSegmentFlag() const                   { return m_dependentSliceSegmentFlag;                           }
  void                        setDependentSliceSegmentFlag(bool val)                 { m_dependentSliceSegmentFlag = val;                            }
#endif
  int                         getSliceQpDelta() const                                { return m_iSliceQpDelta;                                       }
  int                         getSliceChromaQpDelta(ComponentID compID) const        { return isLuma(compID) ? 0 : m_iSliceChromaQpDelta[compID];    }
  bool                        getUseChromaQpAdj() const                              { return m_ChromaQpAdjEnabled;                                  }
  bool                        getDeblockingFilterDisable() const                     { return m_deblockingFilterDisable;                             }
  bool                        getDeblockingFilterOverrideFlag() const                { return m_deblockingFilterOverrideFlag;                        }
  int                         getDeblockingFilterBetaOffsetDiv2()const               { return m_deblockingFilterBetaOffsetDiv2;                      }
  int                         getDeblockingFilterTcOffsetDiv2() const                { return m_deblockingFilterTcOffsetDiv2;                        }
  bool                        getPendingRasInit() const                              { return m_pendingRasInit;                                      }
  void                        setPendingRasInit( bool val )                          { m_pendingRasInit = val;                                       }

  int                         getNumRefIdx( RefPicList e ) const                     { return m_aiNumRefIdx[e];                                      }
  Picture*                    getPic()                                               { return m_pcPic;                                               }
  const Picture*              getPic() const                                         { return m_pcPic;                                               }
  const Picture*              getRefPic( RefPicList e, int iRefIdx) const            { return m_apcRefPicList[e][iRefIdx];                           }
  int                         getRefPOC( RefPicList e, int iRefIdx) const            { return m_aiRefPOCList[e][iRefIdx];                            }
  int                         getDepth() const                                       { return m_iDepth;                                              }
  bool                        getColFromL0Flag() const                               { return m_colFromL0Flag;                                       }
  uint32_t                        getColRefIdx() const                                   { return m_colRefIdx;                                           }
  void                        checkColRefIdx(uint32_t curSliceSegmentIdx, const Picture* pic);
  bool                        getIsUsedAsLongTerm(int i, int j) const                { return m_bIsUsedAsLongTerm[i][j];                             }
  void                        setIsUsedAsLongTerm(int i, int j, bool value)          { m_bIsUsedAsLongTerm[i][j] = value;                            }
  bool                        getCheckLDC() const                                    { return m_bCheckLDC;                                           }
  bool                        getMvdL1ZeroFlag() const                               { return m_bLMvdL1Zero;                                         }
  int                         getNumRpsCurrTempList() const;
  int                         getList1IdxToList0Idx( int list1Idx ) const            { return m_list1IdxToList0Idx[list1Idx];                        }
  bool                        isReferenceNalu() const                                { return ((getNalUnitType() <= NAL_UNIT_RESERVED_VCL_R15) && (getNalUnitType()%2 != 0)) || ((getNalUnitType() >= NAL_UNIT_CODED_SLICE_BLA_W_LP) && (getNalUnitType() <= NAL_UNIT_RESERVED_IRAP_VCL23) ); }
  void                        setPOC( int i )                                        { m_iPOC              = i;                                      }
  void                        setNalUnitType( NalUnitType e )                        { m_eNalUnitType      = e;                                      }
  NalUnitType                 getNalUnitType() const                                 { return m_eNalUnitType;                                        }
  bool                        getRapPicFlag() const;
  bool                        getIdrPicFlag() const                                  { return getNalUnitType() == NAL_UNIT_CODED_SLICE_IDR_W_RADL || getNalUnitType() == NAL_UNIT_CODED_SLICE_IDR_N_LP; }
  bool                        isIRAP() const                                         { return (getNalUnitType() >= 16) && (getNalUnitType() <= 23);  }
  bool                        isIDRorBLA() const                                      { return (getNalUnitType() >= 16) && (getNalUnitType() <= 20);  }
  void                        checkCRA(const ReferencePictureSet *pReferencePictureSet, int& pocCRA, NalUnitType& associatedIRAPType, PicList& rcListPic);
  void                        decodingRefreshMarking(int& pocCRA, bool& bRefreshPending, PicList& rcListPic, const bool bEfficientFieldIRAPEnabled);
  void                        setSliceType( SliceType e )                            { m_eSliceType        = e;                                      }
  void                        setSliceQp( int i )                                    { m_iSliceQp          = i;                                      }
  void                        setSliceQpDelta( int i )                               { m_iSliceQpDelta     = i;                                      }
  void                        setSliceChromaQpDelta( ComponentID compID, int i )     { m_iSliceChromaQpDelta[compID] = isLuma(compID) ? 0 : i;       }
  void                        setUseChromaQpAdj( bool b )                            { m_ChromaQpAdjEnabled = b;                                     }
  void                        setDeblockingFilterDisable( bool b )                   { m_deblockingFilterDisable= b;                                 }
  void                        setDeblockingFilterOverrideFlag( bool b )              { m_deblockingFilterOverrideFlag = b;                           }
  void                        setDeblockingFilterBetaOffsetDiv2( int i )             { m_deblockingFilterBetaOffsetDiv2 = i;                         }
  void                        setDeblockingFilterTcOffsetDiv2( int i )               { m_deblockingFilterTcOffsetDiv2 = i;                           }

  void                        setNumRefIdx( RefPicList e, int i )                    { m_aiNumRefIdx[e]    = i;                                      }
  void                        setPic( Picture* p )                                   { m_pcPic             = p;                                      }
  void                        setDepth( int iDepth )                                 { m_iDepth            = iDepth;                                 }

  void                        setRefPicList( PicList& rcListPic, bool checkNumPocTotalCurr = false, bool bCopyL0toL1ErrorCase = false );
  void                        setRefPOCList();

  void                        setColFromL0Flag( bool colFromL0 )                     { m_colFromL0Flag = colFromL0;                                  }
  void                        setColRefIdx( uint32_t refIdx)                             { m_colRefIdx = refIdx;                                         }
  void                        setCheckLDC( bool b )                                  { m_bCheckLDC = b;                                              }
  void                        setMvdL1ZeroFlag( bool b)                              { m_bLMvdL1Zero = b;                                            }

#if JVET_M0444_SMVD
  void                        setBiDirPred( bool b, int refIdx0, int refIdx1 ) { m_biDirPred = b; m_symRefIdx[0] = refIdx0; m_symRefIdx[1] = refIdx1; }
  bool                        getBiDirPred() const { return m_biDirPred; }
  int                         getSymRefIdx( int refList ) const { return m_symRefIdx[refList]; }
#endif

  bool                        isIntra() const                                        { return m_eSliceType == I_SLICE;                               }
  bool                        isInterB() const                                       { return m_eSliceType == B_SLICE;                               }
  bool                        isInterP() const                                       { return m_eSliceType == P_SLICE;                               }

  void                        setLambdas( const double lambdas[MAX_NUM_COMPONENT] )  { for (int component = 0; component < MAX_NUM_COMPONENT; component++) m_lambdas[component] = lambdas[component]; }
  const double*               getLambdas() const                                     { return m_lambdas;                                             }

  void                        setSplitConsOverrideFlag(bool b)                       { m_splitConsOverrideFlag = b; }
  bool                        getSplitConsOverrideFlag() const                       { return m_splitConsOverrideFlag; }
  void                        setMinQTSize(int i)                                    { m_uiMinQTSize = i; }
  uint32_t                    getMinQTSize() const                                   { return m_uiMinQTSize; }
  void                        setMaxBTDepth(int i)                                   { m_uiMaxBTDepth = i; }
  uint32_t                    getMaxBTDepth() const                                  { return m_uiMaxBTDepth; }
  void                        setMaxTTSize(int i)                                    { m_uiMaxTTSize = i; }
  uint32_t                    getMaxTTSize() const                                   { return m_uiMaxTTSize; }

  void                        setMinQTSizeIChroma(int i)                             { m_uiMinQTSizeIChroma = i; }
  uint32_t                    getMinQTSizeIChroma() const                            { return m_uiMinQTSizeIChroma; }
  void                        setMaxBTDepthIChroma(int i)                            { m_uiMaxBTDepthIChroma = i; }
  uint32_t                    getMaxBTDepthIChroma() const                           { return m_uiMaxBTDepthIChroma; }
  void                        setMaxBTSizeIChroma(int i)                             { m_uiMaxBTSizeIChroma = i; }
  uint32_t                    getMaxBTSizeIChroma() const                            { return m_uiMaxBTSizeIChroma; }
  void                        setMaxTTSizeIChroma(int i)                             { m_uiMaxTTSizeIChroma = i; }
  uint32_t                    getMaxTTSizeIChroma() const                            { return m_uiMaxTTSizeIChroma; }
  void                        setMaxBTSize(int i)                                    { m_uiMaxBTSize = i; }
  uint32_t                        getMaxBTSize() const                                   { return m_uiMaxBTSize; }

  void                        setDepQuantEnabledFlag( bool b )                       { m_depQuantEnabledFlag = b; }
  bool                        getDepQuantEnabledFlag() const                         { return m_depQuantEnabledFlag; }
#if HEVC_USE_SIGN_HIDING
  void                        setSignDataHidingEnabledFlag( bool b )                 { m_signDataHidingEnabledFlag = b;              }
  bool                        getSignDataHidingEnabledFlag() const                   { return m_signDataHidingEnabledFlag;           }
#endif

  void                        initEqualRef();
  bool                        isEqualRef( RefPicList e, int iRefIdx1, int iRefIdx2 )
  {
    CHECK(e>=NUM_REF_PIC_LIST_01, "Invalid reference picture list");
    if (iRefIdx1 < 0 || iRefIdx2 < 0)
    {
      return false;
    }
    else
    {
      return m_abEqualRef[e][iRefIdx1][iRefIdx2];
    }
  }

  void                        setEqualRef( RefPicList e, int iRefIdx1, int iRefIdx2, bool b)
  {
    CHECK( e >= NUM_REF_PIC_LIST_01, "Invalid reference picture list" );
    m_abEqualRef[e][iRefIdx1][iRefIdx2] = m_abEqualRef[e][iRefIdx2][iRefIdx1] = b;
  }

  static void                 sortPicList( PicList& rcListPic );
  void                        setList1IdxToList0Idx();

  uint32_t                        getTLayer() const                                      { return m_uiTLayer;                                            }
  void                        setTLayer( uint32_t uiTLayer )                             { m_uiTLayer = uiTLayer;                                        }

  void                        checkLeadingPictureRestrictions( PicList& rcListPic )                                         const;
  void                        applyReferencePictureSet( PicList& rcListPic, const ReferencePictureSet *RPSList)             const;
  bool                        isTemporalLayerSwitchingPoint( PicList& rcListPic )                                           const;
  bool                        isStepwiseTemporalLayerSwitchingPointCandidate( PicList& rcListPic )                          const;
  int                         checkThatAllRefPicsAreAvailable( PicList& rcListPic, const ReferencePictureSet *pReferencePictureSet, bool printErrors, int pocRandomAccess = 0, bool bUseRecoveryPoint = false) const;
  void                        createExplicitReferencePictureSetFromReference(PicList& rcListPic, const ReferencePictureSet *pReferencePictureSet, bool isRAP, int pocRandomAccess, bool bUseRecoveryPoint, const bool bEfficientFieldIRAPEnabled
                              , bool isEncodeLtRef, bool isCompositeRefEnable
  );
  void                        setMaxNumMergeCand(uint32_t val )                          { m_maxNumMergeCand = val;                                      }
  uint32_t                    getMaxNumMergeCand() const                             { return m_maxNumMergeCand;                                     }
  void                        setMaxNumAffineMergeCand( uint32_t val )               { m_maxNumAffineMergeCand = val;  }
  uint32_t                    getMaxNumAffineMergeCand() const                       { return m_maxNumAffineMergeCand; }
#if JVET_M0255_FRACMMVD_SWITCH
  void                        setDisFracMMVD( bool val )                             { m_disFracMMVD = val;                                          }
  bool                        getDisFracMMVD() const                                 { return m_disFracMMVD;                                         }
#endif
  void                        setNoOutputPriorPicsFlag( bool val )                   { m_noOutputPriorPicsFlag = val;                                }
  bool                        getNoOutputPriorPicsFlag() const                       { return m_noOutputPriorPicsFlag;                               }

  void                        setNoRaslOutputFlag( bool val )                        { m_noRaslOutputFlag = val;                                     }
  bool                        getNoRaslOutputFlag() const                            { return m_noRaslOutputFlag;                                    }

  void                        setHandleCraAsBlaFlag( bool val )                      { m_handleCraAsBlaFlag = val;                                   }
  bool                        getHandleCraAsBlaFlag() const                          { return m_handleCraAsBlaFlag;                                  }

  void                        setSliceMode( SliceConstraint mode )                   { m_sliceMode = mode;                                           }
  SliceConstraint             getSliceMode() const                                   { return m_sliceMode;                                           }
  void                        setSliceArgument( uint32_t uiArgument )                    { m_sliceArgument = uiArgument;                                 }
  uint32_t                        getSliceArgument() const                               { return m_sliceArgument;                                       }
  void                        setSliceCurStartCtuTsAddr( uint32_t ctuTsAddr )            { m_sliceCurStartCtuTsAddr = ctuTsAddr;                         } // CTU Tile-scan address (as opposed to raster-scan)
  uint32_t                        getSliceCurStartCtuTsAddr() const                      { return m_sliceCurStartCtuTsAddr;                              } // CTU Tile-scan address (as opposed to raster-scan)
  void                        setSliceCurEndCtuTsAddr( uint32_t ctuTsAddr )              { m_sliceCurEndCtuTsAddr = ctuTsAddr;                           } // CTU Tile-scan address (as opposed to raster-scan)
  uint32_t                        getSliceCurEndCtuTsAddr() const                        { return m_sliceCurEndCtuTsAddr;                                } // CTU Tile-scan address (as opposed to raster-scan)
  void                        setIndependentSliceIdx( uint32_t i)                        { m_independentSliceIdx = i;                                    }
  uint32_t                        getIndependentSliceIdx() const                         { return  m_independentSliceIdx;                                }
#if HEVC_DEPENDENT_SLICES
  void                        setSliceSegmentIdx( uint32_t i)                            { m_sliceSegmentIdx = i;                                        }
  uint32_t                        getSliceSegmentIdx() const                             { return  m_sliceSegmentIdx;                                    }
#endif
  void                        copySliceInfo(Slice *pcSliceSrc, bool cpyAlmostAll = true);
#if HEVC_DEPENDENT_SLICES
  void                        setSliceSegmentMode( SliceConstraint mode )            { m_sliceSegmentMode = mode;                                    }
  SliceConstraint             getSliceSegmentMode() const                            { return m_sliceSegmentMode;                                    }
  void                        setSliceSegmentArgument( uint32_t uiArgument )             { m_sliceSegmentArgument = uiArgument;                          }
  uint32_t                        getSliceSegmentArgument() const                        { return m_sliceSegmentArgument;                                }
#if HEVC_TILES_WPP
  void                        setSliceSegmentCurStartCtuTsAddr( uint32_t ctuTsAddr )     { m_sliceSegmentCurStartCtuTsAddr = ctuTsAddr;                  } // CTU Tile-scan address (as opposed to raster-scan)
  uint32_t                        getSliceSegmentCurStartCtuTsAddr() const               { return m_sliceSegmentCurStartCtuTsAddr;                       } // CTU Tile-scan address (as opposed to raster-scan)
  void                        setSliceSegmentCurEndCtuTsAddr( uint32_t ctuTsAddr )       { m_sliceSegmentCurEndCtuTsAddr = ctuTsAddr;                    } // CTU Tile-scan address (as opposed to raster-scan)
  uint32_t                        getSliceSegmentCurEndCtuTsAddr() const                 { return m_sliceSegmentCurEndCtuTsAddr;                         } // CTU Tile-scan address (as opposed to raster-scan)
#endif
#endif
  void                        setSliceBits( uint32_t uiVal )                             { m_sliceBits = uiVal;                                          }
  uint32_t                        getSliceBits() const                                   { return m_sliceBits;                                           }
#if HEVC_DEPENDENT_SLICES
  void                        setSliceSegmentBits( uint32_t uiVal )                      { m_sliceSegmentBits = uiVal;                                   }
  uint32_t                        getSliceSegmentBits() const                            { return m_sliceSegmentBits;                                    }
#endif
  void                        setFinalized( bool uiVal )                             { m_bFinalized = uiVal;                                         }
  bool                        getFinalized() const                                   { return m_bFinalized;                                          }
  bool                        testWeightPred( ) const                                { return m_bTestWeightPred;                                     }
  void                        setTestWeightPred( bool bValue )                       { m_bTestWeightPred = bValue;                                   }
  bool                        testWeightBiPred( ) const                              { return m_bTestWeightBiPred;                                   }
  void                        setTestWeightBiPred( bool bValue )                     { m_bTestWeightBiPred = bValue;                                 }
  void                        setWpScaling( WPScalingParam  wp[NUM_REF_PIC_LIST_01][MAX_NUM_REF][MAX_NUM_COMPONENT] )
  {
    memcpy(m_weightPredTable, wp, sizeof(WPScalingParam)*NUM_REF_PIC_LIST_01*MAX_NUM_REF*MAX_NUM_COMPONENT);
  }

  void                        getWpScaling( RefPicList e, int iRefIdx, WPScalingParam *&wp) const;

  void                        resetWpScaling();
  void                        initWpScaling(const SPS *sps);

  void                        setWpAcDcParam( WPACDCParam wp[MAX_NUM_COMPONENT] )    { memcpy(m_weightACDCParam, wp, sizeof(WPACDCParam)*MAX_NUM_COMPONENT); }

  void                        getWpAcDcParam( const WPACDCParam *&wp ) const;
  void                        initWpAcDcParam();

  void                        clearSubstreamSizes( )                                 { return m_substreamSizes.clear();                              }
  uint32_t                        getNumberOfSubstreamSizes( )                           { return (uint32_t) m_substreamSizes.size();                        }
  void                        addSubstreamSize( uint32_t size )                          { m_substreamSizes.push_back(size);                             }
  uint32_t                        getSubstreamSize( uint32_t idx )                           { CHECK(idx>=getNumberOfSubstreamSizes(),"Invalid index"); return m_substreamSizes[idx]; }

  void                        setCabacInitFlag( bool val )                           { m_cabacInitFlag = val;                                        } //!< set CABAC initial flag
  bool                        getCabacInitFlag()                               const { return m_cabacInitFlag;                                       } //!< get CABAC initial flag
  void                        setCabacWinUpdateMode( int mode )                      { m_cabacWinUpdateMode = mode;                                  }
  int                         getCabacWinUpdateMode()                          const { return m_cabacWinUpdateMode;                                  }
  bool                        getTemporalLayerNonReferenceFlag()               const { return m_temporalLayerNonReferenceFlag;                       }
  void                        setTemporalLayerNonReferenceFlag(bool x)               { m_temporalLayerNonReferenceFlag = x;                          }
  void                        setLFCrossSliceBoundaryFlag( bool   val )              { m_LFCrossSliceBoundaryFlag = val;                             }
  bool                        getLFCrossSliceBoundaryFlag()                    const { return m_LFCrossSliceBoundaryFlag;                            }

  void                        setEnableTMVPFlag( bool   b )                          { m_enableTMVPFlag = b;                                         }
  bool                        getEnableTMVPFlag() const                              { return m_enableTMVPFlag;                                      }

  void                        setEncCABACTableIdx( SliceType idx )                   { m_encCABACTableIdx = idx;                                     }
  SliceType                   getEncCABACTableIdx() const                            { return m_encCABACTableIdx;                                    }


  void                        setSliceQpBase( int i )                                { m_iSliceQpBase = i;                                           }
  int                         getSliceQpBase()                                 const { return m_iSliceQpBase;                                        }

  void                        setDefaultClpRng( const SPS& sps );
  const ClpRngs&              clpRngs()                                         const { return m_clpRngs;}
  const ClpRng&               clpRng( ComponentID id)                           const { return m_clpRngs.comp[id];}
  ClpRngs&                    getClpRngs()                                            { return m_clpRngs;}
  unsigned                    getMinPictureDistance()                           const ;
  void startProcessingTimer();
  void stopProcessingTimer();
  void resetProcessingTime()       { m_dProcessingTime = m_iProcessingStartTime = 0; }
  double getProcessingTime() const { return m_dProcessingTime; }

  void                        setAlfSliceParam( AlfSliceParam& alfSliceParam ) { m_alfSliceParam = alfSliceParam; }
  AlfSliceParam&              getAlfSliceParam() { return m_alfSliceParam; }
  void                        initMotionLUTs       ();
  void                        destroyMotionLUTs    ();
  void                        resetMotionLUTs();
  int                         getAvailableLUTMrgNum() const  { return m_MotionCandLut->currCnt; }
#if JVET_M0170_MRG_SHARELIST
  int                         getAvailableLUTBkupMrgNum() const  { return m_MotionCandLuTsBkup->currCnt; }
  MotionInfo                  getMotionInfoFromLUTBkup(int MotCandIdx) const;
#endif
  MotionInfo                  getMotionInfoFromLUTs(int MotCandIdx) const;
  LutMotionCand*              getMotionLUTs() { return m_MotionCandLut; }


  void                        addMotionInfoToLUTs(LutMotionCand* lutMC, MotionInfo newMi);

  void                        updateMotionLUTs(LutMotionCand* lutMC, CodingUnit & cu);
  void                        copyMotionLUTs(LutMotionCand* Src, LutMotionCand* Dst);

protected:
  Picture*              xGetRefPic        (PicList& rcListPic, int poc);
  Picture*              xGetLongTermRefPic(PicList& rcListPic, int poc, bool pocHasMsb);
};// END CLASS DEFINITION Slice





void calculateParameterSetChangedFlag(bool &bChanged, const std::vector<uint8_t> *pOldData, const std::vector<uint8_t> *pNewData);

template <class T> class ParameterSetMap
{
public:
  template <class Tm>
  struct MapData
  {
    bool                  bChanged;
    std::vector<uint8_t>   *pNaluData; // Can be null
    Tm*                   parameterSet;
  };

  ParameterSetMap(int maxId)
  :m_maxId (maxId)
  ,m_activePsId(-1)
  ,m_lastActiveParameterSet(NULL)
  {}

  ~ParameterSetMap()
  {
    for (typename std::map<int,MapData<T> >::iterator i = m_paramsetMap.begin(); i!= m_paramsetMap.end(); i++)
    {
      delete (*i).second.pNaluData;
      delete (*i).second.parameterSet;
    }
    delete m_lastActiveParameterSet; m_lastActiveParameterSet = NULL;
  }

  T *allocatePS(const int psId)
  {
    CHECK( psId >= m_maxId, "Invalid PS id" );
    if ( m_paramsetMap.find(psId) == m_paramsetMap.end() )
    {
      m_paramsetMap[psId].bChanged = true;
      m_paramsetMap[psId].pNaluData=0;
      m_paramsetMap[psId].parameterSet = new T;
      setID(m_paramsetMap[psId].parameterSet, psId);
    }
    return m_paramsetMap[psId].parameterSet;
  }

  void storePS(int psId, T *ps, const std::vector<uint8_t> *pNaluData)
  {
    CHECK( psId >= m_maxId, "Invalid PS id" );
    if ( m_paramsetMap.find(psId) != m_paramsetMap.end() )
    {
      MapData<T> &mapData=m_paramsetMap[psId];

      // work out changed flag
      calculateParameterSetChangedFlag(mapData.bChanged, mapData.pNaluData, pNaluData);

      if( ! mapData.bChanged )
      {
        // just keep the old one
        delete ps;
        return;
      }

      if( m_activePsId == psId )
      {
        std::swap( m_paramsetMap[psId].parameterSet, m_lastActiveParameterSet );
      }
      delete m_paramsetMap[psId].pNaluData;
      delete m_paramsetMap[psId].parameterSet;

      m_paramsetMap[psId].parameterSet = ps;
    }
    else
    {
      m_paramsetMap[psId].parameterSet = ps;
      m_paramsetMap[psId].bChanged = false;
    }
    if (pNaluData != 0)
    {
      m_paramsetMap[psId].pNaluData=new std::vector<uint8_t>;
      *(m_paramsetMap[psId].pNaluData) = *pNaluData;
    }
    else
    {
      m_paramsetMap[psId].pNaluData=0;
    }
  }

  void setChangedFlag(int psId, bool bChanged=true)
  {
    if ( m_paramsetMap.find(psId) != m_paramsetMap.end() )
    {
      m_paramsetMap[psId].bChanged=bChanged;
    }
  }

  void clearChangedFlag(int psId)
  {
    if ( m_paramsetMap.find(psId) != m_paramsetMap.end() )
    {
      m_paramsetMap[psId].bChanged=false;
    }
  }

  bool getChangedFlag(int psId) const
  {
    const typename std::map<int,MapData<T> >::const_iterator constit=m_paramsetMap.find(psId);
    if ( constit != m_paramsetMap.end() )
    {
      return constit->second.bChanged;
    }
    return false;
  }

  T* getPS(int psId)
  {
    typename std::map<int,MapData<T> >::iterator it=m_paramsetMap.find(psId);
    return ( it == m_paramsetMap.end() ) ? NULL : (it)->second.parameterSet;
  }

  const T* getPS(int psId) const
  {
    typename std::map<int,MapData<T> >::const_iterator it=m_paramsetMap.find(psId);
    return ( it == m_paramsetMap.end() ) ? NULL : (it)->second.parameterSet;
  }

  T* getFirstPS()
  {
    return (m_paramsetMap.begin() == m_paramsetMap.end() ) ? NULL : m_paramsetMap.begin()->second.parameterSet;
  }

  void setActive(int psId ) { m_activePsId = psId;}

private:
  std::map<int,MapData<T> > m_paramsetMap;
  int                       m_maxId;
  int                       m_activePsId;
  T*                        m_lastActiveParameterSet;
  static void setID(T* parameterSet, const int psId);
};


class ParameterSetManager
{
public:
                 ParameterSetManager();
  virtual        ~ParameterSetManager();

#if HEVC_VPS
  //! store sequence parameter set and take ownership of it
  void           storeVPS(VPS *vps, const std::vector<uint8_t> &naluData)      { m_vpsMap.storePS( vps->getVPSId(), vps, &naluData); };
  //! get pointer to existing video parameter set
  VPS*           getVPS(int vpsId)                                           { return m_vpsMap.getPS(vpsId); };
  bool           getVPSChangedFlag(int vpsId) const                          { return m_vpsMap.getChangedFlag(vpsId); }
  void           clearVPSChangedFlag(int vpsId)                              { m_vpsMap.clearChangedFlag(vpsId); }
  VPS*           getFirstVPS()                                               { return m_vpsMap.getFirstPS(); };
#endif

  //! store sequence parameter set and take ownership of it
  void           storeSPS(SPS *sps, const std::vector<uint8_t> &naluData) { m_spsMap.storePS( sps->getSPSId(), sps, &naluData); };
  //! get pointer to existing sequence parameter set
  SPS*           getSPS(int spsId)                                           { return m_spsMap.getPS(spsId); };
  bool           getSPSChangedFlag(int spsId) const                          { return m_spsMap.getChangedFlag(spsId); }
  void           clearSPSChangedFlag(int spsId)                              { m_spsMap.clearChangedFlag(spsId); }
  SPS*           getFirstSPS()                                               { return m_spsMap.getFirstPS(); };

  //! store picture parameter set and take ownership of it
  void           storePPS(PPS *pps, const std::vector<uint8_t> &naluData) { m_ppsMap.storePS( pps->getPPSId(), pps, &naluData); };
  //! get pointer to existing picture parameter set
  PPS*           getPPS(int ppsId)                                           { return m_ppsMap.getPS(ppsId); };
  bool           getPPSChangedFlag(int ppsId) const                          { return m_ppsMap.getChangedFlag(ppsId); }
  void           clearPPSChangedFlag(int ppsId)                              { m_ppsMap.clearChangedFlag(ppsId); }
  PPS*           getFirstPPS()                                               { return m_ppsMap.getFirstPS(); };

  //! activate a SPS from a active parameter sets SEI message
  //! \returns true, if activation is successful
  // bool           activateSPSWithSEI(int SPSId);

#if HEVC_VPS
  //! activate a PPS and depending on isIDR parameter also SPS and VPS
#else
  //! activate a PPS and depending on isIDR parameter also SPS
#endif
  //! \returns true, if activation is successful
  bool           activatePPS(int ppsId, bool isIRAP);

#if HEVC_VPS
  const VPS*     getActiveVPS()const                                         { return m_vpsMap.getPS(m_activeVPSId); };
#endif
  const SPS*     getActiveSPS()const                                         { return m_spsMap.getPS(m_activeSPSId); };

protected:
#if HEVC_VPS
  ParameterSetMap<VPS> m_vpsMap;
#endif
  ParameterSetMap<SPS> m_spsMap;
  ParameterSetMap<PPS> m_ppsMap;

#if HEVC_VPS
  int m_activeVPSId; // -1 for nothing active
#endif
  int m_activeSPSId; // -1 for nothing active
};

class PreCalcValues
{
public:
  PreCalcValues( const SPS& sps, const PPS& pps, bool _isEncoder )
    : chrFormat           ( sps.getChromaFormatIdc() )
    , multiBlock422       ( false )
    , noMotComp           ( sps.getSpsNext().getDisableMotCompress() )
    , maxCUWidth          ( sps.getMaxCUWidth() )
    , maxCUHeight         ( sps.getMaxCUHeight() )
    , maxCUWidthMask      ( maxCUWidth  - 1 )
    , maxCUHeightMask     ( maxCUHeight - 1 )
    , maxCUWidthLog2      ( g_aucLog2[ maxCUWidth  ] )
    , maxCUHeightLog2     ( g_aucLog2[ maxCUHeight ] )
    , minCUWidth          ( sps.getMaxCUWidth()  >> sps.getMaxCodingDepth() )
    , minCUHeight         ( sps.getMaxCUHeight() >> sps.getMaxCodingDepth() )
    , minCUWidthLog2      ( g_aucLog2[ minCUWidth  ] )
    , minCUHeightLog2     ( g_aucLog2[ minCUHeight ] )
    , partsInCtuWidth     ( 1 << sps.getMaxCodingDepth() )
    , partsInCtuHeight    ( 1 << sps.getMaxCodingDepth() )
    , partsInCtu          ( 1 << (sps.getMaxCodingDepth() << 1) )
    , widthInCtus         ( (sps.getPicWidthInLumaSamples () + sps.getMaxCUWidth () - 1) / sps.getMaxCUWidth () )
    , heightInCtus        ( (sps.getPicHeightInLumaSamples() + sps.getMaxCUHeight() - 1) / sps.getMaxCUHeight() )
    , sizeInCtus          ( widthInCtus * heightInCtus )
    , lumaWidth           ( sps.getPicWidthInLumaSamples() )
    , lumaHeight          ( sps.getPicHeightInLumaSamples() )
    , fastDeltaQPCuMaxSize( Clip3(sps.getMaxCUHeight() >> (sps.getLog2DiffMaxMinCodingBlockSize()), sps.getMaxCUHeight(), 32u) )
    , noChroma2x2         (  false )
    , isEncoder           ( _isEncoder )
    , ISingleTree         ( !sps.getUseDualITree() )
    , maxBtDepth          { sps.getMaxBTDepthI(), sps.getMaxBTDepth(), sps.getMaxBTDepthIChroma() }
    , minBtSize           { MIN_BT_SIZE, MIN_BT_SIZE_INTER, MIN_BT_SIZE_C }
    , maxBtSize           { sps.getMaxBTSizeI(), sps.getMaxBTSize(), sps.getMaxBTSizeIChroma() }
    , minTtSize           { MIN_TT_SIZE, MIN_TT_SIZE_INTER, MIN_TT_SIZE_C }
    , maxTtSize           { sps.getMaxTTSizeI(), sps.getMaxTTSize(), sps.getMaxTTSizeIChroma() }
    , minQtSize           { sps.getMinQTSize(I_SLICE, CHANNEL_TYPE_LUMA), sps.getMinQTSize(B_SLICE, CHANNEL_TYPE_LUMA), sps.getMinQTSize(I_SLICE, CHANNEL_TYPE_CHROMA) }
  {}

  const ChromaFormat chrFormat;
  const bool         multiBlock422;
  const bool         noMotComp;
  const unsigned     maxCUWidth;
  const unsigned     maxCUHeight;
  // to get CTU position, use (x & maxCUWidthMask) rather than (x % maxCUWidth)
  const unsigned     maxCUWidthMask;
  const unsigned     maxCUHeightMask;
  const unsigned     maxCUWidthLog2;
  const unsigned     maxCUHeightLog2;
  const unsigned     minCUWidth;
  const unsigned     minCUHeight;
  const unsigned     minCUWidthLog2;
  const unsigned     minCUHeightLog2;
  const unsigned     partsInCtuWidth;
  const unsigned     partsInCtuHeight;
  const unsigned     partsInCtu;
  const unsigned     widthInCtus;
  const unsigned     heightInCtus;
  const unsigned     sizeInCtus;
  const unsigned     lumaWidth;
  const unsigned     lumaHeight;
  const unsigned     fastDeltaQPCuMaxSize;
  const bool         noChroma2x2;
  const bool         isEncoder;
  const bool         ISingleTree;

private:
  const unsigned     maxBtDepth[3];
  const unsigned     minBtSize [3];
  const unsigned     maxBtSize [3];
  const unsigned     minTtSize [3];
  const unsigned     maxTtSize [3];
  const unsigned     minQtSize [3];

  unsigned getValIdx    ( const Slice &slice, const ChannelType chType ) const;

public:
  unsigned getMaxBtDepth( const Slice &slice, const ChannelType chType ) const;
  unsigned getMinBtSize ( const Slice &slice, const ChannelType chType ) const;
  unsigned getMaxBtSize ( const Slice &slice, const ChannelType chType ) const;
  unsigned getMinTtSize ( const Slice &slice, const ChannelType chType ) const;
  unsigned getMaxTtSize ( const Slice &slice, const ChannelType chType ) const;
  unsigned getMinQtSize ( const Slice &slice, const ChannelType chType ) const;
};

#if ENABLE_TRACING
#if HEVC_VPS
void xTraceVPSHeader();
#endif
void xTraceSPSHeader();
void xTracePPSHeader();
void xTraceSliceHeader();
void xTraceAccessUnitDelimiter();
#endif

#endif // __SLICE__<|MERGE_RESOLUTION|>--- conflicted
+++ resolved
@@ -917,17 +917,12 @@
   bool      getUseMHIntra         ()                                      const     { return m_MHIntra; }
   void      setUseTriangle        ( bool b )                                        { m_Triangle = b; }
   bool      getUseTriangle        ()                                      const     { return m_Triangle; }
-<<<<<<< HEAD
   void      setIBCMode            (unsigned IBCMode)                                { m_IBCMode = IBCMode; }
   unsigned  getIBCMode            ()                                      const     { return m_IBCMode; }
-=======
-  void      setCPRMode            (unsigned CPRMode)                                { m_CPRMode = CPRMode; }
-  unsigned  getCPRMode            ()                                      const     { return m_CPRMode; }
 #if JVET_M0255_FRACMMVD_SWITCH
   void      setAllowDisFracMMVD   ( bool b )                                        { allowDisFracMMVD = b;    }
   bool      getAllowDisFracMMVD   ()                                      const     { return allowDisFracMMVD; }
 #endif
->>>>>>> fd177314
 };
 
 
