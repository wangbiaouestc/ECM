/* The copyright in this software is being made available under the BSD
 * License, included below. This software may be subject to other third party
 * and contributor rights, including patent rights, and no such rights are
 * granted under this license.
 *
 * Copyright (c) 2010-2020, ITU/ISO/IEC
 * All rights reserved.
 *
 * Redistribution and use in source and binary forms, with or without
 * modification, are permitted provided that the following conditions are met:
 *
 *  * Redistributions of source code must retain the above copyright notice,
 *    this list of conditions and the following disclaimer.
 *  * Redistributions in binary form must reproduce the above copyright notice,
 *    this list of conditions and the following disclaimer in the documentation
 *    and/or other materials provided with the distribution.
 *  * Neither the name of the ITU/ISO/IEC nor the names of its contributors may
 *    be used to endorse or promote products derived from this software without
 *    specific prior written permission.
 *
 * THIS SOFTWARE IS PROVIDED BY THE COPYRIGHT HOLDERS AND CONTRIBUTORS "AS IS"
 * AND ANY EXPRESS OR IMPLIED WARRANTIES, INCLUDING, BUT NOT LIMITED TO, THE
 * IMPLIED WARRANTIES OF MERCHANTABILITY AND FITNESS FOR A PARTICULAR PURPOSE
 * ARE DISCLAIMED. IN NO EVENT SHALL THE COPYRIGHT HOLDER OR CONTRIBUTORS
 * BE LIABLE FOR ANY DIRECT, INDIRECT, INCIDENTAL, SPECIAL, EXEMPLARY, OR
 * CONSEQUENTIAL DAMAGES (INCLUDING, BUT NOT LIMITED TO, PROCUREMENT OF
 * SUBSTITUTE GOODS OR SERVICES; LOSS OF USE, DATA, OR PROFITS; OR BUSINESS
 * INTERRUPTION) HOWEVER CAUSED AND ON ANY THEORY OF LIABILITY, WHETHER IN
 * CONTRACT, STRICT LIABILITY, OR TORT (INCLUDING NEGLIGENCE OR OTHERWISE)
 * ARISING IN ANY WAY OUT OF THE USE OF THIS SOFTWARE, EVEN IF ADVISED OF
 * THE POSSIBILITY OF SUCH DAMAGE.
 */

/** \file     Slice.h
    \brief    slice header and SPS class (header)
*/

#ifndef __SLICE__
#define __SLICE__

#include <cstring>
#include <list>
#include <map>
#include <vector>
#include "CommonDef.h"
#include "Rom.h"
#include "ChromaFormat.h"
#include "Common.h"
#include "HRD.h"
#include <unordered_map>
#include "AlfParameters.h"

//! \ingroup CommonLib
//! \{
#include "CommonLib/MotionInfo.h"
struct MotionInfo;


struct Picture;
class Pic;
class TrQuant;
// ====================================================================================================================
// Constants
// ====================================================================================================================
class PreCalcValues;
static const uint32_t REF_PIC_LIST_NUM_IDX=32;

typedef std::list<Picture*> PicList;

// ====================================================================================================================
// Class definition
// ====================================================================================================================

#if JVET_Q0814_DPB
struct DpbParameters
{
  int m_maxDecPicBuffering[MAX_TLAYER] = { 0 };
  int m_numReorderPics[MAX_TLAYER] = { 0 };
  int m_maxLatencyIncreasePlus1[MAX_TLAYER] = { 0 };
};
#endif

class ReferencePictureList
{
private:
  int   m_numberOfShorttermPictures;
  int   m_numberOfLongtermPictures;
  int   m_isLongtermRefPic[MAX_NUM_REF_PICS];
  int   m_refPicIdentifier[MAX_NUM_REF_PICS];  //This can be delta POC for STRP or POC LSB for LTRP
  int   m_POC[MAX_NUM_REF_PICS];
  int   m_numberOfActivePictures;
  bool  m_deltaPocMSBPresentFlag[MAX_NUM_REF_PICS];
  int   m_deltaPOCMSBCycleLT[MAX_NUM_REF_PICS];
  bool  m_ltrp_in_slice_header_flag;
  bool  m_interLayerPresentFlag;
  bool  m_isInterLayerRefPic[MAX_NUM_REF_PICS];
  int   m_interLayerRefPicIdx[MAX_NUM_REF_PICS];
  int   m_numberOfInterLayerPictures;

public:
  ReferencePictureList( const bool interLayerPicPresentFlag = false );
  virtual ~ReferencePictureList();

  void    setRefPicIdentifier( int idx, int identifier, bool isLongterm, bool isInterLayerRefPic, int interLayerIdx );
  int     getRefPicIdentifier(int idx) const;
  bool    isRefPicLongterm(int idx) const;

  void    setNumberOfShorttermPictures(int numberOfStrp);
  int     getNumberOfShorttermPictures() const;

  void    setNumberOfLongtermPictures(int numberOfLtrp);
  int     getNumberOfLongtermPictures() const;

  void    setLtrpInSliceHeaderFlag(bool flag) { m_ltrp_in_slice_header_flag = flag; }
  bool    getLtrpInSliceHeaderFlag() const { return m_ltrp_in_slice_header_flag; }

  void    setNumberOfInterLayerPictures( const int numberOfIlrp ) { m_numberOfInterLayerPictures = numberOfIlrp; }
  int     getNumberOfInterLayerPictures() const { return m_numberOfInterLayerPictures; }

  int     getNumRefEntries() const { return m_numberOfShorttermPictures + m_numberOfLongtermPictures + m_numberOfInterLayerPictures; }

  void    setPOC(int idx, int POC);
  int     getPOC(int idx) const;

  void    setNumberOfActivePictures(int numberOfLtrp);
  int     getNumberOfActivePictures() const;

  int     getDeltaPocMSBCycleLT(int i) const { return m_deltaPOCMSBCycleLT[i]; }
  void    setDeltaPocMSBCycleLT(int i, int x) { m_deltaPOCMSBCycleLT[i] = x; }
  bool    getDeltaPocMSBPresentFlag(int i) const { return m_deltaPocMSBPresentFlag[i]; }
  void    setDeltaPocMSBPresentFlag(int i, bool x) { m_deltaPocMSBPresentFlag[i] = x; }

  void    printRefPicInfo() const;

  bool      getInterLayerPresentFlag()                   const { return m_interLayerPresentFlag; }
  void      setInterLayerPresentFlag( bool b )                 { m_interLayerPresentFlag = b; }
  bool      isInterLayerRefPic( int idx )                const { return m_isInterLayerRefPic[idx]; }
  int       getInterLayerRefPicIdx( int idx )            const { return m_interLayerRefPicIdx[idx]; }
  void      setInterLayerRefPicIdx( int idx, int layerIdc )    { m_interLayerRefPicIdx[idx] = layerIdc; }
};

/// Reference Picture List set class
class RPLList
{
private:
  std::vector<ReferencePictureList> m_referencePictureLists;

public:
  RPLList() { }
  virtual                        ~RPLList() { }

  void                           create(int numberOfEntries) { m_referencePictureLists.resize(numberOfEntries); }
  void                           destroy() { }


  ReferencePictureList*          getReferencePictureList(int referencePictureListIdx) { return &m_referencePictureLists[referencePictureListIdx]; }
  const ReferencePictureList*    getReferencePictureList(int referencePictureListIdx) const { return &m_referencePictureLists[referencePictureListIdx]; }

  int                            getNumberOfReferencePictureLists() const { return int(m_referencePictureLists.size()); }
};

/// SCALING_LIST class
class ScalingList
{
public:
             ScalingList();
  virtual    ~ScalingList()                                                 { }
  bool       getDisableScalingMatrixForLfnstBlks() const     { return m_disableScalingMatrixForLfnstBlks;}
  void       setDisableScalingMatrixForLfnstBlks(bool flag)  { m_disableScalingMatrixForLfnstBlks = flag;}
  int*       getScalingListAddress(uint32_t scalingListId)                    { return &(m_scalingListCoef[scalingListId][0]);            } //!< get matrix coefficient
  const int* getScalingListAddress(uint32_t scalingListId) const              { return &(m_scalingListCoef[scalingListId][0]);            } //!< get matrix coefficient
  void       checkPredMode(uint32_t scalingListId);

  void       setRefMatrixId(uint32_t scalingListId, uint32_t u)               { m_refMatrixId[scalingListId] = u;                         } //!< set reference matrix ID
  uint32_t       getRefMatrixId(uint32_t scalingListId) const                 { return m_refMatrixId[scalingListId];                      } //!< get reference matrix ID
  
  static const int* getScalingListDefaultAddress(uint32_t scalinListId);                                                                           //!< get default matrix coefficient
  void       processDefaultMatrix(uint32_t scalinListId);

  void       setScalingListDC(uint32_t scalinListId, uint32_t u)              { m_scalingListDC[scalinListId] = u;                        } //!< set DC value
  int        getScalingListDC(uint32_t scalinListId) const                    { return m_scalingListDC[scalinListId];                     } //!< get DC value

  void       setScalingListCopyModeFlag(uint32_t scalinListId, bool bIsCopy)  { m_scalingListPredModeFlagIsCopy[scalinListId] = bIsCopy;  }
  bool       getScalingListCopyModeFlag(uint32_t scalinListId) const          { return m_scalingListPredModeFlagIsCopy[scalinListId];     } //getScalingListPredModeFlag
  void       processRefMatrix(uint32_t scalingListId, uint32_t refListId);

  int        lengthUvlc(int uiCode);
  int        lengthSvlc(int uiCode);
  void       CheckBestPredScalingList(int scalingListId, int predListIdx, int& BitsCount);
  void       codePredScalingList(int* scalingList, const int* scalingListPred, int scalingListDC, int scalingListPredDC, int scalinListId, int& bitsCost);
  void       codeScalingList(int* scalingList, int scalingListDC, int scalinListId, int& bitsCost);
  void       setScalingListPreditorModeFlag(uint32_t scalingListId, bool bIsPred) { m_scalingListPreditorModeFlag[scalingListId] = bIsPred; }
  bool       getScalingListPreditorModeFlag(uint32_t scalingListId) const { return m_scalingListPreditorModeFlag[scalingListId]; }

  void       checkDcOfMatrix();
  bool       xParseScalingList(const std::string &fileName);
  void       setDefaultScalingList();
  bool       isNotDefaultScalingList();

  bool operator==( const ScalingList& other )
  {
    if (memcmp(m_scalingListPredModeFlagIsCopy, other.m_scalingListPredModeFlagIsCopy, sizeof(m_scalingListPredModeFlagIsCopy)))
    {
      return false;
    }
    if( memcmp( m_scalingListDC, other.m_scalingListDC, sizeof( m_scalingListDC ) ) )
    {
      return false;
    }
    if( memcmp( m_refMatrixId, other.m_refMatrixId, sizeof( m_refMatrixId ) ) )
    {
      return false;
    }
    if( memcmp( m_scalingListCoef, other.m_scalingListCoef, sizeof( m_scalingListCoef ) ) )
    {
      return false;
    }

    return true;
  }

  bool operator!=( const ScalingList& other )
  {
    return !( *this == other );
  }

private:
  void             outputScalingLists(std::ostream &os) const;
  bool             m_disableScalingMatrixForLfnstBlks;
  bool             m_scalingListPredModeFlagIsCopy [30]; //!< reference list index
  int              m_scalingListDC                 [30]; //!< the DC value of the matrix coefficient for 16x16
  uint32_t         m_refMatrixId                   [30]; //!< RefMatrixID
  bool             m_scalingListPreditorModeFlag   [30]; //!< reference list index
  std::vector<int> m_scalingListCoef               [30]; //!< quantization matrix
};

class ConstraintInfo
{
  bool              m_progressiveSourceFlag;
  bool              m_interlacedSourceFlag;
  bool              m_nonPackedConstraintFlag;
  bool              m_frameOnlyConstraintFlag;
  bool              m_intraOnlyConstraintFlag;
  uint32_t          m_maxBitDepthConstraintIdc;
  ChromaFormat      m_maxChromaFormatConstraintIdc;
  bool              m_onePictureOnlyConstraintFlag;
  bool              m_lowerBitRateConstraintFlag;

  bool              m_noQtbttDualTreeIntraConstraintFlag;
  bool              m_noPartitionConstraintsOverrideConstraintFlag;
  bool              m_noSaoConstraintFlag;
  bool              m_noAlfConstraintFlag;
#if JVET_Q0795_CCALF
  bool              m_noCCAlfConstraintFlag;
#endif
  bool              m_noRefWraparoundConstraintFlag;
  bool              m_noTemporalMvpConstraintFlag;
  bool              m_noSbtmvpConstraintFlag;
  bool              m_noAmvrConstraintFlag;
  bool              m_noBdofConstraintFlag;
  bool              m_noDmvrConstraintFlag;
  bool              m_noCclmConstraintFlag;
  bool              m_noMtsConstraintFlag;
  bool              m_noSbtConstraintFlag;
  bool              m_noAffineMotionConstraintFlag;
  bool              m_noBcwConstraintFlag;
  bool              m_noIbcConstraintFlag;
  bool              m_noCiipConstraintFlag;
  bool              m_noFPelMmvdConstraintFlag;
#if !JVET_Q0806
  bool              m_noTriangleConstraintFlag;
#else
  bool              m_noGeoConstraintFlag;
#endif
  bool              m_noLadfConstraintFlag;
  bool              m_noTransformSkipConstraintFlag;
  bool              m_noBDPCMConstraintFlag;
  bool              m_noJointCbCrConstraintFlag;
  bool              m_noQpDeltaConstraintFlag;
  bool              m_noDepQuantConstraintFlag;
  bool              m_noSignDataHidingConstraintFlag;
  bool              m_noTrailConstraintFlag;
  bool              m_noStsaConstraintFlag;
  bool              m_noRaslConstraintFlag;
  bool              m_noRadlConstraintFlag;
  bool              m_noIdrConstraintFlag;
  bool              m_noCraConstraintFlag;
  bool              m_noGdrConstraintFlag;
  bool              m_noApsConstraintFlag;

public:
  ConstraintInfo()
    : m_progressiveSourceFlag (false)
    , m_interlacedSourceFlag (false)
    , m_nonPackedConstraintFlag (false)
    , m_frameOnlyConstraintFlag  (false)
    , m_intraOnlyConstraintFlag  (false)
    , m_maxBitDepthConstraintIdc  (  0)
    , m_maxChromaFormatConstraintIdc(CHROMA_420)
    , m_noQtbttDualTreeIntraConstraintFlag(false)
    , m_noPartitionConstraintsOverrideConstraintFlag(false)
    , m_noSaoConstraintFlag      (false)
    , m_noAlfConstraintFlag      (false)
#if JVET_Q0795_CCALF
    , m_noCCAlfConstraintFlag      (false)
#endif
    , m_noRefWraparoundConstraintFlag(false)
    , m_noTemporalMvpConstraintFlag(false)
    , m_noSbtmvpConstraintFlag   (false)
    , m_noAmvrConstraintFlag     (false)
    , m_noBdofConstraintFlag     (false)
    , m_noDmvrConstraintFlag     (false)
    , m_noCclmConstraintFlag     (false)
    , m_noMtsConstraintFlag      (false)
    , m_noSbtConstraintFlag      (false)
    , m_noAffineMotionConstraintFlag(false)
    , m_noBcwConstraintFlag      (false)
    , m_noIbcConstraintFlag      (false)
    , m_noCiipConstraintFlag  (false)
    , m_noFPelMmvdConstraintFlag (false)
#if !JVET_Q0806
    , m_noTriangleConstraintFlag (false)
#else
    , m_noGeoConstraintFlag      (false)
#endif
    , m_noLadfConstraintFlag     (false)
    , m_noTransformSkipConstraintFlag(false)
    , m_noBDPCMConstraintFlag    (false)
    , m_noJointCbCrConstraintFlag (false)
    , m_noQpDeltaConstraintFlag  (false)
    , m_noDepQuantConstraintFlag (false)
    , m_noSignDataHidingConstraintFlag(false)
    , m_noTrailConstraintFlag (false)
    , m_noStsaConstraintFlag (false)
    , m_noRaslConstraintFlag (false)
    , m_noRadlConstraintFlag (false)
    , m_noIdrConstraintFlag (false)
    , m_noCraConstraintFlag (false)
    , m_noGdrConstraintFlag (false)
    , m_noApsConstraintFlag (false)
  {}

  bool          getProgressiveSourceFlag() const { return m_progressiveSourceFlag; }
  void          setProgressiveSourceFlag(bool b) { m_progressiveSourceFlag = b; }

  bool          getInterlacedSourceFlag() const { return m_interlacedSourceFlag; }
  void          setInterlacedSourceFlag(bool b) { m_interlacedSourceFlag = b; }

  bool          getNonPackedConstraintFlag() const { return m_nonPackedConstraintFlag; }
  void          setNonPackedConstraintFlag(bool b) { m_nonPackedConstraintFlag = b; }

  bool          getFrameOnlyConstraintFlag() const { return m_frameOnlyConstraintFlag; }
  void          setFrameOnlyConstraintFlag(bool b) { m_frameOnlyConstraintFlag = b; }

  uint32_t      getMaxBitDepthConstraintIdc() const { return m_maxBitDepthConstraintIdc; }
  void          setMaxBitDepthConstraintIdc(uint32_t bitDepth) { m_maxBitDepthConstraintIdc = bitDepth; }

  ChromaFormat  getMaxChromaFormatConstraintIdc() const { return m_maxChromaFormatConstraintIdc; }
  void          setMaxChromaFormatConstraintIdc(ChromaFormat fmt) { m_maxChromaFormatConstraintIdc = fmt; }

  bool          getIntraOnlyConstraintFlag() const { return m_intraOnlyConstraintFlag; }
  void          setIntraOnlyConstraintFlag(bool b) { m_intraOnlyConstraintFlag = b; }

  bool          getOnePictureOnlyConstraintFlag() const { return m_onePictureOnlyConstraintFlag; }
  void          setOnePictureOnlyConstraintFlag(bool b) { m_onePictureOnlyConstraintFlag = b; }

  bool          getLowerBitRateConstraintFlag() const { return m_lowerBitRateConstraintFlag; }
  void          setLowerBitRateConstraintFlag(bool b) { m_lowerBitRateConstraintFlag = b; }

  bool          getNoQtbttDualTreeIntraConstraintFlag() const { return m_noQtbttDualTreeIntraConstraintFlag; }
  void          setNoQtbttDualTreeIntraConstraintFlag(bool bVal) { m_noQtbttDualTreeIntraConstraintFlag = bVal; }
  bool          getNoPartitionConstraintsOverrideConstraintFlag() const { return m_noPartitionConstraintsOverrideConstraintFlag; }
  void          setNoPartitionConstraintsOverrideConstraintFlag(bool bVal) { m_noPartitionConstraintsOverrideConstraintFlag = bVal; }
  bool          getNoSaoConstraintFlag() const { return m_noSaoConstraintFlag; }
  void          setNoSaoConstraintFlag(bool bVal) { m_noSaoConstraintFlag = bVal; }
  bool          getNoAlfConstraintFlag() const { return m_noAlfConstraintFlag; }
  void          setNoAlfConstraintFlag(bool bVal) { m_noAlfConstraintFlag = bVal; }
#if JVET_Q0795_CCALF
  bool          getNoCCAlfConstraintFlag() const { return m_noCCAlfConstraintFlag; }
  void          setNoCCAlfConstraintFlag(bool val) { m_noCCAlfConstraintFlag = val; }
#endif
  bool          getNoJointCbCrConstraintFlag() const { return m_noJointCbCrConstraintFlag; }
  void          setNoJointCbCrConstraintFlag(bool bVal) { m_noJointCbCrConstraintFlag = bVal; }
  bool          getNoRefWraparoundConstraintFlag() const { return m_noRefWraparoundConstraintFlag; }
  void          setNoRefWraparoundConstraintFlag(bool bVal) { m_noRefWraparoundConstraintFlag = bVal; }
  bool          getNoTemporalMvpConstraintFlag() const { return m_noTemporalMvpConstraintFlag; }
  void          setNoTemporalMvpConstraintFlag(bool bVal) { m_noTemporalMvpConstraintFlag = bVal; }
  bool          getNoSbtmvpConstraintFlag() const { return m_noSbtmvpConstraintFlag; }
  void          setNoSbtmvpConstraintFlag(bool bVal) { m_noSbtmvpConstraintFlag = bVal; }
  bool          getNoAmvrConstraintFlag() const { return m_noAmvrConstraintFlag; }
  void          setNoAmvrConstraintFlag(bool bVal) { m_noAmvrConstraintFlag = bVal; }
  bool          getNoBdofConstraintFlag() const { return m_noBdofConstraintFlag; }
  void          setNoBdofConstraintFlag(bool bVal) { m_noBdofConstraintFlag = bVal; }
  bool          getNoDmvrConstraintFlag() const { return m_noDmvrConstraintFlag; }
  void          setNoDmvrConstraintFlag(bool bVal) { m_noDmvrConstraintFlag = bVal; }
  bool          getNoCclmConstraintFlag() const { return m_noCclmConstraintFlag; }
  void          setNoCclmConstraintFlag(bool bVal) { m_noCclmConstraintFlag = bVal; }
  bool          getNoMtsConstraintFlag() const { return m_noMtsConstraintFlag; }
  void          setNoMtsConstraintFlag(bool bVal) { m_noMtsConstraintFlag = bVal; }
  bool          getNoSbtConstraintFlag() const { return m_noSbtConstraintFlag; }
  void          setNoSbtConstraintFlag(bool bVal) { m_noSbtConstraintFlag = bVal; }
  bool          getNoAffineMotionConstraintFlag() const { return m_noAffineMotionConstraintFlag; }
  void          setNoAffineMotionConstraintFlag(bool bVal) { m_noAffineMotionConstraintFlag = bVal; }
  bool          getNoBcwConstraintFlag() const { return m_noBcwConstraintFlag; }
  void          setNoBcwConstraintFlag(bool bVal) { m_noBcwConstraintFlag = bVal; }
  bool          getNoIbcConstraintFlag() const { return m_noIbcConstraintFlag; }
  void          setNoIbcConstraintFlag(bool bVal) { m_noIbcConstraintFlag = bVal; }
  bool          getNoCiipConstraintFlag() const { return m_noCiipConstraintFlag; }
  void          setNoCiipConstraintFlag(bool bVal) { m_noCiipConstraintFlag = bVal; }
  bool          getNoFPelMmvdConstraintFlag() const { return m_noFPelMmvdConstraintFlag; }
  void          setNoFPelMmvdConstraintFlag(bool bVal) { m_noFPelMmvdConstraintFlag = bVal; }
#if !JVET_Q0806
  bool          getNoTriangleConstraintFlag() const { return m_noTriangleConstraintFlag; }
  void          setNoTriangleConstraintFlag(bool bVal) { m_noTriangleConstraintFlag = bVal; }
#else
  bool          getNoGeoConstraintFlag() const { return m_noGeoConstraintFlag; }
  void          setNoGeoConstraintFlag(bool bVal) { m_noGeoConstraintFlag = bVal; }
#endif
  bool          getNoLadfConstraintFlag() const { return m_noLadfConstraintFlag; }
  void          setNoLadfConstraintFlag(bool bVal) { m_noLadfConstraintFlag = bVal; }
  bool          getNoTransformSkipConstraintFlag() const { return m_noTransformSkipConstraintFlag; }
  void          setNoTransformSkipConstraintFlag(bool bVal) { m_noTransformSkipConstraintFlag = bVal; }
  bool          getNoBDPCMConstraintFlag() const { return m_noBDPCMConstraintFlag; }
  void          setNoBDPCMConstraintFlag(bool bVal) { m_noBDPCMConstraintFlag = bVal; }
  bool          getNoQpDeltaConstraintFlag() const { return m_noQpDeltaConstraintFlag; }
  void          setNoQpDeltaConstraintFlag(bool bVal) { m_noQpDeltaConstraintFlag = bVal; }
  bool          getNoDepQuantConstraintFlag() const { return m_noDepQuantConstraintFlag; }
  void          setNoDepQuantConstraintFlag(bool bVal) { m_noDepQuantConstraintFlag = bVal; }
  bool          getNoSignDataHidingConstraintFlag() const { return m_noSignDataHidingConstraintFlag; }
  void          setNoSignDataHidingConstraintFlag(bool bVal) { m_noSignDataHidingConstraintFlag = bVal; }
  bool          getNoTrailConstraintFlag() const { return m_noTrailConstraintFlag; }
  void          setNoTrailConstraintFlag(bool bVal) { m_noTrailConstraintFlag = bVal; }
  bool          getNoStsaConstraintFlag() const { return m_noStsaConstraintFlag; }
  void          setNoStsaConstraintFlag(bool bVal) { m_noStsaConstraintFlag = bVal; }
  bool          getNoRaslConstraintFlag() const { return m_noRaslConstraintFlag; }
  void          setNoRaslConstraintFlag(bool bVal) { m_noRaslConstraintFlag = bVal; }
  bool          getNoRadlConstraintFlag() const { return m_noRadlConstraintFlag; }
  void          setNoRadlConstraintFlag(bool bVal) { m_noRadlConstraintFlag = bVal; }
  bool          getNoIdrConstraintFlag() const { return m_noIdrConstraintFlag; }
  void          setNoIdrConstraintFlag(bool bVal) { m_noIdrConstraintFlag = bVal; }
  bool          getNoCraConstraintFlag() const { return m_noCraConstraintFlag; }
  void          setNoCraConstraintFlag(bool bVal) { m_noCraConstraintFlag = bVal; }
  bool          getNoGdrConstraintFlag() const { return m_noGdrConstraintFlag; }
  void          setNoGdrConstraintFlag(bool bVal) { m_noGdrConstraintFlag = bVal; }
  bool          getNoApsConstraintFlag() const { return m_noApsConstraintFlag; }
  void          setNoApsConstraintFlag(bool bVal) { m_noApsConstraintFlag = bVal; }
};

#if JVET_Q0814_DPB
struct TierLevelLimits
{
  TierLevelLimits() {}

  TierLevelLimits( Level::Name _level, uint32_t _maxLumaPs, std::pair<int, int> _maxCPBsize, int _maxSlicesPerPictue, int _maxTileRows, int _maxTileColumns )
    : level( _level )
    , maxLumaPs( _maxLumaPs )
    , maxCPBsize( _maxCPBsize )
    , maxSlicesPerPictue( _maxSlicesPerPictue )
    , maxTileRows( _maxTileRows )
    , maxTileColumns( _maxTileColumns )
  { }

  Level::Name          level;
  uint32_t             maxLumaPs;
  std::pair<int, int>  maxCPBsize; // main tiers, high tiers
  int                  maxSlicesPerPictue;
  int                  maxTileRows;
  int                  maxTileColumns;
};

// drop gcc 5 support?
#if defined( __GNUC__) && __GNUC__ < 6
struct EnumHash
{
  template <typename T>
  std::size_t operator()( T value ) const
  {
    return static_cast<std::size_t>( value );
  }
};
#endif
#endif

class ProfileTierLevel
{
#if JVET_Q0814_DPB
#if defined( __GNUC__) && __GNUC__ < 6
  static std::unordered_map<Level::Name, TierLevelLimits, EnumHash> m_tierLevelLimits;
#else
  static std::unordered_map<Level::Name, TierLevelLimits> m_tierLevelLimits;
#endif
#endif
  Level::Tier       m_tierFlag;
  Profile::Name     m_profileIdc;
  uint8_t           m_numSubProfile;
  std::vector<uint32_t>          m_subProfileIdc;
  Level::Name       m_levelIdc;

  ConstraintInfo    m_constraintInfo;
  bool              m_subLayerLevelPresentFlag[MAX_TLAYER - 1];
  Level::Name       m_subLayerLevelIdc[MAX_TLAYER];

public:
                ProfileTierLevel();

  Level::Tier   getTierFlag() const                         { return m_tierFlag;                    }
  void          setTierFlag(Level::Tier x)                  { m_tierFlag = x;                       }

  Profile::Name getProfileIdc() const                       { return m_profileIdc;                  }
  void          setProfileIdc(Profile::Name x)              { m_profileIdc = x;                     }

  uint32_t      getSubProfileIdc(int i) const               { return m_subProfileIdc[i]; }
  void          setSubProfileIdc(int i, uint32_t x)         { m_subProfileIdc[i] = x; }

  uint8_t       getNumSubProfile() const                    { return m_numSubProfile; }
  void          setNumSubProfile(uint8_t x)                 { m_numSubProfile = x; m_subProfileIdc.resize(m_numSubProfile); }

  Level::Name   getLevelIdc() const                         { return m_levelIdc;                    }
  void          setLevelIdc(Level::Name x)                  { m_levelIdc = x;                       }


  ConstraintInfo*         getConstraintInfo()              { return &m_constraintInfo; }
  const ConstraintInfo*   getConstraintInfo() const        { return &m_constraintInfo; }

  bool                    getSubLayerLevelPresentFlag(int i) const     { return m_subLayerLevelPresentFlag[i];   }
  void                    setSubLayerLevelPresentFlag(int i, bool x)   { m_subLayerLevelPresentFlag[i] = x;      }

  Level::Name             getSubLayerLevelIdc(int i) const             { return m_subLayerLevelIdc[i];   }
  void                    setSubLayerLevelIdc(int i, Level::Name x)    { m_subLayerLevelIdc[i] = x;      }


#if JVET_Q0814_DPB
  uint32_t getMaxDpbSize( uint32_t picSizeMaxInSamplesY ) const;
#endif
};



class SliceReshapeInfo
{
public:
  bool      sliceReshaperEnableFlag;
  bool      sliceReshaperModelPresentFlag;
  unsigned  enableChromaAdj;
  uint32_t  reshaperModelMinBinIdx;
  uint32_t  reshaperModelMaxBinIdx;
  int       reshaperModelBinCWDelta[PIC_CODE_CW_BINS];
  int       maxNbitsNeededDeltaCW;
  int       chrResScalingOffset;
  void      setUseSliceReshaper(bool b)                                { sliceReshaperEnableFlag = b;            }
  bool      getUseSliceReshaper() const                                { return sliceReshaperEnableFlag;         }
  void      setSliceReshapeModelPresentFlag(bool b)                    { sliceReshaperModelPresentFlag = b;      }
  bool      getSliceReshapeModelPresentFlag() const                    { return   sliceReshaperModelPresentFlag; }
  void      setSliceReshapeChromaAdj(unsigned adj)                     { enableChromaAdj = adj;                  }
  unsigned  getSliceReshapeChromaAdj() const                           { return enableChromaAdj;                 }

  bool operator==( const SliceReshapeInfo& other )
  {
    if( sliceReshaperEnableFlag != other.sliceReshaperEnableFlag )
    {
      return false;
    }
    if( sliceReshaperModelPresentFlag != other.sliceReshaperModelPresentFlag )
    {
      return false;
    }
    if( enableChromaAdj != other.enableChromaAdj )
    {
      return false;
    }
    if( reshaperModelMinBinIdx != other.reshaperModelMinBinIdx )
    {
      return false;
    }
    if( reshaperModelMaxBinIdx != other.reshaperModelMaxBinIdx )
    {
      return false;
    }
    if( maxNbitsNeededDeltaCW != other.maxNbitsNeededDeltaCW )
    {
      return false;
    }
    if (chrResScalingOffset != other.chrResScalingOffset)
    {
      return false;
    }
    if( memcmp( reshaperModelBinCWDelta, other.reshaperModelBinCWDelta, sizeof( reshaperModelBinCWDelta ) ) )
    {
      return false;
    }

    return true;
  }

  bool operator!=( const SliceReshapeInfo& other )
  {
    return !( *this == other );
  }
};

struct ReshapeCW
{
  std::vector<uint32_t> binCW;
  int       updateCtrl;
  int       adpOption;
  uint32_t  initialCW;
  int rspPicSize;
  int rspFps;
  int rspBaseQP;
  int rspTid;
  int rspSliceQP;
  int rspFpsToIp;
};

struct ChromaQpAdj
{
  union
  {
    struct {
      int CbOffset;
      int CrOffset;
      int JointCbCrOffset;
    } comp;
    int offset[3];
  } u;
};
struct ChromaQpMappingTableParams {
  int               m_qpBdOffset;
  bool              m_sameCQPTableForAllChromaFlag;
  int               m_numQpTables;
  int               m_qpTableStartMinus26[MAX_NUM_CQP_MAPPING_TABLES];
  int               m_numPtsInCQPTableMinus1[MAX_NUM_CQP_MAPPING_TABLES];
  std::vector<int>  m_deltaQpInValMinus1[MAX_NUM_CQP_MAPPING_TABLES];
  std::vector<int>  m_deltaQpOutVal[MAX_NUM_CQP_MAPPING_TABLES];

  ChromaQpMappingTableParams()
  {
    m_qpBdOffset = 12;
    m_sameCQPTableForAllChromaFlag = true;
    m_numQpTables = 1;
    m_numPtsInCQPTableMinus1[0] = 0;
    m_qpTableStartMinus26[0] = 0;
    m_deltaQpInValMinus1[0] = { 0 };
    m_deltaQpOutVal[0] = { 0 };
  }

  void      setSameCQPTableForAllChromaFlag(bool b)                             { m_sameCQPTableForAllChromaFlag = b; }
  bool      getSameCQPTableForAllChromaFlag()                             const { return m_sameCQPTableForAllChromaFlag; }
  void      setNumQpTables(int n)                                     { m_numQpTables = n; }
  int       getNumQpTables()                                     const { return m_numQpTables; }
  void      setQpTableStartMinus26(int tableIdx, int n)                         { m_qpTableStartMinus26[tableIdx] = n; }
  int       getQpTableStartMinus26(int tableIdx)                          const { return m_qpTableStartMinus26[tableIdx]; }
  void      setNumPtsInCQPTableMinus1(int tableIdx, int n)                      { m_numPtsInCQPTableMinus1[tableIdx] = n; }
  int       getNumPtsInCQPTableMinus1(int tableIdx)                       const { return m_numPtsInCQPTableMinus1[tableIdx]; }
  void      setDeltaQpInValMinus1(int tableIdx, std::vector<int> &inVals)       { m_deltaQpInValMinus1[tableIdx] = inVals; }
  void      setDeltaQpInValMinus1(int tableIdx, int idx, int n)                 { m_deltaQpInValMinus1[tableIdx][idx] = n; }
  int       getDeltaQpInValMinus1(int tableIdx, int idx)                  const { return m_deltaQpInValMinus1[tableIdx][idx]; }
  void      setDeltaQpOutVal(int tableIdx, std::vector<int> &outVals)           { m_deltaQpOutVal[tableIdx] = outVals; }
  void      setDeltaQpOutVal(int tableIdx, int idx, int n)                      { m_deltaQpOutVal[tableIdx][idx] = n; }
  int       getDeltaQpOutVal(int tableIdx, int idx)                       const { return m_deltaQpOutVal[tableIdx][idx]; }
};
struct ChromaQpMappingTable : ChromaQpMappingTableParams
{
  std::map<int, int> m_chromaQpMappingTables[MAX_NUM_CQP_MAPPING_TABLES];

  int       getMappedChromaQpValue(ComponentID compID, const int qpVal)  const { return m_chromaQpMappingTables[m_sameCQPTableForAllChromaFlag ? 0 : (int)compID - 1].at(qpVal); }
  void      derivedChromaQPMappingTables();
  void      setParams(const ChromaQpMappingTableParams &params, const int qpBdOffset);
};

class SliceMap
{
private:
  uint32_t               m_sliceID;                           //!< slice identifier (slice index for rectangular slices, slice address for raser-scan slices)
  uint32_t               m_numTilesInSlice;                   //!< number of tiles in slice (raster-scan slices only)
  uint32_t               m_numCtuInSlice;                     //!< number of CTUs in the slice
  std::vector<uint32_t>  m_ctuAddrInSlice;                    //!< raster-scan addresses of all the CTUs in the slice

public:
  SliceMap();
  virtual ~SliceMap();

  void                   setSliceID( uint32_t u )             { m_sliceID = u;            }
  uint32_t               getSliceID() const                   { return m_sliceID;         }
  void                   setNumTilesInSlice( uint32_t u )     { m_numTilesInSlice = u;    }
  uint32_t               getNumTilesInSlice() const           { return m_numTilesInSlice; }
  void                   setNumCtuInSlice( uint32_t u )       { m_numCtuInSlice = u;      }
  uint32_t               getNumCtuInSlice() const             { return m_numCtuInSlice;   }
  std::vector<uint32_t>  getCtuAddrList( ) const              { return m_ctuAddrInSlice;  }
  uint32_t               getCtuAddrInSlice( int idx ) const   { CHECK(idx >= m_ctuAddrInSlice.size(), "CTU index exceeds number of CTUs in slice."); return m_ctuAddrInSlice[idx]; }
  void                   pushToCtuAddrInSlice( uint32_t u )   { m_ctuAddrInSlice.push_back(u); m_numCtuInSlice++;}

  void  initSliceMap() 
  {
    m_sliceID = 0;
    m_numTilesInSlice = 0;
    m_numCtuInSlice = 0;
    m_ctuAddrInSlice.clear();
  }

  void  addCtusToSlice( uint32_t startX, uint32_t stopX, uint32_t startY, uint32_t stopY, uint32_t picWidthInCtbsY ) 
  {
    CHECK( startX >= stopX || startY >= stopY, "Invalid slice definition");
    for( uint32_t ctbY = startY; ctbY < stopY; ctbY++ ) 
    {
      for( uint32_t ctbX = startX; ctbX < stopX; ctbX++ ) 
      {
        m_ctuAddrInSlice.push_back( ctbY * picWidthInCtbsY + ctbX );
        m_numCtuInSlice++;
      }
    }
  }
};

class RectSlice
{
private:
  uint32_t         m_tileIdx;                           //!< tile index corresponding to the first CTU in the slice
  uint32_t         m_sliceWidthInTiles;                 //!< slice width in units of tiles
  uint32_t         m_sliceHeightInTiles;                //!< slice height in units of tiles
  uint32_t         m_numSlicesInTile;                   //!< number of slices in current tile for the special case of multiple slices inside a single tile
  uint32_t         m_sliceHeightInCtu;                  //!< slice height in units of CTUs for the special case of multiple slices inside a single tile
  
public:
  RectSlice();
  virtual ~RectSlice();
  
  void             setSliceWidthInTiles( uint32_t u )   { m_sliceWidthInTiles = u;      }
  uint32_t         getSliceWidthInTiles( ) const        { return  m_sliceWidthInTiles;  }
  void             setSliceHeightInTiles( uint32_t u )  { m_sliceHeightInTiles = u;     }
  uint32_t         getSliceHeightInTiles( ) const       { return  m_sliceHeightInTiles; }
  void             setNumSlicesInTile( uint32_t u )     { m_numSlicesInTile = u;        }
  uint32_t         getNumSlicesInTile( ) const          { return  m_numSlicesInTile;    }
  void             setSliceHeightInCtu( uint32_t u )    { m_sliceHeightInCtu = u;       }
  uint32_t         getSliceHeightInCtu( ) const         { return  m_sliceHeightInCtu;   }
  void             setTileIdx( uint32_t u )             { m_tileIdx = u;                }
  uint32_t         getTileIdx( ) const                  { return  m_tileIdx;            }

};

#if JVET_O1143_SUBPIC_BOUNDARY
class SubPic
{
private:
  uint32_t         m_subPicID;                                  //!< ID of subpicture
  uint32_t         m_numCTUsInSubPic;                           //!< number of CTUs contained in this sub-picture
  uint32_t         m_subPicCtuTopLeftX;                         //!< horizontal position of top left CTU of the subpicture in unit of CTU
  uint32_t         m_subPicCtuTopLeftY;                         //!< vertical position of top left CTU of the subpicture in unit of CTU
  uint32_t         m_subPicWidth;                               //!< the width of subpicture in units of CTU
  uint32_t         m_subPicHeight;                              //!< the height of subpicture in units of CTU
  uint32_t         m_firstCtuInSubPic;                          //!< the raster scan index of the first CTU in a subpicture
  uint32_t         m_lastCtuInSubPic;                           //!< the raster scan index of the last CTU in a subpicture
  uint32_t         m_subPicLeft;                                //!< the position of left boundary 
  uint32_t         m_subPicRight;                               //!< the position of right boundary
  uint32_t         m_subPicTop;                                 //!< the position of top boundary
  uint32_t         m_subPicBottom;                              //!< the position of bottom boundary
  std::vector<uint32_t> m_ctuAddrInSubPic;                      //!< raster scan addresses of all the CTUs in the slice

  bool             m_treatedAsPicFlag;                          //!< whether the subpicture is treated as a picture in the decoding process excluding in-loop filtering operations
  bool             m_loopFilterAcrossSubPicEnabledFlag;         //!< whether in-loop filtering operations may be performed across the boundaries of the subpicture
  
public:
  SubPic();
  virtual ~SubPic();

  void             setSubPicID (uint32_t u)                {         m_subPicID = u;       }
  uint32_t         getSubPicID   ()                  const { return  m_subPicID;           }
  void             setNumCTUsInSubPic   (uint32_t u)       {         m_numCTUsInSubPic = u;       }
  uint32_t         getNumCTUsInSubPic   ()           const { return  m_numCTUsInSubPic;           }
  void             setSubPicCtuTopLeftX (uint32_t u)       {         m_subPicCtuTopLeftX = u;     }
  uint32_t         getSubPicCtuTopLeftX ()           const { return  m_subPicCtuTopLeftX;         }
  void             setSubPicCtuTopLeftY (uint32_t u)       {         m_subPicCtuTopLeftY = u;     }
  uint32_t         getSubPicCtuTopLeftY ()           const { return  m_subPicCtuTopLeftY;         }
  void             setSubPicWidthInCTUs (uint32_t u)       {         m_subPicWidth = u;           }
  uint32_t         getSubPicWidthInCTUs ()           const { return  m_subPicWidth;               }
  void             setSubPicHeightInCTUs(uint32_t u)       {         m_subPicHeight = u;          }
  uint32_t         getSubPicHeightInCTUs()           const { return  m_subPicHeight;              }
  void             setFirstCTUInSubPic  (uint32_t u)       {         m_firstCtuInSubPic = u;      }
  uint32_t         getFirstCTUInSubPic  ()           const { return  m_firstCtuInSubPic;          }
  void             setLastCTUInSubPic   (uint32_t u)       {         m_lastCtuInSubPic = u;       }
  uint32_t         getLastCTUInSubPic   ()           const { return  m_lastCtuInSubPic;           }
  void             setSubPicLeft        (uint32_t u)       {         m_subPicLeft = u;            }
  uint32_t         getSubPicLeft        ()           const { return  m_subPicLeft;                }
  void             setSubPicRight       (uint32_t u)       {         m_subPicRight = u;           }
  uint32_t         getSubPicRight       ()           const { return  m_subPicRight;               }
  void             setSubPicTop         (uint32_t u)       {         m_subPicTop = u;             }
  uint32_t         getSubPicTop         ()           const { return  m_subPicTop;                 }
  void             setSubPicBottom      (uint32_t u)       {         m_subPicBottom = u;          }
  uint32_t         getSubPicBottom      ()           const { return  m_subPicBottom;              }

  std::vector<uint32_t> getCtuAddrList  ()           const { return  m_ctuAddrInSubPic;           }
  void                  addCTUsToSubPic(std::vector<uint32_t> ctuAddrInSlice)
  {
    for (auto ctu:ctuAddrInSlice)
      m_ctuAddrInSubPic.push_back(ctu);    
  }
  void             setTreatedAsPicFlag           (bool u)  {         m_treatedAsPicFlag = u;   }
  bool             getTreatedAsPicFlag           ()  const { return  m_treatedAsPicFlag;       }
  void             setloopFilterAcrossEnabledFlag(bool u)  {         m_loopFilterAcrossSubPicEnabledFlag = u; }
  bool             getloopFilterAcrossEnabledFlag()  const { return  m_loopFilterAcrossSubPicEnabledFlag;     }
};
#endif
class DPS
{
private:
  int m_decodingParameterSetId;
  int m_maxSubLayersMinus1;
  std::vector<ProfileTierLevel> m_profileTierLevel;

public:
  DPS()
    : m_decodingParameterSetId(-1)
    , m_maxSubLayersMinus1 (0)
  {};

  virtual ~DPS() {};

  int  getDecodingParameterSetId() const { return m_decodingParameterSetId; }
  void setDecodingParameterSetId(int val) { m_decodingParameterSetId = val; }
  int  getMaxSubLayersMinus1() const { return m_maxSubLayersMinus1; }
  void setMaxSubLayersMinus1(int val) { m_maxSubLayersMinus1 = val; }

  size_t getNumPTLs() const { return m_profileTierLevel.size(); }
  void  setProfileTierLevel(const std::vector<ProfileTierLevel> &val)   { m_profileTierLevel = val; }
  const ProfileTierLevel& getProfileTierLevel(int idx) const            { return m_profileTierLevel[idx]; }
};

class VPS
{
private:
  int                   m_VPSId;
  uint32_t              m_uiMaxLayers;

  uint32_t              m_vpsMaxSubLayers;
  uint32_t              m_vpsLayerId[MAX_VPS_LAYERS];
  bool                  m_vpsAllLayersSameNumSubLayersFlag;
  bool                  m_vpsAllIndependentLayersFlag;
  bool                  m_vpsIndependentLayerFlag[MAX_VPS_LAYERS];
  bool                  m_vpsDirectRefLayerFlag[MAX_VPS_LAYERS][MAX_VPS_LAYERS];
  bool                  m_vpsEachLayerIsAnOlsFlag;
  uint32_t              m_vpsOlsModeIdc;
  uint32_t              m_vpsNumOutputLayerSets;
  bool                  m_vpsOlsOutputLayerFlag[MAX_NUM_OLSS][MAX_VPS_LAYERS];
  uint32_t              m_directRefLayerIdx[MAX_VPS_LAYERS][MAX_VPS_LAYERS];
  uint32_t              m_generalLayerIdx[MAX_VPS_LAYERS];

  // stores index ( ilrp_idx within 0 .. NumDirectRefLayers ) of the dependent reference layers 
  uint32_t              m_interLayerRefIdx[MAX_VPS_LAYERS][MAX_VPS_LAYERS];
  bool                  m_vpsExtensionFlag;

<<<<<<< HEAD
#if JVET_Q0814_DPB
  std::vector<Size>             m_olsDpbPicSize;
  std::vector<int>              m_olsDpbParamsIdx;
  std::vector<std::vector<int>> m_outputLayerIdInOls;
public:
  int                           m_totalNumOLSs;
  int                           m_numDpbParams;
  std::vector<DpbParameters>    m_dpbParameters;
  bool                          m_sublayerDpbParamsPresentFlag;
  std::vector<int>              m_dpbMaxTemporalId;
  std::vector<int>              m_targetOutputLayerIdSet;          ///< set of LayerIds to be outputted
  std::vector<int>              m_targetLayerIdSet;                ///< set of LayerIds to be included in the sub-bitstream extraction process.
  int                           m_targetOlsIdx;
  std::vector<int>              m_numOutputLayersInOls;
  std::vector<int>              m_numLayersInOls;
  std::vector<std::vector<int>> m_layerIdInOls;
#elif JVET_P0288_PIC_OUTPUT
=======
#if JVET_Q0172_CHROMA_FORMAT_BITDEPTH_CONSTRAINT
  int                   m_vpsLayerChromaFormatIDC[MAX_VPS_LAYERS];
  int                   m_vpsLayerBitDepth[MAX_VPS_LAYERS];
#endif

#if JVET_P0288_PIC_OUTPUT
>>>>>>> 8767517b
public:
  int                   m_targetOlsIdx;
#endif

public:
                    VPS();

  virtual           ~VPS();

  int               getVPSId() const                                     { return m_VPSId;                                                  }
  void              setVPSId(int i)                                      { m_VPSId = i;                                                     }

  uint32_t          getMaxLayers() const                                 { return m_uiMaxLayers;                                            }
  void              setMaxLayers(uint32_t l)                             { m_uiMaxLayers = l;                                               }

  uint32_t          getMaxSubLayers() const                              { return m_vpsMaxSubLayers;                                        }
  void              setMaxSubLayers(uint32_t value)                      { m_vpsMaxSubLayers = value;                                       }
  bool              getAllLayersSameNumSublayersFlag() const { return m_vpsAllLayersSameNumSubLayersFlag; }
  void              setAllLayersSameNumSublayersFlag(bool t) { m_vpsAllLayersSameNumSubLayersFlag = t; }

  uint32_t          getLayerId(uint32_t layerIdx) const { return m_vpsLayerId[layerIdx]; }
  void              setLayerId(uint32_t layerIdx, uint32_t layerId) { m_vpsLayerId[layerIdx] = layerId; }

  bool              getAllIndependentLayersFlag() const { return m_vpsAllIndependentLayersFlag; }
  void              setAllIndependentLayersFlag(bool t) { m_vpsAllIndependentLayersFlag = t; }

  bool              getIndependentLayerFlag(uint32_t layerIdx) const { return m_vpsIndependentLayerFlag[layerIdx]; }
  void              setIndependentLayerFlag(uint32_t layerIdx, bool t) { m_vpsIndependentLayerFlag[layerIdx] = t; }

  bool              getDirectRefLayerFlag(uint32_t layerIdx, uint32_t refLayerIdx) const { return m_vpsDirectRefLayerFlag[layerIdx][refLayerIdx]; }
  void              setDirectRefLayerFlag(uint32_t layerIdx, uint32_t refLayerIdx, bool t) { m_vpsDirectRefLayerFlag[layerIdx][refLayerIdx] = t; }

  uint32_t          getDirectRefLayerIdx( uint32_t layerIdx, uint32_t refLayerIdc ) const { return m_directRefLayerIdx[layerIdx][refLayerIdc]; }
  void              setDirectRefLayerIdx( uint32_t layerIdx, uint32_t refLayerIdc, uint32_t refLayerIdx ) { m_directRefLayerIdx[layerIdx][refLayerIdc] = refLayerIdx; }

  uint32_t          getInterLayerRefIdc( uint32_t layerIdx, uint32_t refLayerIdx ) const { return m_interLayerRefIdx[layerIdx][refLayerIdx]; }
  void              setInterLayerRefIdc( uint32_t layerIdx, uint32_t refLayerIdx, uint32_t refLayerIdc ) { m_interLayerRefIdx[layerIdx][refLayerIdx] = refLayerIdc; }

  uint32_t          getGeneralLayerIdx(uint32_t layerId) const { return m_generalLayerIdx[layerId]; }
  void              setGeneralLayerIdx(uint32_t layerId, uint32_t layerIdc) { m_generalLayerIdx[layerId] = layerIdc; }

  bool              getEachLayerIsAnOlsFlag() const { return m_vpsEachLayerIsAnOlsFlag; }
  void              setEachLayerIsAnOlsFlag(bool t) { m_vpsEachLayerIsAnOlsFlag = t; }

  uint32_t          getOlsModeIdc() const { return m_vpsOlsModeIdc; }
  void              setOlsModeIdc(uint32_t t) { m_vpsOlsModeIdc = t; }

  uint32_t          getNumOutputLayerSets() const { return m_vpsNumOutputLayerSets; }
  void              setNumOutputLayerSets(uint8_t t) { m_vpsNumOutputLayerSets = t; }

  bool              getOlsOutputLayerFlag(uint32_t ols, uint32_t layer) const { return m_vpsOlsOutputLayerFlag[ols][layer]; }
  void              setOlsOutputLayerFlag(uint32_t ols, uint32_t layer, bool t) { m_vpsOlsOutputLayerFlag[ols][layer] = t; }

  bool              getVPSExtensionFlag() const                          { return m_vpsExtensionFlag;                                 }
  void              setVPSExtensionFlag(bool t)                          { m_vpsExtensionFlag = t;                                    }

#if JVET_P0288_PIC_OUTPUT
  int               getTargetOlsIdx() { return m_targetOlsIdx; }
  void              setTargetOlsIdx(uint32_t t) { m_targetOlsIdx = t; }
#endif

<<<<<<< HEAD
#if JVET_Q0814_DPB
  int               getMaxDecPicBuffering( int temporalId ) const        { return m_dpbParameters[m_olsDpbParamsIdx[m_targetOlsIdx]].m_maxDecPicBuffering[temporalId]; }
  int               getNumReorderPics( int temporalId ) const            { return m_dpbParameters[m_olsDpbParamsIdx[m_targetOlsIdx]].m_numReorderPics[temporalId]; }
  int               getTotalNumOLSs() const                              { return m_totalNumOLSs; }
  Size              getOlsDpbPicSize( int olsIdx ) const                 { return m_olsDpbPicSize[olsIdx];          }
  void              setOlsDpbPicSize( int olsIdx, Size size )            { m_olsDpbPicSize[olsIdx] = size;          }
  void              setOlsDpbPicWidth( int olsIdx, int width )           { m_olsDpbPicSize[olsIdx].width = width;   }
  void              setOlsDpbPicHeight( int olsIdx, int height )         { m_olsDpbPicSize[olsIdx].height = height; }

  int               getOlsDpbParamsIdx( int olsIdx ) const               { return m_olsDpbParamsIdx[olsIdx];        }
  void              setOlsDpbParamsIdx( int olsIdx, int paramIdx )       { m_olsDpbParamsIdx[olsIdx] = paramIdx;    }
  
  void              deriveOutputLayerSets();
  void              deriveTargetOutputLayerSet( int targetOlsIdx );
#endif
=======
#if JVET_Q0172_CHROMA_FORMAT_BITDEPTH_CONSTRAINT
  int               getLayerChromaFormatIDC(uint32_t layerIdx) const { return m_vpsLayerChromaFormatIDC[layerIdx]; }
  void              setLayerChromaFormatIDC(uint32_t layerIdx, int chromaFormatIDC) { m_vpsLayerChromaFormatIDC[layerIdx] = chromaFormatIDC; }

  int               getLayerBitDepth(uint32_t layerIdx) const { return m_vpsLayerBitDepth[layerIdx]; }
  void              setLayerBitDepth(uint32_t layerIdx, int bitDepth) { m_vpsLayerBitDepth[layerIdx] = bitDepth; }
#endif

>>>>>>> 8767517b
};

class Window
{
private:
  bool m_enabledFlag;
  int  m_winLeftOffset;
  int  m_winRightOffset;
  int  m_winTopOffset;
  int  m_winBottomOffset;
public:
  Window()
  : m_enabledFlag    (false)
  , m_winLeftOffset  (0)
  , m_winRightOffset (0)
  , m_winTopOffset   (0)
  , m_winBottomOffset(0)
  { }

  bool getWindowEnabledFlag() const   { return m_enabledFlag;                          }
  int  getWindowLeftOffset() const    { return m_enabledFlag ? m_winLeftOffset : 0;    }
  void setWindowLeftOffset(int val)   { m_winLeftOffset = val; m_enabledFlag = true;   }
  int  getWindowRightOffset() const   { return m_enabledFlag ? m_winRightOffset : 0;   }
  void setWindowRightOffset(int val)  { m_winRightOffset = val; m_enabledFlag = true;  }
  int  getWindowTopOffset() const     { return m_enabledFlag ? m_winTopOffset : 0;     }
  void setWindowTopOffset(int val)    { m_winTopOffset = val; m_enabledFlag = true;    }
  int  getWindowBottomOffset() const  { return m_enabledFlag ? m_winBottomOffset: 0;   }
  void setWindowBottomOffset(int val) { m_winBottomOffset = val; m_enabledFlag = true; }

  void setWindow(int offsetLeft, int offsetLRight, int offsetLTop, int offsetLBottom)
  {
    m_enabledFlag     = true;
    m_winLeftOffset   = offsetLeft;
    m_winRightOffset  = offsetLRight;
    m_winTopOffset    = offsetLTop;
    m_winBottomOffset = offsetLBottom;
  }
};


class VUI
{
private:
  bool       m_aspectRatioInfoPresentFlag;
  bool       m_aspectRatioConstantFlag;
  int        m_aspectRatioIdc;
  int        m_sarWidth;
  int        m_sarHeight;
  bool       m_colourDescriptionPresentFlag;
  int        m_colourPrimaries;
  int        m_transferCharacteristics;
  int        m_matrixCoefficients;
#if !JVET_Q0042_VUI
  bool       m_fieldSeqFlag;
#endif
  bool       m_chromaLocInfoPresentFlag;
  int        m_chromaSampleLocTypeTopField;
  int        m_chromaSampleLocTypeBottomField;
  int        m_chromaSampleLocType;
  bool       m_overscanInfoPresentFlag;
  bool       m_overscanAppropriateFlag;
  bool       m_videoFullRangeFlag;

public:
  VUI()
    : m_aspectRatioInfoPresentFlag        (false) //TODO: This initialiser list contains magic numbers
    , m_aspectRatioConstantFlag           (true)
    , m_aspectRatioIdc                    (0)
    , m_sarWidth                          (0)
    , m_sarHeight                         (0)
    , m_colourDescriptionPresentFlag      (false)
    , m_colourPrimaries                   (2)
    , m_transferCharacteristics           (2)
    , m_matrixCoefficients                (2)
#if !JVET_Q0042_VUI
    , m_fieldSeqFlag                      (false)
#endif
    , m_chromaLocInfoPresentFlag          (false)
    , m_chromaSampleLocTypeTopField       (0)
    , m_chromaSampleLocTypeBottomField    (0)
    , m_chromaSampleLocType               (0)
    , m_overscanInfoPresentFlag           (false)
    , m_overscanAppropriateFlag           (false)
    , m_videoFullRangeFlag                (false)
  {}

  virtual           ~VUI() {}

  bool              getAspectRatioInfoPresentFlag() const                  { return m_aspectRatioInfoPresentFlag;           }
  void              setAspectRatioInfoPresentFlag(bool i)                  { m_aspectRatioInfoPresentFlag = i;              }
  bool              getAspectRatioConstantFlag() const                     { return m_aspectRatioConstantFlag;           }
  void              setAspectRatioConstantFlag(bool b)                     { m_aspectRatioConstantFlag = b;              }

  int               getAspectRatioIdc() const                              { return m_aspectRatioIdc;                       }
  void              setAspectRatioIdc(int i)                               { m_aspectRatioIdc = i;                          }

  int               getSarWidth() const                                    { return m_sarWidth;                             }
  void              setSarWidth(int i)                                     { m_sarWidth = i;                                }

  int               getSarHeight() const                                   { return m_sarHeight;                            }
  void              setSarHeight(int i)                                    { m_sarHeight = i;                               }

  bool              getColourDescriptionPresentFlag() const                { return m_colourDescriptionPresentFlag;         }
  void              setColourDescriptionPresentFlag(bool i)                { m_colourDescriptionPresentFlag = i;            }

  int               getColourPrimaries() const                             { return m_colourPrimaries;                      }
  void              setColourPrimaries(int i)                              { m_colourPrimaries = i;                         }

  int               getTransferCharacteristics() const                     { return m_transferCharacteristics;              }
  void              setTransferCharacteristics(int i)                      { m_transferCharacteristics = i;                 }

  int               getMatrixCoefficients() const                          { return m_matrixCoefficients;                   }
  void              setMatrixCoefficients(int i)                           { m_matrixCoefficients = i;                      }

#if !JVET_Q0042_VUI
  bool              getFieldSeqFlag() const                                { return m_fieldSeqFlag;                         }
  void              setFieldSeqFlag(bool i)                                { m_fieldSeqFlag = i;                            }
#endif

  bool              getChromaLocInfoPresentFlag() const                    { return m_chromaLocInfoPresentFlag;             }
  void              setChromaLocInfoPresentFlag(bool i)                    { m_chromaLocInfoPresentFlag = i;                }

  int               getChromaSampleLocTypeTopField() const                 { return m_chromaSampleLocTypeTopField;          }
  void              setChromaSampleLocTypeTopField(int i)                  { m_chromaSampleLocTypeTopField = i;             }

  int               getChromaSampleLocTypeBottomField() const              { return m_chromaSampleLocTypeBottomField;       }
  void              setChromaSampleLocTypeBottomField(int i)               { m_chromaSampleLocTypeBottomField = i;          }

  int               getChromaSampleLocType() const                         { return m_chromaSampleLocType;          }
  void              setChromaSampleLocType(int i)                          { m_chromaSampleLocType = i;             }

  bool              getOverscanInfoPresentFlag() const                     { return m_overscanInfoPresentFlag;              }
  void              setOverscanInfoPresentFlag(bool i)                     { m_overscanInfoPresentFlag = i;                 }

  bool              getOverscanAppropriateFlag() const                     { return m_overscanAppropriateFlag;              }
  void              setOverscanAppropriateFlag(bool i)                     { m_overscanAppropriateFlag = i;                 }

  bool              getVideoFullRangeFlag() const                          { return m_videoFullRangeFlag;                   }
  void              setVideoFullRangeFlag(bool i)                          { m_videoFullRangeFlag = i;                      }

};

/// SPS RExt class
class SPSRExt // Names aligned to text specification
{
private:
  bool             m_transformSkipRotationEnabledFlag;
  bool             m_transformSkipContextEnabledFlag;
  bool             m_rdpcmEnabledFlag[NUMBER_OF_RDPCM_SIGNALLING_MODES];
  bool             m_extendedPrecisionProcessingFlag;
  bool             m_intraSmoothingDisabledFlag;
  bool             m_highPrecisionOffsetsEnabledFlag;
  bool             m_persistentRiceAdaptationEnabledFlag;
  bool             m_cabacBypassAlignmentEnabledFlag;

public:
  SPSRExt();

  bool settingsDifferFromDefaults() const
  {
    return getTransformSkipRotationEnabledFlag()
        || getTransformSkipContextEnabledFlag()
        || getRdpcmEnabledFlag(RDPCM_SIGNAL_IMPLICIT)
        || getRdpcmEnabledFlag(RDPCM_SIGNAL_EXPLICIT)
        || getExtendedPrecisionProcessingFlag()
        || getIntraSmoothingDisabledFlag()
        || getHighPrecisionOffsetsEnabledFlag()
        || getPersistentRiceAdaptationEnabledFlag()
        || getCabacBypassAlignmentEnabledFlag();
  }


  bool getTransformSkipRotationEnabledFlag() const                                     { return m_transformSkipRotationEnabledFlag;     }
  void setTransformSkipRotationEnabledFlag(const bool value)                           { m_transformSkipRotationEnabledFlag = value;    }

  bool getTransformSkipContextEnabledFlag() const                                      { return m_transformSkipContextEnabledFlag;      }
  void setTransformSkipContextEnabledFlag(const bool value)                            { m_transformSkipContextEnabledFlag = value;     }

  bool getRdpcmEnabledFlag(const RDPCMSignallingMode signallingMode) const             { return m_rdpcmEnabledFlag[signallingMode];     }
  void setRdpcmEnabledFlag(const RDPCMSignallingMode signallingMode, const bool value) { m_rdpcmEnabledFlag[signallingMode] = value;    }

  bool getExtendedPrecisionProcessingFlag() const                                      { return m_extendedPrecisionProcessingFlag;      }
  void setExtendedPrecisionProcessingFlag(bool value)                                  { m_extendedPrecisionProcessingFlag = value;     }

  bool getIntraSmoothingDisabledFlag() const                                           { return m_intraSmoothingDisabledFlag;           }
  void setIntraSmoothingDisabledFlag(bool bValue)                                      { m_intraSmoothingDisabledFlag=bValue;           }

  bool getHighPrecisionOffsetsEnabledFlag() const                                      { return m_highPrecisionOffsetsEnabledFlag;      }
  void setHighPrecisionOffsetsEnabledFlag(bool value)                                  { m_highPrecisionOffsetsEnabledFlag = value;     }

  bool getPersistentRiceAdaptationEnabledFlag() const                                  { return m_persistentRiceAdaptationEnabledFlag;  }
  void setPersistentRiceAdaptationEnabledFlag(const bool value)                        { m_persistentRiceAdaptationEnabledFlag = value; }

  bool getCabacBypassAlignmentEnabledFlag() const                                      { return m_cabacBypassAlignmentEnabledFlag;      }
  void setCabacBypassAlignmentEnabledFlag(const bool value)                            { m_cabacBypassAlignmentEnabledFlag = value;     }
};


/// SPS class
class SPS
{
private:
  int               m_SPSId;
  int               m_decodingParameterSetId;
  int               m_VPSId;

  bool              m_affineAmvrEnabledFlag;
  bool              m_DMVR;
  bool              m_MMVD;
  bool              m_SBT;
  bool              m_ISP;
  ChromaFormat      m_chromaFormatIdc;
  bool              m_separateColourPlaneFlag;     //!< separate colour plane flag

  uint32_t              m_uiMaxTLayers;           // maximum number of temporal layers

  // Structure
  uint32_t              m_maxWidthInLumaSamples;
  uint32_t              m_maxHeightInLumaSamples;
  bool                  m_subPicPresentFlag;                    // indicates the presence of sub-pictures
  uint8_t               m_numSubPics;                        //!< number of sub-pictures used
  uint32_t              m_subPicCtuTopLeftX[MAX_NUM_SUB_PICS];                
  uint32_t              m_subPicCtuTopLeftY[MAX_NUM_SUB_PICS];                
  uint32_t              m_SubPicWidth[MAX_NUM_SUB_PICS];                      
  uint32_t              m_SubPicHeight[MAX_NUM_SUB_PICS];                     
  bool                  m_subPicTreatedAsPicFlag[MAX_NUM_SUB_PICS];           
  bool                  m_loopFilterAcrossSubpicEnabledFlag[MAX_NUM_SUB_PICS];
  bool                  m_subPicIdPresentFlag;               //!< indicates the presence of sub-picture IDs
  bool                  m_subPicIdSignallingPresentFlag;     //!< indicates the presence of sub-picture ID signalling in the SPS
  uint32_t              m_subPicIdLen;                       //!< sub-picture ID length in bits
  uint8_t               m_subPicId[MAX_NUM_SUB_PICS];        //!< sub-picture ID for each sub-picture in the sequence

  int               m_log2MinCodingBlockSize;
  int               m_log2DiffMaxMinCodingBlockSize;
  unsigned    m_CTUSize;
  unsigned    m_partitionOverrideEnalbed;       // enable partition constraints override function
  unsigned    m_minQT[3];   // 0: I slice luma; 1: P/B slice; 2: I slice chroma
  unsigned    m_maxMTTHierarchyDepth[3];
  unsigned    m_maxBTSize[3];
  unsigned    m_maxTTSize[3];
  bool        m_idrRefParamList;
  unsigned    m_dualITree;
  uint32_t              m_uiMaxCUWidth;
  uint32_t              m_uiMaxCUHeight;
  uint32_t              m_uiMaxCodingDepth; ///< Total CU depth, relative to the smallest possible transform block size.


  RPLList           m_RPLList0;
  RPLList           m_RPLList1;
  uint32_t          m_numRPL0;
  uint32_t          m_numRPL1;
  bool              m_rpl1CopyFromRpl0Flag;
  bool              m_rpl1IdxPresentFlag;
  bool              m_allRplEntriesHasSameSignFlag;
  bool              m_bLongTermRefsPresent;
  bool              m_SPSTemporalMVPEnabledFlag;
  int               m_numReorderPics[MAX_TLAYER];

  // Tool list

  bool              m_transformSkipEnabledFlag;
#if JVET_Q0089_SLICE_LOSSLESS_CODING_CHROMA_BDPCM
  bool              m_BDPCMEnabledFlag;
#else
  int               m_BDPCMEnabled;
#endif
  bool              m_JointCbCrEnabledFlag;
  // Parameter
  BitDepths         m_bitDepths;
  int               m_qpBDOffset[MAX_NUM_CHANNEL_TYPE];
  int               m_minQpMinus4[MAX_NUM_CHANNEL_TYPE]; //  QP_internal - QP_input;

  bool              m_sbtmvpEnabledFlag;
  bool              m_bdofEnabledFlag;
  bool              m_fpelMmvdEnabledFlag;
  bool              m_BdofControlPresentFlag;
  bool              m_DmvrControlPresentFlag;
  bool              m_ProfControlPresentFlag;
  uint32_t          m_uiBitsForPOC;
  uint32_t          m_numLongTermRefPicSPS;
  uint32_t          m_ltRefPicPocLsbSps[MAX_NUM_LONG_TERM_REF_PICS];
  bool              m_usedByCurrPicLtSPSFlag[MAX_NUM_LONG_TERM_REF_PICS];
  uint32_t          m_log2MaxTbSize;
  bool              m_useWeightPred;                     //!< Use of Weighting Prediction (P_SLICE)
  bool              m_useWeightedBiPred;                 //!< Use of Weighting Bi-Prediction (B_SLICE)

  bool              m_saoEnabledFlag;

  bool              m_bTemporalIdNestingFlag; // temporal_id_nesting_flag

  bool              m_scalingListEnabledFlag;
  bool              m_loopFilterAcrossVirtualBoundariesDisabledFlag;   //!< disable loop filtering across virtual boundaries
  unsigned          m_numVerVirtualBoundaries;                         //!< number of vertical virtual boundaries
  unsigned          m_numHorVirtualBoundaries;                         //!< number of horizontal virtual boundaries
  unsigned          m_virtualBoundariesPosX[3];                        //!< horizontal position of each vertical virtual boundary
  unsigned          m_virtualBoundariesPosY[3];                        //!< vertical position of each horizontal virtual boundary
  uint32_t          m_uiMaxDecPicBuffering[MAX_TLAYER];
  uint32_t          m_uiMaxLatencyIncreasePlus1[MAX_TLAYER];


  TimingInfo        m_timingInfo;
  bool              m_hrdParametersPresentFlag;
  HRDParameters     m_hrdParameters;

#if JVET_Q0042_VUI
  bool              m_fieldSeqFlag;
#endif
  bool              m_vuiParametersPresentFlag;
  VUI               m_vuiParameters;

  SPSRExt           m_spsRangeExtension;

  static const int  m_winUnitX[NUM_CHROMA_FORMAT];
  static const int  m_winUnitY[NUM_CHROMA_FORMAT];
  ProfileTierLevel  m_profileTierLevel;

  bool              m_alfEnabledFlag;
#if JVET_Q0795_CCALF
  bool              m_ccalfEnabledFlag;
#endif
  bool              m_wrapAroundEnabledFlag;
  unsigned          m_wrapAroundOffset;
  unsigned          m_IBCFlag;
  bool              m_useColorTrans;
  unsigned          m_PLTMode;

  bool              m_lmcsEnabled;
  bool              m_AMVREnabledFlag;
  bool              m_LMChroma;
  bool              m_horCollocatedChromaFlag;
  bool              m_verCollocatedChromaFlag;
  bool              m_MTS;
  bool              m_IntraMTS;                   // 18
  bool              m_InterMTS;                   // 19
  bool              m_LFNST;
  bool              m_SMVD;
  bool              m_Affine;
  bool              m_AffineType;
  bool              m_PROF;
  bool              m_bcw;                        //
  bool              m_ciip;
#if !JVET_Q0806
  bool              m_Triangle;
#else
  bool              m_Geo;
#endif
#if LUMA_ADAPTIVE_DEBLOCKING_FILTER_QP_OFFSET
  bool              m_LadfEnabled;
  int               m_LadfNumIntervals;
  int               m_LadfQpOffset[MAX_LADF_INTERVALS];
  int               m_LadfIntervalLowerBound[MAX_LADF_INTERVALS];
#endif
  bool              m_MRL;
  bool              m_MIP;
  ChromaQpMappingTable m_chromaQpMappingTable;
  bool m_GDREnabledFlag;
  bool              m_SubLayerCbpParametersPresentFlag;

  bool              m_rprEnabledFlag;
  bool              m_interLayerPresentFlag;

#if JVET_Q0297_MER
  uint32_t          m_log2ParallelMergeLevelMinus2;
#endif

public:

  SPS();
  virtual                 ~SPS();

  int                     getSPSId() const                                                                { return m_SPSId;                                                      }
  void                    setSPSId(int i)                                                                 { m_SPSId = i;                                                         }
  void                    setDecodingParameterSetId(int val)                                              { m_decodingParameterSetId = val; }
  int                     getDecodingParameterSetId() const                                               { return m_decodingParameterSetId; }
  int                     getVPSId() const                                                                { return m_VPSId; }
  void                    setVPSId(int i)                                                                 { m_VPSId = i; }

  ChromaFormat            getChromaFormatIdc () const                                                     { return m_chromaFormatIdc;                                            }
  void                    setChromaFormatIdc (ChromaFormat i)                                             { m_chromaFormatIdc = i;                                               }
  void                    setSeparateColourPlaneFlag ( bool b )                                           { m_separateColourPlaneFlag = b;                                       }
  bool                    getSeparateColourPlaneFlag () const                                             { return m_separateColourPlaneFlag;                                    }

  static int              getWinUnitX (int chromaFormatIdc)                                               { CHECK(chromaFormatIdc < 0 || chromaFormatIdc >= NUM_CHROMA_FORMAT, "Invalid chroma format parameter"); return m_winUnitX[chromaFormatIdc]; }
  static int              getWinUnitY (int chromaFormatIdc)                                               { CHECK(chromaFormatIdc < 0 || chromaFormatIdc >= NUM_CHROMA_FORMAT, "Invalid chroma format parameter"); return m_winUnitY[chromaFormatIdc]; }

  // structure
  void                    setMaxPicWidthInLumaSamples( uint32_t u )                                       { m_maxWidthInLumaSamples = u; }
  uint32_t                getMaxPicWidthInLumaSamples() const                                             { return  m_maxWidthInLumaSamples; }
  void                    setMaxPicHeightInLumaSamples( uint32_t u )                                      { m_maxHeightInLumaSamples = u; }
  uint32_t                getMaxPicHeightInLumaSamples() const                                            { return  m_maxHeightInLumaSamples; }

  void                    setSubPicPresentFlag(bool b)                                                    { m_subPicPresentFlag = b;                }
  bool                    getSubPicPresentFlag() const                                                    { return m_subPicPresentFlag;             }

  void                    setNumSubPics( uint8_t u )                                                      { m_numSubPics = u;                        }
  uint8_t                 getNumSubPics( ) const                                                          { return  m_numSubPics;                    }
  void                    setSubPicCtuTopLeftX( int i, uint32_t u )                                       { CHECK( i >= MAX_NUM_SUB_PICS, "Sub-picture index exceeds valid range" ); m_subPicCtuTopLeftX[i] = u;                     }
  uint32_t                getSubPicCtuTopLeftX( int i ) const                                             { CHECK( i >= MAX_NUM_SUB_PICS, "Sub-picture index exceeds valid range" ); return  m_subPicCtuTopLeftX[i];                 }
  void                    setSubPicCtuTopLeftY( int i, uint32_t u )                                       { CHECK( i >= MAX_NUM_SUB_PICS, "Sub-picture index exceeds valid range" ); m_subPicCtuTopLeftY[i] = u;                     }
  uint32_t                getSubPicCtuTopLeftY( int i ) const                                             { CHECK( i >= MAX_NUM_SUB_PICS, "Sub-picture index exceeds valid range" ); return  m_subPicCtuTopLeftY[i];                 }
  void                    setSubPicWidth( int i, uint32_t u )                                             { CHECK( i >= MAX_NUM_SUB_PICS, "Sub-picture index exceeds valid range" ); m_SubPicWidth[i] = u;                           }
  uint32_t                getSubPicWidth( int i ) const                                                   { CHECK( i >= MAX_NUM_SUB_PICS, "Sub-picture index exceeds valid range" ); return  m_SubPicWidth[i];                       }
  void                    setSubPicHeight( int i, uint32_t u )                                            { CHECK( i >= MAX_NUM_SUB_PICS, "Sub-picture index exceeds valid range" ); m_SubPicHeight[i] = u;                          }
  uint32_t                getSubPicHeight( int i ) const                                                  { CHECK( i >= MAX_NUM_SUB_PICS, "Sub-picture index exceeds valid range" ); return  m_SubPicHeight[i];                      }
  void                    setSubPicTreatedAsPicFlag( int i, bool u )                                      { CHECK( i >= MAX_NUM_SUB_PICS, "Sub-picture index exceeds valid range" ); m_subPicTreatedAsPicFlag[i] = u;                }
  bool                    getSubPicTreatedAsPicFlag( int i ) const                                        { CHECK( i >= MAX_NUM_SUB_PICS, "Sub-picture index exceeds valid range" ); return  m_subPicTreatedAsPicFlag[i];            }
  void                    setLoopFilterAcrossSubpicEnabledFlag( int i, bool u )                           { CHECK( i >= MAX_NUM_SUB_PICS, "Sub-picture index exceeds valid range" ); m_loopFilterAcrossSubpicEnabledFlag[i] = u;     }
  bool                    getLoopFilterAcrossSubpicEnabledFlag( int i ) const                             { CHECK( i >= MAX_NUM_SUB_PICS, "Sub-picture index exceeds valid range" ); return  m_loopFilterAcrossSubpicEnabledFlag[i]; }
  void                    setSubPicIdPresentFlag( bool b )                                                { m_subPicIdPresentFlag = b;               }
  bool                    getSubPicIdPresentFlag() const                                                  { return  m_subPicIdPresentFlag;           }
  void                    setSubPicIdSignallingPresentFlag( bool b )                                      { m_subPicIdSignallingPresentFlag = b;     }
  bool                    getSubPicIdSignallingPresentFlag() const                                        { return  m_subPicIdSignallingPresentFlag; }
  void                    setSubPicIdLen( uint32_t u )                                                    { m_subPicIdLen = u;                       }
  uint32_t                getSubPicIdLen() const                                                          { return  m_subPicIdLen;                   }
  void                    setSubPicId( int i, uint8_t u )                                                 { CHECK( i >= MAX_NUM_SUB_PICS, "Sub-picture index exceeds valid range" ); m_subPicId[i] = u;     }
  uint8_t                 getSubPicId( int i ) const                                                      { CHECK( i >= MAX_NUM_SUB_PICS, "Sub-picture index exceeds valid range" ); return  m_subPicId[i]; }

  uint32_t                    getNumLongTermRefPicSPS() const                                                 { return m_numLongTermRefPicSPS;                                       }
  void                    setNumLongTermRefPicSPS(uint32_t val)                                               { m_numLongTermRefPicSPS = val;                                        }

  uint32_t                    getLtRefPicPocLsbSps(uint32_t index) const                                          { CHECK( index >= MAX_NUM_LONG_TERM_REF_PICS, "Index exceeds boundary" ); return m_ltRefPicPocLsbSps[index]; }
  void                    setLtRefPicPocLsbSps(uint32_t index, uint32_t val)                                      { CHECK( index >= MAX_NUM_LONG_TERM_REF_PICS, "Index exceeds boundary" ); m_ltRefPicPocLsbSps[index] = val;  }

  bool                    getUsedByCurrPicLtSPSFlag(int i) const                                          { CHECK( i >= MAX_NUM_LONG_TERM_REF_PICS, "Index exceeds boundary" ); return m_usedByCurrPicLtSPSFlag[i];    }
  void                    setUsedByCurrPicLtSPSFlag(int i, bool x)                                        { CHECK( i >= MAX_NUM_LONG_TERM_REF_PICS, "Index exceeds boundary" ); m_usedByCurrPicLtSPSFlag[i] = x;       }

  int                     getLog2MinCodingBlockSize() const                                               { return m_log2MinCodingBlockSize;                                     }
  void                    setLog2MinCodingBlockSize(int val)                                              { m_log2MinCodingBlockSize = val;                                      }
  int                     getLog2DiffMaxMinCodingBlockSize() const                                        { return m_log2DiffMaxMinCodingBlockSize;                              }
  void                    setLog2DiffMaxMinCodingBlockSize(int val)                                       { m_log2DiffMaxMinCodingBlockSize = val;                               }
  void                    setCTUSize(unsigned    ctuSize)                                                 { m_CTUSize = ctuSize; }
  unsigned                getCTUSize()                                                              const { return  m_CTUSize; }
  void                    setSplitConsOverrideEnabledFlag(bool b)                                         { m_partitionOverrideEnalbed = b; }
  bool                    getSplitConsOverrideEnabledFlag()                                         const { return m_partitionOverrideEnalbed; }
  void                    setMinQTSizes(unsigned*   minQT)                                                { m_minQT[0] = minQT[0]; m_minQT[1] = minQT[1]; m_minQT[2] = minQT[2]; }
  unsigned                getMinQTSize(SliceType   slicetype,
                                       ChannelType chType = CHANNEL_TYPE_LUMA)
                                                                                                    const { return slicetype == I_SLICE ? (chType == CHANNEL_TYPE_LUMA ? m_minQT[0] : m_minQT[2]) : m_minQT[1]; }
  void                    setMaxMTTHierarchyDepth(unsigned    maxMTTHierarchyDepth,
                                        unsigned    maxMTTHierarchyDepthI,
                                        unsigned    maxMTTHierarchyDepthIChroma)
                                                                                                          { m_maxMTTHierarchyDepth[1] = maxMTTHierarchyDepth; m_maxMTTHierarchyDepth[0] = maxMTTHierarchyDepthI; m_maxMTTHierarchyDepth[2] = maxMTTHierarchyDepthIChroma; }
  unsigned                getMaxMTTHierarchyDepth()                                                 const { return m_maxMTTHierarchyDepth[1]; }
  unsigned                getMaxMTTHierarchyDepthI()                                                const { return m_maxMTTHierarchyDepth[0]; }
  unsigned                getMaxMTTHierarchyDepthIChroma()                                          const { return m_maxMTTHierarchyDepth[2]; }
  void                    setMaxBTSize(unsigned    maxBTSize,
                                       unsigned    maxBTSizeI,
                                       unsigned    maxBTSizeC)
                                                                                                          { m_maxBTSize[1] = maxBTSize; m_maxBTSize[0] = maxBTSizeI; m_maxBTSize[2] = maxBTSizeC; }
  unsigned                getMaxBTSize()                                                            const { return m_maxBTSize[1]; }
  unsigned                getMaxBTSizeI()                                                           const { return m_maxBTSize[0]; }
  unsigned                getMaxBTSizeIChroma()                                                     const { return m_maxBTSize[2]; }
  void                    setMaxTTSize(unsigned    maxTTSize,
                                       unsigned    maxTTSizeI,
                                       unsigned    maxTTSizeC)
                                                                                                          { m_maxTTSize[1] = maxTTSize; m_maxTTSize[0] = maxTTSizeI; m_maxTTSize[2] = maxTTSizeC; }
  unsigned                getMaxTTSize()                                                            const { return m_maxTTSize[1]; }
  unsigned                getMaxTTSizeI()                                                           const { return m_maxTTSize[0]; }
  unsigned                getMaxTTSizeIChroma()                                                     const { return m_maxTTSize[2]; }
  unsigned*               getMinQTSizes()                                                          const { return (unsigned *)m_minQT;                }
  unsigned*               getMaxMTTHierarchyDepths()                                               const { return (unsigned *)m_maxMTTHierarchyDepth; }
  unsigned*               getMaxBTSizes()                                                          const { return (unsigned *)m_maxBTSize;            }
  unsigned*               getMaxTTSizes()                                                          const { return (unsigned *)m_maxTTSize;            }
  void                    setIDRRefParamListPresent(bool b)                             { m_idrRefParamList = b; }
  bool                    getIDRRefParamListPresent()                             const { return m_idrRefParamList; }
  void                    setUseDualITree(bool b) { m_dualITree = b; }
  bool                    getUseDualITree()                                      const { return m_dualITree; }

  void                    setMaxCUWidth( uint32_t u )                                                         { m_uiMaxCUWidth = u;                                                  }
  uint32_t                    getMaxCUWidth() const                                                           { return  m_uiMaxCUWidth;                                              }
  void                    setMaxCUHeight( uint32_t u )                                                        { m_uiMaxCUHeight = u;                                                 }
  uint32_t                    getMaxCUHeight() const                                                          { return  m_uiMaxCUHeight;                                             }
  void                    setMaxCodingDepth( uint32_t u )                                                     { m_uiMaxCodingDepth = u;                                              }
  uint32_t                    getMaxCodingDepth() const                                                       { return  m_uiMaxCodingDepth;                                          }
  bool                    getTransformSkipEnabledFlag() const                                                 { return m_transformSkipEnabledFlag;                                   }
  void                    setTransformSkipEnabledFlag( bool b )                                               { m_transformSkipEnabledFlag = b;                                      }
#if JVET_Q0089_SLICE_LOSSLESS_CODING_CHROMA_BDPCM
  bool                    getBDPCMEnabledFlag() const                                                         { return m_BDPCMEnabledFlag;                                           }
  void                    setBDPCMEnabledFlag( bool b )                                                       { m_BDPCMEnabledFlag = b;                                              }
#else
  int                     getBDPCMEnabled() const                                                             { return m_BDPCMEnabled;                                               }
  void                    setBDPCMEnabled(int val)                                                            { m_BDPCMEnabled = val;                                                }
#endif
  void                    setBitsForPOC( uint32_t u )                                                         { m_uiBitsForPOC = u;                                                  }
  uint32_t                    getBitsForPOC() const                                                           { return m_uiBitsForPOC;                                               }
  void                    setNumReorderPics(int i, uint32_t tlayer)                                           { m_numReorderPics[tlayer] = i;                                        }
  int                     getNumReorderPics(uint32_t tlayer) const                                            { return m_numReorderPics[tlayer];                                     }
  void                    createRPLList0(int numRPL);
  void                    createRPLList1(int numRPL);
  const RPLList*          getRPLList( bool b ) const                                                          { return b==1 ? &m_RPLList1 : &m_RPLList0;                             }
  RPLList*                getRPLList( bool b )                                                                { return b==1 ? &m_RPLList1 : &m_RPLList0;                             }
  uint32_t                getNumRPL( bool b ) const                                                           { return b==1 ? m_numRPL1   : m_numRPL0;                               }
  const RPLList*          getRPLList0() const                                                                 { return &m_RPLList0;                                                  }
  RPLList*                getRPLList0()                                                                       { return &m_RPLList0;                                                  }
  const RPLList*          getRPLList1() const                                                                 { return &m_RPLList1;                                                  }
  RPLList*                getRPLList1()                                                                       { return &m_RPLList1;                                                  }
  uint32_t                getNumRPL0() const                                                                  { return m_numRPL0;                                                    }
  uint32_t                getNumRPL1() const                                                                  { return m_numRPL1;                                                    }
  void                    setRPL1CopyFromRPL0Flag(bool isCopy)                                                { m_rpl1CopyFromRpl0Flag = isCopy;                                     }
  bool                    getRPL1CopyFromRPL0Flag() const                                                     { return m_rpl1CopyFromRpl0Flag;                                       }
  bool                    getRPL1IdxPresentFlag() const                                                       { return m_rpl1IdxPresentFlag;                                         }
  void                    setAllActiveRplEntriesHasSameSignFlag(bool isAllSame)                               { m_allRplEntriesHasSameSignFlag = isAllSame;                          }
  bool                    getAllActiveRplEntriesHasSameSignFlag() const                                       { return m_allRplEntriesHasSameSignFlag;                               }
  bool                    getLongTermRefsPresent() const                                                  { return m_bLongTermRefsPresent;                                       }
  void                    setLongTermRefsPresent(bool b)                                                  { m_bLongTermRefsPresent=b;                                            }
  bool                    getSPSTemporalMVPEnabledFlag() const                                            { return m_SPSTemporalMVPEnabledFlag;                                  }
  void                    setSPSTemporalMVPEnabledFlag(bool b)                                            { m_SPSTemporalMVPEnabledFlag=b;                                       }
  void                    setLog2MaxTbSize( uint32_t u )                                                  { m_log2MaxTbSize = u;                                                 }
  uint32_t                getLog2MaxTbSize() const                                                        { return  m_log2MaxTbSize;                                             }
  uint32_t                getMaxTbSize() const                                                            { return  1 << m_log2MaxTbSize;                                        }
  // Bit-depth
  int                     getBitDepth(ChannelType type) const                                             { return m_bitDepths.recon[type];                                      }
  void                    setBitDepth(ChannelType type, int u )                                           { m_bitDepths.recon[type] = u;                                         }
  const BitDepths&        getBitDepths() const                                                            { return m_bitDepths;                                                  }
  int                     getMaxLog2TrDynamicRange(ChannelType channelType) const                         { return getSpsRangeExtension().getExtendedPrecisionProcessingFlag() ? std::max<int>(15, int(m_bitDepths.recon[channelType] + 6)) : 15; }

  int                     getDifferentialLumaChromaBitDepth() const                                       { return int(m_bitDepths.recon[CHANNEL_TYPE_LUMA]) - int(m_bitDepths.recon[CHANNEL_TYPE_CHROMA]); }
  int                     getQpBDOffset(ChannelType type) const                                           { return m_qpBDOffset[type];                                           }
  void                    setQpBDOffset(ChannelType type, int i)                                          { m_qpBDOffset[type] = i;                                              }
  int                     getMinQpPrimeTsMinus4(ChannelType type) const                                         { return m_minQpMinus4[type];                                           }
  void                    setMinQpPrimeTsMinus4(ChannelType type, int i)                                        { m_minQpMinus4[type] = i;                                              }

  void                    setSAOEnabledFlag(bool bVal)                                                    { m_saoEnabledFlag = bVal;                                                    }
  bool                    getSAOEnabledFlag() const                                                       { return m_saoEnabledFlag;                                                    }

  bool                    getALFEnabledFlag() const                                                       { return m_alfEnabledFlag; }
  void                    setALFEnabledFlag( bool b )                                                     { m_alfEnabledFlag = b; }
#if JVET_Q0795_CCALF
bool                    getCCALFEnabledFlag() const                                                       { return m_ccalfEnabledFlag; }
void                    setCCALFEnabledFlag( bool b )                                                     { m_ccalfEnabledFlag = b; }
#endif
  void                    setJointCbCrEnabledFlag(bool bVal)                                              { m_JointCbCrEnabledFlag = bVal; }
  bool                    getJointCbCrEnabledFlag() const                                                 { return m_JointCbCrEnabledFlag; }

  bool                    getSBTMVPEnabledFlag() const                                                    { return m_sbtmvpEnabledFlag; }
  void                    setSBTMVPEnabledFlag(bool b)                                                    { m_sbtmvpEnabledFlag = b; }

  void                    setBDOFEnabledFlag(bool b)                                                      { m_bdofEnabledFlag = b; }
  bool                    getBDOFEnabledFlag() const                                                      { return m_bdofEnabledFlag; }

  bool                    getFpelMmvdEnabledFlag() const                                                  { return m_fpelMmvdEnabledFlag; }
  void                    setFpelMmvdEnabledFlag( bool b )                                                { m_fpelMmvdEnabledFlag = b;    }
  bool                    getUseDMVR()const                                                               { return m_DMVR; }
  void                    setUseDMVR(bool b)                                                              { m_DMVR = b;    }
  bool                    getUseMMVD()const                                                               { return m_MMVD; }
  void                    setUseMMVD(bool b)                                                              { m_MMVD = b;    }
  bool                    getBdofControlPresentFlag()const                                                { return m_BdofControlPresentFlag; }
  void                    setBdofControlPresentFlag(bool b)                                               { m_BdofControlPresentFlag = b;    }

  bool                    getDmvrControlPresentFlag()const                                                { return m_DmvrControlPresentFlag; }
  void                    setDmvrControlPresentFlag(bool b)                                               { m_DmvrControlPresentFlag = b;    }

  bool                    getProfControlPresentFlag()const                                                { return m_ProfControlPresentFlag; }
  void                    setProfControlPresentFlag(bool b)                                               { m_ProfControlPresentFlag = b;    }
  uint32_t                getMaxTLayers() const                                                           { return m_uiMaxTLayers; }
  void                    setMaxTLayers( uint32_t uiMaxTLayers )                                          { CHECK( uiMaxTLayers > MAX_TLAYER, "Invalid number T-layers" ); m_uiMaxTLayers = uiMaxTLayers; }

  bool                    getTemporalIdNestingFlag() const                                                { return m_bTemporalIdNestingFlag;                                     }
  void                    setTemporalIdNestingFlag( bool bValue )                                         { m_bTemporalIdNestingFlag = bValue;                                   }

  bool                    getScalingListFlag() const                                                      { return m_scalingListEnabledFlag;                                     }
  void                    setScalingListFlag( bool b )                                                    { m_scalingListEnabledFlag  = b;                                       }
  void                    setLoopFilterAcrossVirtualBoundariesDisabledFlag(bool b)                        { m_loopFilterAcrossVirtualBoundariesDisabledFlag = b;                 }
  bool                    getLoopFilterAcrossVirtualBoundariesDisabledFlag() const                        { return m_loopFilterAcrossVirtualBoundariesDisabledFlag;              }
  void                    setNumVerVirtualBoundaries(unsigned u)                                          { m_numVerVirtualBoundaries = u;                                       }
  unsigned                getNumVerVirtualBoundaries() const                                              { return m_numVerVirtualBoundaries;                                    }
  void                    setNumHorVirtualBoundaries(unsigned u)                                          { m_numHorVirtualBoundaries = u;                                       }
  unsigned                getNumHorVirtualBoundaries() const                                              { return m_numHorVirtualBoundaries;                                    }
  void                    setVirtualBoundariesPosX(unsigned u, unsigned idx)                              { CHECK( idx >= 3, "vitrual boundary index exceeds valid range" ); m_virtualBoundariesPosX[idx] = u;    }
  unsigned                getVirtualBoundariesPosX(unsigned idx) const                                    { CHECK( idx >= 3, "vitrual boundary index exceeds valid range" ); return m_virtualBoundariesPosX[idx]; }
  void                    setVirtualBoundariesPosY(unsigned u, unsigned idx)                              { CHECK( idx >= 3, "vitrual boundary index exceeds valid range" ); m_virtualBoundariesPosY[idx] = u;    }
  unsigned                getVirtualBoundariesPosY(unsigned idx) const                                    { CHECK( idx >= 3, "vitrual boundary index exceeds valid range" ); return m_virtualBoundariesPosY[idx]; }
  uint32_t                getMaxDecPicBuffering(uint32_t tlayer) const                                    { return m_uiMaxDecPicBuffering[tlayer];                               }
  void                    setMaxDecPicBuffering( uint32_t ui, uint32_t tlayer )                           { CHECK(tlayer >= MAX_TLAYER, "Invalid T-layer"); m_uiMaxDecPicBuffering[tlayer] = ui;    }
  uint32_t                getMaxLatencyIncreasePlus1(uint32_t tlayer) const                               { return m_uiMaxLatencyIncreasePlus1[tlayer];                          }
  void                    setMaxLatencyIncreasePlus1( uint32_t ui , uint32_t tlayer)                      { m_uiMaxLatencyIncreasePlus1[tlayer] = ui;                            }

  void                    setAffineAmvrEnabledFlag( bool val )                                            { m_affineAmvrEnabledFlag = val;                                       }
  bool                    getAffineAmvrEnabledFlag() const                                                { return m_affineAmvrEnabledFlag;                                      }
  TimingInfo*             getTimingInfo()                                                                 { return &m_timingInfo; }
  const TimingInfo*       getTimingInfo() const                                                           { return &m_timingInfo; }
  bool                    getHrdParametersPresentFlag() const                                             { return m_hrdParametersPresentFlag; }
  void                    setHrdParametersPresentFlag(bool b)                                             { m_hrdParametersPresentFlag = b; }
  HRDParameters*          getHrdParameters()                                                              { return &m_hrdParameters; }
  const HRDParameters*    getHrdParameters() const                                                        { return &m_hrdParameters; }
#if JVET_Q0042_VUI
  bool                    getFieldSeqFlag() const                                                         { return m_fieldSeqFlag;                         }
  void                    setFieldSeqFlag(bool i)                                                         { m_fieldSeqFlag = i;                            }
#endif
  bool                    getVuiParametersPresentFlag() const                                             { return m_vuiParametersPresentFlag;                                   }
  void                    setVuiParametersPresentFlag(bool b)                                             { m_vuiParametersPresentFlag = b;                                      }
  VUI*                    getVuiParameters()                                                              { return &m_vuiParameters;                                             }
  const VUI*              getVuiParameters() const                                                        { return &m_vuiParameters;                                             }
  const ProfileTierLevel* getProfileTierLevel() const                                                     { return &m_profileTierLevel; }
  ProfileTierLevel*       getProfileTierLevel()                                                           { return &m_profileTierLevel; }

  const SPSRExt&          getSpsRangeExtension() const                                                    { return m_spsRangeExtension;                                          }
  SPSRExt&                getSpsRangeExtension()                                                          { return m_spsRangeExtension;                                          }

  void                    setWrapAroundEnabledFlag(bool b)                                                { m_wrapAroundEnabledFlag = b;                                         }
  bool                    getWrapAroundEnabledFlag() const                                                { return m_wrapAroundEnabledFlag;                                      }
  void                    setWrapAroundOffset(unsigned offset)                                            { m_wrapAroundOffset = offset;                                         }
  unsigned                getWrapAroundOffset() const                                                     { return m_wrapAroundOffset;                                           }
  void                    setUseLmcs(bool b)                                                              { m_lmcsEnabled = b;                                                   }
  bool                    getUseLmcs() const                                                              { return m_lmcsEnabled;                                                }
  void                    setIBCFlag(unsigned IBCFlag)                                                    { m_IBCFlag = IBCFlag; }
  unsigned                getIBCFlag() const                                                              { return m_IBCFlag; }
  void                    setUseColorTrans(bool value) { m_useColorTrans = value; }
  bool                    getUseColorTrans() const { return m_useColorTrans; }
  void                    setPLTMode(unsigned PLTMode)                                                    { m_PLTMode = PLTMode; }
  unsigned                getPLTMode() const                                                              { return m_PLTMode; }
  void                    setUseSBT( bool b )                                                             { m_SBT = b; }
  bool                    getUseSBT() const                                                               { return m_SBT; }
  void                    setUseISP( bool b )                                                             { m_ISP = b; }
  bool                    getUseISP() const                                                               { return m_ISP; }

  void      setAMVREnabledFlag    ( bool b )                                        { m_AMVREnabledFlag = b; }
  bool      getAMVREnabledFlag    ()                                      const     { return m_AMVREnabledFlag; }
  void      setUseAffine          ( bool b )                                        { m_Affine = b; }
  bool      getUseAffine          ()                                      const     { return m_Affine; }
  void      setUseAffineType      ( bool b )                                        { m_AffineType = b; }
  bool      getUseAffineType      ()                                      const     { return m_AffineType; }
  void      setUsePROF            ( bool b )                                        { m_PROF = b; }
  bool      getUsePROF            ()                                      const     { return m_PROF; }
  void      setUseLMChroma        ( bool b )                                        { m_LMChroma = b; }
  bool      getUseLMChroma        ()                                      const     { return m_LMChroma; }
  void      setHorCollocatedChromaFlag( bool b )                                    { m_horCollocatedChromaFlag = b;    }
  bool      getHorCollocatedChromaFlag()                                  const     { return m_horCollocatedChromaFlag; }
  void      setVerCollocatedChromaFlag( bool b )                                    { m_verCollocatedChromaFlag = b;    }
  bool      getVerCollocatedChromaFlag()                                  const     { return m_verCollocatedChromaFlag; }
  bool      getCclmCollocatedChromaFlag()                                 const     { return m_verCollocatedChromaFlag; }
  void      setUseMTS             ( bool b )                                        { m_MTS = b; }
  bool      getUseMTS             ()                                      const     { return m_MTS; }
  bool      getUseImplicitMTS     ()                                      const     { return m_MTS && !m_IntraMTS; }
  void      setUseIntraMTS        ( bool b )                                        { m_IntraMTS = b; }
  bool      getUseIntraMTS        ()                                      const     { return m_IntraMTS; }
  void      setUseInterMTS        ( bool b )                                        { m_InterMTS = b; }
  bool      getUseInterMTS        ()                                      const     { return m_InterMTS; }
  void      setUseLFNST           ( bool b )                                        { m_LFNST = b; }
  bool      getUseLFNST           ()                                      const     { return m_LFNST; }
  void      setUseSMVD(bool b)                                                      { m_SMVD = b; }
  bool      getUseSMVD()                                                  const     { return m_SMVD; }
  void      setUseBcw             ( bool b )                                        { m_bcw = b; }
  bool      getUseBcw             ()                                      const     { return m_bcw; }
#if LUMA_ADAPTIVE_DEBLOCKING_FILTER_QP_OFFSET
  void      setLadfEnabled        ( bool b )                                        { m_LadfEnabled = b; }
  bool      getLadfEnabled        ()                                      const     { return m_LadfEnabled; }
  void      setLadfNumIntervals   ( int i )                                         { m_LadfNumIntervals = i; }
  int       getLadfNumIntervals   ()                                      const     { return m_LadfNumIntervals; }
  void      setLadfQpOffset       ( int value, int idx )                            { m_LadfQpOffset[ idx ] = value; }
  int       getLadfQpOffset       ( int idx )                             const     { return m_LadfQpOffset[ idx ]; }
  void      setLadfIntervalLowerBound( int value, int idx )                         { m_LadfIntervalLowerBound[ idx ] = value; }
  int       getLadfIntervalLowerBound( int idx )                          const     { return m_LadfIntervalLowerBound[ idx ]; }
#endif

  void      setUseCiip         ( bool b )                                        { m_ciip = b; }
  bool      getUseCiip         ()                                      const     { return m_ciip; }
#if !JVET_Q0806
  void      setUseTriangle        ( bool b )                                        { m_Triangle = b; }
  bool      getUseTriangle        ()                                      const     { return m_Triangle; }
#else
  void      setUseGeo             ( bool b )                                        { m_Geo = b; }
  bool      getUseGeo             ()                                      const     { return m_Geo; }
#endif
  void      setUseMRL             ( bool b )                                        { m_MRL = b; }
  bool      getUseMRL             ()                                      const     { return m_MRL; }
  void      setUseMIP             ( bool b )                                        { m_MIP = b; }
  bool      getUseMIP             ()                                      const     { return m_MIP; }

  bool      getUseWP              ()                                      const     { return m_useWeightPred; }
  bool      getUseWPBiPred        ()                                      const     { return m_useWeightedBiPred; }
  void      setUseWP              ( bool b )                                        { m_useWeightPred = b; }
  void      setUseWPBiPred        ( bool b )                                        { m_useWeightedBiPred = b; }
  void      setChromaQpMappingTableFromParams(const ChromaQpMappingTableParams &params, const int qpBdOffset)   { m_chromaQpMappingTable.setParams(params, qpBdOffset); }
  void      derivedChromaQPMappingTables()                                          { m_chromaQpMappingTable.derivedChromaQPMappingTables(); }
  const ChromaQpMappingTable& getChromaQpMappingTable()                   const     { return m_chromaQpMappingTable;}
  int       getMappedChromaQpValue(ComponentID compID, int qpVal)         const     { return m_chromaQpMappingTable.getMappedChromaQpValue(compID, qpVal); }
  void setGDREnabledFlag(bool flag) { m_GDREnabledFlag = flag; }
  bool getGDREnabledFlag() const { return m_GDREnabledFlag; }
  void      setSubLayerParametersPresentFlag(bool flag)                             { m_SubLayerCbpParametersPresentFlag = flag; }
  bool      getSubLayerParametersPresentFlag()                            const     { return m_SubLayerCbpParametersPresentFlag;  }

  bool      getRprEnabledFlag()                                           const     { return m_rprEnabledFlag; }
  void      setRprEnabledFlag( bool flag )                                          { m_rprEnabledFlag = flag; }
  bool      getInterLayerPresentFlag()                                        const { return m_interLayerPresentFlag; }
  void      setInterLayerPresentFlag( bool b )                                      { m_interLayerPresentFlag = b; }

#if JVET_Q0297_MER
  uint32_t  getLog2ParallelMergeLevelMinus2() const { return m_log2ParallelMergeLevelMinus2; }
  void      setLog2ParallelMergeLevelMinus2(uint32_t mrgLevel) { m_log2ParallelMergeLevelMinus2 = mrgLevel; }
#endif
};


/// Reference Picture Lists class


/// PPS RExt class
class PPSRExt // Names aligned to text specification
{
private:
  bool             m_crossComponentPredictionEnabledFlag;

  uint32_t             m_log2SaoOffsetScale[MAX_NUM_CHANNEL_TYPE];

public:
  PPSRExt();

  bool settingsDifferFromDefaults(const bool bTransformSkipEnabledFlag) const
  {
    return (getCrossComponentPredictionEnabledFlag() )
        || (getLog2SaoOffsetScale(CHANNEL_TYPE_LUMA) !=0 )
        || (getLog2SaoOffsetScale(CHANNEL_TYPE_CHROMA) !=0 );
  }

  bool                   getCrossComponentPredictionEnabledFlag() const                   { return m_crossComponentPredictionEnabledFlag;   }
  void                   setCrossComponentPredictionEnabledFlag(bool value)               { m_crossComponentPredictionEnabledFlag = value;  }

  // Now: getPpsRangeExtension().getLog2SaoOffsetScale and getPpsRangeExtension().setLog2SaoOffsetScale
  uint32_t                   getLog2SaoOffsetScale(ChannelType type) const                    { return m_log2SaoOffsetScale[type];             }
  void                   setLog2SaoOffsetScale(ChannelType type, uint32_t uiBitShift)         { m_log2SaoOffsetScale[type] = uiBitShift;       }

};


/// PPS class
class PPS
{
private:
  int              m_PPSId;                    // pic_parameter_set_id
  int              m_SPSId;                    // seq_parameter_set_id
  int              m_picInitQPMinus26;
  bool             m_useDQP;
  bool             m_bSliceChromaQpFlag;       // slicelevel_chroma_qp_flag

  int              m_layerId;
  int              m_temporalId;

  // access channel

  int              m_chromaCbQpOffset;
  int              m_chromaCrQpOffset;
  bool             m_chromaJointCbCrQpOffsetPresentFlag;
  int              m_chromaCbCrQpOffset;

  // Chroma QP Adjustments
  int              m_chromaQpOffsetListLen; // size (excludes the null entry used in the following array).
  ChromaQpAdj      m_ChromaQpAdjTableIncludingNullEntry[1+MAX_QP_OFFSET_LIST_SIZE]; //!< Array includes entry [0] for the null offset used when cu_chroma_qp_offset_flag=0, and entries [cu_chroma_qp_offset_idx+1...] otherwise

  uint32_t             m_numRefIdxL0DefaultActive;
  uint32_t             m_numRefIdxL1DefaultActive;

  bool             m_rpl1IdxPresentFlag;

  bool             m_bUseWeightPred;                    //!< Use of Weighting Prediction (P_SLICE)
  bool             m_useWeightedBiPred;                 //!< Use of Weighting Bi-Prediction (B_SLICE)
  bool             m_OutputFlagPresentFlag;             //!< Indicates the presence of output_flag in slice header
  uint8_t          m_numSubPics;                        //!< number of sub-pictures used - must match SPS
  bool             m_subPicIdSignallingPresentFlag;     //!< indicates the presence of sub-picture ID signalling in the PPS
  uint32_t         m_subPicIdLen;                       //!< sub-picture ID length in bits
  uint8_t          m_subPicId[MAX_NUM_SUB_PICS];        //!< sub-picture ID for each sub-picture in the sequence
  bool             m_noPicPartitionFlag;                //!< no picture partitioning flag - single slice, single tile
  uint8_t          m_log2CtuSize;                       //!< log2 of the CTU size - required to match corresponding value in SPS
  uint8_t          m_ctuSize;                           //!< CTU size
  uint32_t         m_picWidthInCtu;                     //!< picture width in units of CTUs
  uint32_t         m_picHeightInCtu;                    //!< picture height in units of CTUs
  uint32_t         m_numExpTileCols;                    //!< number of explicitly specified tile columns
  uint32_t         m_numExpTileRows;                    //!< number of explicitly specified tile rows
  uint32_t         m_numTileCols;                       //!< number of tile columns
  uint32_t         m_numTileRows;                       //!< number of tile rows
  std::vector<uint32_t> m_tileColWidth;                 //!< tile column widths in units of CTUs
  std::vector<uint32_t> m_tileRowHeight;                //!< tile row heights in units of CTUs
  std::vector<uint32_t> m_tileColBd;                    //!< tile column left-boundaries in units of CTUs
  std::vector<uint32_t> m_tileRowBd;                    //!< tile row top-boundaries in units of CTUs  
  std::vector<uint32_t> m_ctuToTileCol;                 //!< mapping between CTU horizontal address and tile column index
  std::vector<uint32_t> m_ctuToTileRow;                 //!< mapping between CTU vertical address and tile row index
  bool             m_rectSliceFlag;                     //!< rectangular slice flag  
  bool             m_singleSlicePerSubPicFlag;          //!< single slice per sub-picture flag
  std::vector<uint32_t> m_ctuToSubPicIdx;               //!< mapping between CTU and Sub-picture index
  uint32_t         m_numSlicesInPic;                    //!< number of rectangular slices in the picture (raster-scan slice specified at slice level)
  bool             m_tileIdxDeltaPresentFlag;           //!< tile index delta present flag
  std::vector<RectSlice> m_rectSlices;                  //!< list of rectangular slice signalling parameters
  std::vector<SliceMap>  m_sliceMap;                    //!< list of CTU maps for each slice in the picture
#if JVET_O1143_SUBPIC_BOUNDARY
  std::vector<SubPic>      m_subPics;                   //!< list of subpictures in the picture
#endif
  bool             m_loopFilterAcrossTilesEnabledFlag;  //!< loop filtering applied across tiles flag
  bool             m_loopFilterAcrossSlicesEnabledFlag; //!< loop filtering applied across slices flag
  int              m_log2MaxTransformSkipBlockSize;
  bool             m_entropyCodingSyncEnabledFlag;      //!< Indicates the presence of wavefronts

  bool              m_constantSliceHeaderParamsEnabledFlag;
  int               m_PPSDepQuantEnabledIdc;
  int               m_PPSRefPicListSPSIdc0;
  int               m_PPSRefPicListSPSIdc1;
  int               m_PPSMvdL1ZeroIdc;
  int               m_PPSCollocatedFromL0Idc;
  uint32_t          m_PPSSixMinusMaxNumMergeCandPlus1;
#if !JVET_Q0806
  uint32_t          m_PPSMaxNumMergeCandMinusMaxNumTriangleCandPlus1;
#else
  uint32_t          m_PPSMaxNumMergeCandMinusMaxNumGeoCandPlus1;
#endif

  bool             m_cabacInitPresentFlag;

  bool             m_pictureHeaderExtensionPresentFlag;   //< picture header extension flags present in picture headers or not
  bool             m_sliceHeaderExtensionPresentFlag;
  bool             m_deblockingFilterControlPresentFlag;
  bool             m_deblockingFilterOverrideEnabledFlag;
  bool             m_ppsDeblockingFilterDisabledFlag;
  int              m_deblockingFilterBetaOffsetDiv2;    //< beta offset for deblocking filter
  int              m_deblockingFilterTcOffsetDiv2;      //< tc offset for deblocking filter
#if JVET_Q0121_DEBLOCKING_CONTROL_PARAMETERS
  int              m_deblockingFilterCbBetaOffsetDiv2;    //< beta offset for Cb deblocking filter
  int              m_deblockingFilterCbTcOffsetDiv2;      //< tc offset for Cb deblocking filter
  int              m_deblockingFilterCrBetaOffsetDiv2;    //< beta offset for Cr deblocking filter
  int              m_deblockingFilterCrTcOffsetDiv2;      //< tc offset for Cr deblocking filter
#endif
  bool             m_listsModificationPresentFlag;


  uint32_t         m_picWidthInLumaSamples;
  uint32_t         m_picHeightInLumaSamples;
  Window           m_conformanceWindow;
  Window           m_scalingWindow;

  PPSRExt          m_ppsRangeExtension;

public:
  PreCalcValues   *pcv;

public:
                         PPS();
  virtual                ~PPS();

  int                    getPPSId() const                                                 { return m_PPSId;                               }
  void                   setPPSId(int i)                                                  { m_PPSId = i;                                  }
  int                    getSPSId() const                                                 { return m_SPSId;                               }
  void                   setSPSId(int i)                                                  { m_SPSId = i;                                  }

  void                   setTemporalId( int i )                                           { m_temporalId = i;                             }
  int                    getTemporalId()                                            const { return m_temporalId;                          }
  void                   setLayerId( int i )                                              { m_layerId = i;                                }
  int                    getLayerId()                                               const { return m_layerId;                             }

  int                    getPicInitQPMinus26() const                                      { return  m_picInitQPMinus26;                   }
  void                   setPicInitQPMinus26( int i )                                     { m_picInitQPMinus26 = i;                       }
  bool                   getUseDQP() const                                                { return m_useDQP;                              }
  void                   setUseDQP( bool b )                                              { m_useDQP   = b;                               }
  bool                   getSliceChromaQpFlag() const                                     { return  m_bSliceChromaQpFlag;                 }
  void                   setSliceChromaQpFlag( bool b )                                   { m_bSliceChromaQpFlag = b;                     }


  bool                   getJointCbCrQpOffsetPresentFlag() const                          { return m_chromaJointCbCrQpOffsetPresentFlag;   }
  void                   setJointCbCrQpOffsetPresentFlag(bool b)                          { m_chromaJointCbCrQpOffsetPresentFlag = b;      } 

  void                   setQpOffset(ComponentID compID, int i )
  {
    if      (compID==COMPONENT_Cb)
    {
      m_chromaCbQpOffset = i;
    }
    else if (compID==COMPONENT_Cr)
    {
      m_chromaCrQpOffset = i;
    }
    else if (compID==JOINT_CbCr)
    {
      m_chromaCbCrQpOffset = i;
    }
    else
    {
      THROW( "Invalid chroma QP offset" );
    }
  }
  int                    getQpOffset(ComponentID compID) const
  {
    return (compID==COMPONENT_Y) ? 0 : (compID==COMPONENT_Cb ? m_chromaCbQpOffset : compID==COMPONENT_Cr ? m_chromaCrQpOffset : m_chromaCbCrQpOffset );
  }

  bool                   getCuChromaQpOffsetEnabledFlag() const                           { return getChromaQpOffsetListLen()>0;            }
  int                    getChromaQpOffsetListLen() const                                 { return m_chromaQpOffsetListLen;                 }
  void                   clearChromaQpOffsetList()                                        { m_chromaQpOffsetListLen = 0;                    }

  const ChromaQpAdj&     getChromaQpOffsetListEntry( int cuChromaQpOffsetIdxPlus1 ) const
  {
    CHECK(cuChromaQpOffsetIdxPlus1 >= m_chromaQpOffsetListLen+1, "Invalid chroma QP offset");
    return m_ChromaQpAdjTableIncludingNullEntry[cuChromaQpOffsetIdxPlus1]; // Array includes entry [0] for the null offset used when cu_chroma_qp_offset_flag=0, and entries [cu_chroma_qp_offset_idx+1...] otherwise
  }

  void                   setChromaQpOffsetListEntry( int cuChromaQpOffsetIdxPlus1, int cbOffset, int crOffset, int jointCbCrOffset )
  {
    CHECK(cuChromaQpOffsetIdxPlus1 == 0 || cuChromaQpOffsetIdxPlus1 > MAX_QP_OFFSET_LIST_SIZE, "Invalid chroma QP offset");
    m_ChromaQpAdjTableIncludingNullEntry[cuChromaQpOffsetIdxPlus1].u.comp.CbOffset = cbOffset; // Array includes entry [0] for the null offset used when cu_chroma_qp_offset_flag=0, and entries [cu_chroma_qp_offset_idx+1...] otherwise
    m_ChromaQpAdjTableIncludingNullEntry[cuChromaQpOffsetIdxPlus1].u.comp.CrOffset = crOffset;
    m_ChromaQpAdjTableIncludingNullEntry[cuChromaQpOffsetIdxPlus1].u.comp.JointCbCrOffset = jointCbCrOffset;
    m_chromaQpOffsetListLen = std::max(m_chromaQpOffsetListLen, cuChromaQpOffsetIdxPlus1);
  }

  void                   setNumRefIdxL0DefaultActive(uint32_t ui)                             { m_numRefIdxL0DefaultActive=ui;                }
  uint32_t                   getNumRefIdxL0DefaultActive() const                              { return m_numRefIdxL0DefaultActive;            }
  void                   setNumRefIdxL1DefaultActive(uint32_t ui)                             { m_numRefIdxL1DefaultActive=ui;                }
  uint32_t                   getNumRefIdxL1DefaultActive() const                              { return m_numRefIdxL1DefaultActive;            }

  void                   setRpl1IdxPresentFlag(bool isPresent)                            { m_rpl1IdxPresentFlag = isPresent;             }
  uint32_t               getRpl1IdxPresentFlag() const                                    { return m_rpl1IdxPresentFlag;                  }

  bool                   getUseWP() const                                                 { return m_bUseWeightPred;                      }
  bool                   getWPBiPred() const                                              { return m_useWeightedBiPred;                   }
  void                   setUseWP( bool b )                                               { m_bUseWeightPred = b;                         }
  void                   setWPBiPred( bool b )                                            { m_useWeightedBiPred = b;                      }

  void                   setOutputFlagPresentFlag( bool b )                               { m_OutputFlagPresentFlag = b;                  }
  bool                   getOutputFlagPresentFlag() const                                 { return m_OutputFlagPresentFlag;               }
  void                   setNumSubPics( uint8_t u )                                       { m_numSubPics = u;                             }
  uint8_t                getNumSubPics( ) const                                           { return  m_numSubPics;                         }
  void                   setSubPicIdSignallingPresentFlag( bool b )                       { m_subPicIdSignallingPresentFlag = b;          }
  bool                   getSubPicIdSignallingPresentFlag() const                         { return  m_subPicIdSignallingPresentFlag;      }
  void                   setSubPicIdLen( uint32_t u )                                     { m_subPicIdLen = u;                            }
  uint32_t               getSubPicIdLen() const                                           { return  m_subPicIdLen;                        }
  void                   setSubPicId( int i, uint8_t u )                                  { CHECK( i >= MAX_NUM_SUB_PICS, "Sub-picture index exceeds valid range" ); m_subPicId[i] = u;     }
  uint8_t                getSubPicId( int i ) const                                       { CHECK( i >= MAX_NUM_SUB_PICS, "Sub-picture index exceeds valid range" ); return  m_subPicId[i]; }
  void                   setNoPicPartitionFlag( bool b )                                  { m_noPicPartitionFlag = b;                     }
  bool                   getNoPicPartitionFlag( ) const                                   { return  m_noPicPartitionFlag;                 }
  void                   setLog2CtuSize( uint8_t u )                                      { m_log2CtuSize = u; m_ctuSize = 1 << m_log2CtuSize; 
                                                                                            m_picWidthInCtu = (m_picWidthInLumaSamples  + m_ctuSize - 1) / m_ctuSize;  
                                                                                            m_picHeightInCtu = (m_picHeightInLumaSamples  + m_ctuSize - 1) / m_ctuSize; }
  uint8_t                getLog2CtuSize( ) const                                          { return  m_log2CtuSize;                        }
  uint8_t                getCtuSize( ) const                                              { return  m_ctuSize;                            }
  uint8_t                getPicWidthInCtu( ) const                                        { return  m_picWidthInCtu;                      }
  uint8_t                getPicHeightInCtu( ) const                                       { return  m_picHeightInCtu;                     }
  void                   setNumExpTileColumns( uint32_t u )                               { m_numExpTileCols = u;                         }
  uint32_t               getNumExpTileColumns( ) const                                    { return  m_numExpTileCols;                     }
  void                   setNumExpTileRows( uint32_t u )                                  { m_numExpTileRows = u;                         }
  uint32_t               getNumExpTileRows( ) const                                       { return  m_numExpTileRows;                     }
  void                   setNumTileColumns( uint32_t u )                                  { m_numTileCols = u;                            }
  uint32_t               getNumTileColumns( ) const                                       { return  m_numTileCols;                        }
  void                   setNumTileRows( uint32_t u )                                     { m_numTileRows = u;                            }
  uint32_t               getNumTileRows( ) const                                          { return  m_numTileRows;                        }
  uint32_t               getNumTiles( ) const                                             { return  m_numTileCols * m_numTileRows;        }
  void                   setTileColumnWidths( std::vector<uint32_t> widths )              { m_tileColWidth = widths;                      }
  void                   setTileRowHeights( std::vector<uint32_t> heights )               { m_tileRowHeight = heights;                    }
  void                   addTileColumnWidth( uint32_t u )                                 { CHECK( m_tileColWidth.size()  >= MAX_TILE_COLS, "Number of tile columns exceeds valid range" ); m_tileColWidth.push_back(u);    }
  void                   addTileRowHeight( uint32_t u )                                   { CHECK( m_tileRowHeight.size() >= MAX_TILE_ROWS, "Number of tile rows exceeds valid range" );    m_tileRowHeight.push_back(u);   }
  uint32_t               getTileColumnWidth( int idx ) const                              { CHECK( idx >= m_tileColWidth.size(), "Tile column index exceeds valid range" );                 return  m_tileColWidth[idx];    }
  uint32_t               getTileRowHeight( int idx ) const                                { CHECK( idx >= m_tileRowHeight.size(), "Tile row index exceeds valid range" );                   return  m_tileRowHeight[idx];   }  
  uint32_t               getTileColumnBd( int idx ) const                                 { CHECK( idx >= m_tileColBd.size(), "Tile column index exceeds valid range" );                    return  m_tileColBd[idx];       }
  uint32_t               getTileRowBd( int idx ) const                                    { CHECK( idx >= m_tileRowBd.size(), "Tile row index exceeds valid range" );                       return  m_tileRowBd[idx];       }
  uint32_t               ctuToTileCol( int ctuX ) const                                   { CHECK( ctuX >= m_ctuToTileCol.size(), "CTU address index exceeds valid range" ); return  m_ctuToTileCol[ctuX];                  }
  uint32_t               ctuToTileRow( int ctuY ) const                                   { CHECK( ctuY >= m_ctuToTileRow.size(), "CTU address index exceeds valid range" ); return  m_ctuToTileRow[ctuY];                  }
  uint32_t               ctuToTileColBd( int ctuX ) const                                 { return  getTileColumnBd(ctuToTileCol( ctuX ));                                                                                  }
  uint32_t               ctuToTileRowBd( int ctuY ) const                                 { return  getTileRowBd(ctuToTileRow( ctuY ));                                                                                     }
  bool                   ctuIsTileColBd( int ctuX ) const                                 { return  ctuX == ctuToTileColBd( ctuX );                                                                                         }
  bool                   ctuIsTileRowBd( int ctuY ) const                                 { return  ctuY == ctuToTileRowBd( ctuY );                                                                                         }
  uint32_t               getTileIdx( uint32_t ctuX, uint32_t ctuY ) const                 { return (ctuToTileRow( ctuY ) * getNumTileColumns()) + ctuToTileCol( ctuX );                                                     }
  uint32_t               getTileIdx( uint32_t ctuRsAddr) const                            { return getTileIdx( ctuRsAddr % m_picWidthInCtu,  ctuRsAddr / m_picWidthInCtu );                                                 }
  uint32_t               getTileIdx( const Position& pos ) const                          { return getTileIdx( pos.x / m_ctuSize, pos.y / m_ctuSize );                                                                      }
  void                   setRectSliceFlag( bool b )                                       { m_rectSliceFlag = b;                                                                                                            }
  bool                   getRectSliceFlag( ) const                                        { return  m_rectSliceFlag;                                                                                                        }
  void                   setSingleSlicePerSubPicFlag( bool b )                            { m_singleSlicePerSubPicFlag = b;                                                                                                 }
  bool                   getSingleSlicePerSubPicFlag( ) const                             { return  m_singleSlicePerSubPicFlag;                                                                                             }
  uint32_t               getCtuToSubPicIdx( int idx ) const                               { CHECK( idx >= m_ctuToSubPicIdx.size(), "CTU address index exceeds valid range" ); return  m_ctuToSubPicIdx[idx];                }
  void                   setNumSlicesInPic( uint32_t u )                                  { CHECK( u > MAX_SLICES, "Number of slices in picture exceeds valid range" ); m_numSlicesInPic = u;                               }
  uint32_t               getNumSlicesInPic( ) const                                       { return  m_numSlicesInPic;                                                                                                       }
  void                   setTileIdxDeltaPresentFlag( bool b )                             { m_tileIdxDeltaPresentFlag = b;                                                                                                  }
  bool                   getTileIdxDeltaPresentFlag( ) const                              { return  m_tileIdxDeltaPresentFlag;                                                                                              }
  void                   setSliceWidthInTiles( int idx, uint32_t u )                      { CHECK( idx >= m_numSlicesInPic, "Slice index exceeds valid range" );    m_rectSlices[idx].setSliceWidthInTiles( u );            }
  uint32_t               getSliceWidthInTiles( int idx ) const                            { CHECK( idx >= m_numSlicesInPic, "Slice index exceeds valid range" );    return  m_rectSlices[idx].getSliceWidthInTiles( );      }
  void                   setSliceHeightInTiles( int idx, uint32_t u )                     { CHECK( idx >= m_numSlicesInPic, "Slice index exceeds valid range" );    m_rectSlices[idx].setSliceHeightInTiles( u );           }
  uint32_t               getSliceHeightInTiles( int idx ) const                           { CHECK( idx >= m_numSlicesInPic, "Slice index exceeds valid range" );    return  m_rectSlices[idx].getSliceHeightInTiles( );     }
  void                   setNumSlicesInTile( int idx, uint32_t u )                        { CHECK( idx >= m_numSlicesInPic, "Slice index exceeds valid range" );    m_rectSlices[idx].setNumSlicesInTile( u );              }
  uint32_t               getNumSlicesInTile( int idx ) const                              { CHECK( idx >= m_numSlicesInPic, "Slice index exceeds valid range" );    return  m_rectSlices[idx].getNumSlicesInTile( );        }
  void                   setSliceHeightInCtu( int idx, uint32_t u )                       { CHECK( idx >= m_numSlicesInPic, "Slice index exceeds valid range" );    m_rectSlices[idx].setSliceHeightInCtu( u );             }
  uint32_t               getSliceHeightInCtu( int idx ) const                             { CHECK( idx >= m_numSlicesInPic, "Slice index exceeds valid range" );    return  m_rectSlices[idx].getSliceHeightInCtu( );       }
  void                   setSliceTileIdx(  int idx, uint32_t u )                          { CHECK( idx >= m_numSlicesInPic, "Slice index exceeds valid range" );    m_rectSlices[idx].setTileIdx( u );                      }
  uint32_t               getSliceTileIdx( int idx ) const                                 { CHECK( idx >= m_numSlicesInPic, "Slice index exceeds valid range" );    return  m_rectSlices[idx].getTileIdx( );                }
  void                   setRectSlices( std::vector<RectSlice> rectSlices )               { m_rectSlices = rectSlices;                                                                                                      }
  void                   setLoopFilterAcrossTilesEnabledFlag( bool b )                    { m_loopFilterAcrossTilesEnabledFlag = b;                                                                                         }
  bool                   getLoopFilterAcrossTilesEnabledFlag( ) const                     { return  m_loopFilterAcrossTilesEnabledFlag;                                                                                     }
  void                   setLoopFilterAcrossSlicesEnabledFlag( bool b )                   { m_loopFilterAcrossSlicesEnabledFlag = b;                                                                                        }
  bool                   getLoopFilterAcrossSlicesEnabledFlag( ) const                    { return  m_loopFilterAcrossSlicesEnabledFlag;                                                                                    }
  void                   resetTileSliceInfo();
  void                   initTiles();
  void                   initRectSlices();
  void                   initRectSliceMap();
#if JVET_O1143_SUBPIC_BOUNDARY
  std::vector<SubPic>    getSubPics()  const                                              {return m_subPics;          };
  void                   initSubPic(const SPS &sps);
#endif
  void                   initRasterSliceMap( std::vector<uint32_t> sizes );
  void                   checkSliceMap(); 
  SliceMap               getSliceMap( int idx ) const                                     { CHECK( idx >= m_numSlicesInPic, "Slice index exceeds valid range" );    return m_sliceMap[idx];                             }

  uint32_t               getLog2MaxTransformSkipBlockSize() const                         { return m_log2MaxTransformSkipBlockSize; }
  void                   setLog2MaxTransformSkipBlockSize(uint32_t u)                     { m_log2MaxTransformSkipBlockSize = u; }

  bool                   getEntropyCodingSyncEnabledFlag() const                          { return m_entropyCodingSyncEnabledFlag;        }
  void                   setEntropyCodingSyncEnabledFlag(bool val)                        { m_entropyCodingSyncEnabledFlag = val;         }


  bool                    getConstantSliceHeaderParamsEnabledFlag() const                 { return m_constantSliceHeaderParamsEnabledFlag; }
  void                    setConstantSliceHeaderParamsEnabledFlag(bool b)                 { m_constantSliceHeaderParamsEnabledFlag = b;   }
  int                     getPPSDepQuantEnabledIdc() const                                { return m_PPSDepQuantEnabledIdc;               }
  void                    setPPSDepQuantEnabledIdc(int u)                                 { m_PPSDepQuantEnabledIdc = u;                  }
  int                     getPPSRefPicListSPSIdc( bool b ) const                          { return b==1 ? m_PPSRefPicListSPSIdc1: m_PPSRefPicListSPSIdc0; }
  int                     getPPSRefPicListSPSIdc0() const                                 { return m_PPSRefPicListSPSIdc0;                }
  void                    setPPSRefPicListSPSIdc0(int u)                                  { m_PPSRefPicListSPSIdc0 = u;                   }
  int                     getPPSRefPicListSPSIdc1() const                                 { return m_PPSRefPicListSPSIdc1;                }
  void                    setPPSRefPicListSPSIdc1(int u)                                  { m_PPSRefPicListSPSIdc1 = u;                   }
  int                     getPPSMvdL1ZeroIdc() const                                      { return m_PPSMvdL1ZeroIdc;                     }
  void                    setPPSMvdL1ZeroIdc(int u)                                       { m_PPSMvdL1ZeroIdc = u;                        }
  int                     getPPSCollocatedFromL0Idc() const                               { return m_PPSCollocatedFromL0Idc;              }
  void                    setPPSCollocatedFromL0Idc(int u)                                { m_PPSCollocatedFromL0Idc = u;                 }
  uint32_t                getPPSSixMinusMaxNumMergeCandPlus1() const                      { return m_PPSSixMinusMaxNumMergeCandPlus1;     }
  void                    setPPSSixMinusMaxNumMergeCandPlus1(uint32_t u)                  { m_PPSSixMinusMaxNumMergeCandPlus1 = u;        }
#if !JVET_Q0806
  uint32_t                getPPSMaxNumMergeCandMinusMaxNumTriangleCandPlus1() const       { return m_PPSMaxNumMergeCandMinusMaxNumTriangleCandPlus1; }
  void                    setPPSMaxNumMergeCandMinusMaxNumTriangleCandPlus1(uint32_t u)   { m_PPSMaxNumMergeCandMinusMaxNumTriangleCandPlus1 = u; }
#else
  uint32_t                getPPSMaxNumMergeCandMinusMaxNumGeoCandPlus1() const            { return m_PPSMaxNumMergeCandMinusMaxNumGeoCandPlus1; }
  void                    setPPSMaxNumMergeCandMinusMaxNumGeoCandPlus1(uint32_t u)        { m_PPSMaxNumMergeCandMinusMaxNumGeoCandPlus1 = u; }
#endif

  void                   setCabacInitPresentFlag( bool flag )                             { m_cabacInitPresentFlag = flag;                }
  bool                   getCabacInitPresentFlag() const                                  { return m_cabacInitPresentFlag;                }
  void                   setDeblockingFilterControlPresentFlag( bool val )                { m_deblockingFilterControlPresentFlag = val;   }
  bool                   getDeblockingFilterControlPresentFlag() const                    { return m_deblockingFilterControlPresentFlag;  }
  void                   setDeblockingFilterOverrideEnabledFlag( bool val )               { m_deblockingFilterOverrideEnabledFlag = val;  }
  bool                   getDeblockingFilterOverrideEnabledFlag() const                   { return m_deblockingFilterOverrideEnabledFlag; }
  void                   setPPSDeblockingFilterDisabledFlag(bool val)                     { m_ppsDeblockingFilterDisabledFlag = val;      } //!< set offset for deblocking filter disabled
  bool                   getPPSDeblockingFilterDisabledFlag() const                       { return m_ppsDeblockingFilterDisabledFlag;     } //!< get offset for deblocking filter disabled
  void                   setDeblockingFilterBetaOffsetDiv2(int val)                       { m_deblockingFilterBetaOffsetDiv2 = val;       } //!< set beta offset for deblocking filter
  int                    getDeblockingFilterBetaOffsetDiv2() const                        { return m_deblockingFilterBetaOffsetDiv2;      } //!< get beta offset for deblocking filter
  void                   setDeblockingFilterTcOffsetDiv2(int val)                         { m_deblockingFilterTcOffsetDiv2 = val;         } //!< set tc offset for deblocking filter
  int                    getDeblockingFilterTcOffsetDiv2() const                          { return m_deblockingFilterTcOffsetDiv2;        } //!< get tc offset for deblocking filter
#if JVET_Q0121_DEBLOCKING_CONTROL_PARAMETERS
  void                   setDeblockingFilterCbBetaOffsetDiv2(int val)                     { m_deblockingFilterCbBetaOffsetDiv2 = val;     } //!< set beta offset for Cb deblocking filter
  int                    getDeblockingFilterCbBetaOffsetDiv2() const                      { return m_deblockingFilterCbBetaOffsetDiv2;    } //!< get beta offset for Cb deblocking filter
  void                   setDeblockingFilterCbTcOffsetDiv2(int val)                       { m_deblockingFilterCbTcOffsetDiv2 = val;       } //!< set tc offset for Cb deblocking filter
  int                    getDeblockingFilterCbTcOffsetDiv2() const                        { return m_deblockingFilterCbTcOffsetDiv2;      } //!< get tc offset for Cb deblocking filter
  void                   setDeblockingFilterCrBetaOffsetDiv2(int val)                     { m_deblockingFilterCrBetaOffsetDiv2 = val;     } //!< set beta offset for Cr deblocking filter
  int                    getDeblockingFilterCrBetaOffsetDiv2() const                      { return m_deblockingFilterCrBetaOffsetDiv2;    } //!< get beta offset for Cr deblocking filter
  void                   setDeblockingFilterCrTcOffsetDiv2(int val)                       { m_deblockingFilterCrTcOffsetDiv2 = val;       } //!< set tc offset for Cr deblocking filter
  int                    getDeblockingFilterCrTcOffsetDiv2() const                        { return m_deblockingFilterCrTcOffsetDiv2;      } //!< get tc offset for Cr deblocking filter
#endif
  bool                   getListsModificationPresentFlag() const                          { return m_listsModificationPresentFlag;        }
  void                   setListsModificationPresentFlag( bool b )                        { m_listsModificationPresentFlag = b;           }
  bool                   getPictureHeaderExtensionPresentFlag() const                     { return m_pictureHeaderExtensionPresentFlag;     }
  void                   setPictureHeaderExtensionPresentFlag(bool val)                   { m_pictureHeaderExtensionPresentFlag = val;      }
  bool                   getSliceHeaderExtensionPresentFlag() const                       { return m_sliceHeaderExtensionPresentFlag;     }
  void                   setSliceHeaderExtensionPresentFlag(bool val)                     { m_sliceHeaderExtensionPresentFlag = val;      }


  const PPSRExt&         getPpsRangeExtension() const                                     { return m_ppsRangeExtension;                   }
  PPSRExt&               getPpsRangeExtension()                                           { return m_ppsRangeExtension;                   }

  void                    setPicWidthInLumaSamples( uint32_t u )                          { m_picWidthInLumaSamples = u; }
  uint32_t                getPicWidthInLumaSamples() const                                { return  m_picWidthInLumaSamples; }
  void                    setPicHeightInLumaSamples( uint32_t u )                         { m_picHeightInLumaSamples = u; }
  uint32_t                getPicHeightInLumaSamples() const                               { return  m_picHeightInLumaSamples; }

  Window&                 getConformanceWindow()                                          { return  m_conformanceWindow; }
  const Window&           getConformanceWindow() const                                    { return  m_conformanceWindow; }
  void                    setConformanceWindow( Window& conformanceWindow )               { m_conformanceWindow = conformanceWindow; }

  Window&                 getScalingWindow()                                              { return  m_scalingWindow; }
  const Window&           getScalingWindow()                                        const { return  m_scalingWindow; }
  void                    setScalingWindow( Window& scalingWindow )                       { m_scalingWindow = scalingWindow; }
};

class APS
{
private:
  int                    m_APSId;                    // adaptation_parameter_set_id
  int                    m_temporalId;
  int                    m_layerId;
  ApsType                m_APSType;                  // aps_params_type
  AlfParam               m_alfAPSParam;
  SliceReshapeInfo       m_reshapeAPSInfo;
  ScalingList            m_scalingListApsInfo;
#if JVET_Q0795_CCALF
  CcAlfFilterParam       m_ccAlfAPSParam;
#endif

public:
  APS();
  virtual                ~APS();

  int                    getAPSId() const                                                 { return m_APSId;                               }
  void                   setAPSId(int i)                                                  { m_APSId = i;                                  }

  ApsType                getAPSType() const                                               { return m_APSType;                             }
  void                   setAPSType( ApsType type )                                       { m_APSType = type;                             }

  void                   setAlfAPSParam(AlfParam& alfAPSParam)                            { m_alfAPSParam = alfAPSParam;                  }
  void                   setTemporalId( int i )                                           { m_temporalId = i;                             }
  int                    getTemporalId()                                            const { return m_temporalId;                          }
  void                   setLayerId( int i )                                              { m_layerId = i;                                }
  int                    getLayerId()                                               const { return m_layerId;                             }
  AlfParam&              getAlfAPSParam()  { return m_alfAPSParam; }

  void                   setReshaperAPSInfo(SliceReshapeInfo& reshapeAPSInfo)             { m_reshapeAPSInfo = reshapeAPSInfo;            }
  SliceReshapeInfo&      getReshaperAPSInfo()                                             { return m_reshapeAPSInfo;                      }
  void                   setScalingList( ScalingList& scalingListAPSInfo )                { m_scalingListApsInfo = scalingListAPSInfo;    }
  ScalingList&           getScalingList()                                                 { return m_scalingListApsInfo;                  }
#if JVET_Q0795_CCALF
  void                   setCcAlfAPSParam(CcAlfFilterParam& ccAlfAPSParam)                { m_ccAlfAPSParam = ccAlfAPSParam;              }
  CcAlfFilterParam&      getCcAlfAPSParam()  { return m_ccAlfAPSParam; }
#endif
};
struct WPScalingParam
{
  // Explicit weighted prediction parameters parsed in slice header,
  // or Implicit weighted prediction parameters (8 bits depth values).
  bool bPresentFlag;
  uint32_t uiLog2WeightDenom;
  int  iWeight;
  int  iOffset;

  // Weighted prediction scaling values built from above parameters (bitdepth scaled):
  int  w;
  int  o;
  int  offset;
  int  shift;
  int  round;

};
struct WPACDCParam
{
  int64_t iAC;
  int64_t iDC;
};

// picture header class
class PicHeader
{
private:
  bool                        m_valid;                                                  //!< picture header is valid yet or not
  Picture*                    m_pcPic;                                                  //!< pointer to picture structure
#if JVET_Q0819_PH_CHANGES
  int                         m_pocLsb;                                                 //!< least significant bits of picture order count
#endif
  bool                        m_nonReferencePictureFlag;                                //!< non-reference picture flag
  bool                        m_gdrPicFlag;                                             //!< gradual decoding refresh picture flag
  bool                        m_noOutputOfPriorPicsFlag;                                //!< no output of prior pictures flag
  uint32_t                    m_recoveryPocCnt;                                         //!< recovery POC count
  int                         m_spsId;                                                  //!< sequence parameter set ID
  int                         m_ppsId;                                                  //!< picture parameter set ID
  bool                        m_subPicIdSignallingPresentFlag;                          //!< indicates the presence of sub-picture ID signalling in the SPS
  uint32_t                    m_subPicIdLen;                                            //!< sub-picture ID length in bits
  uint8_t                     m_subPicId[MAX_NUM_SUB_PICS];                             //!< sub-picture ID for each sub-picture in the sequence
  bool                        m_loopFilterAcrossVirtualBoundariesDisabledFlag;          //!< loop filtering across virtual boundaries disabled
  unsigned                    m_numVerVirtualBoundaries;                                //!< number of vertical virtual boundaries
  unsigned                    m_numHorVirtualBoundaries;                                //!< number of horizontal virtual boundaries
  unsigned                    m_virtualBoundariesPosX[3];                               //!< horizontal virtual boundary positions
  unsigned                    m_virtualBoundariesPosY[3];                               //!< vertical virtual boundary positions
#if !JVET_Q0155_COLOUR_ID
  unsigned                    m_colourPlaneId;                                          //!< 4:4:4 colour plane ID
#endif
  bool                        m_picOutputFlag;                                          //!< picture output flag
  bool                        m_picRplPresentFlag;                                      //!< reference lists present in picture header or not
  const ReferencePictureList* m_pRPL0;                                                  //!< pointer to RPL for L0, either in the SPS or the local RPS in the picture header
  const ReferencePictureList* m_pRPL1;                                                  //!< pointer to RPL for L1, either in the SPS or the local RPS in the picture header
  ReferencePictureList        m_localRPL0;                                              //!< RPL for L0 when present in picture header
  ReferencePictureList        m_localRPL1;                                              //!< RPL for L1 when present in picture header
  int                         m_rpl0Idx;                                                //!< index of used RPL in the SPS or -1 for local RPL in the picture header
  int                         m_rpl1Idx;                                                //!< index of used RPL in the SPS or -1 for local RPL in the picture header
#if JVET_Q0819_PH_CHANGES
  bool                        m_picInterSliceAllowedFlag;                               //!< inter slice allowed flag in PH
  bool                        m_picIntraSliceAllowedFlag;                               //!< intra slice allowed flag in PH
#endif
  bool                        m_splitConsOverrideFlag;                                  //!< partitioning constraint override flag  
  uint32_t                    m_cuQpDeltaSubdivIntra;                                   //!< CU QP delta maximum subdivision for intra slices
  uint32_t                    m_cuQpDeltaSubdivInter;                                   //!< CU QP delta maximum subdivision for inter slices 
  uint32_t                    m_cuChromaQpOffsetSubdivIntra;                            //!< CU chroma QP offset maximum subdivision for intra slices 
  uint32_t                    m_cuChromaQpOffsetSubdivInter;                            //!< CU chroma QP offset maximum subdivision for inter slices 
  bool                        m_enableTMVPFlag;                                         //!< enable temporal motion vector prediction
  bool                        m_mvdL1ZeroFlag;                                          //!< L1 MVD set to zero flag  
  uint32_t                    m_maxNumMergeCand;                                        //!< max number of merge candidates
  uint32_t                    m_maxNumAffineMergeCand;                                  //!< max number of sub-block merge candidates
  bool                        m_disFracMMVD;                                            //!< fractional MMVD offsets disabled flag
  bool                        m_disBdofFlag;                                            //!< picture level BDOF disable flag
  bool                        m_disDmvrFlag;                                            //!< picture level DMVR disable flag
  bool                        m_disProfFlag;                                            //!< picture level PROF disable flag
#if !JVET_Q0806
  uint32_t                    m_maxNumTriangleCand;                                     //!< max number of triangle merge candidates
#else
  uint32_t                    m_maxNumGeoCand;                                          //!< max number of geometric merge candidates
#endif
  uint32_t                    m_maxNumIBCMergeCand;                                     //!< max number of IBC merge candidates
  bool                        m_jointCbCrSignFlag;                                      //!< joint Cb/Cr residual sign flag  
  bool                        m_saoEnabledPresentFlag;                                  //!< sao enabled flags present in the picture header
  bool                        m_saoEnabledFlag[MAX_NUM_CHANNEL_TYPE];                   //!< sao enabled flags for each channel
  bool                        m_alfEnabledPresentFlag;                                  //!< alf enabled flags present in the picture header
  bool                        m_alfEnabledFlag[MAX_NUM_COMPONENT];                      //!< alf enabled flags for each component
  int                         m_numAlfAps;                                              //!< number of alf aps active for the picture
  std::vector<int>            m_alfApsId;                                               //!< list of alf aps for the picture
  int                         m_alfChromaApsId;                                         //!< chroma alf aps ID
#if JVET_Q0795_CCALF
  bool m_ccalfEnabledFlag[MAX_NUM_COMPONENT];
  int  m_ccalfCbApsId;
  int  m_ccalfCrApsId;
#endif
  bool                        m_depQuantEnabledFlag;                                    //!< dependent quantization enabled flag
  bool                        m_signDataHidingEnabledFlag;                              //!< sign data hiding enabled flag
  bool                        m_deblockingFilterOverridePresentFlag;                    //!< deblocking filter override controls present in picture header
  bool                        m_deblockingFilterOverrideFlag;                           //!< deblocking filter override controls enabled
  bool                        m_deblockingFilterDisable;                                //!< deblocking filter disabled flag
  int                         m_deblockingFilterBetaOffsetDiv2;                         //!< beta offset for deblocking filter
  int                         m_deblockingFilterTcOffsetDiv2;                           //!< tc offset for deblocking filter
#if JVET_Q0121_DEBLOCKING_CONTROL_PARAMETERS
  int                         m_deblockingFilterCbBetaOffsetDiv2;                       //!< beta offset for deblocking filter
  int                         m_deblockingFilterCbTcOffsetDiv2;                         //!< tc offset for deblocking filter
  int                         m_deblockingFilterCrBetaOffsetDiv2;                       //!< beta offset for deblocking filter
  int                         m_deblockingFilterCrTcOffsetDiv2;                         //!< tc offset for deblocking filter
#endif
  bool                        m_lmcsEnabledFlag;                                        //!< lmcs enabled flag
  int                         m_lmcsApsId;                                              //!< lmcs APS ID
  APS*                        m_lmcsAps;                                                //!< lmcs APS
  bool                        m_lmcsChromaResidualScaleFlag;                            //!< lmcs chroma residual scale flag  
  bool                        m_scalingListPresentFlag;                                 //!< quantization scaling lists present
  int                         m_scalingListApsId;                                       //!< quantization scaling list APS ID
  APS*                        m_scalingListAps;                                         //!< quantization scaling list APS
  unsigned                    m_minQT[3];                                               //!< minimum quad-tree size  0: I slice luma; 1: P/B slice; 2: I slice chroma
  unsigned                    m_maxMTTHierarchyDepth[3];                                //!< maximum MTT depth
  unsigned                    m_maxBTSize[3];                                           //!< maximum BT size
  unsigned                    m_maxTTSize[3];                                           //!< maximum TT size

public:
                              PicHeader();
  virtual                     ~PicHeader();
  void                        initPicHeader();
  bool                        isValid()                                                 { return m_valid;                                                                              }
  void                        setValid()                                                { m_valid = true;                                                                              }
  void                        setPic( Picture* p )                                      { m_pcPic = p;                                                                                 }
  Picture*                    getPic()                                                  { return m_pcPic;                                                                              }
  const Picture*              getPic() const                                            { return m_pcPic;                                                                              }
#if JVET_Q0819_PH_CHANGES
  void                        setPocLsb(int i)                                          { m_pocLsb = i;                                                                                }
  int                         getPocLsb()                                               { return m_pocLsb;                                                                             }
#endif
  void                        setNonReferencePictureFlag( bool b )                      { m_nonReferencePictureFlag = b;                                                               }
  bool                        getNonReferencePictureFlag() const                        { return m_nonReferencePictureFlag;                                                            }
  void                        setGdrPicFlag( bool b )                                   { m_gdrPicFlag = b;                                                                            }
  bool                        getGdrPicFlag() const                                     { return m_gdrPicFlag;                                                                         }
  void                        setNoOutputOfPriorPicsFlag( bool b )                      { m_noOutputOfPriorPicsFlag = b;                                                               }
  bool                        getNoOutputOfPriorPicsFlag() const                        { return m_noOutputOfPriorPicsFlag;                                                            }
  void                        setRecoveryPocCnt( uint32_t u )                           { m_recoveryPocCnt = u;                                                                        }
  bool                        getRecoveryPocCnt() const                                 { return m_recoveryPocCnt;                                                                     }
  void                        setSPSId( uint32_t u )                                    { m_spsId = u;                                                                                 }
  uint32_t                    getSPSId() const                                          { return m_spsId;                                                                              }
  void                        setPPSId( uint32_t u )                                    { m_ppsId = u;                                                                                 }
  uint32_t                    getPPSId() const                                          { return m_ppsId;                                                                              }
  void                        setSubPicIdSignallingPresentFlag( bool b )                { m_subPicIdSignallingPresentFlag = b;                                                         }
  bool                        getSubPicIdSignallingPresentFlag() const                  { return  m_subPicIdSignallingPresentFlag;                                                     }
  void                        setSubPicIdLen( uint32_t u )                              { m_subPicIdLen = u;                                                                           }
  uint32_t                    getSubPicIdLen() const                                    { return  m_subPicIdLen;                                                                       }
  void                        setSubPicId( int i, uint8_t u )                           { CHECK( i >= MAX_NUM_SUB_PICS, "Sub-pic index exceeds valid range" ); m_subPicId[i] = u;      }
  uint8_t                     getSubPicId( int i ) const                                { CHECK( i >= MAX_NUM_SUB_PICS, "Sub-pic index exceeds valid range" ); return  m_subPicId[i];  }
  void                        setLoopFilterAcrossVirtualBoundariesDisabledFlag(bool b)  { m_loopFilterAcrossVirtualBoundariesDisabledFlag = b;                                         }
  bool                        getLoopFilterAcrossVirtualBoundariesDisabledFlag() const  { return m_loopFilterAcrossVirtualBoundariesDisabledFlag;                                      }
  void                        setNumVerVirtualBoundaries(unsigned u)                    { m_numVerVirtualBoundaries = u;                                                               }
  unsigned                    getNumVerVirtualBoundaries() const                        { return m_numVerVirtualBoundaries;                                                            }
  void                        setNumHorVirtualBoundaries(unsigned u)                    { m_numHorVirtualBoundaries = u;                                                               }
  unsigned                    getNumHorVirtualBoundaries() const                        { return m_numHorVirtualBoundaries;                                                            }
  void                        setVirtualBoundariesPosX(unsigned u, unsigned idx)        { CHECK( idx >= 3, "boundary index exceeds valid range" ); m_virtualBoundariesPosX[idx] = u;   }
  unsigned                    getVirtualBoundariesPosX(unsigned idx) const              { CHECK( idx >= 3, "boundary index exceeds valid range" ); return m_virtualBoundariesPosX[idx];}
  void                        setVirtualBoundariesPosY(unsigned u, unsigned idx)        { CHECK( idx >= 3, "boundary index exceeds valid range" ); m_virtualBoundariesPosY[idx] = u;   }
  unsigned                    getVirtualBoundariesPosY(unsigned idx) const              { CHECK( idx >= 3, "boundary index exceeds valid range" ); return m_virtualBoundariesPosY[idx];}
#if !JVET_Q0155_COLOUR_ID
  void                        setColourPlaneId(unsigned u)                              { m_colourPlaneId = u;                                                                         }
  unsigned                    getColourPlaneId() const                                  { return m_colourPlaneId;                                                                      }
#endif
  void                        setPicOutputFlag( bool b )                                { m_picOutputFlag = b;                                                                         }
  bool                        getPicOutputFlag() const                                  { return m_picOutputFlag;                                                                      }
  void                        setPicRplPresentFlag( bool b )                            { m_picRplPresentFlag = b;                                                                     }
  bool                        getPicRplPresentFlag() const                              { return m_picRplPresentFlag;                                                                  }
  void                        setRPL( bool b, const ReferencePictureList *pcRPL)        { if(b==1) { m_pRPL1 = pcRPL; } else { m_pRPL0 = pcRPL; }                                      }
  const ReferencePictureList* getRPL( bool b )                                          { return b==1 ? m_pRPL1 : m_pRPL0;                                                             }
  ReferencePictureList*       getLocalRPL( bool b )                                     { return b==1 ? &m_localRPL1 : &m_localRPL0;                                                   }
  void                        setRPLIdx( bool b, int rplIdx)                            { if(b==1) { m_rpl1Idx = rplIdx; } else { m_rpl0Idx = rplIdx; }                                }
  int                         getRPLIdx( bool b ) const                                 { return b==1 ? m_rpl1Idx : m_rpl0Idx;                                                         }
  void                        setRPL0(const ReferencePictureList *pcRPL)                { m_pRPL0 = pcRPL;                                                                             }
  void                        setRPL1(const ReferencePictureList *pcRPL)                { m_pRPL1 = pcRPL;                                                                             }
  const ReferencePictureList* getRPL0()                                                 { return m_pRPL0;                                                                              }
  const ReferencePictureList* getRPL1()                                                 { return m_pRPL1;                                                                              }
  ReferencePictureList*       getLocalRPL0()                                            { return &m_localRPL0;                                                                         }
  ReferencePictureList*       getLocalRPL1()                                            { return &m_localRPL1;                                                                         }
  void                        setRPL0idx(int rplIdx)                                    { m_rpl0Idx = rplIdx;                                                                          }
  void                        setRPL1idx(int rplIdx)                                    { m_rpl1Idx = rplIdx;                                                                          }
  int                         getRPL0idx() const                                        { return m_rpl0Idx;                                                                            }
  int                         getRPL1idx() const                                        { return m_rpl1Idx;                                                                            }
#if JVET_Q0819_PH_CHANGES
  void                        setPicInterSliceAllowedFlag(bool b)                       { m_picInterSliceAllowedFlag = b; }
  bool                        getPicInterSliceAllowedFlag() const                       { return m_picInterSliceAllowedFlag; }
  void                        setPicIntraSliceAllowedFlag(bool b)                       { m_picIntraSliceAllowedFlag = b; }
  bool                        getPicIntraSliceAllowedFlag() const                       { return m_picIntraSliceAllowedFlag; }
#endif 
  void                        setSplitConsOverrideFlag( bool b )                        { m_splitConsOverrideFlag = b;                                                                 }
  bool                        getSplitConsOverrideFlag() const                          { return m_splitConsOverrideFlag;                                                              }  
  void                        setCuQpDeltaSubdivIntra( uint32_t u )                     { m_cuQpDeltaSubdivIntra = u;                                                                  }
  uint32_t                    getCuQpDeltaSubdivIntra() const                           { return m_cuQpDeltaSubdivIntra;                                                               }
  void                        setCuQpDeltaSubdivInter( uint32_t u )                     { m_cuQpDeltaSubdivInter = u;                                                                  }
  uint32_t                    getCuQpDeltaSubdivInter() const                           { return m_cuQpDeltaSubdivInter;                                                               }
  void                        setCuChromaQpOffsetSubdivIntra( uint32_t u )              { m_cuChromaQpOffsetSubdivIntra = u;                                                           }
  uint32_t                    getCuChromaQpOffsetSubdivIntra() const                    { return m_cuChromaQpOffsetSubdivIntra;                                                        }
  void                        setCuChromaQpOffsetSubdivInter( uint32_t u )              { m_cuChromaQpOffsetSubdivInter = u;                                                           }
  uint32_t                    getCuChromaQpOffsetSubdivInter() const                    { return m_cuChromaQpOffsetSubdivInter;                                                        }
  void                        setEnableTMVPFlag( bool b )                               { m_enableTMVPFlag = b;                                                                        }
  bool                        getEnableTMVPFlag() const                                 { return m_enableTMVPFlag;                                                                     }
  void                        setMvdL1ZeroFlag( bool b )                                { m_mvdL1ZeroFlag = b;                                                                         }
  bool                        getMvdL1ZeroFlag() const                                  { return m_mvdL1ZeroFlag;                                                                      }  
  void                        setMaxNumMergeCand(uint32_t val )                         { m_maxNumMergeCand = val;                                                                     }
  uint32_t                    getMaxNumMergeCand() const                                { return m_maxNumMergeCand;                                                                    }  
  void                        setMaxNumAffineMergeCand( uint32_t val )                  { m_maxNumAffineMergeCand = val;                                                               }
  uint32_t                    getMaxNumAffineMergeCand() const                          { return m_maxNumAffineMergeCand;                                                              }
  void                        setDisFracMMVD( bool val )                                { m_disFracMMVD = val;                                                                         }
  bool                        getDisFracMMVD() const                                    { return m_disFracMMVD;                                                                        }  
  void                        setDisBdofFlag( bool val )                                { m_disBdofFlag = val;                                                                         }
  bool                        getDisBdofFlag() const                                    { return m_disBdofFlag;                                                                        }
  void                        setDisDmvrFlag( bool val )                                { m_disDmvrFlag = val;                                                                         }
  bool                        getDisDmvrFlag() const                                    { return m_disDmvrFlag;                                                                        }
  void                        setDisProfFlag( bool val )                                { m_disProfFlag = val;                                                                         }
  bool                        getDisProfFlag() const                                    { return m_disProfFlag;                                                                        }
#if !JVET_Q0806
  void                        setMaxNumTriangleCand(uint32_t b)                         { m_maxNumTriangleCand = b;                                                                    }
  uint32_t                    getMaxNumTriangleCand() const                             { return m_maxNumTriangleCand;                                                                 }
#else
  void                        setMaxNumGeoCand(uint32_t b)                              { m_maxNumGeoCand = b; }
  uint32_t                    getMaxNumGeoCand() const                                  { return m_maxNumGeoCand; }
#endif
  void                        setMaxNumIBCMergeCand( uint32_t b )                       { m_maxNumIBCMergeCand = b;                                                                    }
  uint32_t                    getMaxNumIBCMergeCand() const                             { return m_maxNumIBCMergeCand;                                                                 } 
  void                        setJointCbCrSignFlag( bool b )                            { m_jointCbCrSignFlag = b;                                                                     }
  bool                        getJointCbCrSignFlag() const                              { return m_jointCbCrSignFlag;                                                                  }
  void                        setSaoEnabledPresentFlag( bool b )                        { m_saoEnabledPresentFlag = b;                                                                 }
  bool                        getSaoEnabledPresentFlag() const                          { return m_saoEnabledPresentFlag;                                                              }
  void                        setSaoEnabledFlag(ChannelType chType, bool b)             { m_saoEnabledFlag[chType] = b;                                                                }
  bool                        getSaoEnabledFlag(ChannelType chType) const               { return m_saoEnabledFlag[chType];                                                             }  
  void                        setAlfEnabledPresentFlag( bool b )                        { m_alfEnabledPresentFlag = b;                                                                 }
  bool                        getAlfEnabledPresentFlag() const                          { return m_alfEnabledPresentFlag;                                                              }
  void                        setAlfEnabledFlag(ComponentID compId, bool b)             { m_alfEnabledFlag[compId] = b;                                                                }
  bool                        getAlfEnabledFlag(ComponentID compId) const               { return m_alfEnabledFlag[compId];                                                             }
  void                        setNumAlfAps(int i)                                       { m_numAlfAps = i;                                                                             }
  int                         getNumAlfAps() const                                      { return m_numAlfAps;                                                                          }
  void                        setAlfApsIdChroma(int i)                                  { m_alfChromaApsId = i;                                                                        }
  int                         getAlfApsIdChroma() const                                 { return m_alfChromaApsId;                                                                     }
#if JVET_Q0795_CCALF
  void setCcAlfEnabledFlag(ComponentID compId, bool b) { m_ccalfEnabledFlag[compId] = b; }
  bool getCcAlfEnabledFlag(ComponentID compId) const { return m_ccalfEnabledFlag[compId]; }

  void setCcAlfCbApsId(int i) { m_ccalfCbApsId = i; }
  int  getCcAlfCbApsId() const { return m_ccalfCbApsId; }
  void setCcAlfCrApsId(int i) { m_ccalfCrApsId = i; }
  int  getCcAlfCrApsId() const { return m_ccalfCrApsId; }
#endif
  void                        setDepQuantEnabledFlag( bool b )                          { m_depQuantEnabledFlag = b;                                                                   }
  bool                        getDepQuantEnabledFlag() const                            { return m_depQuantEnabledFlag;                                                                }  
  void                        setSignDataHidingEnabledFlag( bool b )                    { m_signDataHidingEnabledFlag = b;                                                             }
  bool                        getSignDataHidingEnabledFlag() const                      { return m_signDataHidingEnabledFlag;                                                          }  
  void                        setDeblockingFilterOverridePresentFlag( bool b )          { m_deblockingFilterOverridePresentFlag = b;                                                   }
  bool                        getDeblockingFilterOverridePresentFlag() const            { return m_deblockingFilterOverridePresentFlag;                                                }
  void                        setDeblockingFilterOverrideFlag( bool b )                 { m_deblockingFilterOverrideFlag = b;                                                          }
  bool                        getDeblockingFilterOverrideFlag() const                   { return m_deblockingFilterOverrideFlag;                                                       }    
  void                        setDeblockingFilterDisable( bool b )                      { m_deblockingFilterDisable= b;                                                                }  
  bool                        getDeblockingFilterDisable() const                        { return m_deblockingFilterDisable;                                                            }
  void                        setDeblockingFilterBetaOffsetDiv2( int i )                { m_deblockingFilterBetaOffsetDiv2 = i;                                                        }  
  int                         getDeblockingFilterBetaOffsetDiv2()const                  { return m_deblockingFilterBetaOffsetDiv2;                                                     }
  void                        setDeblockingFilterTcOffsetDiv2( int i )                  { m_deblockingFilterTcOffsetDiv2 = i;                                                          }  
  int                         getDeblockingFilterTcOffsetDiv2() const                   { return m_deblockingFilterTcOffsetDiv2;                                                       }    
#if JVET_Q0121_DEBLOCKING_CONTROL_PARAMETERS
  void                        setDeblockingFilterCbBetaOffsetDiv2( int i )              { m_deblockingFilterCbBetaOffsetDiv2 = i;                                                      }
  int                         getDeblockingFilterCbBetaOffsetDiv2()const                { return m_deblockingFilterCbBetaOffsetDiv2;                                                   }
  void                        setDeblockingFilterCbTcOffsetDiv2( int i )                { m_deblockingFilterCbTcOffsetDiv2 = i;                                                        }
  int                         getDeblockingFilterCbTcOffsetDiv2() const                 { return m_deblockingFilterCbTcOffsetDiv2;                                                     }
  void                        setDeblockingFilterCrBetaOffsetDiv2( int i )              { m_deblockingFilterCrBetaOffsetDiv2 = i;                                                      }
  int                         getDeblockingFilterCrBetaOffsetDiv2()const                { return m_deblockingFilterCrBetaOffsetDiv2;                                                   }
  void                        setDeblockingFilterCrTcOffsetDiv2( int i )                { m_deblockingFilterCrTcOffsetDiv2 = i;                                                        }
  int                         getDeblockingFilterCrTcOffsetDiv2() const                 { return m_deblockingFilterCrTcOffsetDiv2;                                                     }
#endif
  void                        setLmcsEnabledFlag(bool b)                                { m_lmcsEnabledFlag = b;                                                                       }
  bool                        getLmcsEnabledFlag()                                      { return m_lmcsEnabledFlag;                                                                    }
  const bool                  getLmcsEnabledFlag() const                                { return m_lmcsEnabledFlag;                                                                    }
  void                        setLmcsAPS(APS* aps)                                      { m_lmcsAps = aps; m_lmcsApsId = (aps) ? aps->getAPSId() : -1;                                 }
  APS*                        getLmcsAPS() const                                        { return m_lmcsAps;                                                                            }
  void                        setLmcsAPSId(int id)                                      { m_lmcsApsId = id;                                                                            }
  int                         getLmcsAPSId() const                                      { return m_lmcsApsId;                                                                          }
  void                        setLmcsChromaResidualScaleFlag(bool b)                    { m_lmcsChromaResidualScaleFlag = b;                                                           }
  bool                        getLmcsChromaResidualScaleFlag()                          { return m_lmcsChromaResidualScaleFlag;                                                        }
  const bool                  getLmcsChromaResidualScaleFlag() const                    { return m_lmcsChromaResidualScaleFlag;                                                        }
  void                        setScalingListAPS( APS* aps )                             { m_scalingListAps = aps; m_scalingListApsId = ( aps ) ? aps->getAPSId() : -1;                 }
  APS*                        getScalingListAPS() const                                 { return m_scalingListAps;                                                                     }
  void                        setScalingListAPSId( int id )                             { m_scalingListApsId = id;                                                                     }
  int                         getScalingListAPSId() const                               { return m_scalingListApsId;                                                                   }
  void                        setScalingListPresentFlag( bool b )                       { m_scalingListPresentFlag = b;                                                                }
  bool                        getScalingListPresentFlag()                               { return m_scalingListPresentFlag;                                                             }
  const bool                  getScalingListPresentFlag() const                         { return m_scalingListPresentFlag;                                                             }
  
  unsigned*                   getMinQTSizes() const                                     { return (unsigned *)m_minQT;                                                                  }
  unsigned*                   getMaxMTTHierarchyDepths() const                          { return (unsigned *)m_maxMTTHierarchyDepth;                                                   }
  unsigned*                   getMaxBTSizes() const                                     { return (unsigned *)m_maxBTSize;                                                              }
  unsigned*                   getMaxTTSizes() const                                     { return (unsigned *)m_maxTTSize;                                                              }
  
  void                        setMinQTSize(unsigned idx, unsigned minQT)                { m_minQT[idx] = minQT;                                                                        }
  void                        setMaxMTTHierarchyDepth(unsigned idx, unsigned maxMTT)    { m_maxMTTHierarchyDepth[idx] = maxMTT;                                                        }
  void                        setMaxBTSize(unsigned idx, unsigned maxBT)                { m_maxBTSize[idx] = maxBT;                                                                    }
  void                        setMaxTTSize(unsigned idx, unsigned maxTT)                { m_maxTTSize[idx] = maxTT;                                                                    }

  void                        setMinQTSizes(unsigned*   minQT)                          { m_minQT[0] = minQT[0]; m_minQT[1] = minQT[1]; m_minQT[2] = minQT[2];                                                 }
  void                        setMaxMTTHierarchyDepths(unsigned*   maxMTT)              { m_maxMTTHierarchyDepth[0] = maxMTT[0]; m_maxMTTHierarchyDepth[1] = maxMTT[1]; m_maxMTTHierarchyDepth[2] = maxMTT[2]; }
  void                        setMaxBTSizes(unsigned*   maxBT)                          { m_maxBTSize[0] = maxBT[0]; m_maxBTSize[1] = maxBT[1]; m_maxBTSize[2] = maxBT[2];                                     }
  void                        setMaxTTSizes(unsigned*   maxTT)                          { m_maxTTSize[0] = maxTT[0]; m_maxTTSize[1] = maxTT[1]; m_maxTTSize[2] = maxTT[2];                                     }
    
  unsigned                    getMinQTSize(SliceType   slicetype,
                                       ChannelType chType = CHANNEL_TYPE_LUMA) const    { return slicetype == I_SLICE ? (chType == CHANNEL_TYPE_LUMA ? m_minQT[0] : m_minQT[2]) : m_minQT[1];                                              }
  unsigned                    getMaxMTTHierarchyDepth(SliceType   slicetype,
                                       ChannelType chType = CHANNEL_TYPE_LUMA) const    { return slicetype == I_SLICE ? (chType == CHANNEL_TYPE_LUMA ? m_maxMTTHierarchyDepth[0] : m_maxMTTHierarchyDepth[2]) : m_maxMTTHierarchyDepth[1]; }
  unsigned                    getMaxBTSize(SliceType   slicetype,
                                       ChannelType chType = CHANNEL_TYPE_LUMA) const    { return slicetype == I_SLICE ? (chType == CHANNEL_TYPE_LUMA ? m_maxBTSize[0] : m_maxBTSize[2]) : m_maxBTSize[1];                                  }
  unsigned                    getMaxTTSize(SliceType   slicetype,
                                       ChannelType chType = CHANNEL_TYPE_LUMA) const    { return slicetype == I_SLICE ? (chType == CHANNEL_TYPE_LUMA ? m_maxTTSize[0] : m_maxTTSize[2]) : m_maxTTSize[1];                                  }
  
  void                        setAlfAPSs(std::vector<int> apsIDs)                       { m_alfApsId.resize(m_numAlfAps);
                                                                                          for (int i = 0; i < m_numAlfAps; i++)
                                                                                          {
                                                                                            m_alfApsId[i] = apsIDs[i];
                                                                                          }
                                                                                        }

  std::vector<int>            getAlfAPSs() const                                        { return m_alfApsId; }

};

/// slice header class
class Slice
{

private:
  //  Bitstream writing
  bool                       m_saoEnabledFlag[MAX_NUM_CHANNEL_TYPE];
  int                        m_iPOC;
  int                        m_iLastIDR;
  int                        m_iAssociatedIRAP;
  NalUnitType                m_iAssociatedIRAPType;
  bool                       m_enableDRAPSEI;
  bool                       m_useLTforDRAP;
  bool                       m_isDRAP;
  int                        m_latestDRAPPOC;
  const ReferencePictureList* m_pRPL0;                //< pointer to RPL for L0, either in the SPS or the local RPS in the same slice header
  const ReferencePictureList* m_pRPL1;                //< pointer to RPL for L1, either in the SPS or the local RPS in the same slice header
  ReferencePictureList        m_localRPL0;            //< RPL for L0 when present in slice header
  ReferencePictureList        m_localRPL1;            //< RPL for L1 when present in slice header
  int                         m_rpl0Idx;              //< index of used RPL in the SPS or -1 for local RPL in the slice header
  int                         m_rpl1Idx;              //< index of used RPL in the SPS or -1 for local RPL in the slice header
#if JVET_Q0155_COLOUR_ID
  int                        m_colourPlaneId;                         //!< 4:4:4 colour plane ID
#endif
  NalUnitType                m_eNalUnitType;         ///< Nal unit type for the slice
#if JVET_Q0775_PH_IN_SH
  bool                       m_pictureHeaderInSliceHeader;
#endif
  SliceType                  m_eSliceType;
  int                        m_iSliceQp;
  int                        m_iSliceQpBase;
  bool                       m_ChromaQpAdjEnabled;
  bool                       m_deblockingFilterDisable;
  bool                       m_deblockingFilterOverrideFlag;      //< offsets for deblocking filter inherit from PPS
  int                        m_deblockingFilterBetaOffsetDiv2;    //< beta offset for deblocking filter
  int                        m_deblockingFilterTcOffsetDiv2;      //< tc offset for deblocking filter
#if JVET_Q0121_DEBLOCKING_CONTROL_PARAMETERS
  int                        m_deblockingFilterCbBetaOffsetDiv2;  //< beta offset for deblocking filter
  int                        m_deblockingFilterCbTcOffsetDiv2;    //< tc offset for deblocking filter
  int                        m_deblockingFilterCrBetaOffsetDiv2;  //< beta offset for deblocking filter
  int                        m_deblockingFilterCrTcOffsetDiv2;    //< tc offset for deblocking filter
#endif
#if JVET_Q0089_SLICE_LOSSLESS_CODING_CHROMA_BDPCM
  bool                       m_tsResidualCodingDisabledFlag;
#endif
  int                        m_list1IdxToList0Idx[MAX_NUM_REF];
  int                        m_aiNumRefIdx   [NUM_REF_PIC_LIST_01];    //  for multiple reference of current slice
  bool                       m_pendingRasInit;

  bool                       m_bCheckLDC;

  bool                       m_biDirPred;
  int                        m_symRefIdx[2];

  //  Data
  int                        m_iSliceQpDelta;
  int                        m_iSliceChromaQpDelta[MAX_NUM_COMPONENT+1];
  Picture*                   m_apcRefPicList [NUM_REF_PIC_LIST_01][MAX_NUM_REF+1];
  int                        m_aiRefPOCList  [NUM_REF_PIC_LIST_01][MAX_NUM_REF+1];
  bool                       m_bIsUsedAsLongTerm[NUM_REF_PIC_LIST_01][MAX_NUM_REF+1];
  int                        m_iDepth;
  Picture*                   m_scaledRefPicList[NUM_REF_PIC_LIST_01][MAX_NUM_REF + 1];
  Picture*                   m_savedRefPicList[NUM_REF_PIC_LIST_01][MAX_NUM_REF + 1];
  std::pair<int, int>        m_scalingRatio[NUM_REF_PIC_LIST_01][MAX_NUM_REF_PICS];


  // access channel
  const DPS*                 m_dps;
  const VPS*                 m_pcVPS;
  const SPS*                 m_pcSPS;
  const PPS*                 m_pcPPS;
  Picture*                   m_pcPic;
  const PicHeader*           m_pcPicHeader;    //!< pointer to picture header structure
  bool                       m_colFromL0Flag;  // collocated picture from List0 flag

  bool                       m_noIncorrectPicOutputFlag;
  bool                       m_handleCraAsCvsStartFlag;

  uint32_t                       m_colRefIdx;
  double                     m_lambdas[MAX_NUM_COMPONENT];

  bool                       m_abEqualRef  [NUM_REF_PIC_LIST_01][MAX_NUM_REF][MAX_NUM_REF];
  uint32_t                       m_uiTLayer;
  bool                       m_bTLayerSwitchingFlag;

  SliceMap                   m_sliceMap;                     //!< list of CTUs in current slice - raster scan CTU addresses
  uint32_t                       m_independentSliceIdx;
  bool                       m_nextSlice;
  uint32_t                       m_sliceBits;
  bool                       m_bFinalized;


  bool                       m_bTestWeightPred;
  bool                       m_bTestWeightBiPred;
  WPScalingParam             m_weightPredTable[NUM_REF_PIC_LIST_01][MAX_NUM_REF][MAX_NUM_COMPONENT]; // [REF_PIC_LIST_0 or REF_PIC_LIST_1][refIdx][0:Y, 1:U, 2:V]
  WPACDCParam                m_weightACDCParam[MAX_NUM_COMPONENT];
  ClpRngs                    m_clpRngs;
  std::vector<uint32_t>          m_substreamSizes;
  uint32_t                   m_numEntryPoints;

  bool                       m_cabacInitFlag;

  uint32_t                   m_sliceSubPicId;

  
  


  SliceType                  m_encCABACTableIdx;           // Used to transmit table selection across slices.

  clock_t                    m_iProcessingStartTime;
  double                     m_dProcessingTime;
  
  int                        m_rpPicOrderCntVal;
  APS*                       m_alfApss[ALF_CTB_MAX_NUM_APS];
  bool                       m_tileGroupAlfEnabledFlag[MAX_NUM_COMPONENT];
  int                        m_tileGroupNumAps;
  std::vector<int>           m_tileGroupLumaApsId;
  int                        m_tileGroupChromaApsId;
#if JVET_Q0795_CCALF
  bool                       m_tileGroupCcAlfCbEnabledFlag;
  bool                       m_tileGroupCcAlfCrEnabledFlag;
  int                        m_tileGroupCcAlfCbApsId;
  int                        m_tileGroupCcAlfCrApsId;
#endif
  bool                       m_disableSATDForRd;
public:
                              Slice();
  virtual                     ~Slice();
  void                        initSlice();
  void                        inheritFromPicHeader( PicHeader *picHeader, const PPS *pps, const SPS *sps );
  void                        setPicHeader( const PicHeader* pcPicHeader )           { m_pcPicHeader = pcPicHeader;                                  }
  const PicHeader*            getPicHeader() const                                   { return m_pcPicHeader;                                         }
  int                         getRefIdx4MVPair( RefPicList eCurRefPicList, int nCurRefIdx );
  void                        setDPS( DPS* dps )                                     { m_dps = dps;                                              }
  const DPS*                  getDPS() const                                         { return m_dps;                                               }

  void                        setSPS( const SPS* pcSPS )                             { m_pcSPS = pcSPS;                                              }
  const SPS*                  getSPS() const                                         { return m_pcSPS;                                               }
  void                        setVPS( const VPS* pcVPS )                             { m_pcVPS = pcVPS;                                              }
  const VPS*                  getVPS() const                                         { return m_pcVPS;                                               }

  void                        setPPS( const PPS* pcPPS )                             { m_pcPPS = pcPPS;                                              }
  const PPS*                  getPPS() const                                         { return m_pcPPS;                                               }

  void                        setAlfAPSs(APS** apss)                                 { memcpy(m_alfApss, apss, sizeof(m_alfApss));                   }
  APS**                       getAlfAPSs()                                           { return m_alfApss;                                             }
  void                        setSaoEnabledFlag(ChannelType chType, bool s)          {m_saoEnabledFlag[chType] =s;                                   }
  bool                        getSaoEnabledFlag(ChannelType chType) const            { return m_saoEnabledFlag[chType];                              }
  void                        setRPL0(const ReferencePictureList *pcRPL)             { m_pRPL0 = pcRPL;                                             }
  void                        setRPL1(const ReferencePictureList *pcRPL)             { m_pRPL1 = pcRPL;                                             }
  const ReferencePictureList* getRPL0()                                              { return m_pRPL0;                                              }
  const ReferencePictureList* getRPL1()                                              { return m_pRPL1;                                              }
  ReferencePictureList*       getLocalRPL0()                                         { return &m_localRPL0;                                         }
  ReferencePictureList*       getLocalRPL1()                                         { return &m_localRPL1;                                         }
  void                        setRPL0idx(int rplIdx)                                 { m_rpl0Idx = rplIdx;                                          }
  void                        setRPL1idx(int rplIdx)                                 { m_rpl1Idx = rplIdx;                                          }
  int                         getRPL0idx() const                                     { return m_rpl0Idx;                                            }
  int                         getRPL1idx() const                                     { return m_rpl1Idx;                                            }
  void                        setLastIDR(int iIDRPOC)                                { m_iLastIDR = iIDRPOC;                                         }
  int                         getLastIDR() const                                     { return m_iLastIDR;                                            }
  void                        setAssociatedIRAPPOC(int iAssociatedIRAPPOC)           { m_iAssociatedIRAP = iAssociatedIRAPPOC;                       }
  int                         getAssociatedIRAPPOC() const                           { return m_iAssociatedIRAP;                                     }
  void                        setAssociatedIRAPType(NalUnitType associatedIRAPType)  { m_iAssociatedIRAPType = associatedIRAPType;                   }
  NalUnitType                 getAssociatedIRAPType() const                          { return m_iAssociatedIRAPType;                                 }
  SliceType                   getSliceType() const                                   { return m_eSliceType;                                          }
  int                         getPOC() const                                         { return m_iPOC;                                                }
  int                         getSliceQp() const                                     { return m_iSliceQp;                                            }
  bool                        getUseWeightedPrediction() const                       { return( (m_eSliceType==P_SLICE && testWeightPred()) || (m_eSliceType==B_SLICE && testWeightBiPred()) ); }
  int                         getSliceQpDelta() const                                { return m_iSliceQpDelta;                                       }
  int                         getSliceChromaQpDelta(ComponentID compID) const        { return isLuma(compID) ? 0 : m_iSliceChromaQpDelta[compID];    }
  bool                        getUseChromaQpAdj() const                              { return m_ChromaQpAdjEnabled;                                  }
  bool                        getDeblockingFilterDisable() const                     { return m_deblockingFilterDisable;                             }
  bool                        getDeblockingFilterOverrideFlag() const                { return m_deblockingFilterOverrideFlag;                        }
  int                         getDeblockingFilterBetaOffsetDiv2()const               { return m_deblockingFilterBetaOffsetDiv2;                      }
  int                         getDeblockingFilterTcOffsetDiv2() const                { return m_deblockingFilterTcOffsetDiv2;                        }
#if JVET_Q0121_DEBLOCKING_CONTROL_PARAMETERS
  int                         getDeblockingFilterCbBetaOffsetDiv2()const             { return m_deblockingFilterCbBetaOffsetDiv2;                    }
  int                         getDeblockingFilterCbTcOffsetDiv2() const              { return m_deblockingFilterCbTcOffsetDiv2;                      }
  int                         getDeblockingFilterCrBetaOffsetDiv2()const             { return m_deblockingFilterCrBetaOffsetDiv2;                    }
  int                         getDeblockingFilterCrTcOffsetDiv2() const              { return m_deblockingFilterCrTcOffsetDiv2;                      }
#endif
  bool                        getPendingRasInit() const                              { return m_pendingRasInit;                                      }
  void                        setPendingRasInit( bool val )                          { m_pendingRasInit = val;                                       }

  int                         getNumRefIdx( RefPicList e ) const                     { return m_aiNumRefIdx[e];                                      }
  Picture*                    getPic()                                               { return m_pcPic;                                               }
  const Picture*              getPic() const                                         { return m_pcPic;                                               }
  const Picture*              getRefPic( RefPicList e, int iRefIdx) const            { return m_apcRefPicList[e][iRefIdx];                           }
  int                         getRefPOC( RefPicList e, int iRefIdx) const            { return m_aiRefPOCList[e][iRefIdx];                            }
  int                         getDepth() const                                       { return m_iDepth;                                              }
  bool                        getColFromL0Flag() const                               { return m_colFromL0Flag;                                       }
  uint32_t                    getColRefIdx() const                                   { return m_colRefIdx;                                           }
  void                        checkColRefIdx(uint32_t curSliceSegmentIdx, const Picture* pic);
  bool                        getIsUsedAsLongTerm(int i, int j) const                { return m_bIsUsedAsLongTerm[i][j];                             }
  void                        setIsUsedAsLongTerm(int i, int j, bool value)          { m_bIsUsedAsLongTerm[i][j] = value;                            }
  bool                        getCheckLDC() const                                    { return m_bCheckLDC;                                           }
  int                         getList1IdxToList0Idx( int list1Idx ) const            { return m_list1IdxToList0Idx[list1Idx];                        }
  void                        setPOC( int i )                                        { m_iPOC              = i;                                      }
#if JVET_Q0775_PH_IN_SH
  bool                        getPictureHeaderInSliceHeader() const                  { return m_pictureHeaderInSliceHeader;                         }
  void                        setPictureHeaderInSliceHeader( bool e )                { m_pictureHeaderInSliceHeader = e;                            }
#endif
  void                        setNalUnitType( NalUnitType e )                        { m_eNalUnitType      = e;                                      }
  NalUnitType                 getNalUnitType() const                                 { return m_eNalUnitType;                                        }
  bool                        getRapPicFlag() const;
  bool                        getIdrPicFlag() const                                  { return getNalUnitType() == NAL_UNIT_CODED_SLICE_IDR_W_RADL || getNalUnitType() == NAL_UNIT_CODED_SLICE_IDR_N_LP; }
  bool                        isIRAP() const { return (getNalUnitType() >= NAL_UNIT_CODED_SLICE_IDR_W_RADL) && (getNalUnitType() <= NAL_UNIT_CODED_SLICE_CRA); }
  bool                        isIDRorBLA() const { return (getNalUnitType() == NAL_UNIT_CODED_SLICE_IDR_W_RADL) || (getNalUnitType() == NAL_UNIT_CODED_SLICE_IDR_N_LP); }
  void                        checkCRA(const ReferencePictureList *pRPL0, const ReferencePictureList *pRPL1, int& pocCRA, NalUnitType& associatedIRAPType, PicList& rcListPic);
  void                        checkSTSA(PicList& rcListPic);
  void                        decodingRefreshMarking(int& pocCRA, bool& bRefreshPending, PicList& rcListPic, const bool bEfficientFieldIRAPEnabled);
  void                        setSliceType( SliceType e )                            { m_eSliceType        = e;                                      }
  void                        setSliceQp( int i )                                    { m_iSliceQp          = i;                                      }
  void                        setSliceQpDelta( int i )                               { m_iSliceQpDelta     = i;                                      }
  void                        setSliceChromaQpDelta( ComponentID compID, int i )     { m_iSliceChromaQpDelta[compID] = isLuma(compID) ? 0 : i;       }
  void                        setUseChromaQpAdj( bool b )                            { m_ChromaQpAdjEnabled = b;                                     }
  void                        setDeblockingFilterDisable( bool b )                   { m_deblockingFilterDisable= b;                                 }
  void                        setDeblockingFilterOverrideFlag( bool b )              { m_deblockingFilterOverrideFlag = b;                           }
  void                        setDeblockingFilterBetaOffsetDiv2( int i )             { m_deblockingFilterBetaOffsetDiv2 = i;                         }
  void                        setDeblockingFilterTcOffsetDiv2( int i )               { m_deblockingFilterTcOffsetDiv2 = i;                           }
#if JVET_Q0121_DEBLOCKING_CONTROL_PARAMETERS
  void                        setDeblockingFilterCbBetaOffsetDiv2( int i )           { m_deblockingFilterCbBetaOffsetDiv2 = i;                         }
  void                        setDeblockingFilterCbTcOffsetDiv2( int i )             { m_deblockingFilterCbTcOffsetDiv2 = i;                           }
  void                        setDeblockingFilterCrBetaOffsetDiv2( int i )           { m_deblockingFilterCrBetaOffsetDiv2 = i;                         }
  void                        setDeblockingFilterCrTcOffsetDiv2( int i )             { m_deblockingFilterCrTcOffsetDiv2 = i;                           }
#endif
#if JVET_Q0089_SLICE_LOSSLESS_CODING_CHROMA_BDPCM
  void                        setTSResidualCodingDisabledFlag(bool b) { m_tsResidualCodingDisabledFlag = b; }
  bool                        getTSResidualCodingDisabledFlag() const { return m_tsResidualCodingDisabledFlag; }
#endif

  void                        setNumRefIdx( RefPicList e, int i )                    { m_aiNumRefIdx[e]    = i;                                      }
  void                        setPic( Picture* p )                                   { m_pcPic             = p;                                      }
  void                        setDepth( int iDepth )                                 { m_iDepth            = iDepth;                                 }

  void                        constructRefPicList(PicList& rcListPic);
  void                        setRefPOCList();

  void                        setColFromL0Flag( bool colFromL0 )                     { m_colFromL0Flag = colFromL0;                                  }
  void                        setColRefIdx( uint32_t refIdx)                             { m_colRefIdx = refIdx;                                         }
  void                        setCheckLDC( bool b )                                  { m_bCheckLDC = b;                                              }

  void                        setBiDirPred( bool b, int refIdx0, int refIdx1 ) { m_biDirPred = b; m_symRefIdx[0] = refIdx0; m_symRefIdx[1] = refIdx1; }
  bool                        getBiDirPred() const { return m_biDirPred; }
  int                         getSymRefIdx( int refList ) const { return m_symRefIdx[refList]; }

  bool                        isIntra() const                                        { return m_eSliceType == I_SLICE;                               }
  bool                        isInterB() const                                       { return m_eSliceType == B_SLICE;                               }
  bool                        isInterP() const                                       { return m_eSliceType == P_SLICE;                               }

  bool                        getEnableDRAPSEI () const                              { return m_enableDRAPSEI;                                       }
  void                        setEnableDRAPSEI ( bool b )                            { m_enableDRAPSEI = b;                                          }
  bool                        getUseLTforDRAP () const                               { return m_useLTforDRAP;                                        }
  void                        setUseLTforDRAP ( bool b )                             { m_useLTforDRAP = b;                                           }
  bool                        isDRAP () const                                        { return m_isDRAP;                                              }
  void                        setDRAP ( bool b )                                     { m_isDRAP = b;                                                 }
  void                        setLatestDRAPPOC ( int i )                             { m_latestDRAPPOC = i;                                          }
  int                         getLatestDRAPPOC () const                              { return m_latestDRAPPOC;                                       }
  bool                        cvsHasPreviousDRAP() const                             { return m_latestDRAPPOC != MAX_INT;                            }
  bool                        isPocRestrictedByDRAP( int poc, bool precedingDRAPinDecodingOrder );
  bool                        isPOCInRefPicList( const ReferencePictureList *rpl, int poc );
  void                        checkConformanceForDRAP( uint32_t temporalId );
#if JVET_Q0155_COLOUR_ID
  void                        setColourPlaneId( int id )                             { m_colourPlaneId = id;                                         }
  int                         getColourPlaneId() const                               { return m_colourPlaneId;                                       }
#endif

  void                        setLambdas( const double lambdas[MAX_NUM_COMPONENT] )  { for (int component = 0; component < MAX_NUM_COMPONENT; component++) m_lambdas[component] = lambdas[component]; }
  const double*               getLambdas() const                                     { return m_lambdas;                                             }

  void                        setSliceSubPicId(int i)                               { m_sliceSubPicId = i;   }
  uint32_t                    getSliceSubPicId() const                              { return m_sliceSubPicId; }
  uint32_t                    getCuQpDeltaSubdiv() const                             { return this->isIntra() ? m_pcPicHeader->getCuQpDeltaSubdivIntra() : m_pcPicHeader->getCuQpDeltaSubdivInter(); }
  uint32_t                    getCuChromaQpOffsetSubdiv() const                      { return this->isIntra() ? m_pcPicHeader->getCuChromaQpOffsetSubdivIntra() : m_pcPicHeader->getCuChromaQpOffsetSubdivInter(); }
  void                        initEqualRef();
  bool                        isEqualRef( RefPicList e, int iRefIdx1, int iRefIdx2 )
  {
    CHECK(e>=NUM_REF_PIC_LIST_01, "Invalid reference picture list");
    if (iRefIdx1 < 0 || iRefIdx2 < 0)
    {
      return false;
    }
    else
    {
      return m_abEqualRef[e][iRefIdx1][iRefIdx2];
    }
  }

  void                        setEqualRef( RefPicList e, int iRefIdx1, int iRefIdx2, bool b)
  {
    CHECK( e >= NUM_REF_PIC_LIST_01, "Invalid reference picture list" );
    m_abEqualRef[e][iRefIdx1][iRefIdx2] = m_abEqualRef[e][iRefIdx2][iRefIdx1] = b;
  }

  static void                 sortPicList( PicList& rcListPic );
  void                        setList1IdxToList0Idx();

  uint32_t                        getTLayer() const                                      { return m_uiTLayer;                                            }
  void                        setTLayer( uint32_t uiTLayer )                             { m_uiTLayer = uiTLayer;                                        }

  void                        checkLeadingPictureRestrictions( PicList& rcListPic )                                         const;
  int                         checkThatAllRefPicsAreAvailable(PicList& rcListPic, const ReferencePictureList* pRPL, int rplIdx, bool printErrors, int* refPicIndex) const;
  void                        applyReferencePictureListBasedMarking( PicList& rcListPic, const ReferencePictureList *pRPL0, const ReferencePictureList *pRPL1, const int layerId )  const;
  bool                        isTemporalLayerSwitchingPoint( PicList& rcListPic )                                           const;
  bool                        isStepwiseTemporalLayerSwitchingPointCandidate( PicList& rcListPic )                          const;
  int                         checkThatAllRefPicsAreAvailable(PicList& rcListPic, const ReferencePictureList *pRPL, int rplIdx, bool printErrors)                const;
  void                        setNoIncorrectPicOutputFlag(bool val)                  { m_noIncorrectPicOutputFlag = val;                             }
  bool                        getNoIncorrectPicOutputFlag() const                    { return m_noIncorrectPicOutputFlag;                                    }

  void                        setHandleCraAsCvsStartFlag( bool val )                 { m_handleCraAsCvsStartFlag = val;                                   }
  bool                        getHandleCraAsCvsStartFlag() const                     { return m_handleCraAsCvsStartFlag;                                  }

  void                        setNumTilesInSlice( uint32_t u )                       { m_sliceMap.setNumTilesInSlice( u );                                       }
  uint32_t                    getNumTilesInSlice() const                             { return m_sliceMap.getNumTilesInSlice();                                   }
  void                        setSliceMap( SliceMap map )                            { m_sliceMap = map;                                                         }
  uint32_t                    getFirstCtuRsAddrInSlice() const                       { return m_sliceMap.getCtuAddrInSlice(0);                                   }
  void                        setSliceID( uint32_t u )                               { m_sliceMap.setSliceID( u );                                               }
  uint32_t                    getSliceID() const                                     { return m_sliceMap.getSliceID();                                           }
  uint32_t                    getNumCtuInSlice() const                               { return m_sliceMap.getNumCtuInSlice();                                     }
  uint32_t                    getCtuAddrInSlice( int idx ) const                     { return m_sliceMap.getCtuAddrInSlice( idx );                               }
  void                        initSliceMap()                                         { m_sliceMap.initSliceMap();                                                }
  void                        addCtusToSlice( uint32_t startX, uint32_t stopX, 
                                              uint32_t startY, uint32_t stopY, 
                                              uint32_t picWidthInCtbsY )             { m_sliceMap.addCtusToSlice(startX, stopX, startY, stopY, picWidthInCtbsY); }
  void                        setIndependentSliceIdx( uint32_t i)                        { m_independentSliceIdx = i;                                    }
  uint32_t                        getIndependentSliceIdx() const                         { return  m_independentSliceIdx;                                }
  void                        copySliceInfo(Slice *pcSliceSrc, bool cpyAlmostAll = true);
  void                        setSliceBits( uint32_t uiVal )                             { m_sliceBits = uiVal;                                          }
  uint32_t                        getSliceBits() const                                   { return m_sliceBits;                                           }
  void                        setFinalized( bool uiVal )                             { m_bFinalized = uiVal;                                         }
  bool                        getFinalized() const                                   { return m_bFinalized;                                          }
  bool                        testWeightPred( ) const                                { return m_bTestWeightPred;                                     }
  void                        setTestWeightPred( bool bValue )                       { m_bTestWeightPred = bValue;                                   }
  bool                        testWeightBiPred( ) const                              { return m_bTestWeightBiPred;                                   }
  void                        setTestWeightBiPred( bool bValue )                     { m_bTestWeightBiPred = bValue;                                 }
  void                        setWpScaling( WPScalingParam  wp[NUM_REF_PIC_LIST_01][MAX_NUM_REF][MAX_NUM_COMPONENT] )
  {
    memcpy(m_weightPredTable, wp, sizeof(WPScalingParam)*NUM_REF_PIC_LIST_01*MAX_NUM_REF*MAX_NUM_COMPONENT);
  }

  void                        getWpScaling( RefPicList e, int iRefIdx, WPScalingParam *&wp) const;

  void                        resetWpScaling();
  void                        initWpScaling(const SPS *sps);

  void                        setWpAcDcParam( WPACDCParam wp[MAX_NUM_COMPONENT] )    { memcpy(m_weightACDCParam, wp, sizeof(WPACDCParam)*MAX_NUM_COMPONENT); }

  void                        getWpAcDcParam( const WPACDCParam *&wp ) const;
  void                        initWpAcDcParam();

  void                        clearSubstreamSizes( )                                 { return m_substreamSizes.clear();                              }
  uint32_t                        getNumberOfSubstreamSizes( )                           { return (uint32_t) m_substreamSizes.size();                        }
  void                        addSubstreamSize( uint32_t size )                          { m_substreamSizes.push_back(size);                             }
  uint32_t                        getSubstreamSize( uint32_t idx )                           { CHECK(idx>=getNumberOfSubstreamSizes(),"Invalid index"); return m_substreamSizes[idx]; }

  void                        setCabacInitFlag( bool val )                           { m_cabacInitFlag = val;                                        } //!< set CABAC initial flag
  bool                        getCabacInitFlag()                               const { return m_cabacInitFlag;                                       } //!< get CABAC initial flag

  void                        setEncCABACTableIdx( SliceType idx )                   { m_encCABACTableIdx = idx;                                     }
  SliceType                   getEncCABACTableIdx() const                            { return m_encCABACTableIdx;                                    }


  void                        setSliceQpBase( int i )                                { m_iSliceQpBase = i;                                           }
  int                         getSliceQpBase()                                 const { return m_iSliceQpBase;                                        }

  void                        setDefaultClpRng( const SPS& sps );
  const ClpRngs&              clpRngs()                                         const { return m_clpRngs;}
  const ClpRng&               clpRng( ComponentID id)                           const { return m_clpRngs.comp[id];}
  ClpRngs&                    getClpRngs()                                            { return m_clpRngs;}
  unsigned                    getMinPictureDistance()                           const ;
  void startProcessingTimer();
  void stopProcessingTimer();
  void resetProcessingTime()       { m_dProcessingTime = m_iProcessingStartTime = 0; }
  double getProcessingTime() const { return m_dProcessingTime; }

  void                        resetTileGroupAlfEnabledFlag() { memset(m_tileGroupAlfEnabledFlag, 0, sizeof(m_tileGroupAlfEnabledFlag)); }
  bool                        getTileGroupAlfEnabledFlag(ComponentID compId) const { return m_tileGroupAlfEnabledFlag[compId]; }
  void                        setTileGroupAlfEnabledFlag(ComponentID compId, bool b) { m_tileGroupAlfEnabledFlag[compId] = b; }
  int                         getTileGroupNumAps() const { return m_tileGroupNumAps; }
  void                        setTileGroupNumAps(int i) { m_tileGroupNumAps = i; }
  int                         getTileGroupApsIdChroma() const { return m_tileGroupChromaApsId; }
  void                        setTileGroupApsIdChroma(int i) { m_tileGroupChromaApsId = i; }
  std::vector<int32_t>        getTileGroupApsIdLuma() const { return m_tileGroupLumaApsId; }
  void                        setAlfAPSs(std::vector<int> ApsIDs)
  {
    m_tileGroupLumaApsId.resize(m_tileGroupNumAps);
    for (int i = 0; i < m_tileGroupNumAps; i++)
    {
      m_tileGroupLumaApsId[i] = ApsIDs[i];
    }
  }
#if JVET_Q0795_CCALF
  void resetTileGroupCcAlCbfEnabledFlag() { m_tileGroupCcAlfCbEnabledFlag = 0; }
  void resetTileGroupCcAlCrfEnabledFlag() { m_tileGroupCcAlfCrEnabledFlag = 0; }

  void setTileGroupCcAlfCbEnabledFlag(bool b) { m_tileGroupCcAlfCbEnabledFlag = b; }
  void setTileGroupCcAlfCrEnabledFlag(bool b) { m_tileGroupCcAlfCrEnabledFlag = b; }
  void setTileGroupCcAlfCbApsId(int i) { m_tileGroupCcAlfCbApsId = i; }
  void setTileGroupCcAlfCrApsId(int i) { m_tileGroupCcAlfCrApsId = i; }

  bool getTileGroupCcAlfCbEnabledFlag() { return m_tileGroupCcAlfCbEnabledFlag; }
  bool getTileGroupCcAlfCrEnabledFlag() { return m_tileGroupCcAlfCrEnabledFlag; }
  int  getTileGroupCcAlfCbApsId() { return m_tileGroupCcAlfCbApsId; }
  int  getTileGroupCcAlfCrApsId() { return m_tileGroupCcAlfCrApsId; }
#endif
  void                        setDisableSATDForRD(bool b) { m_disableSATDForRd = b; }
  bool                        getDisableSATDForRD() { return m_disableSATDForRd; }
  void                        scaleRefPicList( Picture *scaledRefPic[ ], PicHeader *picHeader, APS** apss, APS* lmcsAps, APS* scalingListAps, const bool isDecoder );
  void                        freeScaledRefPicList( Picture *scaledRefPic[] );
  bool                        checkRPR();
  const std::pair<int, int>&  getScalingRatio( const RefPicList refPicList, const int refIdx )  const { CHECK( refIdx < 0, "Invalid reference index" ); return m_scalingRatio[refPicList][refIdx]; }
  void                        setNumEntryPoints( const PPS *pps );
  uint32_t                    getNumEntryPoints( ) const { return m_numEntryPoints;  }

#if JVET_Q0795_CCALF
  CcAlfFilterParam            m_ccAlfFilterParam;
  uint8_t*                    m_ccAlfFilterControl[2];
#endif

protected:
  Picture*              xGetRefPic( PicList& rcListPic, int poc, const int layerId );
  Picture*              xGetLongTermRefPic( PicList& rcListPic, int poc, bool pocHasMsb, const int layerId );
public:
#if JVET_Q0504_PLT_NON444
  std::unordered_map< Position, std::unordered_map< Size, double> > m_mapPltCost[2];
#else
  std::unordered_map< Position, std::unordered_map< Size, double> > m_mapPltCost;
#endif
private:
};// END CLASS DEFINITION Slice

void calculateParameterSetChangedFlag(bool &bChanged, const std::vector<uint8_t> *pOldData, const std::vector<uint8_t> *pNewData);

template <class T> class ParameterSetMap
{
public:
  template <class Tm>
  struct MapData
  {
    bool                  bChanged;
    std::vector<uint8_t>   *pNaluData; // Can be null
    Tm*                   parameterSet;
  };

  ParameterSetMap(int maxId)
  :m_maxId (maxId)
  ,m_lastActiveParameterSet(NULL)
  {
    m_activePsId.clear();
  }

  ~ParameterSetMap()
  {
    for (typename std::map<int,MapData<T> >::iterator i = m_paramsetMap.begin(); i!= m_paramsetMap.end(); i++)
    {
      delete (*i).second.pNaluData;
      delete (*i).second.parameterSet;
    }
    delete m_lastActiveParameterSet; m_lastActiveParameterSet = NULL;
  }

  T *allocatePS(const int psId)
  {
    CHECK( psId >= m_maxId, "Invalid PS id" );
    if ( m_paramsetMap.find(psId) == m_paramsetMap.end() )
    {
      m_paramsetMap[psId].bChanged = true;
      m_paramsetMap[psId].pNaluData=0;
      m_paramsetMap[psId].parameterSet = new T;
      setID(m_paramsetMap[psId].parameterSet, psId);
    }
    return m_paramsetMap[psId].parameterSet;
  }

  void clearMap()
  {
    m_paramsetMap.clear();
  }

  void storePS(int psId, T *ps, const std::vector<uint8_t> *pNaluData)
  {
    CHECK( psId >= m_maxId, "Invalid PS id" );
    if ( m_paramsetMap.find(psId) != m_paramsetMap.end() )
    {
      MapData<T> &mapData=m_paramsetMap[psId];

      // work out changed flag
      calculateParameterSetChangedFlag(mapData.bChanged, mapData.pNaluData, pNaluData);

      if( ! mapData.bChanged )
      {
        // just keep the old one
        delete ps;
        return;
      }

      if (find(m_activePsId.begin(), m_activePsId.end(), psId) != m_activePsId.end())
      {
        std::swap( m_paramsetMap[psId].parameterSet, m_lastActiveParameterSet );
      }
      delete m_paramsetMap[psId].pNaluData;
      delete m_paramsetMap[psId].parameterSet;

      m_paramsetMap[psId].parameterSet = ps;
    }
    else
    {
      m_paramsetMap[psId].parameterSet = ps;
      m_paramsetMap[psId].bChanged = false;
    }
    if (pNaluData != 0)
    {
      m_paramsetMap[psId].pNaluData=new std::vector<uint8_t>;
      *(m_paramsetMap[psId].pNaluData) = *pNaluData;
    }
    else
    {
      m_paramsetMap[psId].pNaluData=0;
    }
  }

  void checkAuApsContent( APS *aps, std::vector<int>& accessUnitApsNals )
  {
    int apsId = ( aps->getAPSId() << NUM_APS_TYPE_LEN ) + (int)aps->getAPSType();

    if( std::find( accessUnitApsNals.begin(), accessUnitApsNals.end(), apsId ) != accessUnitApsNals.end() )
    {
      CHECK( m_paramsetMap.find( apsId ) == m_paramsetMap.end(), "APS does not exist" );
      APS* existedAPS = m_paramsetMap[apsId].parameterSet;

      if( aps->getAPSType() == LMCS_APS )
      {
        CHECK( aps->getReshaperAPSInfo() != existedAPS->getReshaperAPSInfo(), "All APS NAL units with a particular value of adaptation_parameter_set_id and a particular value of aps_params_type within an access unit shall have the same content" );
      }
      else if( aps->getAPSType() == ALF_APS )
      {
        CHECK( aps->getAlfAPSParam() != existedAPS->getAlfAPSParam(), "All APS NAL units with a particular value of adaptation_parameter_set_id and a particular value of aps_params_type within an access unit shall have the same content" );
      }
      else if( aps->getAPSType() == SCALING_LIST_APS )
      {
        CHECK( aps->getScalingList() != existedAPS->getScalingList(), "All APS NAL units with a particular value of adaptation_parameter_set_id and a particular value of aps_params_type within an access unit shall have the same content" );
      }
      else
      {
        CHECK( true, "Wrong APS type" );
      }
    }
    else
    {
      accessUnitApsNals.push_back( apsId );
    }
  }


  void setChangedFlag(int psId, bool bChanged=true)
  {
    if ( m_paramsetMap.find(psId) != m_paramsetMap.end() )
    {
      m_paramsetMap[psId].bChanged=bChanged;
    }
  }

  void clearChangedFlag(int psId)
  {
    if ( m_paramsetMap.find(psId) != m_paramsetMap.end() )
    {
      m_paramsetMap[psId].bChanged=false;
    }
  }

  bool getChangedFlag(int psId) const
  {
    const typename std::map<int,MapData<T> >::const_iterator constit=m_paramsetMap.find(psId);
    if ( constit != m_paramsetMap.end() )
    {
      return constit->second.bChanged;
    }
    return false;
  }

  T* getPS(int psId)
  {
    typename std::map<int,MapData<T> >::iterator it=m_paramsetMap.find(psId);
    return ( it == m_paramsetMap.end() ) ? NULL : (it)->second.parameterSet;
  }

  const T* getPS(int psId) const
  {
    typename std::map<int,MapData<T> >::const_iterator it=m_paramsetMap.find(psId);
    return ( it == m_paramsetMap.end() ) ? NULL : (it)->second.parameterSet;
  }

  T* getFirstPS()
  {
    return (m_paramsetMap.begin() == m_paramsetMap.end() ) ? NULL : m_paramsetMap.begin()->second.parameterSet;
  }

  void setActive(int psId) { m_activePsId.push_back(psId); }
  void clear() { m_activePsId.clear(); }

private:
  std::map<int,MapData<T> > m_paramsetMap;
  int                       m_maxId;
  std::vector<int>          m_activePsId;
  T*                        m_lastActiveParameterSet;
  static void setID(T* parameterSet, const int psId);
};

class ParameterSetManager
{
public:
                 ParameterSetManager();
  virtual        ~ParameterSetManager();

  void           storeVPS(VPS *vps, const std::vector<uint8_t> &naluData)    { m_vpsMap.storePS(vps->getVPSId(), vps, &naluData); }
  VPS*           getVPS( int vpsId )                                         { return m_vpsMap.getPS( vpsId ); };

  void           storeDPS(DPS *dps, const std::vector<uint8_t> &naluData)    { m_dpsMap.storePS( dps->getDecodingParameterSetId(), dps, &naluData); };
  //! get pointer to existing video parameter set
  DPS*           getDPS(int dpsId)                                           { return m_dpsMap.getPS(dpsId); };
  bool           getDPSChangedFlag(int dpsId) const                          { return m_dpsMap.getChangedFlag(dpsId); }
  void           clearDPSChangedFlag(int dpsId)                              { m_dpsMap.clearChangedFlag(dpsId); }
  DPS*           getFirstDPS()                                               { return m_dpsMap.getFirstPS(); };

  //! store sequence parameter set and take ownership of it
  void           storeSPS(SPS *sps, const std::vector<uint8_t> &naluData) { m_spsMap.storePS( sps->getSPSId(), sps, &naluData); };
  //! get pointer to existing sequence parameter set
  SPS*           getSPS(int spsId)                                           { return m_spsMap.getPS(spsId); };
  bool           getSPSChangedFlag(int spsId) const                          { return m_spsMap.getChangedFlag(spsId); }
  void           clearSPSChangedFlag(int spsId)                              { m_spsMap.clearChangedFlag(spsId); }
  SPS*           getFirstSPS()                                               { return m_spsMap.getFirstPS(); };

  //! store picture parameter set and take ownership of it
  void           storePPS(PPS *pps, const std::vector<uint8_t> &naluData) { m_ppsMap.storePS( pps->getPPSId(), pps, &naluData); };
  //! get pointer to existing picture parameter set
  PPS*           getPPS(int ppsId)                                           { return m_ppsMap.getPS(ppsId); };
  bool           getPPSChangedFlag(int ppsId) const                          { return m_ppsMap.getChangedFlag(ppsId); }
  void           clearPPSChangedFlag(int ppsId)                              { m_ppsMap.clearChangedFlag(ppsId); }
  PPS*           getFirstPPS()                                               { return m_ppsMap.getFirstPS(); };

  //! activate a SPS from a active parameter sets SEI message
  //! \returns true, if activation is successful
  // bool           activateSPSWithSEI(int SPSId);

  //! activate a PPS and depending on isIDR parameter also SPS
  //! \returns true, if activation is successful
  bool           activatePPS(int ppsId, bool isIRAP);
  APS**          getAPSs() { return &m_apss[0]; }
  ParameterSetMap<APS>* getApsMap() { return &m_apsMap; }
  void           storeAPS(APS *aps, const std::vector<uint8_t> &naluData)    { m_apsMap.storePS(aps->getAPSId() + (MAX_NUM_APS * aps->getAPSType()), aps, &naluData); };
  APS*           getAPS(int apsId, int apsType)                              { return m_apsMap.getPS(apsId + (MAX_NUM_APS * apsType)); };
  bool           getAPSChangedFlag(int apsId, int apsType) const             { return m_apsMap.getChangedFlag(apsId + (MAX_NUM_APS * apsType)); }
  void           clearAPSChangedFlag(int apsId, int apsType)                 { m_apsMap.clearChangedFlag(apsId + ( MAX_NUM_APS * apsType)); }
  APS*           getFirstAPS()                                               { return m_apsMap.getFirstPS(); };
  bool           activateAPS(int apsId, int apsType);
  const SPS*     getActiveSPS()const                                         { return m_spsMap.getPS(m_activeSPSId); };
  const DPS*     getActiveDPS()const                                         { return m_dpsMap.getPS(m_activeDPSId); };

  void           checkAuApsContent( APS *aps, std::vector<int>& accessUnitApsNals ) { m_apsMap.checkAuApsContent( aps, accessUnitApsNals ); }

protected:
  ParameterSetMap<SPS> m_spsMap;
  ParameterSetMap<PPS> m_ppsMap;
  ParameterSetMap<APS> m_apsMap;
  ParameterSetMap<DPS> m_dpsMap;
  ParameterSetMap<VPS> m_vpsMap;

  APS* m_apss[ALF_CTB_MAX_NUM_APS];

  int m_activeDPSId; // -1 for nothing active
  int m_activeSPSId; // -1 for nothing active
  int m_activeVPSId; // -1 for nothing active
};

class PreCalcValues
{
public:
  PreCalcValues( const SPS& sps, const PPS& pps, bool _isEncoder )
    : chrFormat           ( sps.getChromaFormatIdc() )
    , multiBlock422       ( false )
    , maxCUWidth          ( sps.getMaxCUWidth() )
    , maxCUHeight         ( sps.getMaxCUHeight() )
    , maxCUWidthMask      ( maxCUWidth  - 1 )
    , maxCUHeightMask     ( maxCUHeight - 1 )
    , maxCUWidthLog2      ( floorLog2( maxCUWidth  ) )
    , maxCUHeightLog2     ( floorLog2( maxCUHeight ) )
    , minCUWidth          ( sps.getMaxCUWidth()  >> sps.getMaxCodingDepth() )
    , minCUHeight         ( sps.getMaxCUHeight() >> sps.getMaxCodingDepth() )
    , minCUWidthLog2      ( floorLog2( minCUWidth  ) )
    , minCUHeightLog2     ( floorLog2( minCUHeight ) )
    , partsInCtuWidth     ( 1 << sps.getMaxCodingDepth() )
    , partsInCtuHeight    ( 1 << sps.getMaxCodingDepth() )
    , partsInCtu          ( 1 << (sps.getMaxCodingDepth() << 1) )
    , widthInCtus         ( (pps.getPicWidthInLumaSamples () + sps.getMaxCUWidth () - 1) / sps.getMaxCUWidth () )
    , heightInCtus        ( (pps.getPicHeightInLumaSamples() + sps.getMaxCUHeight() - 1) / sps.getMaxCUHeight() )
    , sizeInCtus          ( widthInCtus * heightInCtus )
    , lumaWidth           ( pps.getPicWidthInLumaSamples() )
    , lumaHeight          ( pps.getPicHeightInLumaSamples() )
    , fastDeltaQPCuMaxSize( Clip3(sps.getMaxCUHeight() >> (sps.getLog2DiffMaxMinCodingBlockSize()), sps.getMaxCUHeight(), 32u) )
    , noChroma2x2         (  false )
    , isEncoder           ( _isEncoder )
    , ISingleTree         ( !sps.getUseDualITree() )
    , maxBtDepth          { sps.getMaxMTTHierarchyDepthI(), sps.getMaxMTTHierarchyDepth(), sps.getMaxMTTHierarchyDepthIChroma() }
    , minBtSize           { 1u << sps.getLog2MinCodingBlockSize(), 1u << sps.getLog2MinCodingBlockSize(), 1u << sps.getLog2MinCodingBlockSize() }
    , maxBtSize           { sps.getMaxBTSizeI(), sps.getMaxBTSize(), sps.getMaxBTSizeIChroma() }
    , minTtSize           { 1u << sps.getLog2MinCodingBlockSize(), 1u << sps.getLog2MinCodingBlockSize(), 1u << sps.getLog2MinCodingBlockSize() }
    , maxTtSize           { sps.getMaxTTSizeI(), sps.getMaxTTSize(), sps.getMaxTTSizeIChroma() }
    , minQtSize           { sps.getMinQTSize(I_SLICE, CHANNEL_TYPE_LUMA), sps.getMinQTSize(B_SLICE, CHANNEL_TYPE_LUMA), sps.getMinQTSize(I_SLICE, CHANNEL_TYPE_CHROMA) }
  {}

  const ChromaFormat chrFormat;
  const bool         multiBlock422;
  const unsigned     maxCUWidth;
  const unsigned     maxCUHeight;
  // to get CTU position, use (x & maxCUWidthMask) rather than (x % maxCUWidth)
  const unsigned     maxCUWidthMask;
  const unsigned     maxCUHeightMask;
  const unsigned     maxCUWidthLog2;
  const unsigned     maxCUHeightLog2;
  const unsigned     minCUWidth;
  const unsigned     minCUHeight;
  const unsigned     minCUWidthLog2;
  const unsigned     minCUHeightLog2;
  const unsigned     partsInCtuWidth;
  const unsigned     partsInCtuHeight;
  const unsigned     partsInCtu;
  const unsigned     widthInCtus;
  const unsigned     heightInCtus;
  const unsigned     sizeInCtus;
  const unsigned     lumaWidth;
  const unsigned     lumaHeight;
  const unsigned     fastDeltaQPCuMaxSize;
  const bool         noChroma2x2;
  const bool         isEncoder;
  const bool         ISingleTree;

private:
  const unsigned     maxBtDepth[3];
  const unsigned     minBtSize [3];
  const unsigned     maxBtSize [3];
  const unsigned     minTtSize [3];
  const unsigned     maxTtSize [3];
  const unsigned     minQtSize [3];

  unsigned getValIdx    ( const Slice &slice, const ChannelType chType ) const;

public:
  unsigned getMaxBtDepth( const Slice &slice, const ChannelType chType ) const;
  unsigned getMinBtSize ( const Slice &slice, const ChannelType chType ) const;
  unsigned getMaxBtSize ( const Slice &slice, const ChannelType chType ) const;
  unsigned getMinTtSize ( const Slice &slice, const ChannelType chType ) const;
  unsigned getMaxTtSize ( const Slice &slice, const ChannelType chType ) const;
  unsigned getMinQtSize ( const Slice &slice, const ChannelType chType ) const;
};

#if ENABLE_TRACING
void xTraceVPSHeader();
void xTraceDPSHeader();
void xTraceSPSHeader();
void xTracePPSHeader();
void xTraceAPSHeader();
void xTracePictureHeader();
void xTraceSliceHeader();
void xTraceAccessUnitDelimiter();
#endif

#endif // __SLICE__<|MERGE_RESOLUTION|>--- conflicted
+++ resolved
@@ -847,8 +847,12 @@
   // stores index ( ilrp_idx within 0 .. NumDirectRefLayers ) of the dependent reference layers 
   uint32_t              m_interLayerRefIdx[MAX_VPS_LAYERS][MAX_VPS_LAYERS];
   bool                  m_vpsExtensionFlag;
-
-<<<<<<< HEAD
+  
+#if JVET_Q0172_CHROMA_FORMAT_BITDEPTH_CONSTRAINT
+  int                   m_vpsLayerChromaFormatIDC[MAX_VPS_LAYERS];
+  int                   m_vpsLayerBitDepth[MAX_VPS_LAYERS];
+#endif  
+
 #if JVET_Q0814_DPB
   std::vector<Size>             m_olsDpbPicSize;
   std::vector<int>              m_olsDpbParamsIdx;
@@ -866,14 +870,6 @@
   std::vector<int>              m_numLayersInOls;
   std::vector<std::vector<int>> m_layerIdInOls;
 #elif JVET_P0288_PIC_OUTPUT
-=======
-#if JVET_Q0172_CHROMA_FORMAT_BITDEPTH_CONSTRAINT
-  int                   m_vpsLayerChromaFormatIDC[MAX_VPS_LAYERS];
-  int                   m_vpsLayerBitDepth[MAX_VPS_LAYERS];
-#endif
-
-#if JVET_P0288_PIC_OUTPUT
->>>>>>> 8767517b
 public:
   int                   m_targetOlsIdx;
 #endif
@@ -935,7 +931,6 @@
   void              setTargetOlsIdx(uint32_t t) { m_targetOlsIdx = t; }
 #endif
 
-<<<<<<< HEAD
 #if JVET_Q0814_DPB
   int               getMaxDecPicBuffering( int temporalId ) const        { return m_dpbParameters[m_olsDpbParamsIdx[m_targetOlsIdx]].m_maxDecPicBuffering[temporalId]; }
   int               getNumReorderPics( int temporalId ) const            { return m_dpbParameters[m_olsDpbParamsIdx[m_targetOlsIdx]].m_numReorderPics[temporalId]; }
@@ -951,16 +946,6 @@
   void              deriveOutputLayerSets();
   void              deriveTargetOutputLayerSet( int targetOlsIdx );
 #endif
-=======
-#if JVET_Q0172_CHROMA_FORMAT_BITDEPTH_CONSTRAINT
-  int               getLayerChromaFormatIDC(uint32_t layerIdx) const { return m_vpsLayerChromaFormatIDC[layerIdx]; }
-  void              setLayerChromaFormatIDC(uint32_t layerIdx, int chromaFormatIDC) { m_vpsLayerChromaFormatIDC[layerIdx] = chromaFormatIDC; }
-
-  int               getLayerBitDepth(uint32_t layerIdx) const { return m_vpsLayerBitDepth[layerIdx]; }
-  void              setLayerBitDepth(uint32_t layerIdx, int bitDepth) { m_vpsLayerBitDepth[layerIdx] = bitDepth; }
-#endif
-
->>>>>>> 8767517b
 };
 
 class Window
