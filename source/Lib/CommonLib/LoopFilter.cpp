--- conflicted
+++ resolved
@@ -499,11 +499,7 @@
   if (m_aapucBS[edgeDir][rasterIdx] && (cuP.firstPU->mhIntraFlag || cuQ.firstPU->mhIntraFlag))
   {
 #if JVET_M0471_LONG_DEBLOCKING_FILTERS
-<<<<<<< HEAD
-    return (BsSet(2, COMPONENT_Y) + BsSet(2, COMPONENT_Cb) + BsSet(2, COMPONENT_Cr));
-=======
-     return 16;
->>>>>>> 6e38ed72
+     return (BsSet(2, COMPONENT_Y) + BsSet(2, COMPONENT_Cb) + BsSet(2, COMPONENT_Cr));
 #else
      return 2;
 #endif
