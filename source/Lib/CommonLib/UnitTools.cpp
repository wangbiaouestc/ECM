/* The copyright in this software is being made available under the BSD
 * License, included below. This software may be subject to other third party
 * and contributor rights, including patent rights, and no such rights are
 * granted under this license.
 *
 * Copyright (c) 2010-2018, ITU/ISO/IEC
 * All rights reserved.
 *
 * Redistribution and use in source and binary forms, with or without
 * modification, are permitted provided that the following conditions are met:
 *
 *  * Redistributions of source code must retain the above copyright notice,
 *    this list of conditions and the following disclaimer.
 *  * Redistributions in binary form must reproduce the above copyright notice,
 *    this list of conditions and the following disclaimer in the documentation
 *    and/or other materials provided with the distribution.
 *  * Neither the name of the ITU/ISO/IEC nor the names of its contributors may
 *    be used to endorse or promote products derived from this software without
 *    specific prior written permission.
 *
 * THIS SOFTWARE IS PROVIDED BY THE COPYRIGHT HOLDERS AND CONTRIBUTORS "AS IS"
 * AND ANY EXPRESS OR IMPLIED WARRANTIES, INCLUDING, BUT NOT LIMITED TO, THE
 * IMPLIED WARRANTIES OF MERCHANTABILITY AND FITNESS FOR A PARTICULAR PURPOSE
 * ARE DISCLAIMED. IN NO EVENT SHALL THE COPYRIGHT HOLDER OR CONTRIBUTORS
 * BE LIABLE FOR ANY DIRECT, INDIRECT, INCIDENTAL, SPECIAL, EXEMPLARY, OR
 * CONSEQUENTIAL DAMAGES (INCLUDING, BUT NOT LIMITED TO, PROCUREMENT OF
 * SUBSTITUTE GOODS OR SERVICES; LOSS OF USE, DATA, OR PROFITS; OR BUSINESS
 * INTERRUPTION) HOWEVER CAUSED AND ON ANY THEORY OF LIABILITY, WHETHER IN
 * CONTRACT, STRICT LIABILITY, OR TORT (INCLUDING NEGLIGENCE OR OTHERWISE)
 * ARISING IN ANY WAY OUT OF THE USE OF THIS SOFTWARE, EVEN IF ADVISED OF
 * THE POSSIBILITY OF SUCH DAMAGE.
 */

/** \file     UnitTool.cpp
 *  \brief    defines operations for basic units
 */

#include "UnitTools.h"

#include "dtrace_next.h"

#include "Unit.h"
#include "Slice.h"
#include "Picture.h"

#include <utility>
#include <algorithm>

// CS tools


uint64_t CS::getEstBits(const CodingStructure &cs)
{
  return cs.fracBits >> SCALE_BITS;
}



bool CS::isDualITree( const CodingStructure &cs )
{
  return cs.slice->isIRAP() && !cs.pcv->ISingleTree;
}

UnitArea CS::getArea( const CodingStructure &cs, const UnitArea &area, const ChannelType chType )
{
  return isDualITree( cs ) ? area.singleChan( chType ) : area;
}

#if DMVR_JVET_LOW_LATENCY_K0217
void CS::setRefinedMotionField(CodingStructure &cs)
{
  for (CodingUnit *cu : cs.cus)
  {
    for (auto &pu : CU::traversePUs(*cu))
    {
      if (pu.cs->sps->getSpsNext().getUseDMVR()
        && pu.mergeFlag
        && pu.mergeType == MRG_TYPE_DEFAULT_N
        && !pu.frucMrgMode
        && !pu.cu->LICFlag
        && !pu.cu->affine
        && PU::isBiPredFromDifferentDir(pu))
      {
        pu.mv[REF_PIC_LIST_0] += pu.mvd[REF_PIC_LIST_0];
        pu.mv[REF_PIC_LIST_1] -= pu.mvd[REF_PIC_LIST_0];
        pu.mvd[REF_PIC_LIST_0].setZero();
        PU::spanMotionInfo(pu);
      }
    }
  }
}
#endif
// CU tools

bool CU::isIntra(const CodingUnit &cu)
{
  return cu.predMode == MODE_INTRA;
}

bool CU::isInter(const CodingUnit &cu)
{
  return cu.predMode == MODE_INTER;
}

bool CU::isRDPCMEnabled(const CodingUnit& cu)
{
  return cu.cs->sps->getSpsRangeExtension().getRdpcmEnabledFlag(cu.predMode == MODE_INTRA ? RDPCM_SIGNAL_IMPLICIT : RDPCM_SIGNAL_EXPLICIT);
}

bool CU::isLosslessCoded(const CodingUnit &cu)
{
  return cu.cs->pps->getTransquantBypassEnabledFlag() && cu.transQuantBypass;
}

bool CU::isSameSlice(const CodingUnit& cu, const CodingUnit& cu2)
{
  return cu.slice->getIndependentSliceIdx() == cu2.slice->getIndependentSliceIdx();
}

#if HEVC_TILES_WPP
bool CU::isSameTile(const CodingUnit& cu, const CodingUnit& cu2)
{
  return cu.tileIdx == cu2.tileIdx;
}

bool CU::isSameSliceAndTile(const CodingUnit& cu, const CodingUnit& cu2)
{
  return ( cu.slice->getIndependentSliceIdx() == cu2.slice->getIndependentSliceIdx() ) && ( cu.tileIdx == cu2.tileIdx );
}
#endif

bool CU::isSameCtu(const CodingUnit& cu, const CodingUnit& cu2)
{
  uint32_t ctuSizeBit = g_aucLog2[cu.cs->sps->getMaxCUWidth()];

  Position pos1Ctu(cu.lumaPos().x  >> ctuSizeBit, cu.lumaPos().y  >> ctuSizeBit);
  Position pos2Ctu(cu2.lumaPos().x >> ctuSizeBit, cu2.lumaPos().y >> ctuSizeBit);

  return pos1Ctu.x == pos2Ctu.x && pos1Ctu.y == pos2Ctu.y;
}

uint32_t CU::getIntraSizeIdx(const CodingUnit &cu)
{
  uint8_t uiWidth = cu.lumaSize().width;

  uint32_t  uiCnt   = 0;

  while (uiWidth)
  {
    uiCnt++;
    uiWidth >>= 1;
  }

  uiCnt -= 2;

  return uiCnt > 6 ? 6 : uiCnt;
}

bool CU::isLastSubCUOfCtu( const CodingUnit &cu )
{
  const SPS &sps      = *cu.cs->sps;
  const Area cuAreaY = CS::isDualITree( *cu.cs ) ? Area( recalcPosition( cu.chromaFormat, cu.chType, CHANNEL_TYPE_LUMA, cu.blocks[cu.chType].pos() ), recalcSize( cu.chromaFormat, cu.chType, CHANNEL_TYPE_LUMA, cu.blocks[cu.chType].size() ) ) : ( const Area& ) cu.Y();

  return ( ( ( ( cuAreaY.x + cuAreaY.width  ) & cu.cs->pcv->maxCUWidthMask  ) == 0 || cuAreaY.x + cuAreaY.width  == sps.getPicWidthInLumaSamples()  ) &&
           ( ( ( cuAreaY.y + cuAreaY.height ) & cu.cs->pcv->maxCUHeightMask ) == 0 || cuAreaY.y + cuAreaY.height == sps.getPicHeightInLumaSamples() ) );
}

uint32_t CU::getCtuAddr( const CodingUnit &cu )
{
  return getCtuAddr( cu.blocks[cu.chType].lumaPos(), *cu.cs->pcv );
}

int CU::predictQP( const CodingUnit& cu, const int prevQP )
{
  const CodingStructure &cs = *cu.cs;

#if ENABLE_WPP_PARALLELISM
  if( cs.sps->getSpsNext().getUseNextDQP() )
  {
    // Inter-CTU 2D "planar"   c(orner)  a(bove)
    // predictor arrangement:  b(efore)  p(rediction)

    // restrict the lookup, as it might cross CTU/slice/tile boundaries
    const CodingUnit *cuA = cs.getCURestricted( cu.blocks[cu.chType].pos().offset(  0, -1 ), cu, cu.chType );
    const CodingUnit *cuB = cs.getCURestricted( cu.blocks[cu.chType].pos().offset( -1,  0 ), cu, cu.chType );
    const CodingUnit *cuC = cs.getCURestricted( cu.blocks[cu.chType].pos().offset( -1, -1 ), cu, cu.chType );

    const int a = cuA ? cuA->qp : cs.slice->getSliceQpBase();
    const int b = cuB ? cuB->qp : cs.slice->getSliceQpBase();
    const int c = cuC ? cuC->qp : cs.slice->getSliceQpBase();

    return Clip3( ( a < b ? a : b ), ( a > b ? a : b ), a + b - c ); // derived from Martucci's Median Adaptive Prediction, 1990
  }

#endif
  // only predict within the same CTU, use HEVC's above+left prediction
  const int a = ( cu.blocks[cu.chType].y & ( cs.pcv->maxCUHeightMask >> getChannelTypeScaleY( cu.chType, cu.chromaFormat ) ) ) ? ( cs.getCU( cu.blocks[cu.chType].pos().offset( 0, -1 ), cu.chType ) )->qp : prevQP;
  const int b = ( cu.blocks[cu.chType].x & ( cs.pcv->maxCUWidthMask  >> getChannelTypeScaleX( cu.chType, cu.chromaFormat ) ) ) ? ( cs.getCU( cu.blocks[cu.chType].pos().offset( -1, 0 ), cu.chType ) )->qp : prevQP;

  return ( a + b + 1 ) >> 1;
}

bool CU::isQGStart( const CodingUnit& cu )
{
  const SPS &sps = *cu.cs->sps;
  const PPS &pps = *cu.cs->pps;

  return ( cu.blocks[cu.chType].x % ( ( 1 << ( g_aucLog2[sps.getMaxCUWidth()]  - pps.getMaxCuDQPDepth() ) ) >> getChannelTypeScaleX( cu.chType, cu.chromaFormat ) ) ) == 0 &&
         ( cu.blocks[cu.chType].y % ( ( 1 << ( g_aucLog2[sps.getMaxCUHeight()] - pps.getMaxCuDQPDepth() ) ) >> getChannelTypeScaleY( cu.chType, cu.chromaFormat ) ) ) == 0;
}

uint32_t CU::getNumPUs( const CodingUnit& cu )
{
  uint32_t cnt = 0;
  PredictionUnit *pu = cu.firstPU;

  do
  {
    cnt++;
  } while( ( pu != cu.lastPU ) && ( pu = pu->next ) );

  return cnt;
}

void CU::addPUs( CodingUnit& cu )
{
  cu.cs->addPU( CS::getArea( *cu.cs, cu, cu.chType ), cu.chType );
}


PartSplit CU::getSplitAtDepth( const CodingUnit& cu, const unsigned depth )
{
  if( depth >= cu.depth ) return CU_DONT_SPLIT;

  const PartSplit cuSplitType = PartSplit( ( cu.splitSeries >> ( depth * SPLIT_DMULT ) ) & SPLIT_MASK );

  if     ( cuSplitType == CU_QUAD_SPLIT    ) return CU_QUAD_SPLIT;

  else if( cuSplitType == CU_HORZ_SPLIT    ) return CU_HORZ_SPLIT;

  else if( cuSplitType == CU_VERT_SPLIT    ) return CU_VERT_SPLIT;

  else if( cuSplitType == CU_TRIH_SPLIT    ) return CU_TRIH_SPLIT;
  else if( cuSplitType == CU_TRIV_SPLIT    ) return CU_TRIV_SPLIT;
  else   { THROW( "Unknown split mode"    ); return CU_QUAD_SPLIT; }
}

bool CU::hasNonTsCodedBlock( const CodingUnit& cu )
{
  bool hasAnyNonTSCoded = false;

  for( auto &currTU : traverseTUs( cu ) )
  {
    for( uint32_t i = 0; i < ::getNumberValidTBlocks( *cu.cs->pcv ); i++ )
    {
      hasAnyNonTSCoded |= ( currTU.blocks[i].valid() && !currTU.transformSkip[i] && TU::getCbf( currTU, ComponentID( i ) ) );
    }
  }

  return hasAnyNonTSCoded;
}

uint32_t CU::getNumNonZeroCoeffNonTs( const CodingUnit& cu )
{
  uint32_t count = 0;
  for( auto &currTU : traverseTUs( cu ) )
  {
    count += TU::getNumNonZeroCoeffsNonTS( currTU );
  }

  return count;
}




PUTraverser CU::traversePUs( CodingUnit& cu )
{
  return PUTraverser( cu.firstPU, cu.lastPU->next );
}

TUTraverser CU::traverseTUs( CodingUnit& cu )
{
  return TUTraverser( cu.firstTU, cu.lastTU->next );
}

cPUTraverser CU::traversePUs( const CodingUnit& cu )
{
  return cPUTraverser( cu.firstPU, cu.lastPU->next );
}

cTUTraverser CU::traverseTUs( const CodingUnit& cu )
{
  return cTUTraverser( cu.firstTU, cu.lastTU->next );
}

// PU tools

int PU::getIntraMPMs( const PredictionUnit &pu, unsigned* mpm, const ChannelType &channelType /*= CHANNEL_TYPE_LUMA*/ )
{
  const unsigned numMPMs = pu.cs->pcv->numMPMs;
  {
    int numCand      = -1;
    int leftIntraDir = DC_IDX, aboveIntraDir = DC_IDX;

    const CompArea &area = pu.block(getFirstComponentOfChannel(channelType));
    const Position &pos  = area.pos();

    // Get intra direction of left PU
    const PredictionUnit *puLeft = pu.cs->getPURestricted(pos.offset(-1, 0), pu, channelType);

    if (puLeft && CU::isIntra(*puLeft->cu))
    {
      leftIntraDir = puLeft->intraDir[channelType];

      if (isChroma(channelType) && leftIntraDir == DM_CHROMA_IDX)
      {
        leftIntraDir = puLeft->intraDir[0];
      }
    }

    // Get intra direction of above PU
    const PredictionUnit *puAbove = pu.cs->getPURestricted(pos.offset(0, -1), pu, channelType);

    if (puAbove && CU::isIntra(*puAbove->cu) && CU::isSameCtu(*pu.cu, *puAbove->cu))
    {
      aboveIntraDir = puAbove->intraDir[channelType];

      if (isChroma(channelType) && aboveIntraDir == DM_CHROMA_IDX)
      {
        aboveIntraDir = puAbove->intraDir[0];
      }
    }

    CHECK(2 >= numMPMs, "Invalid number of most probable modes");

    const int offset = 61;
    const int mod    = 64;

    if (leftIntraDir == aboveIntraDir)
    {
      numCand = 1;

      if (leftIntraDir > DC_IDX)   // angular modes
      {
        mpm[0] = leftIntraDir;
        mpm[1] = ((leftIntraDir + offset) % mod) + 2;
        mpm[2] = ((leftIntraDir - 1) % mod) + 2;
      }
      else   // non-angular
      {
        mpm[0] = PLANAR_IDX;
        mpm[1] = DC_IDX;
        mpm[2] = VER_IDX;
      }
    }
    else
    {
      numCand = 2;

      mpm[0] = leftIntraDir;
      mpm[1] = aboveIntraDir;

      if (leftIntraDir && aboveIntraDir)   // both modes are non-planar
      {
        mpm[2] = PLANAR_IDX;
      }
      else
      {
        mpm[2] = (leftIntraDir + aboveIntraDir) < 2 ? VER_IDX : DC_IDX;
      }
    }
    for (int i = 0; i < numMPMs; i++)
    {
      CHECK(mpm[i] >= NUM_LUMA_MODE, "Invalid MPM");
    }
    CHECK(numCand == 0, "No candidates found");
    return numCand;
  }
}


void PU::getIntraChromaCandModes( const PredictionUnit &pu, unsigned modeList[NUM_CHROMA_MODE] )
{
  {
    modeList[  0 ] = PLANAR_IDX;
    modeList[  1 ] = VER_IDX;
    modeList[  2 ] = HOR_IDX;
    modeList[  3 ] = DC_IDX;
    modeList[4] = LM_CHROMA_IDX;
    modeList[5] = DM_CHROMA_IDX;

    const PredictionUnit *lumaPU = CS::isDualITree( *pu.cs ) ? pu.cs->picture->cs->getPU( pu.blocks[pu.chType].lumaPos(), CHANNEL_TYPE_LUMA ) : &pu;
    const uint32_t lumaMode = lumaPU->intraDir[CHANNEL_TYPE_LUMA];
    for( int i = 0; i < 4; i++ )
    {
      if( lumaMode == modeList[i] )
      {
        modeList[i] = VDIA_IDX;
        break;
      }
    }
  }
}


bool PU::isLMCMode(unsigned mode)
{
  return (mode == LM_CHROMA_IDX);
}
bool PU::isLMCModeEnabled(const PredictionUnit &pu, unsigned mode)
{
  if ( pu.cs->sps->getSpsNext().getUseLMChroma() )
  {
    return true;
  }
  return false;
}

int PU::getLMSymbolList(const PredictionUnit &pu, int *pModeList)
{
  const int iNeighbors = 5;
  const PredictionUnit* neighboringPUs[ iNeighbors ];

  const CompArea& area = pu.Cb();
  const Position posLT = area.topLeft();
  const Position posRT = area.topRight();
  const Position posLB = area.bottomLeft();

  neighboringPUs[ 0 ] = pu.cs->getPURestricted( posLB.offset(-1,  0), pu, CHANNEL_TYPE_CHROMA ); //left
  neighboringPUs[ 1 ] = pu.cs->getPURestricted( posRT.offset( 0, -1), pu, CHANNEL_TYPE_CHROMA ); //above
  neighboringPUs[ 2 ] = pu.cs->getPURestricted( posRT.offset( 1, -1), pu, CHANNEL_TYPE_CHROMA ); //aboveRight
  neighboringPUs[ 3 ] = pu.cs->getPURestricted( posLB.offset(-1,  1), pu, CHANNEL_TYPE_CHROMA ); //BelowLeft
  neighboringPUs[ 4 ] = pu.cs->getPURestricted( posLT.offset(-1, -1), pu, CHANNEL_TYPE_CHROMA ); //AboveLeft

  int iCount = 0;
  for ( int i = 0; i < iNeighbors; i++ )
  {
    if ( neighboringPUs[i] && CU::isIntra( *(neighboringPUs[i]->cu) ) )
    {
      int iMode = neighboringPUs[i]->intraDir[CHANNEL_TYPE_CHROMA];
      if ( ! PU::isLMCMode( iMode ) )
      {
        iCount++;
      }
    }
  }

  bool bNonLMInsert = false;
  int iIdx = 0;

  pModeList[ iIdx++ ] = LM_CHROMA_IDX;

  if ( iCount >= g_aiNonLMPosThrs[0] && ! bNonLMInsert )
  {
    pModeList[ iIdx++ ] = -1;
    bNonLMInsert = true;
  }

  if ( iCount >= g_aiNonLMPosThrs[1] && ! bNonLMInsert )
  {
    pModeList[ iIdx++ ] = -1;
    bNonLMInsert = true;
  }
  if ( ! bNonLMInsert )
  {
    pModeList[ iIdx++ ] = -1;
    bNonLMInsert = true;
  }

  return iIdx;
}



bool PU::isChromaIntraModeCrossCheckMode( const PredictionUnit &pu )
{
  return pu.intraDir[CHANNEL_TYPE_CHROMA] == DM_CHROMA_IDX;
}

uint32_t PU::getFinalIntraMode( const PredictionUnit &pu, const ChannelType &chType )
{
  uint32_t uiIntraMode = pu.intraDir[chType];

  if( uiIntraMode == DM_CHROMA_IDX && !isLuma( chType ) )
  {
    const PredictionUnit &lumaPU = CS::isDualITree( *pu.cs ) ? *pu.cs->picture->cs->getPU( pu.blocks[chType].lumaPos(), CHANNEL_TYPE_LUMA ) : *pu.cs->getPU( pu.blocks[chType].lumaPos(), CHANNEL_TYPE_LUMA );
    uiIntraMode = lumaPU.intraDir[0];
  }
  if( pu.chromaFormat == CHROMA_422 && !isLuma( chType ) )
  {
    uiIntraMode = g_chroma422IntraAngleMappingTable[uiIntraMode];
  }
  return uiIntraMode;
}

<<<<<<< HEAD
void PU::getInterMergeCandidates( const PredictionUnit &pu, MergeCtx& mrgCtx,
#if JVET_L0054_MMVD
  int mmvdList,
#endif
  const int& mrgCandIdx )
=======
#if JVET_L0266_HMVP
bool PU::xCheckSimilarMotion(const int mergeCandIndex, const int prevCnt, const MergeCtx mergeCandList, bool hasPruned[MRG_MAX_NUM_CANDS])
{
  for (uint32_t ui = 0; ui < prevCnt; ui++)
  {
    if (hasPruned[ui])
    {
      continue;
    }
    if (mergeCandList.interDirNeighbours[ui] == mergeCandList.interDirNeighbours[mergeCandIndex])
    {
      if (mergeCandList.interDirNeighbours[ui] == 3)
      {
        int offset0 = (ui * 2);
        int offset1 = (mergeCandIndex * 2);
        if (mergeCandList.mvFieldNeighbours[offset0].refIdx == mergeCandList.mvFieldNeighbours[offset1].refIdx &&
            mergeCandList.mvFieldNeighbours[offset0 + 1].refIdx == mergeCandList.mvFieldNeighbours[offset1 + 1].refIdx &&
            mergeCandList.mvFieldNeighbours[offset0].mv == mergeCandList.mvFieldNeighbours[offset1].mv &&
            mergeCandList.mvFieldNeighbours[offset0 + 1].mv == mergeCandList.mvFieldNeighbours[offset1 + 1].mv
          )
        {
          hasPruned[ui] = true;
          return true;
        }
      }
      else
      {
        int offset0 = (ui * 2) + mergeCandList.interDirNeighbours[ui] - 1;
        int offset1 = (mergeCandIndex * 2) + mergeCandList.interDirNeighbours[ui] - 1;
        if (mergeCandList.mvFieldNeighbours[offset0].refIdx == mergeCandList.mvFieldNeighbours[offset1].refIdx &&
            mergeCandList.mvFieldNeighbours[offset0].mv == mergeCandList.mvFieldNeighbours[offset1].mv
          )
        {
          hasPruned[ui] = true;
          return true;
        }
      }
    }
  }

  return false;
}
#if JVET_L0090_PAIR_AVG
bool PU::addMergeHMVPCand(const Slice &slice, MergeCtx& mrgCtx, bool canFastExit, const int& mrgCandIdx, const uint32_t maxNumMergeCandMin1, int &cnt, const int prevCnt, bool isAvailableSubPu, unsigned subPuMvpPos)
#else
bool PU::addMergeHMVPCand(const Slice &slice, MergeCtx& mrgCtx, bool isCandInter[MRG_MAX_NUM_CANDS], bool canFastExit, const int& mrgCandIdx, const uint32_t maxNumMergeCandMin1, int &cnt, const int prevCnt, bool isAvailableSubPu, unsigned subPuMvpPos)
#endif
{
  MotionInfo miNeighbor;
  bool hasPruned[MRG_MAX_NUM_CANDS];
  memset(hasPruned, 0, MRG_MAX_NUM_CANDS * sizeof(bool));
  if (isAvailableSubPu)
  {
    hasPruned[subPuMvpPos] = true;
  }
  int num_avai_candInLUT = slice.getAvailableLUTMrgNum();
  for (int mrgIdx = 1; mrgIdx <= num_avai_candInLUT; mrgIdx++)
  {
    miNeighbor = slice.getMotionInfoFromLUTs(num_avai_candInLUT - mrgIdx);
    mrgCtx.interDirNeighbours[cnt] = miNeighbor.interDir;
    mrgCtx.mvFieldNeighbours[cnt << 1].setMvField(miNeighbor.mv[0], miNeighbor.refIdx[0]);
    if (slice.isInterB())
    {
      mrgCtx.mvFieldNeighbours[(cnt << 1) + 1].setMvField(miNeighbor.mv[1], miNeighbor.refIdx[1]);
    }
    if (!xCheckSimilarMotion(cnt, prevCnt, mrgCtx, hasPruned))
    {
#if !JVET_L0090_PAIR_AVG
      isCandInter[cnt] = true;
#endif
      if (mrgCandIdx == cnt && canFastExit)
      {
        return true;
      }
      cnt ++;
      if (cnt  == maxNumMergeCandMin1)
      {
        break;
      }
    }
  }
  return false;
}
#endif
void PU::getInterMergeCandidates( const PredictionUnit &pu, MergeCtx& mrgCtx, const int& mrgCandIdx )
>>>>>>> 371ff39b
{
  const CodingStructure &cs  = *pu.cs;
  const Slice &slice         = *pu.cs->slice;
  const uint32_t maxNumMergeCand = slice.getMaxNumMergeCand();
  const bool canFastExit     = pu.cs->pps->getLog2ParallelMergeLevelMinus2() == 0;

#if !JVET_L0090_PAIR_AVG
  // this variable is unused if remove HEVC combined candidates
  bool isCandInter[MRG_MAX_NUM_CANDS];
#endif

  for (uint32_t ui = 0; ui < maxNumMergeCand; ++ui)
  {
#if !JVET_L0090_PAIR_AVG
    isCandInter[ui] = false;
#endif
#if JVET_L0646_GBI
    mrgCtx.GBiIdx[ui] = GBI_DEFAULT;
#endif
    mrgCtx.interDirNeighbours[ui] = 0;
    mrgCtx.mrgTypeNeighbours [ui] = MRG_TYPE_DEFAULT_N;
    mrgCtx.mvFieldNeighbours[(ui << 1)    ].refIdx = NOT_VALID;
    mrgCtx.mvFieldNeighbours[(ui << 1) + 1].refIdx = NOT_VALID;
  }

  mrgCtx.numValidMergeCand = maxNumMergeCand;
  // compute the location of the current PU

  int cnt = 0;
  const Position posLT = pu.Y().topLeft();
  const Position posRT = pu.Y().topRight();
  const Position posLB = pu.Y().bottomLeft();

  MotionInfo miAbove, miLeft, miAboveLeft, miAboveRight, miBelowLeft;

  //left
  const PredictionUnit* puLeft = cs.getPURestricted( posLB.offset( -1, 0 ), pu, pu.chType );

  const bool isAvailableA1 = puLeft && isDiffMER( pu, *puLeft ) && pu.cu != puLeft->cu && CU::isInter( *puLeft->cu );

  if( isAvailableA1 )
  {
    miLeft = puLeft->getMotionInfo( posLB.offset(-1, 0) );

#if !JVET_L0090_PAIR_AVG
    isCandInter[cnt] = true;
#endif

    // get Inter Dir
    mrgCtx.interDirNeighbours[cnt] = miLeft.interDir;
#if JVET_L0646_GBI
    mrgCtx.GBiIdx[cnt] = (mrgCtx.interDirNeighbours[cnt] == 3) ? puLeft->cu->GBiIdx : GBI_DEFAULT;
#endif
    // get Mv from Left
    mrgCtx.mvFieldNeighbours[cnt << 1].setMvField(miLeft.mv[0], miLeft.refIdx[0]);

    if (slice.isInterB())
    {
      mrgCtx.mvFieldNeighbours[(cnt << 1) + 1].setMvField(miLeft.mv[1], miLeft.refIdx[1]);
    }

    if( mrgCandIdx == cnt && canFastExit )
    {
      return;
    }

    cnt++;
  }

  // early termination
  if (cnt == maxNumMergeCand)
  {
    return;
  }


  // above
  const PredictionUnit *puAbove = cs.getPURestricted( posRT.offset( 0, -1 ), pu, pu.chType );

  bool isAvailableB1 = puAbove && isDiffMER( pu, *puAbove ) && pu.cu != puAbove->cu && CU::isInter( *puAbove->cu );

  if( isAvailableB1 )
  {
    miAbove = puAbove->getMotionInfo( posRT.offset( 0, -1 ) );

    if( !isAvailableA1 || ( miAbove != miLeft ) )
    {
#if !JVET_L0090_PAIR_AVG
      isCandInter[cnt] = true;
#endif

      // get Inter Dir
      mrgCtx.interDirNeighbours[cnt] = miAbove.interDir;
      // get Mv from Above
#if JVET_L0646_GBI
      mrgCtx.GBiIdx[cnt] = (mrgCtx.interDirNeighbours[cnt] == 3) ? puAbove->cu->GBiIdx : GBI_DEFAULT;
#endif
      mrgCtx.mvFieldNeighbours[cnt << 1].setMvField( miAbove.mv[0], miAbove.refIdx[0] );

      if( slice.isInterB() )
      {
        mrgCtx.mvFieldNeighbours[( cnt << 1 ) + 1].setMvField( miAbove.mv[1], miAbove.refIdx[1] );
      }

      if( mrgCandIdx == cnt && canFastExit )
      {
        return;
      }

      cnt++;
    }
  }

  // early termination
  if( cnt == maxNumMergeCand )
  {
    return;
  }

  // above right
  const PredictionUnit *puAboveRight = cs.getPURestricted( posRT.offset( 1, -1 ), pu, pu.chType );

  bool isAvailableB0 = puAboveRight && isDiffMER( pu, *puAboveRight ) && CU::isInter( *puAboveRight->cu );

  if( isAvailableB0 )
  {
    miAboveRight = puAboveRight->getMotionInfo( posRT.offset( 1, -1 ) );

#if HM_JEM_MERGE_CANDS
    if( ( !isAvailableB1 || ( miAbove != miAboveRight ) ) && ( !isAvailableA1 || ( miLeft != miAboveRight ) ) )
#else
    if( !isAvailableB1 || ( miAbove != miAboveRight ) )
#endif
    {
#if !JVET_L0090_PAIR_AVG
      isCandInter[cnt] = true;
#endif

      // get Inter Dir
      mrgCtx.interDirNeighbours[cnt] = miAboveRight.interDir;
      // get Mv from Above-right
#if JVET_L0646_GBI
      mrgCtx.GBiIdx[cnt] = (mrgCtx.interDirNeighbours[cnt] == 3) ? puAboveRight->cu->GBiIdx : GBI_DEFAULT;
#endif
      mrgCtx.mvFieldNeighbours[cnt << 1].setMvField( miAboveRight.mv[0], miAboveRight.refIdx[0] );

      if( slice.isInterB() )
      {
        mrgCtx.mvFieldNeighbours[( cnt << 1 ) + 1].setMvField( miAboveRight.mv[1], miAboveRight.refIdx[1] );
      }

      if( mrgCandIdx == cnt && canFastExit )
      {
        return;
      }

      cnt++;
    }
  }
  // early termination
  if( cnt == maxNumMergeCand )
  {
    return;
  }

  //left bottom
  const PredictionUnit *puLeftBottom = cs.getPURestricted( posLB.offset( -1, 1 ), pu, pu.chType );

  bool isAvailableA0 = puLeftBottom && isDiffMER( pu, *puLeftBottom ) && CU::isInter( *puLeftBottom->cu );

  if( isAvailableA0 )
  {
    miBelowLeft = puLeftBottom->getMotionInfo( posLB.offset( -1, 1 ) );

#if HM_JEM_MERGE_CANDS
    if( ( !isAvailableA1 || ( miBelowLeft != miLeft ) ) && ( !isAvailableB1 || ( miBelowLeft != miAbove ) ) && ( !isAvailableB0 || ( miBelowLeft != miAboveRight ) ) )
#else
    if( !isAvailableA1 || ( miBelowLeft != miLeft ) )
#endif
    {
#if !JVET_L0090_PAIR_AVG
      isCandInter[cnt] = true;
#endif

      // get Inter Dir
      mrgCtx.interDirNeighbours[cnt] = miBelowLeft.interDir;
#if JVET_L0646_GBI
      mrgCtx.GBiIdx[cnt] = (mrgCtx.interDirNeighbours[cnt] == 3) ? puLeftBottom->cu->GBiIdx : GBI_DEFAULT;
#endif
      // get Mv from Bottom-Left
      mrgCtx.mvFieldNeighbours[cnt << 1].setMvField( miBelowLeft.mv[0], miBelowLeft.refIdx[0] );

      if( slice.isInterB() )
      {
        mrgCtx.mvFieldNeighbours[( cnt << 1 ) + 1].setMvField( miBelowLeft.mv[1], miBelowLeft.refIdx[1] );
      }

      if( mrgCandIdx == cnt && canFastExit )
      {
        return;
      }

      cnt++;
    }
  }
  // early termination
  if( cnt == maxNumMergeCand )
  {
    return;
  }

  bool enableSubPuMvp = slice.getSPS()->getSpsNext().getUseSubPuMvp();
  bool isAvailableSubPu = false;
  unsigned subPuMvpPos = 0;

  if( enableSubPuMvp )
  {
    CHECK( mrgCtx.subPuMvpMiBuf   .area() == 0 || !mrgCtx.subPuMvpMiBuf   .buf, "Buffer not initialized" );

    mrgCtx.subPuMvpMiBuf   .fill( MotionInfo() );
  }

  if( enableSubPuMvp && slice.getEnableTMVPFlag() )
  {
    bool bMrgIdxMatchATMVPCan = ( mrgCandIdx == cnt );
    bool tmpLICFlag           = false;

    isAvailableSubPu = cs.sps->getSpsNext().getUseATMVP() &&     
      getInterMergeSubPuMvpCand( pu, mrgCtx, tmpLICFlag, cnt 
#if JVET_L0054_MMVD
        , mmvdList
#endif
    );

    if( isAvailableSubPu )
    {
#if !JVET_L0090_PAIR_AVG
      isCandInter[cnt] = true;
#endif

      mrgCtx.mrgTypeNeighbours[cnt] = MRG_TYPE_SUBPU_ATMVP;

      if( bMrgIdxMatchATMVPCan )
      {
        return;
      }
      subPuMvpPos = cnt;
      cnt++;

      if( cnt == maxNumMergeCand )
      {
        return;
      }
    }

  }

  // above left
  if( cnt < ( enableSubPuMvp ? 6 : 4 ) )
  {
    const PredictionUnit *puAboveLeft = cs.getPURestricted( posLT.offset( -1, -1 ), pu, pu.chType );

    bool isAvailableB2 = puAboveLeft && isDiffMER( pu, *puAboveLeft ) && CU::isInter( *puAboveLeft->cu );

    if( isAvailableB2 )
    {
      miAboveLeft = puAboveLeft->getMotionInfo( posLT.offset( -1, -1 ) );

#if HM_JEM_MERGE_CANDS
      if( ( !isAvailableA1 || ( miLeft != miAboveLeft ) ) && ( !isAvailableB1 || ( miAbove != miAboveLeft ) ) && ( !isAvailableA0 || ( miBelowLeft != miAboveLeft ) ) && ( !isAvailableB0 || ( miAboveRight != miAboveLeft ) ) )
#else
      if( ( !isAvailableA1 || ( miLeft != miAboveLeft ) ) && ( !isAvailableB1 || ( miAbove != miAboveLeft ) ) )
#endif
      {
#if !JVET_L0090_PAIR_AVG
        isCandInter[cnt] = true;
#endif

        // get Inter Dir
        mrgCtx.interDirNeighbours[cnt] = miAboveLeft.interDir;
#if JVET_L0646_GBI
        mrgCtx.GBiIdx[cnt] = (mrgCtx.interDirNeighbours[cnt] == 3) ? puAboveLeft->cu->GBiIdx : GBI_DEFAULT;
#endif
        // get Mv from Above-Left
        mrgCtx.mvFieldNeighbours[cnt << 1].setMvField( miAboveLeft.mv[0], miAboveLeft.refIdx[0] );

        if( slice.isInterB() )
        {
          mrgCtx.mvFieldNeighbours[( cnt << 1 ) + 1].setMvField( miAboveLeft.mv[1], miAboveLeft.refIdx[1] );
        }

        if( mrgCandIdx == cnt && canFastExit )
        {
          return;
        }

        cnt++;
      }
    }
  }
  // early termination
  if (cnt == maxNumMergeCand)
  {
    return;
  }

  if (slice.getEnableTMVPFlag())
  {
    //>> MTK colocated-RightBottom
    // offset the pos to be sure to "point" to the same position the uiAbsPartIdx would've pointed to
    Position posRB = pu.Y().bottomRight().offset(-3, -3);

    const PreCalcValues& pcv = *cs.pcv;

    Position posC0;
    Position posC1 = pu.Y().center();
    bool C0Avail = false;

    if (((posRB.x + pcv.minCUWidth) < pcv.lumaWidth) && ((posRB.y + pcv.minCUHeight) < pcv.lumaHeight))
    {
      {
        Position posInCtu( posRB.x & pcv.maxCUWidthMask, posRB.y & pcv.maxCUHeightMask );

        if( ( posInCtu.x + 4 < pcv.maxCUWidth ) &&           // is not at the last column of CTU
            ( posInCtu.y + 4 < pcv.maxCUHeight ) )           // is not at the last row    of CTU
        {
          posC0 = posRB.offset( 4, 4 );
          C0Avail = true;
        }
        else if( posInCtu.x + 4 < pcv.maxCUWidth )           // is not at the last column of CTU But is last row of CTU
        {
          posC0 = posRB.offset( 4, 4 );
          // in the reference the CTU address is not set - thus probably resulting in no using this C0 possibility
        }
        else if( posInCtu.y + 4 < pcv.maxCUHeight )          // is not at the last row of CTU But is last column of CTU
        {
          posC0 = posRB.offset( 4, 4 );
          C0Avail = true;
        }
        else //is the right bottom corner of CTU
        {
          posC0 = posRB.offset( 4, 4 );
          // same as for last column but not last row
        }
      }
    }

    Mv        cColMv;
    int       iRefIdx     = 0;
    int       dir         = 0;
    unsigned  uiArrayAddr = cnt;
    bool      bExistMV    = ( C0Avail && getColocatedMVP(pu, REF_PIC_LIST_0, posC0, cColMv, iRefIdx ) )
                                      || getColocatedMVP(pu, REF_PIC_LIST_0, posC1, cColMv, iRefIdx );

    if (bExistMV)
    {
      dir     |= 1;
      mrgCtx.mvFieldNeighbours[2 * uiArrayAddr].setMvField(cColMv, iRefIdx);
    }

    if (slice.isInterB())
    {
      bExistMV = ( C0Avail && getColocatedMVP(pu, REF_PIC_LIST_1, posC0, cColMv, iRefIdx ) )
                           || getColocatedMVP(pu, REF_PIC_LIST_1, posC1, cColMv, iRefIdx );
      if (bExistMV)
      {
        dir     |= 2;
        mrgCtx.mvFieldNeighbours[2 * uiArrayAddr + 1].setMvField(cColMv, iRefIdx);
      }
    }

    if( dir != 0 )
    {
      bool addTMvp = !( cs.sps->getSpsNext().getUseSubPuMvp() && isAvailableSubPu );
      if( !addTMvp )
      {
        if ( dir != mrgCtx.interDirNeighbours[subPuMvpPos] )
        {
          addTMvp = true;
        }
        else
        {
          for( unsigned refList = 0; refList < NUM_REF_PIC_LIST_01; refList++ )
          {
            if( dir & ( 1 << refList ) )
            {
              if( mrgCtx.mvFieldNeighbours[( cnt << 1 ) + refList] != mrgCtx.mvFieldNeighbours[(subPuMvpPos << 1) + refList] )
              {
                addTMvp = true;
                break;
              }
            }
          }
        }
      }
#if HM_JEM_MERGE_CANDS
      int iSpanCand = isAvailableSubPu ? cnt - 1 : cnt;
      for( int i = 0; i < iSpanCand; i++ )
      {
        if( mrgCtx.interDirNeighbours[  i           ] == dir &&
            mrgCtx.mvFieldNeighbours [  i << 1      ] == mrgCtx.mvFieldNeighbours[  uiArrayAddr << 1      ] &&
            mrgCtx.mvFieldNeighbours [( i << 1 ) + 1] == mrgCtx.mvFieldNeighbours[( uiArrayAddr << 1 ) + 1] )
        {
          addTMvp = false;
        }
      }
#endif
      if( addTMvp )
      {
        mrgCtx.interDirNeighbours[uiArrayAddr] = dir;
#if !JVET_L0090_PAIR_AVG
        isCandInter              [uiArrayAddr] = true;
#endif
#if JVET_L0646_GBI
		mrgCtx.GBiIdx[uiArrayAddr] = GBI_DEFAULT;
#endif
        if( mrgCandIdx == cnt && canFastExit )
        {
          return;
        }

        cnt++;
      }
    }
  }

  // early termination
  if (cnt == maxNumMergeCand)
  {
    return;
  }
#if JVET_L0266_HMVP
  int maxNumMergeCandMin1 = maxNumMergeCand - 1;
  if (cnt != maxNumMergeCandMin1)
  {
#if JVET_L0090_PAIR_AVG
    bool bFound = addMergeHMVPCand(slice, mrgCtx, canFastExit, mrgCandIdx, maxNumMergeCandMin1, cnt, cnt, isAvailableSubPu, subPuMvpPos);
#else
    bool bFound = addMergeHMVPCand(slice, mrgCtx, isCandInter, canFastExit, mrgCandIdx, maxNumMergeCandMin1, cnt, cnt, isAvailableSubPu, subPuMvpPos);
#endif
    if (bFound)
    {
      return;
    }
  }
#endif
#if JVET_L0090_PAIR_AVG
  // pairwise-average candidates
  {
    const int cutoff = std::min( cnt, 4 );
    const int end = cutoff * (cutoff - 1) / 2;
    constexpr int PRIORITY_LIST0[] = { 0, 0, 1, 0, 1, 2 };
    constexpr int PRIORITY_LIST1[] = { 1, 2, 2, 3, 3, 3 };

    for( int idx = 0; idx < end && cnt != maxNumMergeCand; idx++ )
    {
      const int i = PRIORITY_LIST0[idx];
      const int j = PRIORITY_LIST1[idx];

      mrgCtx.mvFieldNeighbours[cnt * 2].setMvField( Mv( 0, 0 ), NOT_VALID );
      mrgCtx.mvFieldNeighbours[cnt * 2 + 1].setMvField( Mv( 0, 0 ), NOT_VALID );
      // calculate average MV for L0 and L1 seperately
      unsigned char interDir = 0;
      for( int refListId = 0; refListId < (slice.isInterB() ? 2 : 1); refListId++ )
      {
        const short refIdxI = mrgCtx.mvFieldNeighbours[i * 2 + refListId].refIdx;
        const short refIdxJ = mrgCtx.mvFieldNeighbours[j * 2 + refListId].refIdx;

        // both MVs are invalid, skip
        if( (refIdxI == NOT_VALID) && (refIdxJ == NOT_VALID) )
        {
          continue;
        }

        interDir += 1 << refListId;
        // both MVs are valid, average these two MVs
        if( (refIdxI != NOT_VALID) && (refIdxJ != NOT_VALID) )
        {
          const Mv& MvI = mrgCtx.mvFieldNeighbours[i * 2 + refListId].mv;
          const Mv& MvJ = mrgCtx.mvFieldNeighbours[j * 2 + refListId].mv;

          // average two MVs
          Mv avgMv = MvI;
#if !REMOVE_MV_ADAPT_PREC
          if( pu.cs->sps->getSpsNext().getUseHighPrecMv() )
          {
            avgMv.setHighPrec();
          }
#endif
          avgMv += MvJ;
          avgMv.setHor( avgMv.getHor() / 2 );
          avgMv.setVer( avgMv.getVer() / 2 );

          mrgCtx.mvFieldNeighbours[cnt * 2 + refListId].setMvField( avgMv, refIdxI );
        }
        // only one MV is valid, take the only one MV
        else if( refIdxI != NOT_VALID )
        {
          Mv singleMv = mrgCtx.mvFieldNeighbours[i * 2 + refListId].mv;
#if !REMOVE_MV_ADAPT_PREC
          if( pu.cs->sps->getSpsNext().getUseHighPrecMv() )
          {
            singleMv.setHighPrec();
          }
#endif
          mrgCtx.mvFieldNeighbours[cnt * 2 + refListId].setMvField( singleMv, refIdxI );
        }
        else if( refIdxJ != NOT_VALID )
        {
          Mv singleMv = mrgCtx.mvFieldNeighbours[j * 2 + refListId].mv;
#if !REMOVE_MV_ADAPT_PREC
          if( pu.cs->sps->getSpsNext().getUseHighPrecMv() )
          {
            singleMv.setHighPrec();
          }
#endif
          mrgCtx.mvFieldNeighbours[cnt * 2 + refListId].setMvField( singleMv, refIdxJ );
        }
      }

      mrgCtx.interDirNeighbours[cnt] = interDir;
      if( interDir > 0 )
      {
        cnt++;
      }
    }

    // early termination
    if( cnt == maxNumMergeCand )
    {
      return;
    }
  }
#endif

  uint32_t uiArrayAddr = cnt;
#if !JVET_L0090_PAIR_AVG
#if JVET_L0266_HMVP
  uint32_t uiCutoff    = std::min( uiArrayAddr, 3u );
#else
  uint32_t uiCutoff    = std::min( uiArrayAddr, 4u );
#endif
  if (slice.isInterB())
  {
    static const uint32_t NUM_PRIORITY_LIST = 12;
    static const uint32_t uiPriorityList0[NUM_PRIORITY_LIST] = { 0 , 1, 0, 2, 1, 2, 0, 3, 1, 3, 2, 3 };
    static const uint32_t uiPriorityList1[NUM_PRIORITY_LIST] = { 1 , 0, 2, 0, 2, 1, 3, 0, 3, 1, 3, 2 };

    for (int idx = 0; idx < uiCutoff * (uiCutoff - 1) && uiArrayAddr != maxNumMergeCand; idx++)
    {
      CHECK( idx >= NUM_PRIORITY_LIST, "Invalid priority list number" );
      int i = uiPriorityList0[idx];
      int j = uiPriorityList1[idx];
      if (isCandInter[i] && isCandInter[j] && (mrgCtx.interDirNeighbours[i] & 0x1) && (mrgCtx.interDirNeighbours[j] & 0x2))
      {
        isCandInter[uiArrayAddr] = true;
        mrgCtx.interDirNeighbours[uiArrayAddr] = 3;
#if JVET_L0646_GBI
        mrgCtx.GBiIdx[uiArrayAddr] = ((mrgCtx.interDirNeighbours[uiArrayAddr] == 3)) ? CU::deriveGbiIdx(mrgCtx.GBiIdx[i], mrgCtx.GBiIdx[j]) : GBI_DEFAULT;
#endif

        // get Mv from cand[i] and cand[j]
        mrgCtx.mvFieldNeighbours[ uiArrayAddr << 1     ].setMvField(mrgCtx.mvFieldNeighbours[ i << 1     ].mv, mrgCtx.mvFieldNeighbours[ i << 1     ].refIdx);
        mrgCtx.mvFieldNeighbours[(uiArrayAddr << 1) + 1].setMvField(mrgCtx.mvFieldNeighbours[(j << 1) + 1].mv, mrgCtx.mvFieldNeighbours[(j << 1) + 1].refIdx);

        int iRefPOCL0 = slice.getRefPOC(REF_PIC_LIST_0, mrgCtx.mvFieldNeighbours[(uiArrayAddr << 1)    ].refIdx);
        int iRefPOCL1 = slice.getRefPOC(REF_PIC_LIST_1, mrgCtx.mvFieldNeighbours[(uiArrayAddr << 1) + 1].refIdx);

        if( iRefPOCL0 == iRefPOCL1 && mrgCtx.mvFieldNeighbours[( uiArrayAddr << 1 )].mv == mrgCtx.mvFieldNeighbours[( uiArrayAddr << 1 ) + 1].mv )
        {
          isCandInter[uiArrayAddr] = false;
        }
        else
        {
          uiArrayAddr++;
        }
      }
    }
  }

  // early termination
  if (uiArrayAddr == maxNumMergeCand)
  {
    return;
  }
#endif

  int iNumRefIdx = slice.isInterB() ? std::min(slice.getNumRefIdx(REF_PIC_LIST_0), slice.getNumRefIdx(REF_PIC_LIST_1)) : slice.getNumRefIdx(REF_PIC_LIST_0);

  int r = 0;
  int refcnt = 0;
  while (uiArrayAddr < maxNumMergeCand)
  {
#if !JVET_L0090_PAIR_AVG
    isCandInter               [uiArrayAddr     ] = true;
#endif
    mrgCtx.interDirNeighbours [uiArrayAddr     ] = 1;
#if JVET_L0646_GBI
    mrgCtx.GBiIdx             [uiArrayAddr     ] = GBI_DEFAULT;
#endif
    mrgCtx.mvFieldNeighbours  [uiArrayAddr << 1].setMvField(Mv(0, 0), r);

    if (slice.isInterB())
    {
      mrgCtx.interDirNeighbours [ uiArrayAddr          ] = 3;
      mrgCtx.mvFieldNeighbours  [(uiArrayAddr << 1) + 1].setMvField(Mv(0, 0), r);
    }

    uiArrayAddr++;

    if (refcnt == iNumRefIdx - 1)
    {
      r = 0;
    }
    else
    {
      ++r;
      ++refcnt;
    }
  }
  mrgCtx.numValidMergeCand = uiArrayAddr;
}


static int xGetDistScaleFactor(const int &iCurrPOC, const int &iCurrRefPOC, const int &iColPOC, const int &iColRefPOC)
{
  int iDiffPocD = iColPOC - iColRefPOC;
  int iDiffPocB = iCurrPOC - iCurrRefPOC;

  if (iDiffPocD == iDiffPocB)
  {
    return 4096;
  }
  else
  {
    int iTDB = Clip3(-128, 127, iDiffPocB);
    int iTDD = Clip3(-128, 127, iDiffPocD);
    int iX = (0x4000 + abs(iTDD / 2)) / iTDD;
    int iScale = Clip3(-4096, 4095, (iTDB * iX + 32) >> 6);
    return iScale;
  }
}
#if JVET_L0054_MMVD
int PU::getDistScaleFactor(const int &currPOC, const int &currRefPOC, const int &colPOC, const int &colRefPOC)
{
  return xGetDistScaleFactor(currPOC, currRefPOC, colPOC, colRefPOC);
}

void PU::getInterMMVDMergeCandidates(const PredictionUnit &pu, MergeCtx& mrgCtx, const int& mrgCandIdx)
{
  int refIdxList0, refIdxList1;
  int k;
  int currBaseNum = 0;
  const uint16_t maxNumMergeCand = mrgCtx.numValidMergeCand;

#if !REMOVE_MV_ADAPT_PREC
  if (pu.cu->slice->getSPS()->getSpsNext().getUseHighPrecMv())
  {
    for (k = 0; k < maxNumMergeCand; k++)
    {
      if (mrgCtx.mrgTypeNeighbours[k] == MRG_TYPE_DEFAULT_N)
      {
        if ((mrgCtx.mvFieldNeighbours[(k << 1)].mv.highPrec == false) && (mrgCtx.mvFieldNeighbours[(k << 1)].refIdx >= 0))
        {
          mrgCtx.mvFieldNeighbours[(k << 1)].mv.setHighPrec();
        }
        if ((mrgCtx.mvFieldNeighbours[(k << 1) + 1].mv.highPrec == false) && (mrgCtx.mvFieldNeighbours[(k << 1) + 1].refIdx >= 0))
        {
          mrgCtx.mvFieldNeighbours[(k << 1) + 1].mv.setHighPrec();
        }
      }
    }
  }
#endif
  for (k = 0; k < maxNumMergeCand; k++)
  {
    if (mrgCtx.mrgTypeNeighbours[k] == MRG_TYPE_DEFAULT_N)
    {
      refIdxList0 = mrgCtx.mvFieldNeighbours[(k << 1)].refIdx;
      refIdxList1 = mrgCtx.mvFieldNeighbours[(k << 1) + 1].refIdx;

      if ((refIdxList0 >= 0) && (refIdxList1 >= 0))
      {
        mrgCtx.mmvdBaseMv[currBaseNum][0] = mrgCtx.mvFieldNeighbours[(k << 1)];
        mrgCtx.mmvdBaseMv[currBaseNum][1] = mrgCtx.mvFieldNeighbours[(k << 1) + 1];
      }
      else if (refIdxList0 >= 0)
      {
        mrgCtx.mmvdBaseMv[currBaseNum][0] = mrgCtx.mvFieldNeighbours[(k << 1)];
        mrgCtx.mmvdBaseMv[currBaseNum][1] = MvField(Mv(0, 0), -1);
      }
      else if (refIdxList1 >= 0)
      {
        mrgCtx.mmvdBaseMv[currBaseNum][0] = MvField(Mv(0, 0), -1);
        mrgCtx.mmvdBaseMv[currBaseNum][1] = mrgCtx.mvFieldNeighbours[(k << 1) + 1];
      }

      currBaseNum++;

      if (currBaseNum == MMVD_BASE_MV_NUM)
        break;
    }
  }

  if (currBaseNum < MMVD_BASE_MV_NUM)
  {
    for (k = currBaseNum; k < MMVD_BASE_MV_NUM; k++)
    {
      mrgCtx.mmvdBaseMv[k][0] = MvField(Mv(0, 0), 0);
      mrgCtx.mmvdBaseMv[k][0] = MvField(Mv(0, 0), 0);
    }
  }
}
#endif
bool PU::getColocatedMVP(const PredictionUnit &pu, const RefPicList &eRefPicList, const Position &_pos, Mv& rcMv, const int &refIdx )
{
  // don't perform MV compression when generally disabled or subPuMvp is used
  const unsigned scale = ( pu.cs->pcv->noMotComp ? 1 : 4 * std::max<int>(1, 4 * AMVP_DECIMATION_FACTOR / 4) );
  const unsigned mask  = ~( scale - 1 );

  const Position pos = Position{ PosType( _pos.x & mask ), PosType( _pos.y & mask ) };

  const Slice &slice = *pu.cs->slice;

  // use coldir.
  const Picture* const pColPic = slice.getRefPic(RefPicList(slice.isInterB() ? 1 - slice.getColFromL0Flag() : 0), slice.getColRefIdx());

  if( !pColPic )
  {
    return false;
  }

  RefPicList eColRefPicList = slice.getCheckLDC() ? eRefPicList : RefPicList(slice.getColFromL0Flag());

  const MotionInfo& mi = pColPic->cs->getMotionInfo( pos );

  if( !mi.isInter )
  {
    return false;
  }
  int iColRefIdx = mi.refIdx[eColRefPicList];

  if (iColRefIdx < 0)
  {
    eColRefPicList = RefPicList(1 - eColRefPicList);
    iColRefIdx = mi.refIdx[eColRefPicList];

    if (iColRefIdx < 0)
    {
      return false;
    }
  }

  const Slice *pColSlice = nullptr;

  for( const auto s : pColPic->slices )
  {
    if( s->getIndependentSliceIdx() == mi.sliceIdx )
    {
      pColSlice = s;
      break;
    }
  }

  CHECK( pColSlice == nullptr, "Slice segment not found" );

  const Slice &colSlice = *pColSlice;

  const bool bIsCurrRefLongTerm = slice.getRefPic(eRefPicList, refIdx)->longTerm;
  const bool bIsColRefLongTerm  = colSlice.getIsUsedAsLongTerm(eColRefPicList, iColRefIdx);

  if (bIsCurrRefLongTerm != bIsColRefLongTerm)
  {
    return false;
  }


  // Scale the vector.
  Mv cColMv = mi.mv[eColRefPicList];

  if (bIsCurrRefLongTerm /*|| bIsColRefLongTerm*/)
  {
    rcMv = cColMv;
  }
  else
  {
    const int currPOC    = slice.getPOC();
    const int colPOC     = colSlice.getPOC();
    const int colRefPOC  = colSlice.getRefPOC(eColRefPicList, iColRefIdx);
    const int currRefPOC = slice.getRefPic(eRefPicList, refIdx)->getPOC();
    const int distscale  = xGetDistScaleFactor(currPOC, currRefPOC, colPOC, colRefPOC);

    if (distscale == 4096)
    {
      rcMv = cColMv;
    }
    else
    {
#if !REMOVE_MV_ADAPT_PREC
      if( pu.cs->sps->getSpsNext().getUseHighPrecMv() )
      {
        // allow extended precision for temporal scaling
        cColMv.setHighPrec();
      }
#endif
      rcMv = cColMv.scaleMv(distscale);
    }
  }

  return true;
}

bool PU::isDiffMER(const PredictionUnit &pu1, const PredictionUnit &pu2)
{
  const unsigned xN = pu1.lumaPos().x;
  const unsigned yN = pu1.lumaPos().y;
  const unsigned xP = pu2.lumaPos().x;
  const unsigned yP = pu2.lumaPos().y;

  unsigned plevel = pu1.cs->pps->getLog2ParallelMergeLevelMinus2() + 2;

  if ((xN >> plevel) != (xP >> plevel))
  {
    return true;
  }

  if ((yN >> plevel) != (yP >> plevel))
  {
    return true;
  }

  return false;
}

/** Constructs a list of candidates for AMVP (See specification, section "Derivation process for motion vector predictor candidates")
* \param uiPartIdx
* \param uiPartAddr
* \param eRefPicList
* \param iRefIdx
* \param pInfo
*/
void PU::fillMvpCand(PredictionUnit &pu, const RefPicList &eRefPicList, const int &refIdx, AMVPInfo &amvpInfo)
{
  CodingStructure &cs = *pu.cs;

  AMVPInfo *pInfo = &amvpInfo;

  pInfo->numCand = 0;

  if (refIdx < 0)
  {
    return;
  }

  //-- Get Spatial MV
  Position posLT = pu.Y().topLeft();
  Position posRT = pu.Y().topRight();
  Position posLB = pu.Y().bottomLeft();

  bool isScaledFlagLX = false; /// variable name from specification; true when the PUs below left or left are available (availableA0 || availableA1).

  {
    const PredictionUnit* tmpPU = cs.getPURestricted( posLB.offset( -1, 1 ), pu, pu.chType ); // getPUBelowLeft(idx, partIdxLB);
    isScaledFlagLX = tmpPU != NULL && CU::isInter( *tmpPU->cu );

    if( !isScaledFlagLX )
    {
      tmpPU = cs.getPURestricted( posLB.offset( -1, 0 ), pu, pu.chType );
      isScaledFlagLX = tmpPU != NULL && CU::isInter( *tmpPU->cu );
    }
  }

  // Left predictor search
  if( isScaledFlagLX )
  {
    bool bAdded = addMVPCandUnscaled( pu, eRefPicList, refIdx, posLB, MD_BELOW_LEFT, *pInfo );

    if( !bAdded )
    {
      bAdded = addMVPCandUnscaled( pu, eRefPicList, refIdx, posLB, MD_LEFT, *pInfo );

      if( !bAdded )
      {
        bAdded = addMVPCandWithScaling( pu, eRefPicList, refIdx, posLB, MD_BELOW_LEFT, *pInfo );

        if( !bAdded )
        {
          addMVPCandWithScaling( pu, eRefPicList, refIdx, posLB, MD_LEFT, *pInfo );
        }
      }
    }
  }

  // Above predictor search
  {
    bool bAdded = addMVPCandUnscaled( pu, eRefPicList, refIdx, posRT, MD_ABOVE_RIGHT, *pInfo );

    if( !bAdded )
    {
      bAdded = addMVPCandUnscaled( pu, eRefPicList, refIdx, posRT, MD_ABOVE, *pInfo );

      if( !bAdded )
      {
        addMVPCandUnscaled( pu, eRefPicList, refIdx, posLT, MD_ABOVE_LEFT, *pInfo );
      }
    }
  }

  if( !isScaledFlagLX )
  {
    bool bAdded = addMVPCandWithScaling( pu, eRefPicList, refIdx, posRT, MD_ABOVE_RIGHT, *pInfo );

    if( !bAdded )
    {
      bAdded = addMVPCandWithScaling( pu, eRefPicList, refIdx, posRT, MD_ABOVE, *pInfo );

      if( !bAdded )
      {
        addMVPCandWithScaling( pu, eRefPicList, refIdx, posLT, MD_ABOVE_LEFT, *pInfo );
      }
    }
  }

  if( pu.cu->imv != 0)
  {
    unsigned imvShift = pu.cu->imv << 1;
#if REMOVE_MV_ADAPT_PREC
    imvShift += VCEG_AZ07_MV_ADD_PRECISION_BIT_FOR_STORE;
#endif
    for( int i = 0; i < pInfo->numCand; i++ )
    {
      roundMV( pInfo->mvCand[i], imvShift );
    }
  }

  if( pInfo->numCand == 2 )
  {
    if( pInfo->mvCand[0] == pInfo->mvCand[1] )
    {
      pInfo->numCand = 1;
    }
  }

  if( cs.slice->getEnableTMVPFlag() )
  {
    // Get Temporal Motion Predictor
    const int refIdx_Col = refIdx;

    Position posRB = pu.Y().bottomRight().offset(-3, -3);

    const PreCalcValues& pcv = *cs.pcv;

    Position posC0;
    bool C0Avail = false;
    Position posC1 = pu.Y().center();

    Mv cColMv;

    if( ( ( posRB.x + pcv.minCUWidth ) < pcv.lumaWidth ) && ( ( posRB.y + pcv.minCUHeight ) < pcv.lumaHeight ) )
    {
      Position posInCtu( posRB.x & pcv.maxCUWidthMask, posRB.y & pcv.maxCUHeightMask );

      if ((posInCtu.x + 4 < pcv.maxCUWidth) &&           // is not at the last column of CTU
          (posInCtu.y + 4 < pcv.maxCUHeight))             // is not at the last row    of CTU
      {
        posC0 = posRB.offset(4, 4);
        C0Avail = true;
      }
      else if (posInCtu.x + 4 < pcv.maxCUWidth)           // is not at the last column of CTU But is last row of CTU
      {
        // in the reference the CTU address is not set - thus probably resulting in no using this C0 possibility
        posC0 = posRB.offset(4, 4);
      }
      else if (posInCtu.y + 4 < pcv.maxCUHeight)          // is not at the last row of CTU But is last column of CTU
      {
        posC0 = posRB.offset(4, 4);
        C0Avail = true;
      }
      else //is the right bottom corner of CTU
      {
        // same as for last column but not last row
        posC0 = posRB.offset(4, 4);
      }
    }

    if ((C0Avail && getColocatedMVP(pu, eRefPicList, posC0, cColMv, refIdx_Col)) || getColocatedMVP(pu, eRefPicList, posC1, cColMv, refIdx_Col))
    {
#if JVET_L0266_HMVP
      if (pu.cu->imv != 0)
      {
        unsigned imvShift = pu.cu->imv << 1;
        roundMV(cColMv, imvShift);
      }
      int i = 0;
      for (i = 0; i < pInfo->numCand; i++)
      {
        if (cColMv == pInfo->mvCand[i])
        {
          break;
        }
      }
      if (i == pInfo->numCand)
      {
        pInfo->mvCand[pInfo->numCand++] = cColMv;
      }
#else
      pInfo->mvCand[pInfo->numCand++] = cColMv;
#endif
    }
  }
#if JVET_L0266_HMVP
  if (pInfo->numCand < AMVP_MAX_NUM_CANDS)
  {
    const int        currRefPOC = cs.slice->getRefPic(eRefPicList, refIdx)->getPOC();
    const RefPicList eRefPicList2nd = (eRefPicList == REF_PIC_LIST_0) ? REF_PIC_LIST_1 : REF_PIC_LIST_0;
    addAMVPHMVPCand(pu, eRefPicList, eRefPicList2nd, currRefPOC, *pInfo, pu.cu->imv);
  }
#endif
  if (pInfo->numCand > AMVP_MAX_NUM_CANDS)
  {
    pInfo->numCand = AMVP_MAX_NUM_CANDS;
  }

  while (pInfo->numCand < AMVP_MAX_NUM_CANDS)
  {
#if !REMOVE_MV_ADAPT_PREC
    const bool prec = pInfo->mvCand[pInfo->numCand].highPrec;
    pInfo->mvCand[pInfo->numCand] = Mv( 0, 0, prec );
#else
    pInfo->mvCand[pInfo->numCand] = Mv( 0, 0 );
#endif
    pInfo->numCand++;
  }
#if !REMOVE_MV_ADAPT_PREC
  if (pu.cs->sps->getSpsNext().getUseHighPrecMv())
  {
#endif
    for (Mv &mv : pInfo->mvCand)
    {
#if REMOVE_MV_ADAPT_PREC
      const int nShift = VCEG_AZ07_MV_ADD_PRECISION_BIT_FOR_STORE;
      const int nOffset = 1 << (nShift - 1);
      mv.hor = mv.hor >= 0 ? (mv.hor + nOffset) >> nShift : -((-mv.hor + nOffset) >> nShift);
      mv.ver = mv.ver >= 0 ? (mv.ver + nOffset) >> nShift : -((-mv.ver + nOffset) >> nShift);
#else
      if (mv.highPrec) mv.setLowPrec();
#endif
    }
#if !REMOVE_MV_ADAPT_PREC
  }
#endif
  if (pu.cu->imv != 0)
  {
    unsigned imvShift = pu.cu->imv << 1;
    for (int i = 0; i < pInfo->numCand; i++)
    {
      roundMV(pInfo->mvCand[i], imvShift);
    }
  }
#if !REMOVE_MV_ADAPT_PREC
  if (pu.cs->sps->getSpsNext().getUseHighPrecMv())
  {
    for (Mv &mv : pInfo->mvCand)
    {
      if (mv.highPrec) mv.setLowPrec();
    }
  }
#endif
}


const int getAvailableAffineNeighbours( const PredictionUnit &pu, const PredictionUnit* npu[] )
{
  const Position posLT = pu.Y().topLeft();
  const Position posRT = pu.Y().topRight();
  const Position posLB = pu.Y().bottomLeft();

  int num = 0;
  const PredictionUnit* puLeft = pu.cs->getPURestricted( posLB.offset( -1, 0 ), pu, pu.chType );
  if ( puLeft && puLeft->cu->affine )
  {
    npu[num++] = puLeft;
  }

  const PredictionUnit* puAbove = pu.cs->getPURestricted( posRT.offset( 0, -1 ), pu, pu.chType );
  if ( puAbove && puAbove->cu->affine )
  {
    npu[num++] = puAbove;
  }

  const PredictionUnit* puAboveRight = pu.cs->getPURestricted( posRT.offset( 1, -1 ), pu, pu.chType );
  if ( puAboveRight && puAboveRight->cu->affine )
  {
    npu[num++] = puAboveRight;
  }

  const PredictionUnit *puLeftBottom = pu.cs->getPURestricted( posLB.offset( -1, 1 ), pu, pu.chType );
  if ( puLeftBottom && puLeftBottom->cu->affine )
  {
    npu[num++] = puLeftBottom;
  }

  const PredictionUnit *puAboveLeft = pu.cs->getPURestricted( posLT.offset( -1, -1 ), pu, pu.chType );
  if ( puAboveLeft && puAboveLeft->cu->affine )
  {
    npu[num++] = puAboveLeft;
  }

  return num;
}

void PU::xInheritedAffineMv( const PredictionUnit &pu, const PredictionUnit* puNeighbour, RefPicList eRefPicList, Mv rcMv[3] )
{
  int posNeiX = puNeighbour->Y().pos().x;
  int posNeiY = puNeighbour->Y().pos().y;
  int posCurX = pu.Y().pos().x;
  int posCurY = pu.Y().pos().y;

  int neiW = puNeighbour->Y().width;
  int curW = pu.Y().width;
  int neiH = puNeighbour->Y().height;
  int curH = pu.Y().height;
  
  Mv mvLT, mvRT, mvLB;
  const Position posLT = puNeighbour->Y().topLeft();
  const Position posRT = puNeighbour->Y().topRight();
  const Position posLB = puNeighbour->Y().bottomLeft();
  mvLT = puNeighbour->getMotionInfo( posLT ).mv[eRefPicList];
  mvRT = puNeighbour->getMotionInfo( posRT ).mv[eRefPicList];
  mvLB = puNeighbour->getMotionInfo( posLB ).mv[eRefPicList];

  int shift = MAX_CU_DEPTH;
  int iDMvHorX, iDMvHorY, iDMvVerX, iDMvVerY;

  iDMvHorX = (mvRT - mvLT).getHor() << (shift - g_aucLog2[neiW]);
  iDMvHorY = (mvRT - mvLT).getVer() << (shift - g_aucLog2[neiW]);
  if ( puNeighbour->cu->affineType == AFFINEMODEL_6PARAM )
  {
    iDMvVerX = (mvLB - mvLT).getHor() << (shift - g_aucLog2[neiH]);
    iDMvVerY = (mvLB - mvLT).getVer() << (shift - g_aucLog2[neiH]);
  }
  else
  {
    iDMvVerX = -iDMvHorY;
    iDMvVerY = iDMvHorX;
  }

  int iMvScaleHor = mvLT.getHor() << shift;
  int iMvScaleVer = mvLT.getVer() << shift;
  int horTmp, verTmp;

  // v0
  horTmp = iMvScaleHor + iDMvHorX * (posCurX - posNeiX) + iDMvVerX * (posCurY - posNeiY);
  verTmp = iMvScaleVer + iDMvHorY * (posCurX - posNeiX) + iDMvVerY * (posCurY - posNeiY);
  roundAffineMv( horTmp, verTmp, shift );
#if REMOVE_MV_ADAPT_PREC
  rcMv[0].hor = horTmp;
  rcMv[0].ver = verTmp;
#else
  rcMv[0] = Mv(horTmp, verTmp, true);
#endif

  // v1
  horTmp = iMvScaleHor + iDMvHorX * (posCurX + curW - posNeiX) + iDMvVerX * (posCurY - posNeiY);
  verTmp = iMvScaleVer + iDMvHorY * (posCurX + curW - posNeiX) + iDMvVerY * (posCurY - posNeiY);
  roundAffineMv( horTmp, verTmp, shift );
#if REMOVE_MV_ADAPT_PREC
  rcMv[1].hor = horTmp;
  rcMv[1].ver = verTmp;
#else
  rcMv[1] = Mv(horTmp, verTmp, true);
#endif

  // v2
  if ( pu.cu->affineType == AFFINEMODEL_6PARAM )
  {
    horTmp = iMvScaleHor + iDMvHorX * (posCurX - posNeiX) + iDMvVerX * (posCurY + curH - posNeiY);
    verTmp = iMvScaleVer + iDMvHorY * (posCurX - posNeiX) + iDMvVerY * (posCurY + curH - posNeiY);
    roundAffineMv( horTmp, verTmp, shift );
#if REMOVE_MV_ADAPT_PREC
    rcMv[2].hor = horTmp;
    rcMv[2].ver = verTmp;
#else
    rcMv[2] = Mv(horTmp, verTmp, true);
#endif
  }
}


void PU::fillAffineMvpCand(PredictionUnit &pu, const RefPicList &eRefPicList, const int &refIdx, AffineAMVPInfo &affiAMVPInfo)
{
#if REMOVE_MV_ADAPT_PREC
  const int nShift = VCEG_AZ07_MV_ADD_PRECISION_BIT_FOR_STORE;
  const int nOffset = 1 << (nShift - 1);
#endif
  affiAMVPInfo.numCand = 0;

  if (refIdx < 0)
  {
    return;
  }

  const int curWidth = pu.Y().width;
  const int curHeight = pu.Y().height;

  // insert inherited affine candidates
  Mv outputAffineMv[3];
  const int maxNei = 5;
  const PredictionUnit* npu[maxNei];
  int numAffNeigh = getAvailableAffineNeighbours( pu, npu );
  int targetRefPOC = pu.cu->slice->getRefPOC( eRefPicList, refIdx );

  for ( int refPicList = 0; refPicList < 2 && affiAMVPInfo.numCand < AMVP_MAX_NUM_CANDS; refPicList++ )
  {
    RefPicList eTestRefPicList = (refPicList == 0) ? eRefPicList : RefPicList( 1 - eRefPicList );

    for ( int neighIdx = 0; neighIdx < numAffNeigh && affiAMVPInfo.numCand < AMVP_MAX_NUM_CANDS; neighIdx++ )
    {
      const PredictionUnit* puNeighbour = npu[neighIdx];

      if ( ((puNeighbour->interDir & (eTestRefPicList + 1)) == 0) || pu.cu->slice->getRefPOC( eTestRefPicList, puNeighbour->refIdx[eTestRefPicList] ) != targetRefPOC )
      {
        continue;
      }

      xInheritedAffineMv( pu, puNeighbour, eTestRefPicList, outputAffineMv );

      outputAffineMv[0].roundMV2SignalPrecision();
      outputAffineMv[1].roundMV2SignalPrecision();
      if ( pu.cu->affineType == AFFINEMODEL_6PARAM )
      {
        outputAffineMv[2].roundMV2SignalPrecision();
      }

      if ( affiAMVPInfo.numCand == 0
        || (pu.cu->affineType == AFFINEMODEL_4PARAM && (outputAffineMv[0] != affiAMVPInfo.mvCandLT[0] || outputAffineMv[1] != affiAMVPInfo.mvCandRT[0]))
        || (pu.cu->affineType == AFFINEMODEL_6PARAM && (outputAffineMv[0] != affiAMVPInfo.mvCandLT[0] || outputAffineMv[1] != affiAMVPInfo.mvCandRT[0] || outputAffineMv[2] != affiAMVPInfo.mvCandLB[0]))
        )
      {
        affiAMVPInfo.mvCandLT[affiAMVPInfo.numCand] = outputAffineMv[0];
        affiAMVPInfo.mvCandRT[affiAMVPInfo.numCand] = outputAffineMv[1];
        affiAMVPInfo.mvCandLB[affiAMVPInfo.numCand] = outputAffineMv[2];
        affiAMVPInfo.numCand++;
      }
    }
  }

  if ( affiAMVPInfo.numCand >= AMVP_MAX_NUM_CANDS )
  {
#if REMOVE_MV_ADAPT_PREC
    for (int i = 0; i < affiAMVPInfo.numCand; i++)
    {
      affiAMVPInfo.mvCandLT[i].hor = affiAMVPInfo.mvCandLT[i].hor >= 0 ? (affiAMVPInfo.mvCandLT[i].hor + nOffset) >> nShift : -((-affiAMVPInfo.mvCandLT[i].hor + nOffset) >> nShift);
      affiAMVPInfo.mvCandLT[i].ver = affiAMVPInfo.mvCandLT[i].ver >= 0 ? (affiAMVPInfo.mvCandLT[i].ver + nOffset) >> nShift : -((-affiAMVPInfo.mvCandLT[i].ver + nOffset) >> nShift);
      affiAMVPInfo.mvCandRT[i].hor = affiAMVPInfo.mvCandRT[i].hor >= 0 ? (affiAMVPInfo.mvCandRT[i].hor + nOffset) >> nShift : -((-affiAMVPInfo.mvCandRT[i].hor + nOffset) >> nShift);
      affiAMVPInfo.mvCandRT[i].ver = affiAMVPInfo.mvCandRT[i].ver >= 0 ? (affiAMVPInfo.mvCandRT[i].ver + nOffset) >> nShift : -((-affiAMVPInfo.mvCandRT[i].ver + nOffset) >> nShift);
      affiAMVPInfo.mvCandLB[i].hor = affiAMVPInfo.mvCandLB[i].hor >= 0 ? (affiAMVPInfo.mvCandLB[i].hor + nOffset) >> nShift : -((-affiAMVPInfo.mvCandLB[i].hor + nOffset) >> nShift);
      affiAMVPInfo.mvCandLB[i].ver = affiAMVPInfo.mvCandLB[i].ver >= 0 ? (affiAMVPInfo.mvCandLB[i].ver + nOffset) >> nShift : -((-affiAMVPInfo.mvCandLB[i].ver + nOffset) >> nShift);
    }
#endif
    return;
  }

  // insert constructed affine candidates
  int cornerMVPattern = 0;
  Position posLT = pu.Y().topLeft();
  Position posRT = pu.Y().topRight();
  Position posLB = pu.Y().bottomLeft();

  //-------------------  V0 (START) -------------------//
  AMVPInfo amvpInfo0;
  amvpInfo0.numCand = 0;

  // A->C: Above Left, Above, Left
  addMVPCandUnscaled( pu, eRefPicList, refIdx, posLT, MD_ABOVE_LEFT, amvpInfo0, true );
  if ( amvpInfo0.numCand < 1 )
  {
    addMVPCandUnscaled( pu, eRefPicList, refIdx, posLT, MD_ABOVE, amvpInfo0, true );
  }
  if ( amvpInfo0.numCand < 1 )
  {
    addMVPCandUnscaled( pu, eRefPicList, refIdx, posLT, MD_LEFT, amvpInfo0, true );
  }
  cornerMVPattern = cornerMVPattern | amvpInfo0.numCand;

  //-------------------  V1 (START) -------------------//
  AMVPInfo amvpInfo1;
  amvpInfo1.numCand = 0;

  // D->E: Above, Above Right
  addMVPCandUnscaled( pu, eRefPicList, refIdx, posRT, MD_ABOVE, amvpInfo1, true );
  if ( amvpInfo1.numCand < 1 )
  {
    addMVPCandUnscaled( pu, eRefPicList, refIdx, posRT, MD_ABOVE_RIGHT, amvpInfo1, true );
  }
  cornerMVPattern = cornerMVPattern | (amvpInfo1.numCand << 1);

  //-------------------  V2 (START) -------------------//
  AMVPInfo amvpInfo2;
  amvpInfo2.numCand = 0;

  // F->G: Left, Below Left
  addMVPCandUnscaled( pu, eRefPicList, refIdx, posLB, MD_LEFT, amvpInfo2, true );
  if ( amvpInfo2.numCand < 1 )
  {
    addMVPCandUnscaled( pu, eRefPicList, refIdx, posLB, MD_BELOW_LEFT, amvpInfo2, true );
  }
  cornerMVPattern = cornerMVPattern | (amvpInfo2.numCand << 2);

  outputAffineMv[0] = amvpInfo0.mvCand[0];
  outputAffineMv[1] = amvpInfo1.mvCand[0];
  outputAffineMv[2] = amvpInfo2.mvCand[0];

#if !REMOVE_MV_ADAPT_PREC
  outputAffineMv[0].setHighPrec();
  outputAffineMv[1].setHighPrec();
  outputAffineMv[2].setHighPrec();
#endif

  outputAffineMv[0].roundMV2SignalPrecision();
  outputAffineMv[1].roundMV2SignalPrecision();
  outputAffineMv[2].roundMV2SignalPrecision();

  if ( cornerMVPattern == 7 || cornerMVPattern == 3 || cornerMVPattern == 5 )
  {
    if ( cornerMVPattern == 3 && pu.cu->affineType == AFFINEMODEL_6PARAM ) // V0 V1 are available, derived V2 for 6-para
    {
      int shift = MAX_CU_DEPTH;
      int vx2 = (outputAffineMv[0].getHor() << shift) - ((outputAffineMv[1].getVer() - outputAffineMv[0].getVer()) << (shift + g_aucLog2[curHeight] - g_aucLog2[curWidth]));
      int vy2 = (outputAffineMv[0].getVer() << shift) + ((outputAffineMv[1].getHor() - outputAffineMv[0].getHor()) << (shift + g_aucLog2[curHeight] - g_aucLog2[curWidth]));
      roundAffineMv( vx2, vy2, shift );
      outputAffineMv[2].set( vx2, vy2 );
      outputAffineMv[2].roundMV2SignalPrecision();
    }

    if ( cornerMVPattern == 5 ) // V0 V2 are available, derived V1
    {
      int shift = MAX_CU_DEPTH;
      int vx1 = (outputAffineMv[0].getHor() << shift) + ((outputAffineMv[2].getVer() - outputAffineMv[0].getVer()) << (shift + g_aucLog2[curWidth] - g_aucLog2[curHeight]));
      int vy1 = (outputAffineMv[0].getVer() << shift) - ((outputAffineMv[2].getHor() - outputAffineMv[0].getHor()) << (shift + g_aucLog2[curWidth] - g_aucLog2[curHeight]));
      roundAffineMv( vx1, vy1, shift );
      outputAffineMv[1].set( vx1, vy1 );
      outputAffineMv[1].roundMV2SignalPrecision();
    }

    if ( affiAMVPInfo.numCand == 0
      || (pu.cu->affineType == AFFINEMODEL_4PARAM && (outputAffineMv[0] != affiAMVPInfo.mvCandLT[0] || outputAffineMv[1] != affiAMVPInfo.mvCandRT[0]))
      || (pu.cu->affineType == AFFINEMODEL_6PARAM && (outputAffineMv[0] != affiAMVPInfo.mvCandLT[0] || outputAffineMv[1] != affiAMVPInfo.mvCandRT[0] || outputAffineMv[2] != affiAMVPInfo.mvCandLB[0]))
      )
    {
      affiAMVPInfo.mvCandLT[affiAMVPInfo.numCand] = outputAffineMv[0];
      affiAMVPInfo.mvCandRT[affiAMVPInfo.numCand] = outputAffineMv[1];
      affiAMVPInfo.mvCandLB[affiAMVPInfo.numCand] = outputAffineMv[2];
      affiAMVPInfo.numCand++;
    }
  }
#if REMOVE_MV_ADAPT_PREC
  for (int i = 0; i < affiAMVPInfo.numCand; i++)
  {
    affiAMVPInfo.mvCandLT[i].hor = affiAMVPInfo.mvCandLT[i].hor >= 0 ? (affiAMVPInfo.mvCandLT[i].hor + nOffset) >> nShift : -((-affiAMVPInfo.mvCandLT[i].hor + nOffset) >> nShift);
    affiAMVPInfo.mvCandLT[i].ver = affiAMVPInfo.mvCandLT[i].ver >= 0 ? (affiAMVPInfo.mvCandLT[i].ver + nOffset) >> nShift : -((-affiAMVPInfo.mvCandLT[i].ver + nOffset) >> nShift);
    affiAMVPInfo.mvCandRT[i].hor = affiAMVPInfo.mvCandRT[i].hor >= 0 ? (affiAMVPInfo.mvCandRT[i].hor + nOffset) >> nShift : -((-affiAMVPInfo.mvCandRT[i].hor + nOffset) >> nShift);
    affiAMVPInfo.mvCandRT[i].ver = affiAMVPInfo.mvCandRT[i].ver >= 0 ? (affiAMVPInfo.mvCandRT[i].ver + nOffset) >> nShift : -((-affiAMVPInfo.mvCandRT[i].ver + nOffset) >> nShift);
    affiAMVPInfo.mvCandLB[i].hor = affiAMVPInfo.mvCandLB[i].hor >= 0 ? (affiAMVPInfo.mvCandLB[i].hor + nOffset) >> nShift : -((-affiAMVPInfo.mvCandLB[i].hor + nOffset) >> nShift);
    affiAMVPInfo.mvCandLB[i].ver = affiAMVPInfo.mvCandLB[i].ver >= 0 ? (affiAMVPInfo.mvCandLB[i].ver + nOffset) >> nShift : -((-affiAMVPInfo.mvCandLB[i].ver + nOffset) >> nShift);
  }
#endif
  if ( affiAMVPInfo.numCand < 2 )
  {
    AMVPInfo amvpInfo;
    PU::fillMvpCand( pu, eRefPicList, refIdx, amvpInfo );

    int iAdd = amvpInfo.numCand - affiAMVPInfo.numCand;
    for ( int i = 0; i < iAdd; i++ )
    {
#if !REMOVE_MV_ADAPT_PREC
      amvpInfo.mvCand[i].setHighPrec();
#endif
      affiAMVPInfo.mvCandLT[affiAMVPInfo.numCand] = amvpInfo.mvCand[i];
      affiAMVPInfo.mvCandRT[affiAMVPInfo.numCand] = amvpInfo.mvCand[i];
      affiAMVPInfo.mvCandLB[affiAMVPInfo.numCand] = amvpInfo.mvCand[i];
      affiAMVPInfo.numCand++;
    }
  }
}

bool PU::addMVPCandUnscaled( const PredictionUnit &pu, const RefPicList &eRefPicList, const int &iRefIdx, const Position &pos, const MvpDir &eDir, AMVPInfo &info, bool affine )
{
        CodingStructure &cs    = *pu.cs;
  const PredictionUnit *neibPU = NULL;
        Position neibPos;

  switch (eDir)
  {
  case MD_LEFT:
    neibPos = pos.offset( -1,  0 );
    break;
  case MD_ABOVE:
    neibPos = pos.offset(  0, -1 );
    break;
  case MD_ABOVE_RIGHT:
    neibPos = pos.offset(  1, -1 );
    break;
  case MD_BELOW_LEFT:
    neibPos = pos.offset( -1,  1 );
    break;
  case MD_ABOVE_LEFT:
    neibPos = pos.offset( -1, -1 );
    break;
  default:
    break;
  }

  neibPU = cs.getPURestricted( neibPos, pu, pu.chType );

  if( neibPU == NULL || !CU::isInter( *neibPU->cu ) )
  {
    return false;
  }

  const MotionInfo& neibMi        = neibPU->getMotionInfo( neibPos );

  const int        currRefPOC     = cs.slice->getRefPic( eRefPicList, iRefIdx )->getPOC();
  const RefPicList eRefPicList2nd = ( eRefPicList == REF_PIC_LIST_0 ) ? REF_PIC_LIST_1 : REF_PIC_LIST_0;

  for( int predictorSource = 0; predictorSource < 2; predictorSource++ ) // examine the indicated reference picture list, then if not available, examine the other list.
  {
    const RefPicList eRefPicListIndex = ( predictorSource == 0 ) ? eRefPicList : eRefPicList2nd;
    const int        neibRefIdx       = neibMi.refIdx[eRefPicListIndex];

    if( neibRefIdx >= 0 && currRefPOC == cs.slice->getRefPOC( eRefPicListIndex, neibRefIdx ) )
    {
      if( affine )
      {
        int i = 0;
        for( i = 0; i < info.numCand; i++ )
        {
          if( info.mvCand[i] == neibMi.mv[eRefPicListIndex] )
          {
            break;
          }
        }
        if( i == info.numCand )
        {
          info.mvCand[info.numCand++] = neibMi.mv[eRefPicListIndex];
#if !REMOVE_MV_ADAPT_PREC
          Mv cMvHigh = neibMi.mv[eRefPicListIndex];
          cMvHigh.setHighPrec();
#endif
//          CHECK( !neibMi.mv[eRefPicListIndex].highPrec, "Unexpected low precision mv.");
          return true;
        }
      }
      else
      {
        info.mvCand[info.numCand++] = neibMi.mv[eRefPicListIndex];
        return true;
      }
    }
  }


  return false;
}

/**
* \param pInfo
* \param eRefPicList
* \param iRefIdx
* \param uiPartUnitIdx
* \param eDir
* \returns bool
*/
bool PU::addMVPCandWithScaling( const PredictionUnit &pu, const RefPicList &eRefPicList, const int &iRefIdx, const Position &pos, const MvpDir &eDir, AMVPInfo &info, bool affine )
{
        CodingStructure &cs    = *pu.cs;
  const Slice &slice           = *cs.slice;
  const PredictionUnit *neibPU = NULL;
        Position neibPos;

  switch( eDir )
  {
  case MD_LEFT:
    neibPos = pos.offset( -1,  0 );
    break;
  case MD_ABOVE:
    neibPos = pos.offset(  0, -1 );
    break;
  case MD_ABOVE_RIGHT:
    neibPos = pos.offset(  1, -1 );
    break;
  case MD_BELOW_LEFT:
    neibPos = pos.offset( -1,  1 );
    break;
  case MD_ABOVE_LEFT:
    neibPos = pos.offset( -1, -1 );
    break;
  default:
    break;
  }

  neibPU = cs.getPURestricted( neibPos, pu, pu.chType );

  if( neibPU == NULL || !CU::isInter( *neibPU->cu ) )
  {
    return false;
  }

  const MotionInfo& neibMi        = neibPU->getMotionInfo( neibPos );

  const RefPicList eRefPicList2nd = ( eRefPicList == REF_PIC_LIST_0 ) ? REF_PIC_LIST_1 : REF_PIC_LIST_0;

  const int  currPOC            = slice.getPOC();
  const int  currRefPOC         = slice.getRefPic( eRefPicList, iRefIdx )->poc;
  const bool bIsCurrRefLongTerm = slice.getRefPic( eRefPicList, iRefIdx )->longTerm;
  const int  neibPOC            = currPOC;

  for( int predictorSource = 0; predictorSource < 2; predictorSource++ ) // examine the indicated reference picture list, then if not available, examine the other list.
  {
    const RefPicList eRefPicListIndex = (predictorSource == 0) ? eRefPicList : eRefPicList2nd;
    const int        neibRefIdx       = neibMi.refIdx[eRefPicListIndex];
    if( neibRefIdx >= 0 )
    {
      const bool bIsNeibRefLongTerm = slice.getRefPic(eRefPicListIndex, neibRefIdx)->longTerm;

      if (bIsCurrRefLongTerm == bIsNeibRefLongTerm)
      {
        Mv cMv = neibMi.mv[eRefPicListIndex];

        if( !( bIsCurrRefLongTerm /* || bIsNeibRefLongTerm*/) )
        {
          const int neibRefPOC = slice.getRefPOC( eRefPicListIndex, neibRefIdx );
          const int scale      = xGetDistScaleFactor( currPOC, currRefPOC, neibPOC, neibRefPOC );

          if( scale != 4096 )
          {
#if !REMOVE_MV_ADAPT_PREC
            if( slice.getSPS()->getSpsNext().getUseHighPrecMv() )
            {
              cMv.setHighPrec();
            }
#endif
            cMv = cMv.scaleMv( scale );
          }
        }

        if( affine )
        {
          int i;
          for( i = 0; i < info.numCand; i++ )
          {
            if( info.mvCand[i] == cMv )
            {
              break;
            }
          }
          if( i == info.numCand )
          {
            info.mvCand[info.numCand++] = cMv;
//            CHECK( !cMv.highPrec, "Unexpected low precision mv.");
            return true;
          }
        }
        else
        {
          info.mvCand[info.numCand++] = cMv;
          return true;
        }
      }
    }
  }


  return false;
}

#if JVET_L0266_HMVP
void PU::addAMVPHMVPCand(const PredictionUnit &pu, const RefPicList eRefPicList, const RefPicList eRefPicList2nd, const int currRefPOC, AMVPInfo &info, uint8_t imv)
{
  const Slice &slice = *(*pu.cs).slice;

  MotionInfo neibMi;
  int i = 0;
  unsigned imvShift = imv << 1;

  int num_avai_candInLUT = slice.getAvailableLUTMrgNum();
  int num_allowedCand = std::min(MAX_NUM_HMVP_AVMPCANDS, num_avai_candInLUT);

  for (int mrgIdx = 1; mrgIdx <= num_allowedCand; mrgIdx++)
  {
    if (info.numCand >= AMVP_MAX_NUM_CANDS)
    {
      return;
    }
    neibMi = slice.getMotionInfoFromLUTs(num_avai_candInLUT - mrgIdx);

    for (int predictorSource = 0; predictorSource < 2; predictorSource++) 
    {
      const RefPicList eRefPicListIndex = (predictorSource == 0) ? eRefPicList : eRefPicList2nd;
      const int        neibRefIdx = neibMi.refIdx[eRefPicListIndex];

      if (neibRefIdx >= 0 && currRefPOC == slice.getRefPOC(eRefPicListIndex, neibRefIdx))
      {
        Mv pmv = neibMi.mv[eRefPicListIndex];
        if (imv != 0)
        {
          roundMV(pmv, imvShift);
        }
        for (i = 0; i < info.numCand; i++)
        {
          if (pmv == info.mvCand[i])
          {
            break;
          }
        }
        if (i == info.numCand)
        {
          info.mvCand[info.numCand++] = pmv;
          if (info.numCand >= AMVP_MAX_NUM_CANDS)
          {
            return;
          }
        }
      }
    }
  }
}
#endif
bool PU::isBipredRestriction(const PredictionUnit &pu)
{
  const SPSNext &spsNext = pu.cs->sps->getSpsNext();
#if JVET_L0104_NO_4x4BI_INTER_CU
  if(pu.cu->lumaSize().width == 4 && pu.cu->lumaSize().height ==4 )
  {
    return true;
  }
#endif
  if( !pu.cs->pcv->only2Nx2N && !spsNext.getUseSubPuMvp() && pu.cu->lumaSize().width == 8 && ( pu.lumaSize().width < 8 || pu.lumaSize().height < 8 ) )
  {
    return true;
  }
  return false;
}


const PredictionUnit* getFirstAvailableAffineNeighbour( const PredictionUnit &pu )
{
  const Position posLT = pu.Y().topLeft();
  const Position posRT = pu.Y().topRight();
  const Position posLB = pu.Y().bottomLeft();

  const PredictionUnit* puLeft = pu.cs->getPURestricted( posLB.offset( -1, 0 ), pu, pu.chType );
  if( puLeft && puLeft->cu->affine )
  {
    return puLeft;
  }
  const PredictionUnit* puAbove = pu.cs->getPURestricted( posRT.offset( 0, -1 ), pu, pu.chType );
  if( puAbove && puAbove->cu->affine )
  {
    return puAbove;
  }
  const PredictionUnit* puAboveRight = pu.cs->getPURestricted( posRT.offset( 1, -1 ), pu, pu.chType );
  if( puAboveRight && puAboveRight->cu->affine )
  {
    return puAboveRight;
  }
  const PredictionUnit *puLeftBottom = pu.cs->getPURestricted( posLB.offset( -1, 1 ), pu, pu.chType );
  if( puLeftBottom && puLeftBottom->cu->affine )
  {
    return puLeftBottom;
  }
  const PredictionUnit *puAboveLeft = pu.cs->getPURestricted( posLT.offset( -1, -1 ), pu, pu.chType );
  if( puAboveLeft && puAboveLeft->cu->affine )
  {
    return puAboveLeft;
  }
  return nullptr;
}

bool PU::isAffineMrgFlagCoded( const PredictionUnit &pu )
{
  if ( pu.cu->lumaSize().width < 8 || pu.cu->lumaSize().height < 8 )
  {
    return false;
  }
  return getFirstAvailableAffineNeighbour( pu ) != nullptr;
}
#if JVET_L0646_GBI
void PU::getAffineMergeCand( const PredictionUnit &pu, MvField(*mvFieldNeighbours)[3], unsigned char &interDirNeighbours, unsigned char &gbiIdx, int &numValidMergeCand )
#else
void PU::getAffineMergeCand( const PredictionUnit &pu, MvField (*mvFieldNeighbours)[3], unsigned char &interDirNeighbours, int &numValidMergeCand )
#endif
{
  for ( int mvNum = 0; mvNum < 3; mvNum++ )
  {
    mvFieldNeighbours[0][mvNum].setMvField( Mv(), -1 );
    mvFieldNeighbours[1][mvNum].setMvField( Mv(), -1 );
  }

  const PredictionUnit* puFirstNeighbour = getFirstAvailableAffineNeighbour( pu );
  if( puFirstNeighbour == nullptr )
  {
    numValidMergeCand = -1;
#if JVET_L0646_GBI
    gbiIdx = GBI_DEFAULT;
#endif
    return;
  }
  else
  {
    numValidMergeCand = 1;
  }

  // get Inter Dir
  interDirNeighbours = puFirstNeighbour->getMotionInfo().interDir;

  pu.cu->affineType = puFirstNeighbour->cu->affineType;

  // derive Mv from neighbor affine block
  Mv cMv[3];
  if ( interDirNeighbours != 2 )
  {
    xInheritedAffineMv( pu, puFirstNeighbour, REF_PIC_LIST_0, cMv );
    for ( int mvNum = 0; mvNum < 3; mvNum++ )
    {
      mvFieldNeighbours[0][mvNum].setMvField( cMv[mvNum], puFirstNeighbour->refIdx[0] );
    }
  }

  if ( pu.cs->slice->isInterB() )
  {
    if ( interDirNeighbours != 1 )
    {
      xInheritedAffineMv( pu, puFirstNeighbour, REF_PIC_LIST_1, cMv );
      for ( int mvNum = 0; mvNum < 3; mvNum++ )
      {
        mvFieldNeighbours[1][mvNum].setMvField( cMv[mvNum], puFirstNeighbour->refIdx[1] );
      }
    }
  }
#if JVET_L0646_GBI
  gbiIdx = puFirstNeighbour->cu->GBiIdx;
#endif
}

void PU::setAllAffineMvField( PredictionUnit &pu, MvField *mvField, RefPicList eRefList )
{
  // Set Mv
  Mv mv[3];
  for ( int i = 0; i < 3; i++ )
  {
    mv[i] = mvField[i].mv;
  }
  setAllAffineMv( pu, mv[0], mv[1], mv[2], eRefList );

  // Set RefIdx
  CHECK( mvField[0].refIdx != mvField[1].refIdx || mvField[0].refIdx != mvField[2].refIdx, "Affine mv corners don't have the same refIdx." );
  pu.refIdx[eRefList] = mvField[0].refIdx;
}

void PU::setAllAffineMv( PredictionUnit& pu, Mv affLT, Mv affRT, Mv affLB, RefPicList eRefList 
#if REMOVE_MV_ADAPT_PREC
  , bool setHighPrec
#endif
)
{
  int width  = pu.Y().width;
  int shift = MAX_CU_DEPTH;
#if REMOVE_MV_ADAPT_PREC
  if (setHighPrec)
  {
    affLT.hor = affLT.hor << VCEG_AZ07_MV_ADD_PRECISION_BIT_FOR_STORE;
    affLT.ver = affLT.ver << VCEG_AZ07_MV_ADD_PRECISION_BIT_FOR_STORE;
    affRT.hor = affRT.hor << VCEG_AZ07_MV_ADD_PRECISION_BIT_FOR_STORE;
    affRT.ver = affRT.ver << VCEG_AZ07_MV_ADD_PRECISION_BIT_FOR_STORE;
    affLB.hor = affLB.hor << VCEG_AZ07_MV_ADD_PRECISION_BIT_FOR_STORE;
    affLB.ver = affLB.ver << VCEG_AZ07_MV_ADD_PRECISION_BIT_FOR_STORE;
  }
#else
  affLT.setHighPrec();
  affRT.setHighPrec();
  affLB.setHighPrec();
#endif
  int deltaMvHorX, deltaMvHorY, deltaMvVerX, deltaMvVerY;
  deltaMvHorX = (affRT - affLT).getHor() << (shift - g_aucLog2[width]);
  deltaMvHorY = (affRT - affLT).getVer() << (shift - g_aucLog2[width]);
  int height = pu.Y().height;
  if ( pu.cu->affineType == AFFINEMODEL_6PARAM )
  {
    deltaMvVerX = (affLB - affLT).getHor() << (shift - g_aucLog2[height]);
    deltaMvVerY = (affLB - affLT).getVer() << (shift - g_aucLog2[height]);
  }
  else
  {
    deltaMvVerX = -deltaMvHorY;
    deltaMvVerY = deltaMvHorX;
  }

  int mvScaleHor = affLT.getHor() << shift;
  int mvScaleVer = affLT.getVer() << shift;

  int blockWidth = AFFINE_MIN_BLOCK_SIZE;
  int blockHeight = AFFINE_MIN_BLOCK_SIZE;
  const int halfBW = blockWidth >> 1;
  const int halfBH = blockHeight >> 1;

  MotionBuf mb = pu.getMotionBuf();
  int mvScaleTmpHor, mvScaleTmpVer;
  for ( int h = 0; h < pu.Y().height; h += blockHeight )
  {
    for ( int w = 0; w < pu.Y().width; w += blockWidth )
    {
      mvScaleTmpHor = mvScaleHor + deltaMvHorX * (halfBW + w) + deltaMvVerX * (halfBH + h);
      mvScaleTmpVer = mvScaleVer + deltaMvHorY * (halfBW + w) + deltaMvVerY * (halfBH + h);
      roundAffineMv( mvScaleTmpHor, mvScaleTmpVer, shift );

      for ( int y = (h >> MIN_CU_LOG2); y < ((h + blockHeight) >> MIN_CU_LOG2); y++ )
      {
        for ( int x = (w >> MIN_CU_LOG2); x < ((w + blockHeight) >> MIN_CU_LOG2); x++ )
        {
#if REMOVE_MV_ADAPT_PREC
          mb.at(x, y).mv[eRefList].hor = mvScaleTmpHor;
          mb.at(x, y).mv[eRefList].ver = mvScaleTmpVer;
#else
          mb.at(x, y).mv[eRefList] = Mv(mvScaleTmpHor, mvScaleTmpVer, true);
#endif
        }
      }
    }
  }

  // Set AffineMvField for affine motion compensation LT, RT, LB and RB
  mb.at(            0,             0 ).mv[eRefList] = affLT;
  mb.at( mb.width - 1,             0 ).mv[eRefList] = affRT;

  if ( pu.cu->affineType == AFFINEMODEL_6PARAM )
  {
    mb.at( 0, mb.height - 1 ).mv[eRefList] = affLB;
  }
}

static bool deriveScaledMotionTemporal( const Slice&      slice,
                                        const Position&   colPos,
                                        const Picture*    pColPic,
                                        const RefPicList  eCurrRefPicList,
                                        Mv&         cColMv,
                                        const RefPicList  eFetchRefPicList)
{
  const MotionInfo &mi = pColPic->cs->getMotionInfo(colPos);
  const Slice *pColSlice = nullptr;

  for (const auto &pSlice : pColPic->slices)
  {
    if (pSlice->getIndependentSliceIdx() == mi.sliceIdx)
    {
      pColSlice = pSlice;
      break;
    }
  }

  CHECK(pColSlice == nullptr, "Couldn't find the colocated slice");

  int iColPOC, iColRefPOC, iCurrPOC, iCurrRefPOC, iScale;
  bool bAllowMirrorMV = true;
  RefPicList eColRefPicList = slice.getCheckLDC() ? eCurrRefPicList : RefPicList(1 - eFetchRefPicList);
  if (pColPic == slice.getRefPic(RefPicList(slice.isInterB() ? 1 - slice.getColFromL0Flag() : 0), slice.getColRefIdx()))
  {
    eColRefPicList = eCurrRefPicList;   //67 -> disable, 64 -> enable
    bAllowMirrorMV = false;
  }

  // Although it might make sense to keep the unavailable motion field per direction still be unavailable, I made the MV prediction the same way as in TMVP
  // So there is an interaction between MV0 and MV1 of the corresponding blocks identified by TV.

  // Grab motion and do necessary scaling.{{
  iCurrPOC = slice.getPOC();

  int iColRefIdx = mi.refIdx[eColRefPicList];

  if (iColRefIdx < 0 && (slice.getCheckLDC() || bAllowMirrorMV))
  {
    eColRefPicList = RefPicList(1 - eColRefPicList);
    iColRefIdx = mi.refIdx[eColRefPicList];

    if (iColRefIdx < 0)
    {
      return false;
    }
  }

  if (iColRefIdx >= 0 && slice.getNumRefIdx(eCurrRefPicList) > 0)
  {
    iColPOC = pColSlice->getPOC();
    iColRefPOC = pColSlice->getRefPOC(eColRefPicList, iColRefIdx);
    ///////////////////////////////////////////////////////////////
    // Set the target reference index to 0, may be changed later //
    ///////////////////////////////////////////////////////////////
    iCurrRefPOC = slice.getRefPic(eCurrRefPicList, 0)->getPOC();
    // Scale the vector.
    cColMv = mi.mv[eColRefPicList];
    //pcMvFieldSP[2*iPartition + eCurrRefPicList].getMv();
    // Assume always short-term for now
    iScale = xGetDistScaleFactor(iCurrPOC, iCurrRefPOC, iColPOC, iColRefPOC);

    if (iScale != 4096)
    {
#if !REMOVE_MV_ADAPT_PREC
      if (slice.getSPS()->getSpsNext().getUseHighPrecMv())
      {
        cColMv.setHighPrec();
      }
#endif

      cColMv = cColMv.scaleMv(iScale);
    }

    return true;
  }
  return false;
}

#if JVET_L0257_ATMVP_COLBLK_CLIP
void clipColPos(int& posX, int& posY, const PredictionUnit& pu)
{
  Position puPos = pu.lumaPos();
  int log2CtuSize = g_aucLog2[pu.cs->sps->getSpsNext().getCTUSize()];
  int ctuX = ((puPos.x >> log2CtuSize) << log2CtuSize);
  int ctuY = ((puPos.y >> log2CtuSize) << log2CtuSize);

  int horMax = std::min((int)pu.cs->sps->getPicWidthInLumaSamples() - 1, ctuX + (int)pu.cs->sps->getSpsNext().getCTUSize() + 3);
  int horMin = std::max((int)0, ctuX);
  int verMax = std::min((int)pu.cs->sps->getPicHeightInLumaSamples() - 1, ctuY + (int)pu.cs->sps->getSpsNext().getCTUSize() - 1);
  int verMin = std::max((int)0, ctuY);

  posX = std::min(horMax, std::max(horMin, posX));
  posY = std::min(verMax, std::max(verMin, posY));
}
#else
void clipColBlkMv(int& mvX, int& mvY, const PredictionUnit& pu)
{
  Position puPos = pu.lumaPos();
  Size     puSize = pu.lumaSize();

  int ctuSize = pu.cs->sps->getSpsNext().getCTUSize();
  int ctuX = puPos.x / ctuSize*ctuSize;
  int ctuY = puPos.y / ctuSize*ctuSize;

  int horMax = std::min((int)pu.cs->sps->getPicWidthInLumaSamples(), ctuX + ctuSize + 4) - puSize.width;
  int horMin = std::max((int)0, ctuX);
  int verMax = std::min((int)pu.cs->sps->getPicHeightInLumaSamples(), ctuY + ctuSize) - puSize.height;
  int verMin = std::min((int)0, ctuY);

  horMax = horMax - puPos.x;
  horMin = horMin - puPos.x;
  verMax = verMax - puPos.y;
  verMin = verMin - puPos.y;

  mvX = std::min(horMax, std::max(horMin, mvX));
  mvY = std::min(verMax, std::max(verMin, mvY));
}
#endif

bool PU::getInterMergeSubPuMvpCand(const PredictionUnit &pu, MergeCtx& mrgCtx, bool& LICFlag, const int count
#if JVET_L0054_MMVD
  , int mmvdList
#endif
)
{
  const Slice   &slice = *pu.cs->slice;
  const unsigned scale = 4 * std::max<int>(1, 4 * AMVP_DECIMATION_FACTOR / 4);
  const unsigned mask = ~(scale - 1);

  const Picture *pColPic = slice.getRefPic(RefPicList(slice.isInterB() ? 1 - slice.getColFromL0Flag() : 0), slice.getColRefIdx());
  Mv cTMv;
  RefPicList fetchRefPicList = RefPicList(slice.isInterB() ? 1 - slice.getColFromL0Flag() : 0);

  bool terminate = false;
  for (unsigned currRefListId = 0; currRefListId < (slice.getSliceType() == B_SLICE ? 2 : 1) && !terminate; currRefListId++)
  {
    for (int uiN = 0; uiN < count && !terminate; uiN++)
    {
      RefPicList currRefPicList = RefPicList(slice.getCheckLDC() ? (slice.getColFromL0Flag() ? currRefListId : 1 - currRefListId) : currRefListId);

      if ((mrgCtx.interDirNeighbours[uiN] & (1 << currRefPicList)) && slice.getRefPic(currRefPicList, mrgCtx.mvFieldNeighbours[uiN * 2 + currRefPicList].refIdx) == pColPic)
      {
        cTMv = mrgCtx.mvFieldNeighbours[uiN * 2 + currRefPicList].mv;
        terminate = true;
        fetchRefPicList = currRefPicList;
        break;
      }
    }
  }

  ///////////////////////////////////////////////////////////////////////
  ////////          GET Initial Temporal Vector                  ////////
  ///////////////////////////////////////////////////////////////////////
  int mvPrec = 2;
#if !REMOVE_MV_ADAPT_PREC
  if (pu.cs->sps->getSpsNext().getUseHighPrecMv())
  {
    cTMv.setHighPrec();
#endif
    mvPrec += VCEG_AZ07_MV_ADD_PRECISION_BIT_FOR_STORE;
#if !REMOVE_MV_ADAPT_PREC
  }
#endif
#if !JVET_L0257_ATMVP_COLBLK_CLIP
  int mvRndOffs = (1 << mvPrec) >> 1;
#endif

  Mv cTempVector = cTMv;
  bool  tempLICFlag = false;

  // compute the location of the current PU
  Position puPos = pu.lumaPos();
  Size puSize = pu.lumaSize();
  int numPartLine = std::max(puSize.width >> slice.getSubPuMvpSubblkLog2Size(), 1u);
  int numPartCol = std::max(puSize.height >> slice.getSubPuMvpSubblkLog2Size(), 1u);
  int puHeight = numPartCol == 1 ? puSize.height : 1 << slice.getSubPuMvpSubblkLog2Size();
  int puWidth = numPartLine == 1 ? puSize.width : 1 << slice.getSubPuMvpSubblkLog2Size();

  Mv cColMv;
  // use coldir.
  bool     bBSlice = slice.isInterB();

  Position centerPos;

  bool found = false;
  cTempVector = cTMv;
#if JVET_L0257_ATMVP_COLBLK_CLIP
  int tempX = cTempVector.getHor() >> mvPrec;
  int tempY = cTempVector.getVer() >> mvPrec;

  centerPos.x = puPos.x + (puSize.width >> 1) + tempX;
  centerPos.y = puPos.y + (puSize.height >> 1) + tempY;

  clipColPos(centerPos.x, centerPos.y, pu);
#else
  int tempX = ((cTempVector.getHor() + mvRndOffs) >> mvPrec);
  int tempY = ((cTempVector.getVer() + mvRndOffs) >> mvPrec);
  clipColBlkMv(tempX, tempY, pu);

  if (puSize.width == puWidth && puSize.height == puHeight)
  {
    centerPos.x = puPos.x + (puSize.width >> 1) + tempX;
    centerPos.y = puPos.y + (puSize.height >> 1) + tempY;
  }
  else
  {
    centerPos.x = puPos.x + ((puSize.width / puWidth) >> 1)   * puWidth + (puWidth >> 1) + tempX;
    centerPos.y = puPos.y + ((puSize.height / puHeight) >> 1) * puHeight + (puHeight >> 1) + tempY;
  }

  centerPos.x = Clip3(0, (int)pColPic->lwidth() - 1, centerPos.x);
  centerPos.y = Clip3(0, (int)pColPic->lheight() - 1, centerPos.y);
#endif

  centerPos = Position{ PosType(centerPos.x & mask), PosType(centerPos.y & mask) };

  // derivation of center motion parameters from the collocated CU
  const MotionInfo &mi = pColPic->cs->getMotionInfo(centerPos);

  if (mi.isInter)
  {
    for (unsigned currRefListId = 0; currRefListId < (bBSlice ? 2 : 1); currRefListId++)
    {
      RefPicList  currRefPicList = RefPicList(currRefListId);

      if (deriveScaledMotionTemporal(slice, centerPos, pColPic, currRefPicList, cColMv, fetchRefPicList))
      {
        // set as default, for further motion vector field spanning
        mrgCtx.mvFieldNeighbours[(count << 1) + currRefListId].setMvField(cColMv, 0);
        mrgCtx.interDirNeighbours[count] |= (1 << currRefListId);
        LICFlag = tempLICFlag;
#if JVET_L0646_GBI
        mrgCtx.GBiIdx[count] = GBI_DEFAULT;
#endif
        found = true;
      }
      else
      {
        mrgCtx.mvFieldNeighbours[(count << 1) + currRefListId].setMvField(Mv(), NOT_VALID);
        mrgCtx.interDirNeighbours[count] &= ~(1 << currRefListId);
      }
    }
  }

  if (!found)
  {
    return false;
  }
#if JVET_L0054_MMVD
  if (mmvdList != 1)
  {
#endif
#if JVET_L0257_ATMVP_COLBLK_CLIP
  int xOff = (puWidth >> 1) + tempX;
  int yOff = (puHeight >> 1) + tempY;
#else
  int xOff = puWidth / 2;
  int yOff = puHeight / 2;

  // compute the location of the current PU
  xOff += tempX;
  yOff += tempY;

  int iPicWidth = pColPic->lwidth() - 1;
  int iPicHeight = pColPic->lheight() - 1;
#endif

  MotionBuf& mb = mrgCtx.subPuMvpMiBuf;

  const bool isBiPred = isBipredRestriction(pu);

  for (int y = puPos.y; y < puPos.y + puSize.height; y += puHeight)
  {
    for (int x = puPos.x; x < puPos.x + puSize.width; x += puWidth)
    {
      Position colPos{ x + xOff, y + yOff };

#if JVET_L0257_ATMVP_COLBLK_CLIP
      clipColPos(colPos.x, colPos.y, pu);
#else
      colPos.x = Clip3(0, iPicWidth, colPos.x);
      colPos.y = Clip3(0, iPicHeight, colPos.y);
#endif

      colPos = Position{ PosType(colPos.x & mask), PosType(colPos.y & mask) };

      const MotionInfo &colMi = pColPic->cs->getMotionInfo(colPos);

      MotionInfo mi;

      mi.isInter = true;
      mi.sliceIdx = slice.getIndependentSliceIdx();

      if (colMi.isInter)
      {
        for (unsigned currRefListId = 0; currRefListId < (bBSlice ? 2 : 1); currRefListId++)
        {
          RefPicList currRefPicList = RefPicList(currRefListId);
          if (deriveScaledMotionTemporal(slice, colPos, pColPic, currRefPicList, cColMv, fetchRefPicList))
          {
            mi.refIdx[currRefListId] = 0;
            mi.mv[currRefListId] = cColMv;
          }
        }
        }
      else
      {
        // intra coded, in this case, no motion vector is available for list 0 or list 1, so use default
        mi.mv[0] = mrgCtx.mvFieldNeighbours[(count << 1) + 0].mv;
        mi.mv[1] = mrgCtx.mvFieldNeighbours[(count << 1) + 1].mv;
        mi.refIdx[0] = mrgCtx.mvFieldNeighbours[(count << 1) + 0].refIdx;
        mi.refIdx[1] = mrgCtx.mvFieldNeighbours[(count << 1) + 1].refIdx;
      }

      mi.interDir = (mi.refIdx[0] != -1 ? 1 : 0) + (mi.refIdx[1] != -1 ? 2 : 0);

      if (isBiPred && mi.interDir == 3)
      {
        mi.interDir = 1;
        mi.mv[1] = Mv();
        mi.refIdx[1] = NOT_VALID;
      }

      mb.subBuf(g_miScaling.scale(Position{ x, y } -pu.lumaPos()), g_miScaling.scale(Size(puWidth, puHeight))).fill(mi);
      }
    }
#if JVET_L0054_MMVD
  }
#endif
  return true;
  }

void PU::spanMotionInfo( PredictionUnit &pu, const MergeCtx &mrgCtx )
{
  MotionBuf mb = pu.getMotionBuf();

  if( !pu.mergeFlag || pu.mergeType == MRG_TYPE_DEFAULT_N )
  {
    MotionInfo mi;

    mi.isInter  = CU::isInter( *pu.cu );
    mi.sliceIdx = pu.cu->slice->getIndependentSliceIdx();

    if( mi.isInter )
    {
      mi.interDir = pu.interDir;

      for( int i = 0; i < NUM_REF_PIC_LIST_01; i++ )
      {
        mi.mv[i]     = pu.mv[i];
        mi.refIdx[i] = pu.refIdx[i];
      }
    }

    if( pu.cu->affine )
    {
      for( int y = 0; y < mb.height; y++ )
      {
        for( int x = 0; x < mb.width; x++ )
        {
          MotionInfo &dest = mb.at( x, y );
          dest.isInter  = mi.isInter;
          dest.interDir = mi.interDir;
          dest.sliceIdx = mi.sliceIdx;
          for( int i = 0; i < NUM_REF_PIC_LIST_01; i++ )
          {
            if( mi.refIdx[i] == -1 )
            {
              dest.mv[i] = Mv();
            }
            dest.refIdx[i] = mi.refIdx[i];
          }
        }
      }
    }
    else
    {
      mb.fill( mi );
    }
  }
  else if (pu.mergeType == MRG_TYPE_SUBPU_ATMVP)
  {
    CHECK(mrgCtx.subPuMvpMiBuf.area() == 0 || !mrgCtx.subPuMvpMiBuf.buf, "Buffer not initialized");
    mb.copyFrom(mrgCtx.subPuMvpMiBuf);
  }
  else
  {

    if( isBipredRestriction( pu ) )
    {
      for( int y = 0; y < mb.height; y++ )
      {
        for( int x = 0; x < mb.width; x++ )
        {
          MotionInfo &mi = mb.at( x, y );
          if( mi.interDir == 3 )
          {
            mi.interDir  = 1;
            mi.mv    [1] = Mv();
            mi.refIdx[1] = NOT_VALID;
          }
        }
      }
    }
  }
}

void PU::applyImv( PredictionUnit& pu, MergeCtx &mrgCtx, InterPrediction *interPred )
{
  if( !pu.mergeFlag )
  {
    unsigned imvShift = pu.cu->imv << 1;
    if( pu.interDir != 2 /* PRED_L1 */ )
    {
      if (pu.cu->imv)
      {
#if !REMOVE_MV_ADAPT_PREC
        CHECK(pu.mvd[0].highPrec, "Motion vector difference should never be high precision");
#endif
        pu.mvd[0] = Mv( pu.mvd[0].hor << imvShift, pu.mvd[0].ver << imvShift );
      }
      unsigned mvp_idx = pu.mvpIdx[0];
      AMVPInfo amvpInfo;
      PU::fillMvpCand(pu, REF_PIC_LIST_0, pu.refIdx[0], amvpInfo);
      pu.mvpNum[0] = amvpInfo.numCand;
      pu.mvpIdx[0] = mvp_idx;
      pu.mv    [0] = amvpInfo.mvCand[mvp_idx] + pu.mvd[0];
#if REMOVE_MV_ADAPT_PREC
      pu.mv[0].hor = pu.mv[0].hor << VCEG_AZ07_MV_ADD_PRECISION_BIT_FOR_STORE;
      pu.mv[0].ver = pu.mv[0].ver << VCEG_AZ07_MV_ADD_PRECISION_BIT_FOR_STORE;
#endif
    }

    if (pu.interDir != 1 /* PRED_L0 */)
    {
      if( !( pu.cu->cs->slice->getMvdL1ZeroFlag() && pu.interDir == 3 ) && pu.cu->imv )/* PRED_BI */
      {
#if !REMOVE_MV_ADAPT_PREC
        CHECK(pu.mvd[1].highPrec, "Motion vector difference should never be high precision");
#endif
        pu.mvd[1] = Mv( pu.mvd[1].hor << imvShift, pu.mvd[1].ver << imvShift );
      }
      unsigned mvp_idx = pu.mvpIdx[1];
      AMVPInfo amvpInfo;
      PU::fillMvpCand(pu, REF_PIC_LIST_1, pu.refIdx[1], amvpInfo);
      pu.mvpNum[1] = amvpInfo.numCand;
      pu.mvpIdx[1] = mvp_idx;
      pu.mv    [1] = amvpInfo.mvCand[mvp_idx] + pu.mvd[1];
#if REMOVE_MV_ADAPT_PREC
      pu.mv[1].hor = pu.mv[1].hor << VCEG_AZ07_MV_ADD_PRECISION_BIT_FOR_STORE;
      pu.mv[1].ver = pu.mv[1].ver << VCEG_AZ07_MV_ADD_PRECISION_BIT_FOR_STORE;
#endif
    }
  }
  else
  {
    // this function is never called for merge
    THROW("unexpected");
    PU::getInterMergeCandidates ( pu, mrgCtx 
#if JVET_L0054_MMVD
      , 0
#endif
    );
    PU::restrictBiPredMergeCands( pu, mrgCtx );

    mrgCtx.setMergeInfo( pu, pu.mergeIdx );
  }

  PU::spanMotionInfo( pu, mrgCtx );
}

bool PU::isBiPredFromDifferentDir( const PredictionUnit& pu )
{
  if ( pu.refIdx[0] >= 0 && pu.refIdx[1] >= 0 )
  {
    const int iPOC0 = pu.cu->slice->getRefPOC( REF_PIC_LIST_0, pu.refIdx[0] );
    const int iPOC1 = pu.cu->slice->getRefPOC( REF_PIC_LIST_1, pu.refIdx[1] );
    const int iPOC  = pu.cu->slice->getPOC();
    if ( (iPOC - iPOC0)*(iPOC - iPOC1) < 0 )
    {
      return true;
    }
  }

  return false;
}

void PU::restrictBiPredMergeCands( const PredictionUnit &pu, MergeCtx& mergeCtx )
{
  if( PU::isBipredRestriction( pu ) )
  {
    for( uint32_t mergeCand = 0; mergeCand < mergeCtx.numValidMergeCand; ++mergeCand )
    {
      if( mergeCtx.interDirNeighbours[ mergeCand ] == 3 )
      {
        mergeCtx.interDirNeighbours[ mergeCand ] = 1;
        mergeCtx.mvFieldNeighbours[( mergeCand << 1 ) + 1].setMvField( Mv( 0, 0 ), -1 );
#if JVET_L0646_GBI
        mergeCtx.GBiIdx[mergeCand] = GBI_DEFAULT;
#endif
      }
    }
  }
}

void CU::resetMVDandMV2Int( CodingUnit& cu, InterPrediction *interPred )
{
  for( auto &pu : CU::traversePUs( cu ) )
  {
    MergeCtx mrgCtx;

    if( !pu.mergeFlag )
    {
      unsigned imvShift = cu.imv << 1;
      if( pu.interDir != 2 /* PRED_L1 */ )
      {
        Mv mv        = pu.mv[0];
        Mv mvPred;
        AMVPInfo amvpInfo;
        PU::fillMvpCand(pu, REF_PIC_LIST_0, pu.refIdx[0], amvpInfo);
        pu.mvpNum[0] = amvpInfo.numCand;

        mvPred       = amvpInfo.mvCand[pu.mvpIdx[0]];
        roundMV      ( mv, imvShift );
        pu.mv[0]     = mv;
        Mv mvDiff    = mv - mvPred;
        pu.mvd[0]    = mvDiff;
      }
      if( pu.interDir != 1 /* PRED_L0 */ )
      {
        Mv mv        = pu.mv[1];
        Mv mvPred;
        AMVPInfo amvpInfo;
        PU::fillMvpCand(pu, REF_PIC_LIST_1, pu.refIdx[1], amvpInfo);
        pu.mvpNum[1] = amvpInfo.numCand;

        mvPred       = amvpInfo.mvCand[pu.mvpIdx[1]];
        roundMV      ( mv, imvShift );
        Mv mvDiff    = mv - mvPred;

        if( pu.cu->cs->slice->getMvdL1ZeroFlag() && pu.interDir == 3 /* PRED_BI */ )
        {
          pu.mvd[1] = Mv();
          mv = mvPred;
        }
        else
        {
          pu.mvd[1] = mvDiff;
        }
        pu.mv[1] = mv;
      }

    }
    else
    {
        PU::getInterMergeCandidates ( pu, mrgCtx 
#if JVET_L0054_MMVD
          , 0
#endif
        );
        PU::restrictBiPredMergeCands( pu, mrgCtx );

        mrgCtx.setMergeInfo( pu, pu.mergeIdx );
    }

    PU::spanMotionInfo( pu, mrgCtx );
  }
}

bool CU::hasSubCUNonZeroMVd( const CodingUnit& cu )
{
  bool bNonZeroMvd = false;

  for( const auto &pu : CU::traversePUs( cu ) )
  {
    if( ( !pu.mergeFlag ) && ( !cu.skip ) )
    {
      if( pu.interDir != 2 /* PRED_L1 */ )
      {
        bNonZeroMvd |= pu.mvd[REF_PIC_LIST_0].getHor() != 0;
        bNonZeroMvd |= pu.mvd[REF_PIC_LIST_0].getVer() != 0;
      }
      if( pu.interDir != 1 /* PRED_L0 */ )
      {
        if( !pu.cu->cs->slice->getMvdL1ZeroFlag() || pu.interDir != 3 /* PRED_BI */ )
        {
          bNonZeroMvd |= pu.mvd[REF_PIC_LIST_1].getHor() != 0;
          bNonZeroMvd |= pu.mvd[REF_PIC_LIST_1].getVer() != 0;
        }
      }
    }
  }

  return bNonZeroMvd;
}

int CU::getMaxNeighboriMVCandNum( const CodingStructure& cs, const Position& pos )
{
  const int  numDefault     = 0;
  int        maxImvNumCand  = 0;

  // Get BCBP of left PU
#if HEVC_TILES_WPP
  const CodingUnit *cuLeft  = cs.getCURestricted( pos.offset( -1, 0 ), cs.slice->getIndependentSliceIdx(), cs.picture->tileMap->getTileIdxMap( pos ), CH_L );
#else
  const CodingUnit *cuLeft  = cs.getCURestricted( pos.offset( -1, 0 ), cs.slice->getIndependentSliceIdx(), CH_L );
#endif
  maxImvNumCand = ( cuLeft ) ? cuLeft->imvNumCand : numDefault;

  // Get BCBP of above PU
#if HEVC_TILES_WPP
  const CodingUnit *cuAbove = cs.getCURestricted( pos.offset( 0, -1 ), cs.slice->getIndependentSliceIdx(), cs.picture->tileMap->getTileIdxMap( pos ), CH_L );
#else
  const CodingUnit *cuAbove = cs.getCURestricted( pos.offset( 0, -1 ), cs.slice->getIndependentSliceIdx(), CH_L );
#endif
  maxImvNumCand = std::max( maxImvNumCand, ( cuAbove ) ? cuAbove->imvNumCand : numDefault );

  return maxImvNumCand;
}

#if JVET_L0646_GBI
bool CU::isGBiIdxCoded( const CodingUnit &cu )
{
  if( cu.cs->sps->getSpsNext().getUseGBi() == false )
  {
    CHECK(cu.GBiIdx != GBI_DEFAULT, "Error: cu.GBiIdx != GBI_DEFAULT");
    return false;
  }

  if( cu.predMode == MODE_INTRA || cu.cs->slice->isInterP() )
  {
    return false;
  }

  if( cu.lwidth() * cu.lheight() < GBI_SIZE_CONSTRAINT )
  {
    return false;
  }

  if( cu.firstPU->interDir == 3 && !cu.firstPU->mergeFlag )
  {
    return true;
  }

  return false;
}

uint8_t CU::getValidGbiIdx( const CodingUnit &cu )
{
  if( cu.firstPU->interDir == 3 && !cu.firstPU->mergeFlag )
  {
    return cu.GBiIdx;
  }
  else if( cu.firstPU->interDir == 3 && cu.firstPU->mergeFlag && cu.firstPU->mergeType == MRG_TYPE_DEFAULT_N )
  {
    // This is intended to do nothing here.
  }
  else if( cu.firstPU->mergeFlag && cu.firstPU->mergeType == MRG_TYPE_SUBPU_ATMVP )
  {
    CHECK(cu.GBiIdx != GBI_DEFAULT, " cu.GBiIdx != GBI_DEFAULT ");
  }
  else
  {
    CHECK(cu.GBiIdx != GBI_DEFAULT, " cu.GBiIdx != GBI_DEFAULT ");
  }

  return GBI_DEFAULT;
}

void CU::setGbiIdx( CodingUnit &cu, uint8_t uh )
{
  int8_t uhCnt = 0;

  if( cu.firstPU->interDir == 3 && !cu.firstPU->mergeFlag )
  {
    cu.GBiIdx = uh;
    ++uhCnt;
  }
  else if( cu.firstPU->interDir == 3 && cu.firstPU->mergeFlag && cu.firstPU->mergeType == MRG_TYPE_DEFAULT_N )
  {
    // This is intended to do nothing here.
  }
  else if( cu.firstPU->mergeFlag && cu.firstPU->mergeType == MRG_TYPE_SUBPU_ATMVP )
  {
    cu.GBiIdx = GBI_DEFAULT;
  }
  else
  {
    cu.GBiIdx = GBI_DEFAULT;
  }

  CHECK(uhCnt <= 0, " uhCnt <= 0 ");
}

uint8_t CU::deriveGbiIdx( uint8_t gbiLO, uint8_t gbiL1 )
{
  if( gbiLO == gbiL1 )
  {
    return gbiLO;
  }
  const int8_t w0 = getGbiWeight(gbiLO, REF_PIC_LIST_0);
  const int8_t w1 = getGbiWeight(gbiL1, REF_PIC_LIST_1);
  const int8_t th = g_GbiWeightBase >> 1;
  const int8_t off = 1;

  if( w0 == w1 || (w0 < (th - off) && w1 < (th - off)) || (w0 >(th + off) && w1 >(th + off)) )
  {
    return GBI_DEFAULT;
  }
  else
  {
    if( w0 > w1 )
    {
      return ( w0 >= th ? gbiLO : gbiL1 );
    }
    else
    {
      return ( w1 >= th ? gbiL1 : gbiLO );
    }
  }
}
#endif

// TU tools

#if HEVC_USE_4x4_DSTVII
bool TU::useDST(const TransformUnit &tu, const ComponentID &compID)
{
  return isLuma(compID) && tu.cu->predMode == MODE_INTRA;
}

#endif

bool TU::isNonTransformedResidualRotated(const TransformUnit &tu, const ComponentID &compID)
{
  return tu.cs->sps->getSpsRangeExtension().getTransformSkipRotationEnabledFlag() && tu.blocks[compID].width == 4 && tu.cu->predMode == MODE_INTRA;
}

bool TU::getCbf( const TransformUnit &tu, const ComponentID &compID )
{
#if ENABLE_BMS
  return getCbfAtDepth( tu, compID, tu.depth );
#else
  return tu.cbf[compID];
#endif
}

#if ENABLE_BMS
bool TU::getCbfAtDepth(const TransformUnit &tu, const ComponentID &compID, const unsigned &depth)
{
  return ((tu.cbf[compID] >> depth) & 1) == 1;
}

void TU::setCbfAtDepth(TransformUnit &tu, const ComponentID &compID, const unsigned &depth, const bool &cbf)
{
  // first clear the CBF at the depth
  tu.cbf[compID] &= ~(1  << depth);
  // then set the CBF
  tu.cbf[compID] |= ((cbf ? 1 : 0) << depth);
}
#else
void TU::setCbf( TransformUnit &tu, const ComponentID &compID, const bool &cbf )
{
  tu.cbf[compID] = cbf;
}
#endif

bool TU::hasTransformSkipFlag(const CodingStructure& cs, const CompArea& area)
{
  uint32_t transformSkipLog2MaxSize = cs.pps->getPpsRangeExtension().getLog2MaxTransformSkipBlockSize();

  if( cs.pcv->rectCUs )
  {
    return ( area.width * area.height <= (1 << ( transformSkipLog2MaxSize << 1 )) );
  }
  return ( area.width <= (1 << transformSkipLog2MaxSize) );
}

uint32_t TU::getGolombRiceStatisticsIndex(const TransformUnit &tu, const ComponentID &compID)
{
  const bool transformSkip    = tu.transformSkip[compID];
  const bool transquantBypass = tu.cu->transQuantBypass;

  //--------

  const uint32_t channelTypeOffset = isChroma(compID) ? 2 : 0;
  const uint32_t nonTransformedOffset = (transformSkip || transquantBypass) ? 1 : 0;

  //--------

  const uint32_t selectedIndex = channelTypeOffset + nonTransformedOffset;
  CHECK( selectedIndex >= RExt__GOLOMB_RICE_ADAPTATION_STATISTICS_SETS, "Invalid golomb rice adaptation statistics set" );

  return selectedIndex;
}

#if HEVC_USE_MDCS
uint32_t TU::getCoefScanIdx(const TransformUnit &tu, const ComponentID &compID)
{
  //------------------------------------------------

  //this mechanism is available for intra only

  if( !CU::isIntra( *tu.cu ) )
  {
    return SCAN_DIAG;
  }

  //------------------------------------------------

  //check that MDCS can be used for this TU


  const CompArea &area      = tu.blocks[compID];
  const SPS &sps            = *tu.cs->sps;
  const ChromaFormat format = sps.getChromaFormatIdc();


  const uint32_t maximumWidth  = MDCS_MAXIMUM_WIDTH  >> getComponentScaleX(compID, format);
  const uint32_t maximumHeight = MDCS_MAXIMUM_HEIGHT >> getComponentScaleY(compID, format);

  if ((area.width > maximumWidth) || (area.height > maximumHeight))
  {
    return SCAN_DIAG;
  }

  //------------------------------------------------

  //otherwise, select the appropriate mode

  const PredictionUnit &pu = *tu.cs->getPU( area.pos(), toChannelType( compID ) );

  uint32_t uiDirMode = PU::getFinalIntraMode(pu, toChannelType(compID));

  //------------------

       if (abs((int) uiDirMode - VER_IDX) <= MDCS_ANGLE_LIMIT)
  {
    return SCAN_HOR;
  }
  else if (abs((int) uiDirMode - HOR_IDX) <= MDCS_ANGLE_LIMIT)
  {
    return SCAN_VER;
  }
  else
  {
    return SCAN_DIAG;
  }
}

#endif
bool TU::hasCrossCompPredInfo( const TransformUnit &tu, const ComponentID &compID )
{
  return ( isChroma(compID) && tu.cs->pps->getPpsRangeExtension().getCrossComponentPredictionEnabledFlag() && TU::getCbf( tu, COMPONENT_Y ) &&
         ( CU::isInter(*tu.cu) || PU::isChromaIntraModeCrossCheckMode( *tu.cs->getPU( tu.blocks[compID].pos(), toChannelType( compID ) ) ) ) );
}

uint32_t TU::getNumNonZeroCoeffsNonTS( const TransformUnit& tu, const bool bLuma, const bool bChroma )
{
  uint32_t count = 0;
  for( uint32_t i = 0; i < ::getNumberValidTBlocks( *tu.cs->pcv ); i++ )
  {
    if( tu.blocks[i].valid() && !tu.transformSkip[i] && TU::getCbf( tu, ComponentID( i ) ) )
    {
      if( isLuma  ( tu.blocks[i].compID ) && !bLuma   ) continue;
      if( isChroma( tu.blocks[i].compID ) && !bChroma ) continue;

      uint32_t area = tu.blocks[i].area();
      const TCoeff* coeff = tu.getCoeffs( ComponentID( i ) ).buf;
      for( uint32_t j = 0; j < area; j++ )
      {
        count += coeff[j] != 0;
      }
    }
  }
  return count;
}

bool TU::needsSqrt2Scale( const Size& size )
{
  return (((g_aucLog2[size.width] + g_aucLog2[size.height]) & 1) == 1);
}

#if HM_QTBT_AS_IN_JEM_QUANT

bool TU::needsBlockSizeTrafoScale( const Size& size )
{
  return needsSqrt2Scale( size ) || isNonLog2BlockSize( size );
}
#else
bool TU::needsQP3Offset(const TransformUnit &tu, const ComponentID &compID)
{
  if( tu.cs->pcv->rectCUs && !tu.transformSkip[compID] )
  {
    return ( ( ( g_aucLog2[tu.blocks[compID].width] + g_aucLog2[tu.blocks[compID].height] ) & 1 ) == 1 );
  }
  return false;
}
#endif





// other tools

uint32_t getCtuAddr( const Position& pos, const PreCalcValues& pcv )
{
  return ( pos.x >> pcv.maxCUWidthLog2 ) + ( pos.y >> pcv.maxCUHeightLog2 ) * pcv.widthInCtus;
}


<|MERGE_RESOLUTION|>--- conflicted
+++ resolved
@@ -494,13 +494,6 @@
   return uiIntraMode;
 }
 
-<<<<<<< HEAD
-void PU::getInterMergeCandidates( const PredictionUnit &pu, MergeCtx& mrgCtx,
-#if JVET_L0054_MMVD
-  int mmvdList,
-#endif
-  const int& mrgCandIdx )
-=======
 #if JVET_L0266_HMVP
 bool PU::xCheckSimilarMotion(const int mergeCandIndex, const int prevCnt, const MergeCtx mergeCandList, bool hasPruned[MRG_MAX_NUM_CANDS])
 {
@@ -585,8 +578,11 @@
   return false;
 }
 #endif
-void PU::getInterMergeCandidates( const PredictionUnit &pu, MergeCtx& mrgCtx, const int& mrgCandIdx )
->>>>>>> 371ff39b
+void PU::getInterMergeCandidates( const PredictionUnit &pu, MergeCtx& mrgCtx,
+#if JVET_L0054_MMVD
+                                 int mmvdList,
+#endif
+                                 const int& mrgCandIdx )
 {
   const CodingStructure &cs  = *pu.cs;
   const Slice &slice         = *pu.cs->slice;
