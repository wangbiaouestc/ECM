--- conflicted
+++ resolved
@@ -105,12 +105,9 @@
   STATS__CABAC_BITS__GBI_IDX,
   STATS__CABAC_BITS__EMT_CU_FLAG,
   STATS__CABAC_BITS__EMT_TU_INDEX,
-<<<<<<< HEAD
-=======
 #if JVET_M0140_SBT
   STATS__CABAC_BITS__SBT_MODE,
 #endif
->>>>>>> 60f77b96
   STATS__CABAC_BITS__MH_INTRA_FLAG,
   STATS__CABAC_BITS__TRIANGLE_FLAG,
   STATS__CABAC_BITS__TRIANGLE_INDEX,
@@ -197,12 +194,9 @@
     "CABAC_BITS__GBI_IDX",
     "CABAC_BITS__EMT_CU_FLAG",
     "CABAC_BITS__EMT_TU_INDX",
-<<<<<<< HEAD
-=======
 #if JVET_M0140_SBT
     "CABAC_BITS__SBT_MODE",
 #endif
->>>>>>> 60f77b96
     "CABAC_BITS__MH_INTRA_FLAG",
     "CABAC_BITS__TRIANGLE_FLAG",
     "CABAC_BITS__TRIANGLE_INDEX",
