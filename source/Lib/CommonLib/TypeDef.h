/* The copyright in this software is being made available under the BSD
 * License, included below. This software may be subject to other third party
 * and contributor rights, including patent rights, and no such rights are
 * granted under this license.
 *
 * Copyright (c) 2010-2019, ITU/ISO/IEC
 * All rights reserved.
 *
 * Redistribution and use in source and binary forms, with or without
 * modification, are permitted provided that the following conditions are met:
 *
 *  * Redistributions of source code must retain the above copyright notice,
 *    this list of conditions and the following disclaimer.
 *  * Redistributions in binary form must reproduce the above copyright notice,
 *    this list of conditions and the following disclaimer in the documentation
 *    and/or other materials provided with the distribution.
 *  * Neither the name of the ITU/ISO/IEC nor the names of its contributors may
 *    be used to endorse or promote products derived from this software without
 *    specific prior written permission.
 *
 * THIS SOFTWARE IS PROVIDED BY THE COPYRIGHT HOLDERS AND CONTRIBUTORS "AS IS"
 * AND ANY EXPRESS OR IMPLIED WARRANTIES, INCLUDING, BUT NOT LIMITED TO, THE
 * IMPLIED WARRANTIES OF MERCHANTABILITY AND FITNESS FOR A PARTICULAR PURPOSE
 * ARE DISCLAIMED. IN NO EVENT SHALL THE COPYRIGHT HOLDER OR CONTRIBUTORS
 * BE LIABLE FOR ANY DIRECT, INDIRECT, INCIDENTAL, SPECIAL, EXEMPLARY, OR
 * CONSEQUENTIAL DAMAGES (INCLUDING, BUT NOT LIMITED TO, PROCUREMENT OF
 * SUBSTITUTE GOODS OR SERVICES; LOSS OF USE, DATA, OR PROFITS; OR BUSINESS
 * INTERRUPTION) HOWEVER CAUSED AND ON ANY THEORY OF LIABILITY, WHETHER IN
 * CONTRACT, STRICT LIABILITY, OR TORT (INCLUDING NEGLIGENCE OR OTHERWISE)
 * ARISING IN ANY WAY OUT OF THE USE OF THIS SOFTWARE, EVEN IF ADVISED OF
 * THE POSSIBILITY OF SUCH DAMAGE.
 */

/** \file     TypeDef.h
    \brief    Define macros, basic types, new types and enumerations
*/

#ifndef __TYPEDEF__
#define __TYPEDEF__

#ifndef __COMMONDEF__
#error Include CommonDef.h not TypeDef.h
#endif

#include <vector>
#include <utility>
#include <sstream>
#include <cstddef>
#include <cstring>
#include <assert.h>
#include <cassert>

<<<<<<< HEAD
#define FIELD_CODING_FIX                                  1 // Fix field coding 
=======
#define JVET_P0135_VPS_DIRECT_DEPEN_FLAG_CONSRAINT        1 // JVET-P0135: add constraint on vps_direct_dependency_flag[ i ][ j ], when vps_independent_layer_flag[ i ] is equal to 0
>>>>>>> 9657c731

#define JVET_P1024_SINGLE_SLICE_PER_SUBPIC_FLAG           1 // JVET-P1024: single_slice_per_subpic_flag in the PPS

#define JVET_P1038_ALF_PAD_RASTER_SLICE                   1 // JVET-P1038, handle ALF padding in raster scan slice

#define JVET_P1019_OUTPUT_LAYER_SET                       1 // JVET-P1019: Signaling of output layer set (OLS) and its output process

#define JVET_P0257_SCALING_LISTS_SPEEDUP_DEC              1 // JVET-P0257: Decoder speed-up for handling scaling matrices

#define JVET_P2001_REMOVE_TRANSQUANT_BYPASS               1 // JVET-P2001: Remove transquant bypass - not supported in JVET-P2001 draft text

#define JVET_P2001_SYNTAX_ORDER_MISMATCHES                1 // JVET-P2001: Rearrange SPS/PPS syntax to match JVET-P2001 draft text

#define JVET_P0126_SIGNALLING_SUBPICID                    1 // JVET-P0126: Signalling of subpicture IDs

#define JVET_P1004_REMOVE_BRICKS                          1 // JVET-P1004: Removal of bricks

#define JVET_P0202_P0203_FIX_HRD_RELATED_SEI              1 // JVET-P0202 and JVET-P0203: CPB timing for sub-layers with DU and parsing independency to SPS

#define JVET_P0551_ALF_SLICE_BOUNDARY                     1 // JVET-P0053/P0157/P0551: Applying picturce boundary padding to slice boundaries

#define JVET_P0314_PROF_BDOF_DMVR_HLS                     1 // JVET-P0314: BDOF/DMVR/PROF high level flags

#define JVET_P0438_ALF_APS_CONSTRAINT                     1 // JVET-P0438: add bitstream constraint for ALF APS 

#define JVET_P0205_VPS_ID_0                               1 // JVET-P0205: VPS ID zero in SPS means no VPS in bitstream

#define JVET_P1006_PICTURE_HEADER                         1 // JVET-P1006: Add picture header and related syntax changes

#define JVET_P0365_SCALING_MATRIX_LFNST                   1 // JVET-P0365: Signal flag to indicate whether scaling matrices are used for LFNST-coded blocks

#define JVET_P0243_SINGLE_BIT_DEPTH                       1 // JVET-P0243: Single bitdepth for luma and chroma

#define JVET_P0244_SPS_CLEAN_UP                           1 // JVET-P0244/P0429: SPS cleanup changes

#define JVET_P0362_RESERVE_NUH_LAYER_ID_VALUES            1 // JVET-P0362: Reserve nuh_layer_id values 56 to 63, inclusive

#define RETRAIN_CABAC                                     1 // Retrained CABAC probabilities

#define JVET_P0363_CLEANUP_NUT_TABLE                      1 // JVET-P0363: Clean-up of NAL unit type table

#define JVET_P01034_PRED_1D_SCALING_LIST                  1 // JVET-P1034: 1D Scaling list index and add predictor mode

#define JVET_P0410_CHROMA_QP_MAPPING                      1 // JVET-P0410: Chroma QP Mapping signalling

#define JVET_P0366_NUT_CONSTRAINT_FLAGS                   1 // JVET-P0366: Adding constraint flags for NAL unit types

#define JVET_P0345_LD_GOP_8                               1 // JVET-P0345: low-delay gop size 8

#define JVET_P0371_CHROMA_SCALING_OFFSET                  1 // JVET-P0371: Signalling offset for chroma residual scaling

#define JVET_P0469_QP_OUT_VAL                             1 // JVET-P0469: Coding delta_qp_diff_val instead of delta_qp_out_val

#define JVET_P0588_SUFFIX_APS                             1 // JVET-P0588/P0452: suffix APS NUT

#define JVET_P0590_SCALING_WINDOW                         1 // JVET-P0590: scaling window for RPR
#define JVET_P0592_CHROMA_PHASE                           1 // JVET-P0592: chroma phase for RPR

#define JVET_P0803_COMBINED_MIP_CLEANUP                   1 // JVET-P0803: Several MIP cleanups
#define JVET_P0199_P0289_P0303_MIP_FULLMATRIX             1 // JVET-P0199/P0289/P0303: Full matrix multiplication for all MIP block shapes

#define JVET_P0350_LFNST_IDX_CTX                          1 // JVET-P0350: Add one context for LFNST idx coding
#define JVET_AHG14_LOSSLESS                               1 // TS with lossless support

#define JVET_P0526_PLT_ENCODER                            1 // JVET-P0526: PLT encoder improvement

#define JVET_P0217_PTL_SYNTAX_CLEANUP                     1 // JVET-P0217: On Profile, tier, and level syntax structure

#define JVET_P0641_REMOVE_2xN_CHROMA_INTRA                1 // JVET-P0641: removing 2xN chroma intra blocks

#define JVET_P0445_SUBBLOCK_MERGE_ENC_SPEEDUP             1 // JVET-P0445: encoder speed up for sub-block based merge candidate search

#define JVET_P0206_TMVP_flags                             1 // JVET-P0206: Signalling TMVP usage (remove pps TMVP idc and constraint when RPR is used)

#define JVET_P0599_INTRA_SMOOTHING_INTERP_FILT            1 // JVET-P0599: Cleanup of interpolation filtering for intra prediction

#define JVET_P1026_ISP_LFNST_COMBINATION                  1 // JVET-P1026: Combination of ISP and LFNST

#define JVET_P1026_MTS_SIGNALLING                         1 // JVET-P1026: CU level MTS signalling

#define JVET_P0571_FIX_BS_BDPCM_CHROMA                    1 // JVET-P0571: align boundary strength for Chroma BDPCM

#define JVET_P0983_REMOVE_SPS_SBT_MAX_SIZE_FLAG           1 // JVET-P0983/JVET-P0391: Remove sps_sbt_max_size_64_flag

#define JVET_P0530_TPM_WEIGHT_ALIGN                       1 // JVET-P0530: align chroma weights with luma weights for TPM blending

#define JVET_P0615_CHROMAMODE_CLEANUP                     1 // JVET-P0615: intra chroma mode coding cleanup

#define JVET_P0667_QP_OFFSET_TABLE_SIGNALING_JCCR         1 // JVET-P0667: removing signaling of qp offset table for JCCR, at SPS and PPS, when JCCR is disabled. 

#define JVET_P1000_REMOVE_TRANFORMSHIFT_IN_TS_MODE        1 // JVET-P1000: Remove Transformshift in TS mode

#define JVET_P0517_ADAPTIVE_COLOR_TRANSFORM               1 // JVET-P0517: adaptive color transform

#define JVET_P0090_32BIT_MVD                              1 // JVET-P0090: Limitation of abs_mvd_min2 binarization within 32-bit

#define JVET_P0298_DISABLE_LEVELMAPPING_IN_BYPASS         1 // JVET-P0298: Disable level mapping in bypass mode

#define JVET_P0347_MAX_MTT_DEPTH_CONSTRAINT               1 // JVET-P0347: Max MTT Depth constraint

#define JVET_N0278_FIXES                                  1 // Working draft 5 independent layers

#define JVET_O1159_SCALABILITY                            1 // JVET-O1159: Scalability

#define JVET_P0325_CHANGE_MERGE_CANDIDATE_ORDER           1 // JVET-P0325: reorder the spatial merge candidates

#define JVET_P0984_SEI_SUBPIC_LEVEL                       1 // JVET-P0984: Subpicture level information SEI

#define JVET_P1018_IBC_NO_WRAPAROUND                      1 // JVET-P1018: Disable reference sample wrapping around

#define JVET_P0406_YUV_FMT_GENERALIZATION_LDT             1 // JVET-P0406: Generalization of local dual tree (LDT) for different YUV formats

#define JVET_P0578_MINIMUM_CU_SIZE_CONSTRAINT             1 // JVET-P0578: minimum CU size constraint

#define JVET_P0091_REMOVE_BDOF_OFFSET_SHIFT               1 // JVET-P0091: Align sample offset calculation of BDOF and PROF

#define JVET_P0512_SIMD_HIGH_BITDEPTH                     1 // JVET-P0512: MC SIMD support for high internal bit-depthf

#define JVET_P0491_BDOFPROF_MVD_RANGE                     1 // JVET-P0491: clip the MVD in BDOF/PROF to [-31 31]

#define JVET_P0460_PLT_TS_MIN_QP                          1 // JVET-P0460: Use TS min QP for Palette Escape mode

#define JVET_P1001_DEBLOCKING_CHROMAQP_FIX                1 //JVET-P1001/P1002: Align Chroma QP used in deblocking with the one used in Transform/invTransform

#define JVET_P0092_SMVD_SPEED_UP                          1 // JVET-P0092: SMVD speed-up

#define JVET_P0043_DEBLOCKING_CLEANUP                     1 // JVET-P0043: Fix deblocking design inconsistency in the affine and TPM mode

#define JVET_P0273_MTSIntraMaxCand                        1 // JVET-P0273: Use MTSIntraMaxCand if LFNST is used

#define JVET_P0057_BDOF_PROF_HARMONIZATION                1 // JVET-P0057: harmonization of BDOF and PROF on motion refinement precision

#define JVET_P0653_BDOF_PROF_PARA_DEV                     1 // JVET-P0653/P0281: fixed shift operations for BDOF and PROF parameter derivation

#define JVET_P0400_REMOVE_SHARED_MERGE_LIST               1 // JVET-P0400: removeal of shared merge list

#define JVET_P0170_ZERO_POS_SIMPLIFICATION                1 // JVET-P0170: Simplification of deriving ZeroPos

#define JVET_P0058_CHROMA_TS                              1 // JVET-P0058: Enable Transform skip for chroma
#if JVET_AHG14_LOSSLESS && !JVET_P0058_CHROMA_TS
#define JVET_P0058_CHROMA_TS                              1
#endif
#if JVET_P0058_CHROMA_TS
#define JVET_P0058_CHROMA_TS_ENCODER_INTRA_SAD_MOD        1 // Modified cost criterion for chroma intra encoder search
#endif

#define JVET_P0436_CQP_OFFSET_SIGNALLING                  1 // JVET_P0436: CU chroma QP offset signalling consistent with VPDU and bugfix 

#define JVET_P0505_ALF_CLIP_VALUE                         1 // JVET-P0505: Modified non-linear ALF clipping value derivations

#define JVET_P0154_PROF_SAMPLE_OFFSET_CLIPPING            1 // JVET-P0154/P0094/P0172/P0413/P0518/P0281: Clip the PROF sample offset to 14-bit

#define JVET_P1023_DMVR_BDOF_RP_CONDITION                 1 // JVET_P1023: Reference picture conditions in DMVR and BDOF

#define JVET_P0162_REMOVE_ALF_CTB_FIRST_USE_APS_FLAG      1 // JVET-P0162: Removal of alf_ctb_use_first_aps_flag

#define JVET_P0059_CHROMA_BDPCM                           1 // JVET-P0059: Enable BDPCM for chroma

#define JVET_P0072_SIMPLIFIED_TSRC                        1 // JVET-P0072: Simplified transform-skip residual coding 

#define JVET_P0077_LINE_CG_PALETTE                        1 // JVET-P0077: Line CG palette mode

#define JVET_P0164_ALF_SYNTAX_SIMP                        1 // JVET-p0164: simplify alf syntax with method2

#define JVET_O0235_NAL_UNIT_TYPE_CONSTRAINTS              1 // JVET-O0235: NAL unit type constraints

#define JVET_O0549_ENCODER_ONLY_FILTER                    1 // JVET-O0549: Encoder-only temporal filter, no decoder changes

#define JVET_P0042_FIX_INTER_DIR_CTX                      1 // JVET-P0042: Fix overlap in context between the bi-pred flag for 8x8 CUs and the L0/L1 flag for all size CUs

#define JVET_P0218_AUD_TID_AND_LAYERID                    1 // JVET-P0218: Set temporal ID and layer ID of Access Unit Delimiter

#define JVET_P0111_CHROMA_422_FIX                         1 // JVET-P0422: Bug fix of chroma 422 intra mode mapping

#define JVET_P0063_LDT_SPLIT_FIX                          1 // JVET-P0063: Fix local dual tree on BT/TT split conditions in inter coding region

#define JVET_P0329_PLANAR_SIMPLIFICATION                  1 // JVET-P0329: simplify planar prediction by comparison removal

#define JVET_P0081_CHROMA_LONG_DEBLOCKING_FIX             1 // JVET-P0081: Apply asymmetric long tap deblocking (1 + 3) filter at horizontal CTB boundaries for Chroma

#define JVET_P0516_PLT_BINARIZATION                       1 // JVET-P0516: PLT is always signaled when pred mode is euqal to 1 (intra mode) 

#define JVET_P0562_TS_RESIDUAL_CODING_SIMP                1 // JVET-P0562: Fix the Rice parameter equal to 1 for the remainder of TS residual coding

#define JVET_P0385_UNIFIED_MV_ROUNDING                    1

#define JVET_P0418_ALIGN_MLRP_CCLM                        1 // JVET-P0418: Align MLRP with CCLM in terms of reference lines/columns

#define JVET_P0335_HDRCTC_CHANGE                          1 // JVET-P0335: change of HDR PQ CTC: enable LMCS and use QPc table in P0335, and disable lumaDQP and WCGPPSOffset

#define JVET_P0158_ALIGN_ALF_VB                           1 // JVET-P0158: Apply ALF VB on the bottom CTU row

#define JVET_P0152_REMOVE_PPS_NUM_SUBBLOCK_MERGE_CAND     1 // JVET-P0152: remove pps_five_minus_max_num_subblock_merge_cand_plus1

#define JVET_O0145_ENTRYPOINT_SIGNALLING                  0 // JVET-O0145: Not signalling num_entry_point_offsets but derive it at decoder

#define JVET_P0088_P0353_RPR_FILTERS                      1 // JVET-P0088 and JVET-P0353 Filters to use for downsampling in RPR

#if JVET_P0551_ALF_SLICE_BOUNDARY
#define JVET_O0625_ALF_PADDING                            0 // JVET-O0625/O0654/O0662: Unified padding method in ALF
#else
#define JVET_O0625_ALF_PADDING                            1 // JVET-O0625/O0654/O0662: Unified padding method in ALF
#endif

#if !JVET_P0400_REMOVE_SHARED_MERGE_LIST
#define MRG_SHARELIST_SHARSIZE                            32
#endif

#define JVET_P0478_PTL_DPS                                1 // JVET-P0478: allow multiple PTL in DPS

#define JVET_P0446_CONCATENATION                          1 // concatenation info in BP SEI
#define JVET_P0446_ALT_CPB                                1 // alternative CPB parameters
#define JVET_P0446_BP_CPB_CNT_FIX                         1 // bp_cpb_cnt is not an array according to the spec text
#if JVET_P0446_ALT_CPB && !JVET_P0446_BP_CPB_CNT_FIX
#error JVET_P0446_BP_CPB_CNT_FIX must be enabled for JVET_P0446_ALT_CPB
#endif

#define JVET_M0497_MATRIX_MULT                            0 // 0: Fast method; 1: Matrix multiplication

#define JVET_P0181                                        1 // JVET-P0181 : Modifications to HRD information signalling

#define JVET_P0183                                        1 // JVET-P0183 : conditionally signal cpb_removal_delay_delta_enabled_flag

#define APPLY_SBT_SL_ON_MTS                               1 // apply save & load fast algorithm on inter MTS when SBT is on

#define JVET_P0450_SEI_SARI                               1 // Sample aspect ratio information SEI
#define JVET_P0462_SEI360                                 1 // 360-degree video related SEI messages

#define JVET_P0337_PORTING_SEI                            1 // JVET-P0337: porting several HEVC SEIs and add encoder control

#define JVET_P0171_SUBPICTURE_LAYOUT                      1  //JVET-P0171: subpicture layout

#define JVET_P0185                                        1 // Infer vps_max_layers_minus1 to be equal to 0 when not present and also signal vps_max_sub_layers_minus1 

#define JVET_P0182                                        1 // JVET-P0182: Check to verify if vps_independent_layer_flag[layer_id] is true, then inter_layer_pics_present_flag must be false

#define HEVC_SEI                                          0 // SEI messages that are defined in HEVC, but not in VVC

typedef std::pair<int, bool> TrMode;
typedef std::pair<int, int>  TrCost;

// clang-format off
#define REUSE_CU_RESULTS                                  1 
#if REUSE_CU_RESULTS
#define REUSE_CU_RESULTS_WITH_MULTIPLE_TUS                1
#endif
// clang-format on


#ifndef JVET_J0090_MEMORY_BANDWITH_MEASURE
#define JVET_J0090_MEMORY_BANDWITH_MEASURE                0
#endif

#ifndef EXTENSION_360_VIDEO
#define EXTENSION_360_VIDEO                               0   ///< extension for 360/spherical video coding support; this macro should be controlled by makefile, as it would be used to control whether the library is built and linked
#endif

#ifndef EXTENSION_HDRTOOLS
#define EXTENSION_HDRTOOLS                                0 //< extension for HDRTools/Metrics support; this macro should be controlled by makefile, as it would be used to control whether the library is built and linked
#endif

#define JVET_O0756_CONFIG_HDRMETRICS                      1
#if EXTENSION_HDRTOOLS
#define JVET_O0756_CALCULATE_HDRMETRICS                   1
#endif

#ifndef ENABLE_SPLIT_PARALLELISM
#define ENABLE_SPLIT_PARALLELISM                          0
#endif
#if ENABLE_SPLIT_PARALLELISM
#define PARL_SPLIT_MAX_NUM_JOBS                           6                             // number of parallel jobs that can be defined and need memory allocated
#define NUM_RESERVERD_SPLIT_JOBS                        ( PARL_SPLIT_MAX_NUM_JOBS + 1 )  // number of all data structures including the merge thread (0)
#define PARL_SPLIT_MAX_NUM_THREADS                        PARL_SPLIT_MAX_NUM_JOBS
#define NUM_SPLIT_THREADS_IF_MSVC                         4

#endif


// ====================================================================================================================
// General settings
// ====================================================================================================================

#ifndef ENABLE_TRACING
#define ENABLE_TRACING                                    0 // DISABLE by default (enable only when debugging, requires 15% run-time in decoding) -- see documentation in 'doc/DTrace for NextSoftware.pdf'
#endif

#if ENABLE_TRACING
#define K0149_BLOCK_STATISTICS                            1 // enables block statistics, which can be analysed with YUView (https://github.com/IENT/YUView)
#if K0149_BLOCK_STATISTICS
#define BLOCK_STATS_AS_CSV                                0 // statistics will be written in a comma separated value format. this is not supported by YUView
#endif
#endif

#define WCG_EXT                                           1
#define WCG_WPSNR                                         WCG_EXT

#define KEEP_PRED_AND_RESI_SIGNALS                        0

// ====================================================================================================================
// Debugging
// ====================================================================================================================

// most debugging tools are now bundled within the ENABLE_TRACING macro -- see documentation to see how to use

#define PRINT_MACRO_VALUES                                1 ///< When enabled, the encoder prints out a list of the non-environment-variable controlled macros and their values on startup

#define INTRA_FULL_SEARCH                                 0 ///< enables full mode search for intra estimation

// TODO: rename this macro to DECODER_DEBUG_BIT_STATISTICS (may currently cause merge issues with other branches)
// This can be enabled by the makefile
#ifndef RExt__DECODER_DEBUG_BIT_STATISTICS
#define RExt__DECODER_DEBUG_BIT_STATISTICS                0 ///< 0 (default) = decoder reports as normal, 1 = decoder produces bit usage statistics (will impact decoder run time by up to ~10%)
#endif

#ifndef RExt__DECODER_DEBUG_TOOL_MAX_FRAME_STATS
#define RExt__DECODER_DEBUG_TOOL_MAX_FRAME_STATS         (1 && RExt__DECODER_DEBUG_BIT_STATISTICS )   ///< 0 (default) = decoder reports as normal, 1 = decoder produces max frame bit usage statistics
#endif

#define TR_ONLY_COEFF_STATS                              (1 && RExt__DECODER_DEBUG_BIT_STATISTICS )   ///< 0 combine TS and non-TS decoder debug statistics. 1 = separate TS and non-TS decoder debug statistics.
#define EPBINCOUNT_FIX                                   (1 && RExt__DECODER_DEBUG_BIT_STATISTICS )   ///< 0 use count to represent number of calls to decodeBins. 1 = count and bins for EP bins are the same.

#ifndef RExt__DECODER_DEBUG_TOOL_STATISTICS
#define RExt__DECODER_DEBUG_TOOL_STATISTICS               0 ///< 0 (default) = decoder reports as normal, 1 = decoder produces tool usage statistics
#endif

#if RExt__DECODER_DEBUG_BIT_STATISTICS || RExt__DECODER_DEBUG_TOOL_STATISTICS
#define RExt__DECODER_DEBUG_STATISTICS                    1
#endif

// ====================================================================================================================
// Tool Switches - transitory (these macros are likely to be removed in future revisions)
// ====================================================================================================================

#define DECODER_CHECK_SUBSTREAM_AND_SLICE_TRAILING_BYTES  1 ///< TODO: integrate this macro into a broader conformance checking system.
#define T0196_SELECTIVE_RDOQ                              1 ///< selective RDOQ
#define U0040_MODIFIED_WEIGHTEDPREDICTION_WITH_BIPRED_AND_CLIPPING 1
#define U0033_ALTERNATIVE_TRANSFER_CHARACTERISTICS_SEI    1 ///< Alternative transfer characteristics SEI message (JCTVC-U0033, with syntax naming from V1005)
#define X0038_LAMBDA_FROM_QP_CAPABILITY                   1 ///< This approach derives lambda from QP+QPoffset+QPoffset2. QPoffset2 is derived from QP+QPoffset using a linear model that is clipped between 0 and 3.
                                                            // To use this capability enable config parameter LambdaFromQpEnable

// ====================================================================================================================
// Tool Switches
// ====================================================================================================================


// This can be enabled by the makefile
#ifndef RExt__HIGH_BIT_DEPTH_SUPPORT
#define RExt__HIGH_BIT_DEPTH_SUPPORT                      0 ///< 0 (default) use data type definitions for 8-10 bit video, 1 = use larger data types to allow for up to 16-bit video (originally developed as part of N0188)
#endif

// SIMD optimizations
#define SIMD_ENABLE                                       1
#define ENABLE_SIMD_OPT                                 ( SIMD_ENABLE && !RExt__HIGH_BIT_DEPTH_SUPPORT )    ///< SIMD optimizations, no impact on RD performance
#define ENABLE_SIMD_OPT_MCIF                            ( 1 && ENABLE_SIMD_OPT )                            ///< SIMD optimization for the interpolation filter, no impact on RD performance
#define ENABLE_SIMD_OPT_BUFFER                          ( 1 && ENABLE_SIMD_OPT )                            ///< SIMD optimization for the buffer operations, no impact on RD performance
#define ENABLE_SIMD_OPT_DIST                            ( 1 && ENABLE_SIMD_OPT )                            ///< SIMD optimization for the distortion calculations(SAD,SSE,HADAMARD), no impact on RD performance
#define ENABLE_SIMD_OPT_AFFINE_ME                       ( 1 && ENABLE_SIMD_OPT )                            ///< SIMD optimization for affine ME, no impact on RD performance
#define ENABLE_SIMD_OPT_ALF                             ( 1 && ENABLE_SIMD_OPT )                            ///< SIMD optimization for ALF
#if ENABLE_SIMD_OPT_BUFFER
#define ENABLE_SIMD_OPT_BCW                               1                                                 ///< SIMD optimization for Bcw
#endif

// End of SIMD optimizations


#define ME_ENABLE_ROUNDING_OF_MVS                         1 ///< 0 (default) = disables rounding of motion vectors when right shifted,  1 = enables rounding

#define RDOQ_CHROMA_LAMBDA                                1 ///< F386: weighting of chroma for RDOQ

#define U0132_TARGET_BITS_SATURATION                      1 ///< Rate control with target bits saturation method
#ifdef  U0132_TARGET_BITS_SATURATION
#define V0078_ADAPTIVE_LOWER_BOUND                        1 ///< Target bits saturation with adaptive lower bound
#endif
#define W0038_DB_OPT                                      1 ///< adaptive DB parameter selection, LoopFilterOffsetInPPS and LoopFilterDisable are set to 0 and DeblockingFilterMetric=2;
#define W0038_CQP_ADJ                                     1 ///< chroma QP adjustment based on TL, CQPTLAdjustEnabled is set to 1;

#define SHARP_LUMA_DELTA_QP                               1 ///< include non-normative LCU deltaQP and normative chromaQP change
#define ER_CHROMA_QP_WCG_PPS                              1 ///< Chroma QP model for WCG used in Anchor 3.2
#define ENABLE_QPA                                        1 ///< Non-normative perceptual QP adaptation according to JVET-H0047 and JVET-K0206. Deactivated by default, activated using encoder arguments --PerceptQPA=1 --SliceChromaQPOffsetPeriodicity=1
#define ENABLE_QPA_SUB_CTU                              ( 1 && ENABLE_QPA ) ///< when maximum delta-QP depth is greater than zero, use sub-CTU QPA


#define RDOQ_CHROMA                                       1 ///< use of RDOQ in chroma

#define QP_SWITCHING_FOR_PARALLEL                         1 ///< Replace floating point QP with a source-file frame number. After switching POC, increase base QP instead of frame level QP.

#define LUMA_ADAPTIVE_DEBLOCKING_FILTER_QP_OFFSET         1 /// JVET-L0414 (CE11.2.2) with explicit signalling of num interval, threshold and qpOffset
// ====================================================================================================================
// Derived macros
// ====================================================================================================================

#if RExt__HIGH_BIT_DEPTH_SUPPORT
#define FULL_NBIT                                         1 ///< When enabled, use distortion measure derived from all bits of source data, otherwise discard (bitDepth - 8) least-significant bits of distortion
#define RExt__HIGH_PRECISION_FORWARD_TRANSFORM            1 ///< 0 use original 6-bit transform matrices for both forward and inverse transform, 1 (default) = use original matrices for inverse transform and high precision matrices for forward transform
#else
#define FULL_NBIT                                         1 ///< When enabled, use distortion measure derived from all bits of source data, otherwise discard (bitDepth - 8) least-significant bits of distortion
#define RExt__HIGH_PRECISION_FORWARD_TRANSFORM            0 ///< 0 (default) use original 6-bit transform matrices for both forward and inverse transform, 1 = use original matrices for inverse transform and high precision matrices for forward transform
#endif

#if FULL_NBIT
#define DISTORTION_PRECISION_ADJUSTMENT(x)                0
#else
#define DISTORTION_ESTIMATION_BITS                        8
#define DISTORTION_PRECISION_ADJUSTMENT(x)                ((x>DISTORTION_ESTIMATION_BITS)? ((x)-DISTORTION_ESTIMATION_BITS) : 0)
#endif

// ====================================================================================================================
// Error checks
// ====================================================================================================================

#if ((RExt__HIGH_PRECISION_FORWARD_TRANSFORM != 0) && (RExt__HIGH_BIT_DEPTH_SUPPORT == 0))
#error ERROR: cannot enable RExt__HIGH_PRECISION_FORWARD_TRANSFORM without RExt__HIGH_BIT_DEPTH_SUPPORT
#endif

// ====================================================================================================================
// Named numerical types
// ====================================================================================================================

#if RExt__HIGH_BIT_DEPTH_SUPPORT
typedef       int             Pel;               ///< pixel type
typedef       int64_t           TCoeff;            ///< transform coefficient
typedef       int             TMatrixCoeff;      ///< transform matrix coefficient
typedef       int16_t           TFilterCoeff;      ///< filter coefficient
typedef       int64_t           Intermediate_Int;  ///< used as intermediate value in calculations
typedef       uint64_t          Intermediate_UInt; ///< used as intermediate value in calculations
#else
typedef       int16_t           Pel;               ///< pixel type
typedef       int             TCoeff;            ///< transform coefficient
typedef       int16_t           TMatrixCoeff;      ///< transform matrix coefficient
typedef       int16_t           TFilterCoeff;      ///< filter coefficient
typedef       int             Intermediate_Int;  ///< used as intermediate value in calculations
typedef       uint32_t            Intermediate_UInt; ///< used as intermediate value in calculations
#endif

typedef       uint64_t          SplitSeries;       ///< used to encoded the splits that caused a particular CU size
typedef       uint64_t          ModeTypeSeries;    ///< used to encoded the ModeType at different split depth

typedef       uint64_t        Distortion;        ///< distortion measurement

// ====================================================================================================================
// Enumeration
// ====================================================================================================================

#if JVET_P0059_CHROMA_BDPCM
enum BDPCMControl
{
  BDPCM_INACTIVE = 0,
  BDPCM_LUMAONLY = 1,
  BDPCM_LUMACHROMA = 2,
};
#endif

enum ApsType
{
  ALF_APS = 0,
  LMCS_APS = 1,
  SCALING_LIST_APS = 2,
};

enum QuantFlags
{
  Q_INIT           = 0x0,
  Q_USE_RDOQ       = 0x1,
  Q_RDOQTS         = 0x2,
  Q_SELECTIVE_RDOQ = 0x4,
};

//EMT transform tags
enum TransType
{
  DCT2 = 0,
  DCT8 = 1,
  DST7 = 2,
  NUM_TRANS_TYPE = 3,
  DCT2_EMT = 4
};

enum MTSIdx
{
  MTS_DCT2_DCT2 = 0,
  MTS_SKIP = 1,
  MTS_DST7_DST7 = 2,
  MTS_DCT8_DST7 = 3,
  MTS_DST7_DCT8 = 4,
  MTS_DCT8_DCT8 = 5
};

enum ISPType
{
  NOT_INTRA_SUBPARTITIONS       = 0,
  HOR_INTRA_SUBPARTITIONS       = 1,
  VER_INTRA_SUBPARTITIONS       = 2,
  NUM_INTRA_SUBPARTITIONS_MODES = 3,
  INTRA_SUBPARTITIONS_RESERVED  = 4
};

enum SbtIdx
{
  SBT_OFF_DCT  = 0,
  SBT_VER_HALF = 1,
  SBT_HOR_HALF = 2,
  SBT_VER_QUAD = 3,
  SBT_HOR_QUAD = 4,
  NUMBER_SBT_IDX,
  SBT_OFF_MTS, //note: must be after all SBT modes, only used in fast algorithm to discern the best mode is inter EMT
};

enum SbtPos
{
  SBT_POS0 = 0,
  SBT_POS1 = 1,
  NUMBER_SBT_POS
};

enum SbtMode
{
  SBT_VER_H0 = 0,
  SBT_VER_H1 = 1,
  SBT_HOR_H0 = 2,
  SBT_HOR_H1 = 3,
  SBT_VER_Q0 = 4,
  SBT_VER_Q1 = 5,
  SBT_HOR_Q0 = 6,
  SBT_HOR_Q1 = 7,
  NUMBER_SBT_MODE
};

enum RDPCMMode
{
  RDPCM_OFF             = 0,
  RDPCM_HOR             = 1,
  RDPCM_VER             = 2,
  NUMBER_OF_RDPCM_MODES = 3
};

enum RDPCMSignallingMode
{
  RDPCM_SIGNAL_IMPLICIT            = 0,
  RDPCM_SIGNAL_EXPLICIT            = 1,
  NUMBER_OF_RDPCM_SIGNALLING_MODES = 2
};

/// supported slice type
enum SliceType
{
  B_SLICE               = 0,
  P_SLICE               = 1,
  I_SLICE               = 2,
  NUMBER_OF_SLICE_TYPES = 3
};

/// chroma formats (according to semantics of chroma_format_idc)
enum ChromaFormat
{
  CHROMA_400        = 0,
  CHROMA_420        = 1,
  CHROMA_422        = 2,
  CHROMA_444        = 3,
  NUM_CHROMA_FORMAT = 4
};

enum ChannelType
{
  CHANNEL_TYPE_LUMA    = 0,
  CHANNEL_TYPE_CHROMA  = 1,
  MAX_NUM_CHANNEL_TYPE = 2
};

enum TreeType
{
  TREE_D = 0, //default tree status (for single-tree slice, TREE_D means joint tree; for dual-tree I slice, TREE_D means TREE_L for luma and TREE_C for chroma)
  TREE_L = 1, //separate tree only contains luma (may split)
  TREE_C = 2, //separate tree only contains chroma (not split), to avoid small chroma block
};

enum ModeType
{
  MODE_TYPE_ALL = 0, //all modes can try
  MODE_TYPE_INTER = 1, //can try inter
  MODE_TYPE_INTRA = 2, //can try intra, ibc, palette
};

#define CH_L CHANNEL_TYPE_LUMA
#define CH_C CHANNEL_TYPE_CHROMA

enum ComponentID
{
  COMPONENT_Y         = 0,
  COMPONENT_Cb        = 1,
  COMPONENT_Cr        = 2,
  MAX_NUM_COMPONENT   = 3,
  JOINT_CbCr          = MAX_NUM_COMPONENT,
  MAX_NUM_TBLOCKS     = MAX_NUM_COMPONENT
};

#define MAP_CHROMA(c) (ComponentID(c))

enum InputColourSpaceConversion // defined in terms of conversion prior to input of encoder.
{
  IPCOLOURSPACE_UNCHANGED               = 0,
  IPCOLOURSPACE_YCbCrtoYCrCb            = 1, // Mainly used for debug!
  IPCOLOURSPACE_YCbCrtoYYY              = 2, // Mainly used for debug!
  IPCOLOURSPACE_RGBtoGBR                = 3,
  NUMBER_INPUT_COLOUR_SPACE_CONVERSIONS = 4
};

enum MATRIX_COEFFICIENTS // Table E.5 (Matrix coefficients)
{
  MATRIX_COEFFICIENTS_RGB                           = 0,
  MATRIX_COEFFICIENTS_BT709                         = 1,
  MATRIX_COEFFICIENTS_UNSPECIFIED                   = 2,
  MATRIX_COEFFICIENTS_RESERVED_BY_ITUISOIEC         = 3,
  MATRIX_COEFFICIENTS_USFCCT47                      = 4,
  MATRIX_COEFFICIENTS_BT601_625                     = 5,
  MATRIX_COEFFICIENTS_BT601_525                     = 6,
  MATRIX_COEFFICIENTS_SMPTE240                      = 7,
  MATRIX_COEFFICIENTS_YCGCO                         = 8,
  MATRIX_COEFFICIENTS_BT2020_NON_CONSTANT_LUMINANCE = 9,
  MATRIX_COEFFICIENTS_BT2020_CONSTANT_LUMINANCE     = 10,
};

enum DeblockEdgeDir
{
  EDGE_VER     = 0,
  EDGE_HOR     = 1,
  NUM_EDGE_DIR = 2
};

/// supported prediction type
enum PredMode
{
  MODE_INTER                 = 0,     ///< inter-prediction mode
  MODE_INTRA                 = 1,     ///< intra-prediction mode
  MODE_IBC                   = 2,     ///< ibc-prediction mode
  MODE_PLT                   = 3,     ///< plt-prediction mode
  NUMBER_OF_PREDICTION_MODES = 4,
};

/// reference list index
enum RefPicList
{
  REF_PIC_LIST_0               = 0,   ///< reference list 0
  REF_PIC_LIST_1               = 1,   ///< reference list 1
  NUM_REF_PIC_LIST_01          = 2,
  REF_PIC_LIST_X               = 100  ///< special mark
};

#define L0 REF_PIC_LIST_0
#define L1 REF_PIC_LIST_1

/// distortion function index
enum DFunc
{
  DF_SSE             = 0,             ///< general size SSE
  DF_SSE2            = DF_SSE+1,      ///<   2xM SSE
  DF_SSE4            = DF_SSE+2,      ///<   4xM SSE
  DF_SSE8            = DF_SSE+3,      ///<   8xM SSE
  DF_SSE16           = DF_SSE+4,      ///<  16xM SSE
  DF_SSE32           = DF_SSE+5,      ///<  32xM SSE
  DF_SSE64           = DF_SSE+6,      ///<  64xM SSE
  DF_SSE16N          = DF_SSE+7,      ///< 16NxM SSE

  DF_SAD             = 8,             ///< general size SAD
  DF_SAD2            = DF_SAD+1,      ///<   2xM SAD
  DF_SAD4            = DF_SAD+2,      ///<   4xM SAD
  DF_SAD8            = DF_SAD+3,      ///<   8xM SAD
  DF_SAD16           = DF_SAD+4,      ///<  16xM SAD
  DF_SAD32           = DF_SAD+5,      ///<  32xM SAD
  DF_SAD64           = DF_SAD+6,      ///<  64xM SAD
  DF_SAD16N          = DF_SAD+7,      ///< 16NxM SAD

  DF_HAD             = 16,            ///< general size Hadamard
  DF_HAD2            = DF_HAD+1,      ///<   2xM HAD
  DF_HAD4            = DF_HAD+2,      ///<   4xM HAD
  DF_HAD8            = DF_HAD+3,      ///<   8xM HAD
  DF_HAD16           = DF_HAD+4,      ///<  16xM HAD
  DF_HAD32           = DF_HAD+5,      ///<  32xM HAD
  DF_HAD64           = DF_HAD+6,      ///<  64xM HAD
  DF_HAD16N          = DF_HAD+7,      ///< 16NxM HAD

  DF_SAD12           = 24,
  DF_SAD24           = 25,
  DF_SAD48           = 26,

  DF_MRSAD           = 27,            ///< general size MR SAD
  DF_MRSAD2          = DF_MRSAD+1,    ///<   2xM MR SAD
  DF_MRSAD4          = DF_MRSAD+2,    ///<   4xM MR SAD
  DF_MRSAD8          = DF_MRSAD+3,    ///<   8xM MR SAD
  DF_MRSAD16         = DF_MRSAD+4,    ///<  16xM MR SAD
  DF_MRSAD32         = DF_MRSAD+5,    ///<  32xM MR SAD
  DF_MRSAD64         = DF_MRSAD+6,    ///<  64xM MR SAD
  DF_MRSAD16N        = DF_MRSAD+7,    ///< 16NxM MR SAD

  DF_MRHAD           = 35,            ///< general size MR Hadamard
  DF_MRHAD2          = DF_MRHAD+1,    ///<   2xM MR HAD
  DF_MRHAD4          = DF_MRHAD+2,    ///<   4xM MR HAD
  DF_MRHAD8          = DF_MRHAD+3,    ///<   8xM MR HAD
  DF_MRHAD16         = DF_MRHAD+4,    ///<  16xM MR HAD
  DF_MRHAD32         = DF_MRHAD+5,    ///<  32xM MR HAD
  DF_MRHAD64         = DF_MRHAD+6,    ///<  64xM MR HAD
  DF_MRHAD16N        = DF_MRHAD+7,    ///< 16NxM MR HAD

  DF_MRSAD12         = 43,
  DF_MRSAD24         = 44,
  DF_MRSAD48         = 45,

  DF_SAD_FULL_NBIT    = 46,
  DF_SAD_FULL_NBIT2   = DF_SAD_FULL_NBIT+1,    ///<   2xM SAD with full bit usage
  DF_SAD_FULL_NBIT4   = DF_SAD_FULL_NBIT+2,    ///<   4xM SAD with full bit usage
  DF_SAD_FULL_NBIT8   = DF_SAD_FULL_NBIT+3,    ///<   8xM SAD with full bit usage
  DF_SAD_FULL_NBIT16  = DF_SAD_FULL_NBIT+4,    ///<  16xM SAD with full bit usage
  DF_SAD_FULL_NBIT32  = DF_SAD_FULL_NBIT+5,    ///<  32xM SAD with full bit usage
  DF_SAD_FULL_NBIT64  = DF_SAD_FULL_NBIT+6,    ///<  64xM SAD with full bit usage
  DF_SAD_FULL_NBIT16N = DF_SAD_FULL_NBIT+7,    ///< 16NxM SAD with full bit usage

  DF_SSE_WTD          = 54,                ///< general size SSE
  DF_SSE2_WTD         = DF_SSE_WTD+1,      ///<   4xM SSE
  DF_SSE4_WTD         = DF_SSE_WTD+2,      ///<   4xM SSE
  DF_SSE8_WTD         = DF_SSE_WTD+3,      ///<   8xM SSE
  DF_SSE16_WTD        = DF_SSE_WTD+4,      ///<  16xM SSE
  DF_SSE32_WTD        = DF_SSE_WTD+5,      ///<  32xM SSE
  DF_SSE64_WTD        = DF_SSE_WTD+6,      ///<  64xM SSE
  DF_SSE16N_WTD       = DF_SSE_WTD+7,      ///< 16NxM SSE
  DF_DEFAULT_ORI      = DF_SSE_WTD+8,

  DF_SAD_INTERMEDIATE_BITDEPTH = 63,

  DF_TOTAL_FUNCTIONS = 64
};

/// motion vector predictor direction used in AMVP
enum MvpDir
{
  MD_LEFT = 0,          ///< MVP of left block
  MD_ABOVE,             ///< MVP of above block
  MD_ABOVE_RIGHT,       ///< MVP of above right block
  MD_BELOW_LEFT,        ///< MVP of below left block
  MD_ABOVE_LEFT         ///< MVP of above left block
};

enum TransformDirection
{
  TRANSFORM_FORWARD              = 0,
  TRANSFORM_INVERSE              = 1,
  TRANSFORM_NUMBER_OF_DIRECTIONS = 2
};

/// supported ME search methods
enum MESearchMethod
{
  MESEARCH_FULL              = 0,
  MESEARCH_DIAMOND           = 1,
  MESEARCH_SELECTIVE         = 2,
  MESEARCH_DIAMOND_ENHANCED  = 3,
  MESEARCH_NUMBER_OF_METHODS = 4
};

/// coefficient scanning type used in ACS
enum CoeffScanType
{
  SCAN_DIAG = 0,        ///< up-right diagonal scan
  SCAN_TRAV_HOR = 1,
  SCAN_TRAV_VER = 2,
  SCAN_NUMBER_OF_TYPES
};

enum CoeffScanGroupType
{
  SCAN_UNGROUPED   = 0,
  SCAN_GROUPED_4x4 = 1,
  SCAN_NUMBER_OF_GROUP_TYPES = 2
};

enum ScalingListMode
{
  SCALING_LIST_OFF,
  SCALING_LIST_DEFAULT,
  SCALING_LIST_FILE_READ
};

enum ScalingListSize
{
  SCALING_LIST_1x1 = 0,
  SCALING_LIST_2x2,
  SCALING_LIST_4x4,
  SCALING_LIST_8x8,
  SCALING_LIST_16x16,
  SCALING_LIST_32x32,
  SCALING_LIST_64x64,
  SCALING_LIST_128x128,
  SCALING_LIST_SIZE_NUM,
  //for user define matrix
  SCALING_LIST_FIRST_CODED = SCALING_LIST_2x2,
  SCALING_LIST_LAST_CODED = SCALING_LIST_64x64
};

#if JVET_P01034_PRED_1D_SCALING_LIST
enum ScalingList1dStartIdx
{
  SCALING_LIST_1D_START_2x2    = 0,
  SCALING_LIST_1D_START_4x4    = 2,
  SCALING_LIST_1D_START_8x8    = 8,
  SCALING_LIST_1D_START_16x16  = 14,
  SCALING_LIST_1D_START_32x32  = 20,
  SCALING_LIST_1D_START_64x64  = 26,
};
#endif
#if !JVET_P1004_REMOVE_BRICKS
// Slice / Slice segment encoding modes
enum SliceConstraint
{
  NO_SLICES              = 0,          ///< don't use slices / slice segments
  FIXED_NUMBER_OF_CTU    = 1,          ///< Limit maximum number of largest coding tree units in a slice / slice segments
  FIXED_NUMBER_OF_BYTES  = 2,          ///< Limit maximum number of bytes in a slice / slice segment
  FIXED_NUMBER_OF_TILES  = 3,          ///< slices / slice segments span an integer number of tiles
  SINGLE_BRICK_PER_SLICE = 4,          ///< each brick is coded as separate NAL unit (slice)
  NUMBER_OF_SLICE_CONSTRAINT_MODES = 5
};
#endif

// For use with decoded picture hash SEI messages, generated by encoder.
enum HashType
{
  HASHTYPE_MD5             = 0,
  HASHTYPE_CRC             = 1,
  HASHTYPE_CHECKSUM        = 2,
  HASHTYPE_NONE            = 3,
  NUMBER_OF_HASHTYPES      = 4
};

enum SAOMode //mode
{
  SAO_MODE_OFF = 0,
  SAO_MODE_NEW,
  SAO_MODE_MERGE,
  NUM_SAO_MODES
};

enum SAOModeMergeTypes
{
  SAO_MERGE_LEFT =0,
  SAO_MERGE_ABOVE,
  NUM_SAO_MERGE_TYPES
};


enum SAOModeNewTypes
{
  SAO_TYPE_START_EO =0,
  SAO_TYPE_EO_0 = SAO_TYPE_START_EO,
  SAO_TYPE_EO_90,
  SAO_TYPE_EO_135,
  SAO_TYPE_EO_45,

  SAO_TYPE_START_BO,
  SAO_TYPE_BO = SAO_TYPE_START_BO,

  NUM_SAO_NEW_TYPES
};
#define NUM_SAO_EO_TYPES_LOG2 2

enum SAOEOClasses
{
  SAO_CLASS_EO_FULL_VALLEY = 0,
  SAO_CLASS_EO_HALF_VALLEY = 1,
  SAO_CLASS_EO_PLAIN       = 2,
  SAO_CLASS_EO_HALF_PEAK   = 3,
  SAO_CLASS_EO_FULL_PEAK   = 4,
  NUM_SAO_EO_CLASSES,
};

#define NUM_SAO_BO_CLASSES_LOG2  5
#define NUM_SAO_BO_CLASSES       (1<<NUM_SAO_BO_CLASSES_LOG2)

namespace Profile
{
  enum Name
  {
    NONE = 0,
    MAIN = 1,
    MAIN10 = 2,
    MAINSTILLPICTURE = 3,
    MAINREXT = 4,
    HIGHTHROUGHPUTREXT = 5,
    NEXT = 6
  };
}

namespace Level
{
  enum Tier
  {
    MAIN = 0,
    HIGH = 1,
  };

  enum Name
  {
    // code = (level * 30)
    NONE     = 0,
    LEVEL1   = 30,
    LEVEL2   = 60,
    LEVEL2_1 = 63,
    LEVEL3   = 90,
    LEVEL3_1 = 93,
    LEVEL4   = 120,
    LEVEL4_1 = 123,
    LEVEL5   = 150,
    LEVEL5_1 = 153,
    LEVEL5_2 = 156,
    LEVEL6   = 180,
    LEVEL6_1 = 183,
    LEVEL6_2 = 186,
    LEVEL8_5 = 255,
  };
}

enum CostMode
{
  COST_STANDARD_LOSSY              = 0,
  COST_SEQUENCE_LEVEL_LOSSLESS     = 1,
  COST_LOSSLESS_CODING             = 2,
  COST_MIXED_LOSSLESS_LOSSY_CODING = 3
};

enum WeightedPredictionMethod
{
  WP_PER_PICTURE_WITH_SIMPLE_DC_COMBINED_COMPONENT                          =0,
  WP_PER_PICTURE_WITH_SIMPLE_DC_PER_COMPONENT                               =1,
  WP_PER_PICTURE_WITH_HISTOGRAM_AND_PER_COMPONENT                           =2,
  WP_PER_PICTURE_WITH_HISTOGRAM_AND_PER_COMPONENT_AND_CLIPPING              =3,
  WP_PER_PICTURE_WITH_HISTOGRAM_AND_PER_COMPONENT_AND_CLIPPING_AND_EXTENSION=4
};

enum FastInterSearchMode
{
  FASTINTERSEARCH_DISABLED = 0,
  FASTINTERSEARCH_MODE1    = 1, // TODO: assign better names to these.
  FASTINTERSEARCH_MODE2    = 2,
  FASTINTERSEARCH_MODE3    = 3
};

enum SPSExtensionFlagIndex
{
  SPS_EXT__REXT           = 0,
//SPS_EXT__MVHEVC         = 1, //for use in future versions
//SPS_EXT__SHVC           = 2, //for use in future versions
  SPS_EXT__NEXT           = 3,
  NUM_SPS_EXTENSION_FLAGS = 8
};

enum PPSExtensionFlagIndex
{
  PPS_EXT__REXT           = 0,
//PPS_EXT__MVHEVC         = 1, //for use in future versions
//PPS_EXT__SHVC           = 2, //for use in future versions
  NUM_PPS_EXTENSION_FLAGS = 8
};

// TODO: Existing names used for the different NAL unit types can be altered to better reflect the names in the spec.
//       However, the names in the spec are not yet stable at this point. Once the names are stable, a cleanup
//       effort can be done without use of macros to alter the names used to indicate the different NAL unit types.
#if JVET_P0363_CLEANUP_NUT_TABLE
enum NalUnitType
{
  NAL_UNIT_CODED_SLICE_TRAIL = 0,   // 0
  NAL_UNIT_CODED_SLICE_STSA,        // 1
  NAL_UNIT_CODED_SLICE_RADL,        // 2
  NAL_UNIT_CODED_SLICE_RASL,        // 3

  NAL_UNIT_RESERVED_VCL_4,
  NAL_UNIT_RESERVED_VCL_5,
  NAL_UNIT_RESERVED_VCL_6,

  NAL_UNIT_CODED_SLICE_IDR_W_RADL,  // 7
  NAL_UNIT_CODED_SLICE_IDR_N_LP,    // 8
  NAL_UNIT_CODED_SLICE_CRA,         // 9
  NAL_UNIT_CODED_SLICE_GDR,         // 10

  NAL_UNIT_RESERVED_IRAP_VCL_11,
  NAL_UNIT_RESERVED_IRAP_VCL_12,

  NAL_UNIT_DPS,                     // 13
  NAL_UNIT_VPS,                     // 14
  NAL_UNIT_SPS,                     // 15
  NAL_UNIT_PPS,                     // 16
#if JVET_P0588_SUFFIX_APS
  NAL_UNIT_PREFIX_APS,              // 17
  NAL_UNIT_SUFFIX_APS,              // 18
#else
  NAL_UNIT_APS,
#endif
  NAL_UNIT_PH,                      // 19
  NAL_UNIT_ACCESS_UNIT_DELIMITER,   // 20
  NAL_UNIT_EOS,                     // 21
  NAL_UNIT_EOB,                     // 22
  NAL_UNIT_PREFIX_SEI,              // 23
  NAL_UNIT_SUFFIX_SEI,              // 24
  NAL_UNIT_FD,                      // 25

  NAL_UNIT_RESERVED_NVCL_26,
  NAL_UNIT_RESERVED_NVCL_27,

  NAL_UNIT_UNSPECIFIED_28,
  NAL_UNIT_UNSPECIFIED_29,
  NAL_UNIT_UNSPECIFIED_30,
  NAL_UNIT_UNSPECIFIED_31,
  NAL_UNIT_INVALID
};
#else
enum NalUnitType
{
  NAL_UNIT_CODED_SLICE_TRAIL = 0,   // 0
  NAL_UNIT_CODED_SLICE_STSA,        // 1
  NAL_UNIT_CODED_SLICE_RASL,        // 2
  NAL_UNIT_CODED_SLICE_RADL,        // 3

  NAL_UNIT_RESERVED_VCL_4,
  NAL_UNIT_RESERVED_VCL_5,
  NAL_UNIT_RESERVED_VCL_6,
  NAL_UNIT_RESERVED_VCL_7,

  NAL_UNIT_CODED_SLICE_IDR_W_RADL,  // 8
  NAL_UNIT_CODED_SLICE_IDR_N_LP,    // 9
  NAL_UNIT_CODED_SLICE_CRA,         // 10
  NAL_UNIT_CODED_SLICE_GDR,         // 11

  NAL_UNIT_RESERVED_IRAP_VCL_12,
  NAL_UNIT_RESERVED_IRAP_VCL_13,

  NAL_UNIT_RESERVED_VCL_14,
  NAL_UNIT_RESERVED_VCL_15,

  NAL_UNIT_SPS,                     // 16
  NAL_UNIT_PPS,                     // 17
#if JVET_P0588_SUFFIX_APS
  NAL_UNIT_PREFIX_APS,              // 17
  NAL_UNIT_SUFFIX_APS,              // 18
#else
  NAL_UNIT_APS,                     // 18
#endif
  NAL_UNIT_ACCESS_UNIT_DELIMITER,   // 19
  NAL_UNIT_EOS,                     // 20
  NAL_UNIT_EOB,                     // 21
  NAL_UNIT_PREFIX_SEI,              // 22
  NAL_UNIT_SUFFIX_SEI,              // 23
  NAL_UNIT_DPS,                     // 24
  NAL_UNIT_VPS,                     // 25

  NAL_UNIT_RESERVED_NVCL_26,
  NAL_UNIT_RESERVED_NVCL_27,

  NAL_UNIT_UNSPECIFIED_28,
  NAL_UNIT_UNSPECIFIED_29,
  NAL_UNIT_UNSPECIFIED_30,
  NAL_UNIT_UNSPECIFIED_31,
  NAL_UNIT_INVALID
};
#endif

#if SHARP_LUMA_DELTA_QP
enum LumaLevelToDQPMode
{
  LUMALVL_TO_DQP_DISABLED   = 0,
  LUMALVL_TO_DQP_AVG_METHOD = 1, // use average of CTU to determine luma level
  LUMALVL_TO_DQP_NUM_MODES  = 2
};
#endif

enum MergeType
{
  MRG_TYPE_DEFAULT_N        = 0, // 0
  MRG_TYPE_SUBPU_ATMVP,
  MRG_TYPE_IBC,
  NUM_MRG_TYPE                   // 5
};

enum TriangleSplit
{
  TRIANGLE_DIR_135 = 0,
  TRIANGLE_DIR_45,
  TRIANGLE_DIR_NUM
};

#if !JVET_P0400_REMOVE_SHARED_MERGE_LIST
enum SharedMrgState
{
  NO_SHARE            = 0,
  GEN_ON_SHARED_BOUND = 1,
  SHARING             = 2
};
#endif
//////////////////////////////////////////////////////////////////////////
// Encoder modes to try out
//////////////////////////////////////////////////////////////////////////

enum EncModeFeature
{
  ENC_FT_FRAC_BITS = 0,
  ENC_FT_DISTORTION,
  ENC_FT_RD_COST,
  ENC_FT_ENC_MODE_TYPE,
  ENC_FT_ENC_MODE_OPTS,
  ENC_FT_ENC_MODE_PART,
  NUM_ENC_FEATURES
};

enum ImvMode
{
  IMV_OFF = 0,
  IMV_FPEL,
  IMV_4PEL,
  IMV_HPEL,
  NUM_IMV_MODES
};


// ====================================================================================================================
// Type definition
// ====================================================================================================================

/// parameters for adaptive loop filter
class PicSym;

#define MAX_NUM_SAO_CLASSES  32  //(NUM_SAO_EO_GROUPS > NUM_SAO_BO_GROUPS)?NUM_SAO_EO_GROUPS:NUM_SAO_BO_GROUPS

struct SAOOffset
{
  SAOMode modeIdc; // NEW, MERGE, OFF
  int typeIdc;     // union of SAOModeMergeTypes and SAOModeNewTypes, depending on modeIdc.
  int typeAuxInfo; // BO: starting band index
  int offset[MAX_NUM_SAO_CLASSES];

  SAOOffset();
  ~SAOOffset();
  void reset();

  const SAOOffset& operator= (const SAOOffset& src);
};

struct SAOBlkParam
{

  SAOBlkParam();
  ~SAOBlkParam();
  void reset();
  const SAOBlkParam& operator= (const SAOBlkParam& src);
  SAOOffset& operator[](int compIdx){ return offsetParam[compIdx];}
  const SAOOffset& operator[](int compIdx) const { return offsetParam[compIdx];}
private:
  SAOOffset offsetParam[MAX_NUM_COMPONENT];

};



struct BitDepths
{
  int recon[MAX_NUM_CHANNEL_TYPE]; ///< the bit depth as indicated in the SPS
};

enum PLTRunMode
{
  PLT_RUN_INDEX = 0,
  PLT_RUN_COPY  = 1,
  NUM_PLT_RUN   = 2
};
/// parameters for deblocking filter
struct LFCUParam
{
  bool internalEdge;                     ///< indicates internal edge
  bool leftEdge;                         ///< indicates left edge
  bool topEdge;                          ///< indicates top edge
};



struct PictureHash
{
  std::vector<uint8_t> hash;

  bool operator==(const PictureHash &other) const
  {
    if (other.hash.size() != hash.size())
    {
      return false;
    }
    for(uint32_t i=0; i<uint32_t(hash.size()); i++)
    {
      if (other.hash[i] != hash[i])
      {
        return false;
      }
    }
    return true;
  }

  bool operator!=(const PictureHash &other) const
  {
    return !(*this == other);
  }
};

struct SEITimeSet
{
  SEITimeSet() : clockTimeStampFlag(false),
                     numUnitFieldBasedFlag(false),
                     countingType(0),
                     fullTimeStampFlag(false),
                     discontinuityFlag(false),
                     cntDroppedFlag(false),
                     numberOfFrames(0),
                     secondsValue(0),
                     minutesValue(0),
                     hoursValue(0),
                     secondsFlag(false),
                     minutesFlag(false),
                     hoursFlag(false),
                     timeOffsetLength(0),
                     timeOffsetValue(0)
  { }
  bool clockTimeStampFlag;
  bool numUnitFieldBasedFlag;
  int  countingType;
  bool fullTimeStampFlag;
  bool discontinuityFlag;
  bool cntDroppedFlag;
  int  numberOfFrames;
  int  secondsValue;
  int  minutesValue;
  int  hoursValue;
  bool secondsFlag;
  bool minutesFlag;
  bool hoursFlag;
  int  timeOffsetLength;
  int  timeOffsetValue;
};

struct SEIMasteringDisplay
{
  bool      colourVolumeSEIEnabled;
  uint32_t      maxLuminance;
  uint32_t      minLuminance;
  uint16_t    primaries[3][2];
  uint16_t    whitePoint[2];
};

#if SHARP_LUMA_DELTA_QP
struct LumaLevelToDeltaQPMapping
{
  LumaLevelToDQPMode                 mode;             ///< use deltaQP determined by block luma level
  double                             maxMethodWeight;  ///< weight of max luma value when mode = 2
  std::vector< std::pair<int, int> > mapping;          ///< first=luma level, second=delta QP.
#if ENABLE_QPA
  bool isEnabled() const { return (mode != LUMALVL_TO_DQP_DISABLED && mode != LUMALVL_TO_DQP_NUM_MODES); }
#else
  bool isEnabled() const { return mode!=LUMALVL_TO_DQP_DISABLED; }
#endif
};
#endif

#if ER_CHROMA_QP_WCG_PPS
struct WCGChromaQPControl
{
  bool isEnabled() const { return enabled; }
  bool   enabled;         ///< Enabled flag (0:default)
  double chromaCbQpScale; ///< Chroma Cb QP Scale (1.0:default)
  double chromaCrQpScale; ///< Chroma Cr QP Scale (1.0:default)
  double chromaQpScale;   ///< Chroma QP Scale (0.0:default)
  double chromaQpOffset;  ///< Chroma QP Offset (0.0:default)
};
#endif

class ChromaCbfs
{
public:
  ChromaCbfs()
    : Cb(true), Cr(true)
  {}
  ChromaCbfs( bool _cbf )
    : Cb( _cbf ), Cr( _cbf )
  {}
public:
  bool sigChroma( ChromaFormat chromaFormat ) const
  {
    if( chromaFormat == CHROMA_400 )
    {
      return false;
    }
    return   ( Cb || Cr );
  }
  bool& cbf( ComponentID compID )
  {
    bool *cbfs[MAX_NUM_TBLOCKS] = { nullptr, &Cb, &Cr };

    return *cbfs[compID];
  }
public:
  bool Cb;
  bool Cr;
};


enum MsgLevel
{
  SILENT  = 0,
  ERROR   = 1,
  WARNING = 2,
  INFO    = 3,
  NOTICE  = 4,
  VERBOSE = 5,
  DETAILS = 6
};
enum RESHAPE_SIGNAL_TYPE
{
  RESHAPE_SIGNAL_SDR = 0,
  RESHAPE_SIGNAL_PQ  = 1,
  RESHAPE_SIGNAL_HLG = 2,
  RESHAPE_SIGNAL_NULL = 100,
};


// ---------------------------------------------------------------------------
// exception class
// ---------------------------------------------------------------------------

class Exception : public std::exception
{
public:
  Exception( const std::string& _s ) : m_str( _s ) { }
  Exception( const Exception& _e ) : std::exception( _e ), m_str( _e.m_str ) { }
  virtual ~Exception() noexcept { };
  virtual const char* what() const noexcept { return m_str.c_str(); }
  Exception& operator=( const Exception& _e ) { std::exception::operator=( _e ); m_str = _e.m_str; return *this; }
  template<typename T> Exception& operator<<( T t ) { std::ostringstream oss; oss << t; m_str += oss.str(); return *this; }
private:
  std::string m_str;
};

// if a check fails with THROW or CHECK, please check if ported correctly from assert in revision 1196)
#define THROW(x)            throw( Exception( "\nERROR: In function \"" ) << __FUNCTION__ << "\" in " << __FILE__ << ":" << __LINE__ << ": " << x )
#define CHECK(c,x)          if(c){ THROW(x); }
#define EXIT(x)             throw( Exception( "\n" ) << x << "\n" )
#define CHECK_NULLPTR(_ptr) CHECK( !( _ptr ), "Accessing an empty pointer pointer!" )

#if !NDEBUG  // for non MSVC compiler, define _DEBUG if in debug mode to have same behavior between MSVC and others in debug
#ifndef _DEBUG
#define _DEBUG 1
#endif
#endif

#if defined( _DEBUG )
#define CHECKD(c,x)         if(c){ THROW(x); }
#else
#define CHECKD(c,x)
#endif // _DEBUG

// ---------------------------------------------------------------------------
// static vector
// ---------------------------------------------------------------------------

template<typename T, size_t N>
class static_vector
{
  T _arr[ N ];
  size_t _size;

public:

  typedef T         value_type;
  typedef size_t    size_type;
  typedef ptrdiff_t difference_type;
  typedef T&        reference;
  typedef T const&  const_reference;
  typedef T*        pointer;
  typedef T const*  const_pointer;
  typedef T*        iterator;
  typedef T const*  const_iterator;

  static const size_type max_num_elements = N;

  static_vector() : _size( 0 )                                 { }
  static_vector( size_t N_ ) : _size( N_ )                     { }
  static_vector( size_t N_, const T& _val ) : _size( 0 )       { resize( N_, _val ); }
  template<typename It>
  static_vector( It _it1, It _it2 ) : _size( 0 )               { while( _it1 < _it2 ) _arr[ _size++ ] = *_it1++; }
  static_vector( std::initializer_list<T> _il ) : _size( 0 )
  {
    typename std::initializer_list<T>::iterator _src1 = _il.begin();
    typename std::initializer_list<T>::iterator _src2 = _il.end();

    while( _src1 < _src2 ) _arr[ _size++ ] = *_src1++;

    CHECKD( _size > N, "capacity exceeded" );
  }
  static_vector& operator=( std::initializer_list<T> _il )
  {
    _size = 0;

    typename std::initializer_list<T>::iterator _src1 = _il.begin();
    typename std::initializer_list<T>::iterator _src2 = _il.end();

    while( _src1 < _src2 ) _arr[ _size++ ] = *_src1++;

    CHECKD( _size > N, "capacity exceeded" );
  }

  void resize( size_t N_ )                      { CHECKD( N_ > N, "capacity exceeded" ); while(_size < N_) _arr[ _size++ ] = T() ; _size = N_; }
  void resize( size_t N_, const T& _val )       { CHECKD( N_ > N, "capacity exceeded" ); while(_size < N_) _arr[ _size++ ] = _val; _size = N_; }
  void reserve( size_t N_ )                     { CHECKD( N_ > N, "capacity exceeded" ); }
  void push_back( const T& _val )               { CHECKD( _size >= N, "capacity exceeded" ); _arr[ _size++ ] = _val; }
  void push_back( T&& val )                     { CHECKD( _size >= N, "capacity exceeded" ); _arr[ _size++ ] = std::forward<T>( val ); }
  void pop_back()                               { CHECKD( _size == 0, "calling pop_back on an empty vector" ); _size--; }
  void pop_front()                              { CHECKD( _size == 0, "calling pop_front on an empty vector" ); _size--; for( int i = 0; i < _size; i++ ) _arr[i] = _arr[i + 1]; }
  void clear()                                  { _size = 0; }
  reference       at( size_t _i )               { CHECKD( _i >= _size, "Trying to access an out-of-bound-element" ); return _arr[ _i ]; }
  const_reference at( size_t _i ) const         { CHECKD( _i >= _size, "Trying to access an out-of-bound-element" ); return _arr[ _i ]; }
  reference       operator[]( size_t _i )       { CHECKD( _i >= _size, "Trying to access an out-of-bound-element" ); return _arr[ _i ]; }
  const_reference operator[]( size_t _i ) const { CHECKD( _i >= _size, "Trying to access an out-of-bound-element" ); return _arr[ _i ]; }
  reference       front()                       { CHECKD( _size == 0, "Trying to access the first element of an empty vector" ); return _arr[ 0 ]; }
  const_reference front() const                 { CHECKD( _size == 0, "Trying to access the first element of an empty vector" ); return _arr[ 0 ]; }
  reference       back()                        { CHECKD( _size == 0, "Trying to access the last element of an empty vector" );  return _arr[ _size - 1 ]; }
  const_reference back() const                  { CHECKD( _size == 0, "Trying to access the last element of an empty vector" );  return _arr[ _size - 1 ]; }
  pointer         data()                        { return _arr; }
  const_pointer   data() const                  { return _arr; }
  iterator        begin()                       { return _arr; }
  const_iterator  begin() const                 { return _arr; }
  const_iterator  cbegin() const                { return _arr; }
  iterator        end()                         { return _arr + _size; }
  const_iterator  end() const                   { return _arr + _size; };
  const_iterator  cend() const                  { return _arr + _size; };
  size_type       size() const                  { return _size; };
  size_type       byte_size() const             { return _size * sizeof( T ); }
  bool            empty() const                 { return _size == 0; }

  size_type       capacity() const              { return N; }
  size_type       max_size() const              { return N; }
  size_type       byte_capacity() const         { return sizeof(_arr); }

  iterator        insert( const_iterator _pos, const T& _val )
                                                { CHECKD( _size >= N, "capacity exceeded" );
                                                  for( difference_type i = _size - 1; i >= _pos - _arr; i-- ) _arr[i + 1] = _arr[i];
                                                  *const_cast<iterator>( _pos ) = _val;
                                                  _size++;
                                                  return const_cast<iterator>( _pos ); }

  iterator        insert( const_iterator _pos, T&& _val )
                                                { CHECKD( _size >= N, "capacity exceeded" );
                                                  for( difference_type i = _size - 1; i >= _pos - _arr; i-- ) _arr[i + 1] = _arr[i];
                                                  *const_cast<iterator>( _pos ) = std::forward<T>( _val );
                                                  _size++; return const_cast<iterator>( _pos ); }
  template<class InputIt>
  iterator        insert( const_iterator _pos, InputIt first, InputIt last )
                                                { const difference_type numEl = last - first;
                                                  CHECKD( _size + numEl >= N, "capacity exceeded" );
                                                  for( difference_type i = _size - 1; i >= _pos - _arr; i-- ) _arr[i + numEl] = _arr[i];
                                                  iterator it = const_cast<iterator>( _pos ); _size += numEl;
                                                  while( first != last ) *it++ = *first++;
                                                  return const_cast<iterator>( _pos ); }

  iterator        insert( const_iterator _pos, size_t numEl, const T& val )
                                                { //const difference_type numEl = last - first;
                                                  CHECKD( _size + numEl >= N, "capacity exceeded" );
                                                  for( difference_type i = _size - 1; i >= _pos - _arr; i-- ) _arr[i + numEl] = _arr[i];
                                                  iterator it = const_cast<iterator>( _pos ); _size += numEl;
                                                  for ( int k = 0; k < numEl; k++) *it++ = val;
                                                  return const_cast<iterator>( _pos ); }

  void            erase( const_iterator _pos )  { iterator it   = const_cast<iterator>( _pos ) - 1;
                                                  iterator last = end() - 1;
                                                  while( ++it != last ) *it = *( it + 1 );
                                                  _size--; }
};


// ---------------------------------------------------------------------------
// dynamic cache
// ---------------------------------------------------------------------------

template<typename T>
class dynamic_cache
{
  std::vector<T*> m_cache;
#if ENABLE_SPLIT_PARALLELISM
  int64_t         m_cacheId;
#endif

public:

#if ENABLE_SPLIT_PARALLELISM
  dynamic_cache()
  {
    static int cacheId = 0;
    m_cacheId = cacheId++;
  }

#endif
  ~dynamic_cache()
  {
    deleteEntries();
  }

  void deleteEntries()
  {
    for( auto &p : m_cache )
    {
      delete p;
      p = nullptr;
    }

    m_cache.clear();
  }

  T* get()
  {
    T* ret;

    if( !m_cache.empty() )
    {
      ret = m_cache.back();
      m_cache.pop_back();
#if ENABLE_SPLIT_PARALLELISM
      CHECK( ret->cacheId != m_cacheId, "Putting item into wrong cache!" );
      CHECK( !ret->cacheUsed,           "Fetched an element that should've been in cache!!" );
#endif
    }
    else
    {
      ret = new T;
    }

#if ENABLE_SPLIT_PARALLELISM
    ret->cacheId   = m_cacheId;
    ret->cacheUsed = false;

#endif
    return ret;
  }

  void cache( T* el )
  {
#if ENABLE_SPLIT_PARALLELISM
    CHECK( el->cacheId != m_cacheId, "Putting item into wrong cache!" );
    CHECK( el->cacheUsed,            "Putting cached item back into cache!" );

    el->cacheUsed = true;

#endif
    m_cache.push_back( el );
  }

  void cache( std::vector<T*>& vel )
  {
#if ENABLE_SPLIT_PARALLELISM
    for( auto el : vel )
    {
      CHECK( el->cacheId != m_cacheId, "Putting item into wrong cache!" );
      CHECK( el->cacheUsed,            "Putting cached item back into cache!" );

      el->cacheUsed = true;
    }

#endif
    m_cache.insert( m_cache.end(), vel.begin(), vel.end() );
    vel.clear();
  }
};

typedef dynamic_cache<struct CodingUnit    > CUCache;
typedef dynamic_cache<struct PredictionUnit> PUCache;
typedef dynamic_cache<struct TransformUnit > TUCache;

struct XUCache
{
  CUCache cuCache;
  PUCache puCache;
  TUCache tuCache;
};

#define SIGN(x) ( (x) >= 0 ? 1 : -1 )

//! \}

#endif

<|MERGE_RESOLUTION|>--- conflicted
+++ resolved
@@ -50,11 +50,9 @@
 #include <assert.h>
 #include <cassert>
 
-<<<<<<< HEAD
 #define FIELD_CODING_FIX                                  1 // Fix field coding 
-=======
+
 #define JVET_P0135_VPS_DIRECT_DEPEN_FLAG_CONSRAINT        1 // JVET-P0135: add constraint on vps_direct_dependency_flag[ i ][ j ], when vps_independent_layer_flag[ i ] is equal to 0
->>>>>>> 9657c731
 
 #define JVET_P1024_SINGLE_SLICE_PER_SUBPIC_FLAG           1 // JVET-P1024: single_slice_per_subpic_flag in the PPS
 
