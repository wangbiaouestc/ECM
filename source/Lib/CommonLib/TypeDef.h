/* The copyright in this software is being made available under the BSD
 * License, included below. This software may be subject to other third party
 * and contributor rights, including patent rights, and no such rights are
 * granted under this license.
 *
 * Copyright (c) 2010-2019, ITU/ISO/IEC
 * All rights reserved.
 *
 * Redistribution and use in source and binary forms, with or without
 * modification, are permitted provided that the following conditions are met:
 *
 *  * Redistributions of source code must retain the above copyright notice,
 *    this list of conditions and the following disclaimer.
 *  * Redistributions in binary form must reproduce the above copyright notice,
 *    this list of conditions and the following disclaimer in the documentation
 *    and/or other materials provided with the distribution.
 *  * Neither the name of the ITU/ISO/IEC nor the names of its contributors may
 *    be used to endorse or promote products derived from this software without
 *    specific prior written permission.
 *
 * THIS SOFTWARE IS PROVIDED BY THE COPYRIGHT HOLDERS AND CONTRIBUTORS "AS IS"
 * AND ANY EXPRESS OR IMPLIED WARRANTIES, INCLUDING, BUT NOT LIMITED TO, THE
 * IMPLIED WARRANTIES OF MERCHANTABILITY AND FITNESS FOR A PARTICULAR PURPOSE
 * ARE DISCLAIMED. IN NO EVENT SHALL THE COPYRIGHT HOLDER OR CONTRIBUTORS
 * BE LIABLE FOR ANY DIRECT, INDIRECT, INCIDENTAL, SPECIAL, EXEMPLARY, OR
 * CONSEQUENTIAL DAMAGES (INCLUDING, BUT NOT LIMITED TO, PROCUREMENT OF
 * SUBSTITUTE GOODS OR SERVICES; LOSS OF USE, DATA, OR PROFITS; OR BUSINESS
 * INTERRUPTION) HOWEVER CAUSED AND ON ANY THEORY OF LIABILITY, WHETHER IN
 * CONTRACT, STRICT LIABILITY, OR TORT (INCLUDING NEGLIGENCE OR OTHERWISE)
 * ARISING IN ANY WAY OUT OF THE USE OF THIS SOFTWARE, EVEN IF ADVISED OF
 * THE POSSIBILITY OF SUCH DAMAGE.
 */

/** \file     TypeDef.h
    \brief    Define macros, basic types, new types and enumerations
*/

#ifndef __TYPEDEF__
#define __TYPEDEF__

#ifndef __COMMONDEF__
#error Include CommonDef.h not TypeDef.h
#endif

#include <vector>
#include <utility>
#include <sstream>
#include <cstddef>
#include <cstring>
#include <assert.h>
#include <cassert>


#define JVET_P0803_COMBINED_MIP_CLEANUP                   1 // JVET-P0803: Several MIP cleanups

#define JVET_P0350_LFNST_IDX_CTX                          1 // JVET-P0350: Add one context for LFNST idx coding

#define JVET_P0641_REMOVE_2xN_CHROMA_INTRA                1 // JVET-P0641: removing 2xN chroma intra blocks

#define JVET_P0206_TMVP_flags                             1 // JVET-P0206: Signalling TMVP usage (remove pps TMVP idc and constraint when RPR is used)

#define JVET_P0599_INTRA_SMOOTHING_INTERP_FILT            1 // JVET-P0599: Cleanup of interpolation filtering for intra prediction

#define JVET_P1026_MTS_SIGNALLING                         1 // JVET-P1026: CU level MTS signalling

#define JVET_P0571_FIX_BS_BDPCM_CHROMA                    1 // JVET-P0571: align boundary strength for Chroma BDPCM

#define JVET_P0983_REMOVE_SPS_SBT_MAX_SIZE_FLAG           1 // JVET-P0983/JVET-P0391: Remove sps_sbt_max_size_64_flag

#define JVET_P0530_TPM_WEIGHT_ALIGN                       1 // JVET-P0530: align chroma weights with luma weights for TPM blending

#define JVET_P0615_CHROMAMODE_CLEANUP                     1 // JVET-P0615: intra chroma mode coding cleanup

#define JVET_P0667_QP_OFFSET_TABLE_SIGNALING_JCCR         1 // JVET-P0667: removing signaling of qp offset table for JCCR, at SPS and PPS, when JCCR is disabled. 

<<<<<<< HEAD
#define ADAPTIVE_COLOR_TRANSFORM                          1 // JVET-P0517: adaptive color transform
=======
#define JVET_P1000_REMOVE_TRANFORMSHIFT_IN_TS_MODE        1 // JVET-P1000: Remove Transformshift in TS mode

#define JVET_P0090_32BIT_MVD                              1 // JVET-P0090: Limitation of abs_mvd_min2 binarization within 32-bit

#define JVET_P0298_DISABLE_LEVELMAPPING_IN_BYPASS         1 // JVET-P0298: Disable level mapping in bypass mode
>>>>>>> ebe27be5

#define JVET_P1000_REMOVE_TRANFORMSHIFT_IN_TS_MODE        1 // JVET-P1000: Remove Transformshift in TS mode#define JVET_P0298_DISABLE_LEVELMAPPING_IN_BYPASS         1 // JVET-P0298: Disable level mapping in bypass mode
#define JVET_P0347_MAX_MTT_DEPTH_CONSTRAINT               1 // JVET-P0347: Max MTT Depth constraint

#define JVET_P0325_CHANGE_MERGE_CANDIDATE_ORDER           1 // JVET-P0325: reorder the spatial merge candidates

#define JVET_P0406_YUV_FMT_GENERALIZATION_LDT             1 // JVET-P0406: Generalization of local dual tree (LDT) for different YUV formats

#define JVET_P0578_MINIMUM_CU_SIZE_CONSTRAINT             1 // JVET-P0578: minimum CU size constraint

#define JVET_P0091_REMOVE_BDOF_OFFSET_SHIFT               1 // JVET-P0091: Align sample offset calculation of BDOF and PROF

#define JVET_P0512_SIMD_HIGH_BITDEPTH                     1 // JVET-P0512: MC SIMD support for high internal bit-depthf

#define JVET_P0491_BDOFPROF_MVD_RANGE                     1 // JVET-P0491: clip the MVD in BDOF/PROF to [-31 31]

#define JVET_P0460_PLT_TS_MIN_QP                          1 // JVET-P0460: Use TS min QP for Palette Escape mode

#define JVET_P1001_DEBLOCKING_CHROMAQP_FIX                1 //JVET-P1001/P1002: Align Chroma QP used in deblocking with the one used in Transform/invTransform

#define JVET_P0092_SMVD_SPEED_UP                          1 // JVET-P0092: SMVD speed-up

#define JVET_P0043_DEBLOCKING_CLEANUP                     1 // JVET-P0043: Fix deblocking design inconsistency in the affine and TPM mode

#define JVET_P0273_MTSIntraMaxCand                        1 // JVET-P0273: Use MTSIntraMaxCand if LFNST is used

#define JVET_P0057_BDOF_PROF_HARMONIZATION                1 // JVET-P0057: harmonization of BDOF and PROF on motion refinement precision

#define JVET_P0653_BDOF_PROF_PARA_DEV                     1 // JVET-P0653/P0281: fixed shift operations for BDOF and PROF parameter derivation

#define JVET_P0400_REMOVE_SHARED_MERGE_LIST               1 // JVET-P0400: removeal of shared merge list

#define JVET_P0170_ZERO_POS_SIMPLIFICATION                1 // JVET-P0170: Simplification of deriving ZeroPos

#define JVET_P0058_CHROMA_TS                              1 // JVET-P0058: Enable Transform skip for chroma
#if JVET_P0058_CHROMA_TS
#define JVET_P0058_CHROMA_TS_ENCODER_INTRA_SAD_MOD        1 // Modified cost criterion for chroma intra encoder search
#endif

#define JVET_P0436_CQP_OFFSET_SIGNALLING                  1 // JVET_P0436: CU chroma QP offset signalling consistent with VPDU and bugfix 

#define JVET_P0505_ALF_CLIP_VALUE                         1 // JVET-P0505: Modified non-linear ALF clipping value derivations

#define JVET_P0154_PROF_SAMPLE_OFFSET_CLIPPING            1 // JVET-P0154/P0094/P0172/P0413/P0518/P0281: Clip the PROF sample offset to 14-bit

#define JVET_P1023_DMVR_BDOF_RP_CONDITION                 1 // JVET_P1023: Reference picture conditions in DMVR and BDOF

#define JVET_P0162_REMOVE_ALF_CTB_FIRST_USE_APS_FLAG      1 // JVET-P0162: Removal of alf_ctb_use_first_aps_flag

#define JVET_P0072_SIMPLIFIED_TSRC                        1 // JVET-P0072: Simplified transform-skip residual coding 

#define JVET_P0077_LINE_CG_PALETTE                        1 // JVET-P0077: Line CG palette mode

#define JVET_P0164_ALF_SYNTAX_SIMP                        1 // JVET-p0164: simplify alf syntax with method2

#define JVET_O0549_ENCODER_ONLY_FILTER                    1 // JVET-O0549: Encoder-only temporal filter, no decoder changes

#define JVET_P0042_FIX_INTER_DIR_CTX                      1 // JVET-P0042: Fix overlap in context between the bi-pred flag for 8x8 CUs and the L0/L1 flag for all size CUs

#define JVET_P0111_CHROMA_422_FIX                         1 // JVET-P0422: Bug fix of chroma 422 intra mode mapping

#define JVET_P0063_LDT_SPLIT_FIX                          1 // JVET-P0063: Fix local dual tree on BT/TT split conditions in inter coding region

#define JVET_P0329_PLANAR_SIMPLIFICATION                  1 // JVET-P0329: simplify planar prediction by comparison removal

#define JVET_P0081_CHROMA_LONG_DEBLOCKING_FIX             1 // JVET-P0081: Apply asymmetric long tap deblocking (1 + 3) filter at horizontal CTB boundaries for Chroma

#define JVET_P0516_PLT_BINARIZATION                       1 // JVET-P0516: PLT is always signaled when pred mode is euqal to 1 (intra mode) 

#define JVET_P0562_TS_RESIDUAL_CODING_SIMP                1 // JVET-P0562: Fix the Rice parameter equal to 1 for the remainder of TS residual coding

#define JVET_P0385_UNIFIED_MV_ROUNDING                    1

#define JVET_P0418_ALIGN_MLRP_CCLM                        1 // JVET-P0418: Align MLRP with CCLM in terms of reference lines/columns

#define JVET_P0158_ALIGN_ALF_VB                           1 // JVET-P0158: Apply ALF VB on the bottom CTU row

#define JVET_O0145_ENTRYPOINT_SIGNALLING                  0 // JVET-O0145: Not signalling num_entry_point_offsets but derive it at decoder

#define JVET_P0088_P0353_RPR_FILTERS                      1 // JVET-P0088 and JVET-P0353 Filters to use for downsampling in RPR

#define JVET_O0625_ALF_PADDING                            1 // JVET-O0625/O0654/O0662: Unified padding method in ALF

#if !JVET_P0400_REMOVE_SHARED_MERGE_LIST
#define MRG_SHARELIST_SHARSIZE                            32
#endif

#define JVET_M0497_MATRIX_MULT                            0 // 0: Fast method; 1: Matrix multiplication

#define APPLY_SBT_SL_ON_MTS                               1 // apply save & load fast algorithm on inter MTS when SBT is on

#define HEVC_SEI                                          0 // SEI messages that are defined in HEVC, but not in VVC

typedef std::pair<int, bool> TrMode;
typedef std::pair<int, int>  TrCost;

// clang-format off
#define REUSE_CU_RESULTS                                  1
#if REUSE_CU_RESULTS
#define REUSE_CU_RESULTS_WITH_MULTIPLE_TUS                1
#endif
// clang-format on


#ifndef JVET_J0090_MEMORY_BANDWITH_MEASURE
#define JVET_J0090_MEMORY_BANDWITH_MEASURE                0
#endif

#ifndef EXTENSION_360_VIDEO
#define EXTENSION_360_VIDEO                               0   ///< extension for 360/spherical video coding support; this macro should be controlled by makefile, as it would be used to control whether the library is built and linked
#endif

#ifndef EXTENSION_HDRTOOLS
#define EXTENSION_HDRTOOLS                                0 //< extension for HDRTools/Metrics support; this macro should be controlled by makefile, as it would be used to control whether the library is built and linked
#endif

#define JVET_O0756_CONFIG_HDRMETRICS                      1
#if EXTENSION_HDRTOOLS
#define JVET_O0756_CALCULATE_HDRMETRICS                   1
#endif

#ifndef ENABLE_WPP_PARALLELISM
#define ENABLE_WPP_PARALLELISM                            0
#endif
#if ENABLE_WPP_PARALLELISM
#ifndef ENABLE_WPP_STATIC_LINK
#define ENABLE_WPP_STATIC_LINK                            0 // bug fix static link
#endif
#define PARL_WPP_MAX_NUM_THREADS                         16

#endif
#ifndef ENABLE_SPLIT_PARALLELISM
#define ENABLE_SPLIT_PARALLELISM                          0
#endif
#if ENABLE_SPLIT_PARALLELISM
#define PARL_SPLIT_MAX_NUM_JOBS                           6                             // number of parallel jobs that can be defined and need memory allocated
#define NUM_RESERVERD_SPLIT_JOBS                        ( PARL_SPLIT_MAX_NUM_JOBS + 1 )  // number of all data structures including the merge thread (0)
#define PARL_SPLIT_MAX_NUM_THREADS                        PARL_SPLIT_MAX_NUM_JOBS
#define NUM_SPLIT_THREADS_IF_MSVC                         4

#endif


// ====================================================================================================================
// General settings
// ====================================================================================================================

#ifndef ENABLE_TRACING
#define ENABLE_TRACING                                    0 // DISABLE by default (enable only when debugging, requires 15% run-time in decoding) -- see documentation in 'doc/DTrace for NextSoftware.pdf'
#endif

#if ENABLE_TRACING
#define K0149_BLOCK_STATISTICS                            1 // enables block statistics, which can be analysed with YUView (https://github.com/IENT/YUView)
#if K0149_BLOCK_STATISTICS
#define BLOCK_STATS_AS_CSV                                0 // statistics will be written in a comma separated value format. this is not supported by YUView
#endif
#endif

#define WCG_EXT                                           1
#define WCG_WPSNR                                         WCG_EXT

#define KEEP_PRED_AND_RESI_SIGNALS                        0

// ====================================================================================================================
// Debugging
// ====================================================================================================================

// most debugging tools are now bundled within the ENABLE_TRACING macro -- see documentation to see how to use

#define PRINT_MACRO_VALUES                                1 ///< When enabled, the encoder prints out a list of the non-environment-variable controlled macros and their values on startup

#define INTRA_FULL_SEARCH                                 0 ///< enables full mode search for intra estimation

// TODO: rename this macro to DECODER_DEBUG_BIT_STATISTICS (may currently cause merge issues with other branches)
// This can be enabled by the makefile
#ifndef RExt__DECODER_DEBUG_BIT_STATISTICS
#define RExt__DECODER_DEBUG_BIT_STATISTICS                0 ///< 0 (default) = decoder reports as normal, 1 = decoder produces bit usage statistics (will impact decoder run time by up to ~10%)
#endif

#ifndef RExt__DECODER_DEBUG_TOOL_MAX_FRAME_STATS
#define RExt__DECODER_DEBUG_TOOL_MAX_FRAME_STATS         (1 && RExt__DECODER_DEBUG_BIT_STATISTICS )   ///< 0 (default) = decoder reports as normal, 1 = decoder produces max frame bit usage statistics
#endif

#define TR_ONLY_COEFF_STATS                              (1 && RExt__DECODER_DEBUG_BIT_STATISTICS )   ///< 0 combine TS and non-TS decoder debug statistics. 1 = separate TS and non-TS decoder debug statistics.
#define EPBINCOUNT_FIX                                   (1 && RExt__DECODER_DEBUG_BIT_STATISTICS )   ///< 0 use count to represent number of calls to decodeBins. 1 = count and bins for EP bins are the same.

#ifndef RExt__DECODER_DEBUG_TOOL_STATISTICS
#define RExt__DECODER_DEBUG_TOOL_STATISTICS               0 ///< 0 (default) = decoder reports as normal, 1 = decoder produces tool usage statistics
#endif

#if RExt__DECODER_DEBUG_BIT_STATISTICS || RExt__DECODER_DEBUG_TOOL_STATISTICS
#define RExt__DECODER_DEBUG_STATISTICS                    1
#endif

// ====================================================================================================================
// Tool Switches - transitory (these macros are likely to be removed in future revisions)
// ====================================================================================================================

#define DECODER_CHECK_SUBSTREAM_AND_SLICE_TRAILING_BYTES  1 ///< TODO: integrate this macro into a broader conformance checking system.
#define T0196_SELECTIVE_RDOQ                              1 ///< selective RDOQ
#define U0040_MODIFIED_WEIGHTEDPREDICTION_WITH_BIPRED_AND_CLIPPING 1
#define U0033_ALTERNATIVE_TRANSFER_CHARACTERISTICS_SEI    1 ///< Alternative transfer characteristics SEI message (JCTVC-U0033, with syntax naming from V1005)
#define X0038_LAMBDA_FROM_QP_CAPABILITY                   1 ///< This approach derives lambda from QP+QPoffset+QPoffset2. QPoffset2 is derived from QP+QPoffset using a linear model that is clipped between 0 and 3.
                                                            // To use this capability enable config parameter LambdaFromQpEnable

// ====================================================================================================================
// Tool Switches
// ====================================================================================================================


// This can be enabled by the makefile
#ifndef RExt__HIGH_BIT_DEPTH_SUPPORT
#define RExt__HIGH_BIT_DEPTH_SUPPORT                      0 ///< 0 (default) use data type definitions for 8-10 bit video, 1 = use larger data types to allow for up to 16-bit video (originally developed as part of N0188)
#endif

// SIMD optimizations
#define SIMD_ENABLE                                       1
#define ENABLE_SIMD_OPT                                 ( SIMD_ENABLE && !RExt__HIGH_BIT_DEPTH_SUPPORT )    ///< SIMD optimizations, no impact on RD performance
#define ENABLE_SIMD_OPT_MCIF                            ( 1 && ENABLE_SIMD_OPT )                            ///< SIMD optimization for the interpolation filter, no impact on RD performance
#define ENABLE_SIMD_OPT_BUFFER                          ( 1 && ENABLE_SIMD_OPT )                            ///< SIMD optimization for the buffer operations, no impact on RD performance
#define ENABLE_SIMD_OPT_DIST                            ( 1 && ENABLE_SIMD_OPT )                            ///< SIMD optimization for the distortion calculations(SAD,SSE,HADAMARD), no impact on RD performance
#define ENABLE_SIMD_OPT_AFFINE_ME                       ( 1 && ENABLE_SIMD_OPT )                            ///< SIMD optimization for affine ME, no impact on RD performance
#define ENABLE_SIMD_OPT_ALF                             ( 1 && ENABLE_SIMD_OPT )                            ///< SIMD optimization for ALF
#if ENABLE_SIMD_OPT_BUFFER
#define ENABLE_SIMD_OPT_GBI                               1                                                 ///< SIMD optimization for GBi
#endif

// End of SIMD optimizations


#define ME_ENABLE_ROUNDING_OF_MVS                         1 ///< 0 (default) = disables rounding of motion vectors when right shifted,  1 = enables rounding

#define RDOQ_CHROMA_LAMBDA                                1 ///< F386: weighting of chroma for RDOQ

#define U0132_TARGET_BITS_SATURATION                      1 ///< Rate control with target bits saturation method
#ifdef  U0132_TARGET_BITS_SATURATION
#define V0078_ADAPTIVE_LOWER_BOUND                        1 ///< Target bits saturation with adaptive lower bound
#endif
#define W0038_DB_OPT                                      1 ///< adaptive DB parameter selection, LoopFilterOffsetInPPS and LoopFilterDisable are set to 0 and DeblockingFilterMetric=2;
#define W0038_CQP_ADJ                                     1 ///< chroma QP adjustment based on TL, CQPTLAdjustEnabled is set to 1;

#define SHARP_LUMA_DELTA_QP                               1 ///< include non-normative LCU deltaQP and normative chromaQP change
#define ER_CHROMA_QP_WCG_PPS                              1 ///< Chroma QP model for WCG used in Anchor 3.2
#define ENABLE_QPA                                        1 ///< Non-normative perceptual QP adaptation according to JVET-H0047 and JVET-K0206. Deactivated by default, activated using encoder arguments --PerceptQPA=1 --SliceChromaQPOffsetPeriodicity=1
#define ENABLE_QPA_SUB_CTU                              ( 1 && ENABLE_QPA ) ///< when maximum delta-QP depth is greater than zero, use sub-CTU QPA


#define RDOQ_CHROMA                                       1 ///< use of RDOQ in chroma

#define QP_SWITCHING_FOR_PARALLEL                         1 ///< Replace floating point QP with a source-file frame number. After switching POC, increase base QP instead of frame level QP.

#define LUMA_ADAPTIVE_DEBLOCKING_FILTER_QP_OFFSET         1 /// JVET-L0414 (CE11.2.2) with explicit signalling of num interval, threshold and qpOffset
// ====================================================================================================================
// Derived macros
// ====================================================================================================================

#if RExt__HIGH_BIT_DEPTH_SUPPORT
#define FULL_NBIT                                         1 ///< When enabled, use distortion measure derived from all bits of source data, otherwise discard (bitDepth - 8) least-significant bits of distortion
#define RExt__HIGH_PRECISION_FORWARD_TRANSFORM            1 ///< 0 use original 6-bit transform matrices for both forward and inverse transform, 1 (default) = use original matrices for inverse transform and high precision matrices for forward transform
#else
#define FULL_NBIT                                         1 ///< When enabled, use distortion measure derived from all bits of source data, otherwise discard (bitDepth - 8) least-significant bits of distortion
#define RExt__HIGH_PRECISION_FORWARD_TRANSFORM            0 ///< 0 (default) use original 6-bit transform matrices for both forward and inverse transform, 1 = use original matrices for inverse transform and high precision matrices for forward transform
#endif

#if FULL_NBIT
#define DISTORTION_PRECISION_ADJUSTMENT(x)                0
#else
#define DISTORTION_ESTIMATION_BITS                        8
#define DISTORTION_PRECISION_ADJUSTMENT(x)                ((x>DISTORTION_ESTIMATION_BITS)? ((x)-DISTORTION_ESTIMATION_BITS) : 0)
#endif

// ====================================================================================================================
// Error checks
// ====================================================================================================================

#if ((RExt__HIGH_PRECISION_FORWARD_TRANSFORM != 0) && (RExt__HIGH_BIT_DEPTH_SUPPORT == 0))
#error ERROR: cannot enable RExt__HIGH_PRECISION_FORWARD_TRANSFORM without RExt__HIGH_BIT_DEPTH_SUPPORT
#endif

// ====================================================================================================================
// Named numerical types
// ====================================================================================================================

#if RExt__HIGH_BIT_DEPTH_SUPPORT
typedef       int             Pel;               ///< pixel type
typedef       int64_t           TCoeff;            ///< transform coefficient
typedef       int             TMatrixCoeff;      ///< transform matrix coefficient
typedef       int16_t           TFilterCoeff;      ///< filter coefficient
typedef       int64_t           Intermediate_Int;  ///< used as intermediate value in calculations
typedef       uint64_t          Intermediate_UInt; ///< used as intermediate value in calculations
#else
typedef       int16_t           Pel;               ///< pixel type
typedef       int             TCoeff;            ///< transform coefficient
typedef       int16_t           TMatrixCoeff;      ///< transform matrix coefficient
typedef       int16_t           TFilterCoeff;      ///< filter coefficient
typedef       int             Intermediate_Int;  ///< used as intermediate value in calculations
typedef       uint32_t            Intermediate_UInt; ///< used as intermediate value in calculations
#endif

typedef       uint64_t          SplitSeries;       ///< used to encoded the splits that caused a particular CU size
typedef       uint64_t          ModeTypeSeries;    ///< used to encoded the ModeType at different split depth

typedef       uint64_t        Distortion;        ///< distortion measurement

// ====================================================================================================================
// Enumeration
// ====================================================================================================================
enum ApsType
{
  ALF_APS = 0,
  LMCS_APS = 1,
  SCALING_LIST_APS = 2,
};

enum QuantFlags
{
  Q_INIT           = 0x0,
  Q_USE_RDOQ       = 0x1,
  Q_RDOQTS         = 0x2,
  Q_SELECTIVE_RDOQ = 0x4,
};

//EMT transform tags
enum TransType
{
  DCT2 = 0,
  DCT8 = 1,
  DST7 = 2,
  NUM_TRANS_TYPE = 3,
  DCT2_EMT = 4
};

enum MTSIdx
{
  MTS_DCT2_DCT2 = 0,
  MTS_SKIP = 1,
  MTS_DST7_DST7 = 2,
  MTS_DCT8_DST7 = 3,
  MTS_DST7_DCT8 = 4,
  MTS_DCT8_DCT8 = 5
};

enum ISPType
{
  NOT_INTRA_SUBPARTITIONS       = 0,
  HOR_INTRA_SUBPARTITIONS       = 1,
  VER_INTRA_SUBPARTITIONS       = 2,
  NUM_INTRA_SUBPARTITIONS_MODES = 3,
  INTRA_SUBPARTITIONS_RESERVED  = 4
};

enum SbtIdx
{
  SBT_OFF_DCT  = 0,
  SBT_VER_HALF = 1,
  SBT_HOR_HALF = 2,
  SBT_VER_QUAD = 3,
  SBT_HOR_QUAD = 4,
  NUMBER_SBT_IDX,
  SBT_OFF_MTS, //note: must be after all SBT modes, only used in fast algorithm to discern the best mode is inter EMT
};

enum SbtPos
{
  SBT_POS0 = 0,
  SBT_POS1 = 1,
  NUMBER_SBT_POS
};

enum SbtMode
{
  SBT_VER_H0 = 0,
  SBT_VER_H1 = 1,
  SBT_HOR_H0 = 2,
  SBT_HOR_H1 = 3,
  SBT_VER_Q0 = 4,
  SBT_VER_Q1 = 5,
  SBT_HOR_Q0 = 6,
  SBT_HOR_Q1 = 7,
  NUMBER_SBT_MODE
};

enum RDPCMMode
{
  RDPCM_OFF             = 0,
  RDPCM_HOR             = 1,
  RDPCM_VER             = 2,
  NUMBER_OF_RDPCM_MODES = 3
};

enum RDPCMSignallingMode
{
  RDPCM_SIGNAL_IMPLICIT            = 0,
  RDPCM_SIGNAL_EXPLICIT            = 1,
  NUMBER_OF_RDPCM_SIGNALLING_MODES = 2
};

/// supported slice type
enum SliceType
{
  B_SLICE               = 0,
  P_SLICE               = 1,
  I_SLICE               = 2,
  NUMBER_OF_SLICE_TYPES = 3
};

/// chroma formats (according to semantics of chroma_format_idc)
enum ChromaFormat
{
  CHROMA_400        = 0,
  CHROMA_420        = 1,
  CHROMA_422        = 2,
  CHROMA_444        = 3,
  NUM_CHROMA_FORMAT = 4
};

enum ChannelType
{
  CHANNEL_TYPE_LUMA    = 0,
  CHANNEL_TYPE_CHROMA  = 1,
  MAX_NUM_CHANNEL_TYPE = 2
};

enum TreeType
{
  TREE_D = 0, //default tree status (for single-tree slice, TREE_D means joint tree; for dual-tree I slice, TREE_D means TREE_L for luma and TREE_C for chroma)
  TREE_L = 1, //separate tree only contains luma (may split)
  TREE_C = 2, //separate tree only contains chroma (not split), to avoid small chroma block
};

enum ModeType
{
  MODE_TYPE_ALL = 0, //all modes can try
  MODE_TYPE_INTER = 1, //can try inter
  MODE_TYPE_INTRA = 2, //can try intra, ibc, palette
};

#define CH_L CHANNEL_TYPE_LUMA
#define CH_C CHANNEL_TYPE_CHROMA

enum ComponentID
{
  COMPONENT_Y         = 0,
  COMPONENT_Cb        = 1,
  COMPONENT_Cr        = 2,
  MAX_NUM_COMPONENT   = 3,
  JOINT_CbCr          = MAX_NUM_COMPONENT,
  MAX_NUM_TBLOCKS     = MAX_NUM_COMPONENT
};

#define MAP_CHROMA(c) (ComponentID(c))

enum InputColourSpaceConversion // defined in terms of conversion prior to input of encoder.
{
  IPCOLOURSPACE_UNCHANGED               = 0,
  IPCOLOURSPACE_YCbCrtoYCrCb            = 1, // Mainly used for debug!
  IPCOLOURSPACE_YCbCrtoYYY              = 2, // Mainly used for debug!
  IPCOLOURSPACE_RGBtoGBR                = 3,
  NUMBER_INPUT_COLOUR_SPACE_CONVERSIONS = 4
};

enum MATRIX_COEFFICIENTS // Table E.5 (Matrix coefficients)
{
  MATRIX_COEFFICIENTS_RGB                           = 0,
  MATRIX_COEFFICIENTS_BT709                         = 1,
  MATRIX_COEFFICIENTS_UNSPECIFIED                   = 2,
  MATRIX_COEFFICIENTS_RESERVED_BY_ITUISOIEC         = 3,
  MATRIX_COEFFICIENTS_USFCCT47                      = 4,
  MATRIX_COEFFICIENTS_BT601_625                     = 5,
  MATRIX_COEFFICIENTS_BT601_525                     = 6,
  MATRIX_COEFFICIENTS_SMPTE240                      = 7,
  MATRIX_COEFFICIENTS_YCGCO                         = 8,
  MATRIX_COEFFICIENTS_BT2020_NON_CONSTANT_LUMINANCE = 9,
  MATRIX_COEFFICIENTS_BT2020_CONSTANT_LUMINANCE     = 10,
};

enum DeblockEdgeDir
{
  EDGE_VER     = 0,
  EDGE_HOR     = 1,
  NUM_EDGE_DIR = 2
};

/// supported prediction type
enum PredMode
{
  MODE_INTER                 = 0,     ///< inter-prediction mode
  MODE_INTRA                 = 1,     ///< intra-prediction mode
  MODE_IBC                   = 2,     ///< ibc-prediction mode
  MODE_PLT                   = 3,     ///< plt-prediction mode
  NUMBER_OF_PREDICTION_MODES = 4,
};

/// reference list index
enum RefPicList
{
  REF_PIC_LIST_0               = 0,   ///< reference list 0
  REF_PIC_LIST_1               = 1,   ///< reference list 1
  NUM_REF_PIC_LIST_01          = 2,
  REF_PIC_LIST_X               = 100  ///< special mark
};

#define L0 REF_PIC_LIST_0
#define L1 REF_PIC_LIST_1

/// distortion function index
enum DFunc
{
  DF_SSE             = 0,             ///< general size SSE
  DF_SSE2            = DF_SSE+1,      ///<   2xM SSE
  DF_SSE4            = DF_SSE+2,      ///<   4xM SSE
  DF_SSE8            = DF_SSE+3,      ///<   8xM SSE
  DF_SSE16           = DF_SSE+4,      ///<  16xM SSE
  DF_SSE32           = DF_SSE+5,      ///<  32xM SSE
  DF_SSE64           = DF_SSE+6,      ///<  64xM SSE
  DF_SSE16N          = DF_SSE+7,      ///< 16NxM SSE

  DF_SAD             = 8,             ///< general size SAD
  DF_SAD2            = DF_SAD+1,      ///<   2xM SAD
  DF_SAD4            = DF_SAD+2,      ///<   4xM SAD
  DF_SAD8            = DF_SAD+3,      ///<   8xM SAD
  DF_SAD16           = DF_SAD+4,      ///<  16xM SAD
  DF_SAD32           = DF_SAD+5,      ///<  32xM SAD
  DF_SAD64           = DF_SAD+6,      ///<  64xM SAD
  DF_SAD16N          = DF_SAD+7,      ///< 16NxM SAD

  DF_HAD             = 16,            ///< general size Hadamard
  DF_HAD2            = DF_HAD+1,      ///<   2xM HAD
  DF_HAD4            = DF_HAD+2,      ///<   4xM HAD
  DF_HAD8            = DF_HAD+3,      ///<   8xM HAD
  DF_HAD16           = DF_HAD+4,      ///<  16xM HAD
  DF_HAD32           = DF_HAD+5,      ///<  32xM HAD
  DF_HAD64           = DF_HAD+6,      ///<  64xM HAD
  DF_HAD16N          = DF_HAD+7,      ///< 16NxM HAD

  DF_SAD12           = 24,
  DF_SAD24           = 25,
  DF_SAD48           = 26,

  DF_MRSAD           = 27,            ///< general size MR SAD
  DF_MRSAD2          = DF_MRSAD+1,    ///<   2xM MR SAD
  DF_MRSAD4          = DF_MRSAD+2,    ///<   4xM MR SAD
  DF_MRSAD8          = DF_MRSAD+3,    ///<   8xM MR SAD
  DF_MRSAD16         = DF_MRSAD+4,    ///<  16xM MR SAD
  DF_MRSAD32         = DF_MRSAD+5,    ///<  32xM MR SAD
  DF_MRSAD64         = DF_MRSAD+6,    ///<  64xM MR SAD
  DF_MRSAD16N        = DF_MRSAD+7,    ///< 16NxM MR SAD

  DF_MRHAD           = 35,            ///< general size MR Hadamard
  DF_MRHAD2          = DF_MRHAD+1,    ///<   2xM MR HAD
  DF_MRHAD4          = DF_MRHAD+2,    ///<   4xM MR HAD
  DF_MRHAD8          = DF_MRHAD+3,    ///<   8xM MR HAD
  DF_MRHAD16         = DF_MRHAD+4,    ///<  16xM MR HAD
  DF_MRHAD32         = DF_MRHAD+5,    ///<  32xM MR HAD
  DF_MRHAD64         = DF_MRHAD+6,    ///<  64xM MR HAD
  DF_MRHAD16N        = DF_MRHAD+7,    ///< 16NxM MR HAD

  DF_MRSAD12         = 43,
  DF_MRSAD24         = 44,
  DF_MRSAD48         = 45,

  DF_SAD_FULL_NBIT    = 46,
  DF_SAD_FULL_NBIT2   = DF_SAD_FULL_NBIT+1,    ///<   2xM SAD with full bit usage
  DF_SAD_FULL_NBIT4   = DF_SAD_FULL_NBIT+2,    ///<   4xM SAD with full bit usage
  DF_SAD_FULL_NBIT8   = DF_SAD_FULL_NBIT+3,    ///<   8xM SAD with full bit usage
  DF_SAD_FULL_NBIT16  = DF_SAD_FULL_NBIT+4,    ///<  16xM SAD with full bit usage
  DF_SAD_FULL_NBIT32  = DF_SAD_FULL_NBIT+5,    ///<  32xM SAD with full bit usage
  DF_SAD_FULL_NBIT64  = DF_SAD_FULL_NBIT+6,    ///<  64xM SAD with full bit usage
  DF_SAD_FULL_NBIT16N = DF_SAD_FULL_NBIT+7,    ///< 16NxM SAD with full bit usage

  DF_SSE_WTD          = 54,                ///< general size SSE
  DF_SSE2_WTD         = DF_SSE_WTD+1,      ///<   4xM SSE
  DF_SSE4_WTD         = DF_SSE_WTD+2,      ///<   4xM SSE
  DF_SSE8_WTD         = DF_SSE_WTD+3,      ///<   8xM SSE
  DF_SSE16_WTD        = DF_SSE_WTD+4,      ///<  16xM SSE
  DF_SSE32_WTD        = DF_SSE_WTD+5,      ///<  32xM SSE
  DF_SSE64_WTD        = DF_SSE_WTD+6,      ///<  64xM SSE
  DF_SSE16N_WTD       = DF_SSE_WTD+7,      ///< 16NxM SSE
  DF_DEFAULT_ORI      = DF_SSE_WTD+8,

  DF_SAD_INTERMEDIATE_BITDEPTH = 63,

  DF_TOTAL_FUNCTIONS = 64
};

/// motion vector predictor direction used in AMVP
enum MvpDir
{
  MD_LEFT = 0,          ///< MVP of left block
  MD_ABOVE,             ///< MVP of above block
  MD_ABOVE_RIGHT,       ///< MVP of above right block
  MD_BELOW_LEFT,        ///< MVP of below left block
  MD_ABOVE_LEFT         ///< MVP of above left block
};

enum TransformDirection
{
  TRANSFORM_FORWARD              = 0,
  TRANSFORM_INVERSE              = 1,
  TRANSFORM_NUMBER_OF_DIRECTIONS = 2
};

/// supported ME search methods
enum MESearchMethod
{
  MESEARCH_FULL              = 0,
  MESEARCH_DIAMOND           = 1,
  MESEARCH_SELECTIVE         = 2,
  MESEARCH_DIAMOND_ENHANCED  = 3,
  MESEARCH_NUMBER_OF_METHODS = 4
};

/// coefficient scanning type used in ACS
enum CoeffScanType
{
  SCAN_DIAG = 0,        ///< up-right diagonal scan
  SCAN_TRAV_HOR = 1,
  SCAN_TRAV_VER = 2,
  SCAN_NUMBER_OF_TYPES
};

enum CoeffScanGroupType
{
  SCAN_UNGROUPED   = 0,
  SCAN_GROUPED_4x4 = 1,
  SCAN_NUMBER_OF_GROUP_TYPES = 2
};

enum ScalingListMode
{
  SCALING_LIST_OFF,
  SCALING_LIST_DEFAULT,
  SCALING_LIST_FILE_READ
};

enum ScalingListSize
{
  SCALING_LIST_1x1 = 0,
  SCALING_LIST_2x2,
  SCALING_LIST_4x4,
  SCALING_LIST_8x8,
  SCALING_LIST_16x16,
  SCALING_LIST_32x32,
  SCALING_LIST_64x64,
  SCALING_LIST_128x128,
  SCALING_LIST_SIZE_NUM,
  //for user define matrix
  SCALING_LIST_FIRST_CODED = SCALING_LIST_2x2,
  SCALING_LIST_LAST_CODED = SCALING_LIST_64x64
};

// Slice / Slice segment encoding modes
enum SliceConstraint
{
  NO_SLICES              = 0,          ///< don't use slices / slice segments
  FIXED_NUMBER_OF_CTU    = 1,          ///< Limit maximum number of largest coding tree units in a slice / slice segments
  FIXED_NUMBER_OF_BYTES  = 2,          ///< Limit maximum number of bytes in a slice / slice segment
  FIXED_NUMBER_OF_TILES  = 3,          ///< slices / slice segments span an integer number of tiles
  SINGLE_BRICK_PER_SLICE = 4,          ///< each brick is coded as separate NAL unit (slice)
  NUMBER_OF_SLICE_CONSTRAINT_MODES = 5
};

// For use with decoded picture hash SEI messages, generated by encoder.
enum HashType
{
  HASHTYPE_MD5             = 0,
  HASHTYPE_CRC             = 1,
  HASHTYPE_CHECKSUM        = 2,
  HASHTYPE_NONE            = 3,
  NUMBER_OF_HASHTYPES      = 4
};

enum SAOMode //mode
{
  SAO_MODE_OFF = 0,
  SAO_MODE_NEW,
  SAO_MODE_MERGE,
  NUM_SAO_MODES
};

enum SAOModeMergeTypes
{
  SAO_MERGE_LEFT =0,
  SAO_MERGE_ABOVE,
  NUM_SAO_MERGE_TYPES
};


enum SAOModeNewTypes
{
  SAO_TYPE_START_EO =0,
  SAO_TYPE_EO_0 = SAO_TYPE_START_EO,
  SAO_TYPE_EO_90,
  SAO_TYPE_EO_135,
  SAO_TYPE_EO_45,

  SAO_TYPE_START_BO,
  SAO_TYPE_BO = SAO_TYPE_START_BO,

  NUM_SAO_NEW_TYPES
};
#define NUM_SAO_EO_TYPES_LOG2 2

enum SAOEOClasses
{
  SAO_CLASS_EO_FULL_VALLEY = 0,
  SAO_CLASS_EO_HALF_VALLEY = 1,
  SAO_CLASS_EO_PLAIN       = 2,
  SAO_CLASS_EO_HALF_PEAK   = 3,
  SAO_CLASS_EO_FULL_PEAK   = 4,
  NUM_SAO_EO_CLASSES,
};

#define NUM_SAO_BO_CLASSES_LOG2  5
#define NUM_SAO_BO_CLASSES       (1<<NUM_SAO_BO_CLASSES_LOG2)

namespace Profile
{
  enum Name
  {
    NONE = 0,
    MAIN = 1,
    MAIN10 = 2,
    MAINSTILLPICTURE = 3,
    MAINREXT = 4,
    HIGHTHROUGHPUTREXT = 5,
    NEXT = 6
  };
}

namespace Level
{
  enum Tier
  {
    MAIN = 0,
    HIGH = 1,
  };

  enum Name
  {
    // code = (level * 30)
    NONE     = 0,
    LEVEL1   = 30,
    LEVEL2   = 60,
    LEVEL2_1 = 63,
    LEVEL3   = 90,
    LEVEL3_1 = 93,
    LEVEL4   = 120,
    LEVEL4_1 = 123,
    LEVEL5   = 150,
    LEVEL5_1 = 153,
    LEVEL5_2 = 156,
    LEVEL6   = 180,
    LEVEL6_1 = 183,
    LEVEL6_2 = 186,
    LEVEL8_5 = 255,
  };
}

enum CostMode
{
  COST_STANDARD_LOSSY              = 0,
  COST_SEQUENCE_LEVEL_LOSSLESS     = 1,
  COST_LOSSLESS_CODING             = 2,
  COST_MIXED_LOSSLESS_LOSSY_CODING = 3
};

enum WeightedPredictionMethod
{
  WP_PER_PICTURE_WITH_SIMPLE_DC_COMBINED_COMPONENT                          =0,
  WP_PER_PICTURE_WITH_SIMPLE_DC_PER_COMPONENT                               =1,
  WP_PER_PICTURE_WITH_HISTOGRAM_AND_PER_COMPONENT                           =2,
  WP_PER_PICTURE_WITH_HISTOGRAM_AND_PER_COMPONENT_AND_CLIPPING              =3,
  WP_PER_PICTURE_WITH_HISTOGRAM_AND_PER_COMPONENT_AND_CLIPPING_AND_EXTENSION=4
};

enum FastInterSearchMode
{
  FASTINTERSEARCH_DISABLED = 0,
  FASTINTERSEARCH_MODE1    = 1, // TODO: assign better names to these.
  FASTINTERSEARCH_MODE2    = 2,
  FASTINTERSEARCH_MODE3    = 3
};

enum SPSExtensionFlagIndex
{
  SPS_EXT__REXT           = 0,
//SPS_EXT__MVHEVC         = 1, //for use in future versions
//SPS_EXT__SHVC           = 2, //for use in future versions
  SPS_EXT__NEXT           = 3,
  NUM_SPS_EXTENSION_FLAGS = 8
};

enum PPSExtensionFlagIndex
{
  PPS_EXT__REXT           = 0,
//PPS_EXT__MVHEVC         = 1, //for use in future versions
//PPS_EXT__SHVC           = 2, //for use in future versions
  NUM_PPS_EXTENSION_FLAGS = 8
};

// TODO: Existing names used for the different NAL unit types can be altered to better reflect the names in the spec.
//       However, the names in the spec are not yet stable at this point. Once the names are stable, a cleanup
//       effort can be done without use of macros to alter the names used to indicate the different NAL unit types.
enum NalUnitType
{
  NAL_UNIT_CODED_SLICE_TRAIL = 0,   // 0
  NAL_UNIT_CODED_SLICE_STSA,        // 1
  NAL_UNIT_CODED_SLICE_RASL,        // 2
  NAL_UNIT_CODED_SLICE_RADL,        // 3

  NAL_UNIT_RESERVED_VCL_4,
  NAL_UNIT_RESERVED_VCL_5,
  NAL_UNIT_RESERVED_VCL_6,
  NAL_UNIT_RESERVED_VCL_7,

  NAL_UNIT_CODED_SLICE_IDR_W_RADL,  // 8
  NAL_UNIT_CODED_SLICE_IDR_N_LP,    // 9
  NAL_UNIT_CODED_SLICE_CRA,         // 10
  NAL_UNIT_CODED_SLICE_GDR,         // 11

  NAL_UNIT_RESERVED_IRAP_VCL_12,
  NAL_UNIT_RESERVED_IRAP_VCL_13,

  NAL_UNIT_RESERVED_VCL_14,
  NAL_UNIT_RESERVED_VCL_15,

  NAL_UNIT_SPS,                     // 16
  NAL_UNIT_PPS,                     // 17
  NAL_UNIT_APS,                     // 18
  NAL_UNIT_ACCESS_UNIT_DELIMITER,   // 19
  NAL_UNIT_EOS,                     // 20
  NAL_UNIT_EOB,                     // 21
  NAL_UNIT_PREFIX_SEI,              // 22
  NAL_UNIT_SUFFIX_SEI,              // 23
  NAL_UNIT_DPS,                     // 24
  NAL_UNIT_VPS,                     // 25

  NAL_UNIT_RESERVED_NVCL_26,
  NAL_UNIT_RESERVED_NVCL_27,

  NAL_UNIT_UNSPECIFIED_28,
  NAL_UNIT_UNSPECIFIED_29,
  NAL_UNIT_UNSPECIFIED_30,
  NAL_UNIT_UNSPECIFIED_31,
  NAL_UNIT_INVALID
};

#if SHARP_LUMA_DELTA_QP
enum LumaLevelToDQPMode
{
  LUMALVL_TO_DQP_DISABLED   = 0,
  LUMALVL_TO_DQP_AVG_METHOD = 1, // use average of CTU to determine luma level
  LUMALVL_TO_DQP_NUM_MODES  = 2
};
#endif

enum MergeType
{
  MRG_TYPE_DEFAULT_N        = 0, // 0
  MRG_TYPE_SUBPU_ATMVP,
  MRG_TYPE_IBC,
  NUM_MRG_TYPE                   // 5
};

enum TriangleSplit
{
  TRIANGLE_DIR_135 = 0,
  TRIANGLE_DIR_45,
  TRIANGLE_DIR_NUM
};

#if !JVET_P0400_REMOVE_SHARED_MERGE_LIST
enum SharedMrgState
{
  NO_SHARE            = 0,
  GEN_ON_SHARED_BOUND = 1,
  SHARING             = 2
};
#endif
//////////////////////////////////////////////////////////////////////////
// Encoder modes to try out
//////////////////////////////////////////////////////////////////////////

enum EncModeFeature
{
  ENC_FT_FRAC_BITS = 0,
  ENC_FT_DISTORTION,
  ENC_FT_RD_COST,
  ENC_FT_ENC_MODE_TYPE,
  ENC_FT_ENC_MODE_OPTS,
  ENC_FT_ENC_MODE_PART,
  NUM_ENC_FEATURES
};

enum ImvMode
{
  IMV_OFF = 0,
  IMV_FPEL,
  IMV_4PEL,
  IMV_HPEL,
  NUM_IMV_MODES
};


// ====================================================================================================================
// Type definition
// ====================================================================================================================

/// parameters for adaptive loop filter
class PicSym;

#define MAX_NUM_SAO_CLASSES  32  //(NUM_SAO_EO_GROUPS > NUM_SAO_BO_GROUPS)?NUM_SAO_EO_GROUPS:NUM_SAO_BO_GROUPS

struct SAOOffset
{
  SAOMode modeIdc; // NEW, MERGE, OFF
  int typeIdc;     // union of SAOModeMergeTypes and SAOModeNewTypes, depending on modeIdc.
  int typeAuxInfo; // BO: starting band index
  int offset[MAX_NUM_SAO_CLASSES];

  SAOOffset();
  ~SAOOffset();
  void reset();

  const SAOOffset& operator= (const SAOOffset& src);
};

struct SAOBlkParam
{

  SAOBlkParam();
  ~SAOBlkParam();
  void reset();
  const SAOBlkParam& operator= (const SAOBlkParam& src);
  SAOOffset& operator[](int compIdx){ return offsetParam[compIdx];}
  const SAOOffset& operator[](int compIdx) const { return offsetParam[compIdx];}
private:
  SAOOffset offsetParam[MAX_NUM_COMPONENT];

};



struct BitDepths
{
  int recon[MAX_NUM_CHANNEL_TYPE]; ///< the bit depth as indicated in the SPS
};

enum PLTRunMode
{
  PLT_RUN_INDEX = 0,
  PLT_RUN_COPY  = 1,
  NUM_PLT_RUN   = 2
};
/// parameters for deblocking filter
struct LFCUParam
{
  bool internalEdge;                     ///< indicates internal edge
  bool leftEdge;                         ///< indicates left edge
  bool topEdge;                          ///< indicates top edge
};



struct PictureHash
{
  std::vector<uint8_t> hash;

  bool operator==(const PictureHash &other) const
  {
    if (other.hash.size() != hash.size())
    {
      return false;
    }
    for(uint32_t i=0; i<uint32_t(hash.size()); i++)
    {
      if (other.hash[i] != hash[i])
      {
        return false;
      }
    }
    return true;
  }

  bool operator!=(const PictureHash &other) const
  {
    return !(*this == other);
  }
};

struct SEITimeSet
{
  SEITimeSet() : clockTimeStampFlag(false),
                     numUnitFieldBasedFlag(false),
                     countingType(0),
                     fullTimeStampFlag(false),
                     discontinuityFlag(false),
                     cntDroppedFlag(false),
                     numberOfFrames(0),
                     secondsValue(0),
                     minutesValue(0),
                     hoursValue(0),
                     secondsFlag(false),
                     minutesFlag(false),
                     hoursFlag(false),
                     timeOffsetLength(0),
                     timeOffsetValue(0)
  { }
  bool clockTimeStampFlag;
  bool numUnitFieldBasedFlag;
  int  countingType;
  bool fullTimeStampFlag;
  bool discontinuityFlag;
  bool cntDroppedFlag;
  int  numberOfFrames;
  int  secondsValue;
  int  minutesValue;
  int  hoursValue;
  bool secondsFlag;
  bool minutesFlag;
  bool hoursFlag;
  int  timeOffsetLength;
  int  timeOffsetValue;
};

struct SEIMasteringDisplay
{
  bool      colourVolumeSEIEnabled;
  uint32_t      maxLuminance;
  uint32_t      minLuminance;
  uint16_t    primaries[3][2];
  uint16_t    whitePoint[2];
};

#if SHARP_LUMA_DELTA_QP
struct LumaLevelToDeltaQPMapping
{
  LumaLevelToDQPMode                 mode;             ///< use deltaQP determined by block luma level
  double                             maxMethodWeight;  ///< weight of max luma value when mode = 2
  std::vector< std::pair<int, int> > mapping;          ///< first=luma level, second=delta QP.
#if ENABLE_QPA
  bool isEnabled() const { return (mode != LUMALVL_TO_DQP_DISABLED && mode != LUMALVL_TO_DQP_NUM_MODES); }
#else
  bool isEnabled() const { return mode!=LUMALVL_TO_DQP_DISABLED; }
#endif
};
#endif

#if ER_CHROMA_QP_WCG_PPS
struct WCGChromaQPControl
{
  bool isEnabled() const { return enabled; }
  bool   enabled;         ///< Enabled flag (0:default)
  double chromaCbQpScale; ///< Chroma Cb QP Scale (1.0:default)
  double chromaCrQpScale; ///< Chroma Cr QP Scale (1.0:default)
  double chromaQpScale;   ///< Chroma QP Scale (0.0:default)
  double chromaQpOffset;  ///< Chroma QP Offset (0.0:default)
};
#endif

class ChromaCbfs
{
public:
  ChromaCbfs()
    : Cb(true), Cr(true)
  {}
  ChromaCbfs( bool _cbf )
    : Cb( _cbf ), Cr( _cbf )
  {}
public:
  bool sigChroma( ChromaFormat chromaFormat ) const
  {
    if( chromaFormat == CHROMA_400 )
    {
      return false;
    }
    return   ( Cb || Cr );
  }
  bool& cbf( ComponentID compID )
  {
    bool *cbfs[MAX_NUM_TBLOCKS] = { nullptr, &Cb, &Cr };

    return *cbfs[compID];
  }
public:
  bool Cb;
  bool Cr;
};


enum MsgLevel
{
  SILENT  = 0,
  ERROR   = 1,
  WARNING = 2,
  INFO    = 3,
  NOTICE  = 4,
  VERBOSE = 5,
  DETAILS = 6
};
enum RESHAPE_SIGNAL_TYPE
{
  RESHAPE_SIGNAL_SDR = 0,
  RESHAPE_SIGNAL_PQ  = 1,
  RESHAPE_SIGNAL_HLG = 2,
  RESHAPE_SIGNAL_NULL = 100,
};


// ---------------------------------------------------------------------------
// exception class
// ---------------------------------------------------------------------------

class Exception : public std::exception
{
public:
  Exception( const std::string& _s ) : m_str( _s ) { }
  Exception( const Exception& _e ) : std::exception( _e ), m_str( _e.m_str ) { }
  virtual ~Exception() noexcept { };
  virtual const char* what() const noexcept { return m_str.c_str(); }
  Exception& operator=( const Exception& _e ) { std::exception::operator=( _e ); m_str = _e.m_str; return *this; }
  template<typename T> Exception& operator<<( T t ) { std::ostringstream oss; oss << t; m_str += oss.str(); return *this; }
private:
  std::string m_str;
};

// if a check fails with THROW or CHECK, please check if ported correctly from assert in revision 1196)
#define THROW(x)            throw( Exception( "\nERROR: In function \"" ) << __FUNCTION__ << "\" in " << __FILE__ << ":" << __LINE__ << ": " << x )
#define CHECK(c,x)          if(c){ THROW(x); }
#define EXIT(x)             throw( Exception( "\n" ) << x << "\n" )
#define CHECK_NULLPTR(_ptr) CHECK( !( _ptr ), "Accessing an empty pointer pointer!" )

#if !NDEBUG  // for non MSVC compiler, define _DEBUG if in debug mode to have same behavior between MSVC and others in debug
#ifndef _DEBUG
#define _DEBUG 1
#endif
#endif

#if defined( _DEBUG )
#define CHECKD(c,x)         if(c){ THROW(x); }
#else
#define CHECKD(c,x)
#endif // _DEBUG

// ---------------------------------------------------------------------------
// static vector
// ---------------------------------------------------------------------------

template<typename T, size_t N>
class static_vector
{
  T _arr[ N ];
  size_t _size;

public:

  typedef T         value_type;
  typedef size_t    size_type;
  typedef ptrdiff_t difference_type;
  typedef T&        reference;
  typedef T const&  const_reference;
  typedef T*        pointer;
  typedef T const*  const_pointer;
  typedef T*        iterator;
  typedef T const*  const_iterator;

  static const size_type max_num_elements = N;

  static_vector() : _size( 0 )                                 { }
  static_vector( size_t N_ ) : _size( N_ )                     { }
  static_vector( size_t N_, const T& _val ) : _size( 0 )       { resize( N_, _val ); }
  template<typename It>
  static_vector( It _it1, It _it2 ) : _size( 0 )               { while( _it1 < _it2 ) _arr[ _size++ ] = *_it1++; }
  static_vector( std::initializer_list<T> _il ) : _size( 0 )
  {
    typename std::initializer_list<T>::iterator _src1 = _il.begin();
    typename std::initializer_list<T>::iterator _src2 = _il.end();

    while( _src1 < _src2 ) _arr[ _size++ ] = *_src1++;

    CHECKD( _size > N, "capacity exceeded" );
  }
  static_vector& operator=( std::initializer_list<T> _il )
  {
    _size = 0;

    typename std::initializer_list<T>::iterator _src1 = _il.begin();
    typename std::initializer_list<T>::iterator _src2 = _il.end();

    while( _src1 < _src2 ) _arr[ _size++ ] = *_src1++;

    CHECKD( _size > N, "capacity exceeded" );
  }

  void resize( size_t N_ )                      { CHECKD( N_ > N, "capacity exceeded" ); while(_size < N_) _arr[ _size++ ] = T() ; _size = N_; }
  void resize( size_t N_, const T& _val )       { CHECKD( N_ > N, "capacity exceeded" ); while(_size < N_) _arr[ _size++ ] = _val; _size = N_; }
  void reserve( size_t N_ )                     { CHECKD( N_ > N, "capacity exceeded" ); }
  void push_back( const T& _val )               { CHECKD( _size >= N, "capacity exceeded" ); _arr[ _size++ ] = _val; }
  void push_back( T&& val )                     { CHECKD( _size >= N, "capacity exceeded" ); _arr[ _size++ ] = std::forward<T>( val ); }
  void pop_back()                               { CHECKD( _size == 0, "calling pop_back on an empty vector" ); _size--; }
  void pop_front()                              { CHECKD( _size == 0, "calling pop_front on an empty vector" ); _size--; for( int i = 0; i < _size; i++ ) _arr[i] = _arr[i + 1]; }
  void clear()                                  { _size = 0; }
  reference       at( size_t _i )               { CHECKD( _i >= _size, "Trying to access an out-of-bound-element" ); return _arr[ _i ]; }
  const_reference at( size_t _i ) const         { CHECKD( _i >= _size, "Trying to access an out-of-bound-element" ); return _arr[ _i ]; }
  reference       operator[]( size_t _i )       { CHECKD( _i >= _size, "Trying to access an out-of-bound-element" ); return _arr[ _i ]; }
  const_reference operator[]( size_t _i ) const { CHECKD( _i >= _size, "Trying to access an out-of-bound-element" ); return _arr[ _i ]; }
  reference       front()                       { CHECKD( _size == 0, "Trying to access the first element of an empty vector" ); return _arr[ 0 ]; }
  const_reference front() const                 { CHECKD( _size == 0, "Trying to access the first element of an empty vector" ); return _arr[ 0 ]; }
  reference       back()                        { CHECKD( _size == 0, "Trying to access the last element of an empty vector" );  return _arr[ _size - 1 ]; }
  const_reference back() const                  { CHECKD( _size == 0, "Trying to access the last element of an empty vector" );  return _arr[ _size - 1 ]; }
  pointer         data()                        { return _arr; }
  const_pointer   data() const                  { return _arr; }
  iterator        begin()                       { return _arr; }
  const_iterator  begin() const                 { return _arr; }
  const_iterator  cbegin() const                { return _arr; }
  iterator        end()                         { return _arr + _size; }
  const_iterator  end() const                   { return _arr + _size; };
  const_iterator  cend() const                  { return _arr + _size; };
  size_type       size() const                  { return _size; };
  size_type       byte_size() const             { return _size * sizeof( T ); }
  bool            empty() const                 { return _size == 0; }

  size_type       capacity() const              { return N; }
  size_type       max_size() const              { return N; }
  size_type       byte_capacity() const         { return sizeof(_arr); }

  iterator        insert( const_iterator _pos, const T& _val )
                                                { CHECKD( _size >= N, "capacity exceeded" );
                                                  for( difference_type i = _size - 1; i >= _pos - _arr; i-- ) _arr[i + 1] = _arr[i];
                                                  *const_cast<iterator>( _pos ) = _val;
                                                  _size++;
                                                  return const_cast<iterator>( _pos ); }

  iterator        insert( const_iterator _pos, T&& _val )
                                                { CHECKD( _size >= N, "capacity exceeded" );
                                                  for( difference_type i = _size - 1; i >= _pos - _arr; i-- ) _arr[i + 1] = _arr[i];
                                                  *const_cast<iterator>( _pos ) = std::forward<T>( _val );
                                                  _size++; return const_cast<iterator>( _pos ); }
  template<class InputIt>
  iterator        insert( const_iterator _pos, InputIt first, InputIt last )
                                                { const difference_type numEl = last - first;
                                                  CHECKD( _size + numEl >= N, "capacity exceeded" );
                                                  for( difference_type i = _size - 1; i >= _pos - _arr; i-- ) _arr[i + numEl] = _arr[i];
                                                  iterator it = const_cast<iterator>( _pos ); _size += numEl;
                                                  while( first != last ) *it++ = *first++;
                                                  return const_cast<iterator>( _pos ); }

  iterator        insert( const_iterator _pos, size_t numEl, const T& val )
                                                { //const difference_type numEl = last - first;
                                                  CHECKD( _size + numEl >= N, "capacity exceeded" );
                                                  for( difference_type i = _size - 1; i >= _pos - _arr; i-- ) _arr[i + numEl] = _arr[i];
                                                  iterator it = const_cast<iterator>( _pos ); _size += numEl;
                                                  for ( int k = 0; k < numEl; k++) *it++ = val;
                                                  return const_cast<iterator>( _pos ); }

  void            erase( const_iterator _pos )  { iterator it   = const_cast<iterator>( _pos ) - 1;
                                                  iterator last = end() - 1;
                                                  while( ++it != last ) *it = *( it + 1 );
                                                  _size--; }
};


// ---------------------------------------------------------------------------
// dynamic cache
// ---------------------------------------------------------------------------

template<typename T>
class dynamic_cache
{
  std::vector<T*> m_cache;
#if ENABLE_SPLIT_PARALLELISM || ENABLE_WPP_PARALLELISM
  int64_t         m_cacheId;
#endif

public:

#if ENABLE_SPLIT_PARALLELISM || ENABLE_WPP_PARALLELISM
  dynamic_cache()
  {
    static int cacheId = 0;
    m_cacheId = cacheId++;
  }

#endif
  ~dynamic_cache()
  {
    deleteEntries();
  }

  void deleteEntries()
  {
    for( auto &p : m_cache )
    {
      delete p;
      p = nullptr;
    }

    m_cache.clear();
  }

  T* get()
  {
    T* ret;

    if( !m_cache.empty() )
    {
      ret = m_cache.back();
      m_cache.pop_back();
#if ENABLE_SPLIT_PARALLELISM || ENABLE_WPP_PARALLELISM
      CHECK( ret->cacheId != m_cacheId, "Putting item into wrong cache!" );
      CHECK( !ret->cacheUsed,           "Fetched an element that should've been in cache!!" );
#endif
    }
    else
    {
      ret = new T;
    }

#if ENABLE_SPLIT_PARALLELISM || ENABLE_WPP_PARALLELISM
    ret->cacheId   = m_cacheId;
    ret->cacheUsed = false;

#endif
    return ret;
  }

  void cache( T* el )
  {
#if ENABLE_SPLIT_PARALLELISM || ENABLE_WPP_PARALLELISM
    CHECK( el->cacheId != m_cacheId, "Putting item into wrong cache!" );
    CHECK( el->cacheUsed,            "Putting cached item back into cache!" );

    el->cacheUsed = true;

#endif
    m_cache.push_back( el );
  }

  void cache( std::vector<T*>& vel )
  {
#if ENABLE_SPLIT_PARALLELISM || ENABLE_WPP_PARALLELISM
    for( auto el : vel )
    {
      CHECK( el->cacheId != m_cacheId, "Putting item into wrong cache!" );
      CHECK( el->cacheUsed,            "Putting cached item back into cache!" );

      el->cacheUsed = true;
    }

#endif
    m_cache.insert( m_cache.end(), vel.begin(), vel.end() );
    vel.clear();
  }
};

typedef dynamic_cache<struct CodingUnit    > CUCache;
typedef dynamic_cache<struct PredictionUnit> PUCache;
typedef dynamic_cache<struct TransformUnit > TUCache;

struct XUCache
{
  CUCache cuCache;
  PUCache puCache;
  TUCache tuCache;
};

#define SIGN(x) ( (x) >= 0 ? 1 : -1 )

//! \}

#endif

<|MERGE_RESOLUTION|>--- conflicted
+++ resolved
@@ -73,18 +73,11 @@
 
 #define JVET_P0667_QP_OFFSET_TABLE_SIGNALING_JCCR         1 // JVET-P0667: removing signaling of qp offset table for JCCR, at SPS and PPS, when JCCR is disabled. 
 
-<<<<<<< HEAD
-#define ADAPTIVE_COLOR_TRANSFORM                          1 // JVET-P0517: adaptive color transform
-=======
-#define JVET_P1000_REMOVE_TRANFORMSHIFT_IN_TS_MODE        1 // JVET-P1000: Remove Transformshift in TS mode
+#define JVET_P0517_ADAPTIVE_COLOR_TRANSFORM               1 // JVET-P0517: adaptive color transform
 
 #define JVET_P0090_32BIT_MVD                              1 // JVET-P0090: Limitation of abs_mvd_min2 binarization within 32-bit
 
-#define JVET_P0298_DISABLE_LEVELMAPPING_IN_BYPASS         1 // JVET-P0298: Disable level mapping in bypass mode
->>>>>>> ebe27be5
-
-#define JVET_P1000_REMOVE_TRANFORMSHIFT_IN_TS_MODE        1 // JVET-P1000: Remove Transformshift in TS mode#define JVET_P0298_DISABLE_LEVELMAPPING_IN_BYPASS         1 // JVET-P0298: Disable level mapping in bypass mode
-#define JVET_P0347_MAX_MTT_DEPTH_CONSTRAINT               1 // JVET-P0347: Max MTT Depth constraint
+#define JVET_P0298_DISABLE_LEVELMAPPING_IN_BYPASS         1 // JVET-P0298: Disable level mapping in bypass mode#define JVET_P0347_MAX_MTT_DEPTH_CONSTRAINT               1 // JVET-P0347: Max MTT Depth constraint
 
 #define JVET_P0325_CHANGE_MERGE_CANDIDATE_ORDER           1 // JVET-P0325: reorder the spatial merge candidates
 
