/* The copyright in this software is being made available under the BSD
 * License, included below. This software may be subject to other third party
 * and contributor rights, including patent rights, and no such rights are
 * granted under this license.
 *
 * Copyright (c) 2010-2019, ITU/ISO/IEC
 * All rights reserved.
 *
 * Redistribution and use in source and binary forms, with or without
 * modification, are permitted provided that the following conditions are met:
 *
 *  * Redistributions of source code must retain the above copyright notice,
 *    this list of conditions and the following disclaimer.
 *  * Redistributions in binary form must reproduce the above copyright notice,
 *    this list of conditions and the following disclaimer in the documentation
 *    and/or other materials provided with the distribution.
 *  * Neither the name of the ITU/ISO/IEC nor the names of its contributors may
 *    be used to endorse or promote products derived from this software without
 *    specific prior written permission.
 *
 * THIS SOFTWARE IS PROVIDED BY THE COPYRIGHT HOLDERS AND CONTRIBUTORS "AS IS"
 * AND ANY EXPRESS OR IMPLIED WARRANTIES, INCLUDING, BUT NOT LIMITED TO, THE
 * IMPLIED WARRANTIES OF MERCHANTABILITY AND FITNESS FOR A PARTICULAR PURPOSE
 * ARE DISCLAIMED. IN NO EVENT SHALL THE COPYRIGHT HOLDER OR CONTRIBUTORS
 * BE LIABLE FOR ANY DIRECT, INDIRECT, INCIDENTAL, SPECIAL, EXEMPLARY, OR
 * CONSEQUENTIAL DAMAGES (INCLUDING, BUT NOT LIMITED TO, PROCUREMENT OF
 * SUBSTITUTE GOODS OR SERVICES; LOSS OF USE, DATA, OR PROFITS; OR BUSINESS
 * INTERRUPTION) HOWEVER CAUSED AND ON ANY THEORY OF LIABILITY, WHETHER IN
 * CONTRACT, STRICT LIABILITY, OR TORT (INCLUDING NEGLIGENCE OR OTHERWISE)
 * ARISING IN ANY WAY OUT OF THE USE OF THIS SOFTWARE, EVEN IF ADVISED OF
 * THE POSSIBILITY OF SUCH DAMAGE.
 */

/** \file     TypeDef.h
    \brief    Define macros, basic types, new types and enumerations
*/

#ifndef __TYPEDEF__
#define __TYPEDEF__

#ifndef __COMMONDEF__
#error Include CommonDef.h not TypeDef.h
#endif

#include <vector>
#include <utility>
#include <sstream>
#include <cstddef>
#include <cstring>
#include <assert.h>
#include <cassert>

<<<<<<< HEAD
#define JVET_P0154_PROF_SAMPLE_OFFSET_CLIPPING            1 // JVET-P0154/P0094/P0172/P0413/P0518/P0281: Clip the PROF sample offset to 14-bit

#define JVET_P1023_DMVR_BDOF_RP_CONDITION                 1 // JVET_P1023: Reference picture conditions in DMVR and BDOF

#define JVET_P0162_REMOVE_ALF_CTB_FIRST_USE_APS_FLAG      1 // JVET-P0162: Removal of alf_ctb_use_first_aps_flag

#define JVET_P0164_ALF_SYNTAX_SIMP                        1 // JVET-p0164: simplify alf syntax with method2

#define JVET_P0042_FIX_INTER_DIR_CTX                      1 // JVET-P0042: Fix overlap in context between the bi-pred flag for 8x8 CUs and the L0/L1 flag for all size CUs

#define JVET_P0111_CHROMA_422_FIX                         1 // JVET-P0422: Bug fix of chroma 422 intra mode mapping

#define JVET_P0329_PLANAR_SIMPLIFICATION                  1 // JVET-P0329: simplify planar prediction by comparison removal

#define JVET_P0516_PLT_BINARIZATION                       1 // JVET-P0516: PLT is always signaled when pred mode is euqal to 1 (intra mode) 

#define JVET_P0562_TS_RESIDUAL_CODING_SIMP                1 // JVET-P0562: Fix the Rice parameter equal to 1 for the remainder of TS residual coding

#define JVET_P0385_UNIFIED_MV_ROUNDING                    1

#define JVET_P0418_ALIGN_MLRP_CCLM                        1 // JVET-P0418: Align MLRP with CCLM in terms of reference lines/columns
=======
#define JVET_P0436_CQP_OFFSET_SIGNALLING                  1 // JVET_P0436: CU chroma QP offset signalling consistent with VPDU and bugfix 
>>>>>>> 5812507e

#define JVET_O0145_ENTRYPOINT_SIGNALLING                  0 // JVET-O0145: Not signalling num_entry_point_offsets but derive it at decoder

#define JVET_O0625_ALF_PADDING                            1 // JVET-O0625/O0654/O0662: Unified padding method in ALF

#define MRG_SHARELIST_SHARSIZE                            32

#define JVET_M0497_MATRIX_MULT                            0 // 0: Fast method; 1: Matrix multiplication

#define APPLY_SBT_SL_ON_MTS                               1 // apply save & load fast algorithm on inter MTS when SBT is on

#define HEVC_SEI                                          0 // SEI messages that are defined in HEVC, but not in VVC

typedef std::pair<int, bool> TrMode;
typedef std::pair<int, int>  TrCost;

// clang-format off
#define REUSE_CU_RESULTS                                  1
#if REUSE_CU_RESULTS
#define REUSE_CU_RESULTS_WITH_MULTIPLE_TUS                1
#endif
// clang-format on


#ifndef JVET_J0090_MEMORY_BANDWITH_MEASURE
#define JVET_J0090_MEMORY_BANDWITH_MEASURE                0
#endif

#ifndef EXTENSION_360_VIDEO
#define EXTENSION_360_VIDEO                               0   ///< extension for 360/spherical video coding support; this macro should be controlled by makefile, as it would be used to control whether the library is built and linked
#endif

#ifndef EXTENSION_HDRTOOLS
#define EXTENSION_HDRTOOLS                                0 //< extension for HDRTools/Metrics support; this macro should be controlled by makefile, as it would be used to control whether the library is built and linked
#endif

#define JVET_O0756_CONFIG_HDRMETRICS                      1
#if EXTENSION_HDRTOOLS
#define JVET_O0756_CALCULATE_HDRMETRICS                   1
#endif

#ifndef ENABLE_WPP_PARALLELISM
#define ENABLE_WPP_PARALLELISM                            0
#endif
#if ENABLE_WPP_PARALLELISM
#ifndef ENABLE_WPP_STATIC_LINK
#define ENABLE_WPP_STATIC_LINK                            0 // bug fix static link
#endif
#define PARL_WPP_MAX_NUM_THREADS                         16

#endif
#ifndef ENABLE_SPLIT_PARALLELISM
#define ENABLE_SPLIT_PARALLELISM                          0
#endif
#if ENABLE_SPLIT_PARALLELISM
#define PARL_SPLIT_MAX_NUM_JOBS                           6                             // number of parallel jobs that can be defined and need memory allocated
#define NUM_RESERVERD_SPLIT_JOBS                        ( PARL_SPLIT_MAX_NUM_JOBS + 1 )  // number of all data structures including the merge thread (0)
#define PARL_SPLIT_MAX_NUM_THREADS                        PARL_SPLIT_MAX_NUM_JOBS
#define NUM_SPLIT_THREADS_IF_MSVC                         4

#endif


// ====================================================================================================================
// General settings
// ====================================================================================================================

#ifndef ENABLE_TRACING
#define ENABLE_TRACING                                    0 // DISABLE by default (enable only when debugging, requires 15% run-time in decoding) -- see documentation in 'doc/DTrace for NextSoftware.pdf'
#endif

#if ENABLE_TRACING
#define K0149_BLOCK_STATISTICS                            1 // enables block statistics, which can be analysed with YUView (https://github.com/IENT/YUView)
#if K0149_BLOCK_STATISTICS
#define BLOCK_STATS_AS_CSV                                0 // statistics will be written in a comma separated value format. this is not supported by YUView
#endif
#endif

#define WCG_EXT                                           1
#define WCG_WPSNR                                         WCG_EXT

#define KEEP_PRED_AND_RESI_SIGNALS                        0

// ====================================================================================================================
// Debugging
// ====================================================================================================================

// most debugging tools are now bundled within the ENABLE_TRACING macro -- see documentation to see how to use

#define PRINT_MACRO_VALUES                                1 ///< When enabled, the encoder prints out a list of the non-environment-variable controlled macros and their values on startup

#define INTRA_FULL_SEARCH                                 0 ///< enables full mode search for intra estimation

// TODO: rename this macro to DECODER_DEBUG_BIT_STATISTICS (may currently cause merge issues with other branches)
// This can be enabled by the makefile
#ifndef RExt__DECODER_DEBUG_BIT_STATISTICS
#define RExt__DECODER_DEBUG_BIT_STATISTICS                0 ///< 0 (default) = decoder reports as normal, 1 = decoder produces bit usage statistics (will impact decoder run time by up to ~10%)
#endif

#ifndef RExt__DECODER_DEBUG_TOOL_MAX_FRAME_STATS
#define RExt__DECODER_DEBUG_TOOL_MAX_FRAME_STATS         (1 && RExt__DECODER_DEBUG_BIT_STATISTICS )   ///< 0 (default) = decoder reports as normal, 1 = decoder produces max frame bit usage statistics
#endif

#define TR_ONLY_COEFF_STATS                              (1 && RExt__DECODER_DEBUG_BIT_STATISTICS )   ///< 0 combine TS and non-TS decoder debug statistics. 1 = separate TS and non-TS decoder debug statistics.
#define EPBINCOUNT_FIX                                   (1 && RExt__DECODER_DEBUG_BIT_STATISTICS )   ///< 0 use count to represent number of calls to decodeBins. 1 = count and bins for EP bins are the same.

#ifndef RExt__DECODER_DEBUG_TOOL_STATISTICS
#define RExt__DECODER_DEBUG_TOOL_STATISTICS               0 ///< 0 (default) = decoder reports as normal, 1 = decoder produces tool usage statistics
#endif

#if RExt__DECODER_DEBUG_BIT_STATISTICS || RExt__DECODER_DEBUG_TOOL_STATISTICS
#define RExt__DECODER_DEBUG_STATISTICS                    1
#endif

// ====================================================================================================================
// Tool Switches - transitory (these macros are likely to be removed in future revisions)
// ====================================================================================================================

#define DECODER_CHECK_SUBSTREAM_AND_SLICE_TRAILING_BYTES  1 ///< TODO: integrate this macro into a broader conformance checking system.
#define T0196_SELECTIVE_RDOQ                              1 ///< selective RDOQ
#define U0040_MODIFIED_WEIGHTEDPREDICTION_WITH_BIPRED_AND_CLIPPING 1
#define U0033_ALTERNATIVE_TRANSFER_CHARACTERISTICS_SEI    1 ///< Alternative transfer characteristics SEI message (JCTVC-U0033, with syntax naming from V1005)
#define X0038_LAMBDA_FROM_QP_CAPABILITY                   1 ///< This approach derives lambda from QP+QPoffset+QPoffset2. QPoffset2 is derived from QP+QPoffset using a linear model that is clipped between 0 and 3.
                                                            // To use this capability enable config parameter LambdaFromQpEnable

// ====================================================================================================================
// Tool Switches
// ====================================================================================================================


// This can be enabled by the makefile
#ifndef RExt__HIGH_BIT_DEPTH_SUPPORT
#define RExt__HIGH_BIT_DEPTH_SUPPORT                      0 ///< 0 (default) use data type definitions for 8-10 bit video, 1 = use larger data types to allow for up to 16-bit video (originally developed as part of N0188)
#endif

// SIMD optimizations
#define SIMD_ENABLE                                       1
#define ENABLE_SIMD_OPT                                 ( SIMD_ENABLE && !RExt__HIGH_BIT_DEPTH_SUPPORT )    ///< SIMD optimizations, no impact on RD performance
#define ENABLE_SIMD_OPT_MCIF                            ( 1 && ENABLE_SIMD_OPT )                            ///< SIMD optimization for the interpolation filter, no impact on RD performance
#define ENABLE_SIMD_OPT_BUFFER                          ( 1 && ENABLE_SIMD_OPT )                            ///< SIMD optimization for the buffer operations, no impact on RD performance
#define ENABLE_SIMD_OPT_DIST                            ( 1 && ENABLE_SIMD_OPT )                            ///< SIMD optimization for the distortion calculations(SAD,SSE,HADAMARD), no impact on RD performance
#define ENABLE_SIMD_OPT_AFFINE_ME                       ( 1 && ENABLE_SIMD_OPT )                            ///< SIMD optimization for affine ME, no impact on RD performance
#define ENABLE_SIMD_OPT_ALF                             ( 1 && ENABLE_SIMD_OPT )                            ///< SIMD optimization for ALF
#if ENABLE_SIMD_OPT_BUFFER
#define ENABLE_SIMD_OPT_GBI                               1                                                 ///< SIMD optimization for GBi
#endif

// End of SIMD optimizations


#define ME_ENABLE_ROUNDING_OF_MVS                         1 ///< 0 (default) = disables rounding of motion vectors when right shifted,  1 = enables rounding

#define RDOQ_CHROMA_LAMBDA                                1 ///< F386: weighting of chroma for RDOQ

#define U0132_TARGET_BITS_SATURATION                      1 ///< Rate control with target bits saturation method
#ifdef  U0132_TARGET_BITS_SATURATION
#define V0078_ADAPTIVE_LOWER_BOUND                        1 ///< Target bits saturation with adaptive lower bound
#endif
#define W0038_DB_OPT                                      1 ///< adaptive DB parameter selection, LoopFilterOffsetInPPS and LoopFilterDisable are set to 0 and DeblockingFilterMetric=2;
#define W0038_CQP_ADJ                                     1 ///< chroma QP adjustment based on TL, CQPTLAdjustEnabled is set to 1;

#define SHARP_LUMA_DELTA_QP                               1 ///< include non-normative LCU deltaQP and normative chromaQP change
#define ER_CHROMA_QP_WCG_PPS                              1 ///< Chroma QP model for WCG used in Anchor 3.2
#define ENABLE_QPA                                        1 ///< Non-normative perceptual QP adaptation according to JVET-H0047 and JVET-K0206. Deactivated by default, activated using encoder arguments --PerceptQPA=1 --SliceChromaQPOffsetPeriodicity=1
#define ENABLE_QPA_SUB_CTU                              ( 1 && ENABLE_QPA ) ///< when maximum delta-QP depth is greater than zero, use sub-CTU QPA


#define RDOQ_CHROMA                                       1 ///< use of RDOQ in chroma

#define QP_SWITCHING_FOR_PARALLEL                         1 ///< Replace floating point QP with a source-file frame number. After switching POC, increase base QP instead of frame level QP.

#define LUMA_ADAPTIVE_DEBLOCKING_FILTER_QP_OFFSET         1 /// JVET-L0414 (CE11.2.2) with explicit signalling of num interval, threshold and qpOffset
// ====================================================================================================================
// Derived macros
// ====================================================================================================================

#if RExt__HIGH_BIT_DEPTH_SUPPORT
#define FULL_NBIT                                         1 ///< When enabled, use distortion measure derived from all bits of source data, otherwise discard (bitDepth - 8) least-significant bits of distortion
#define RExt__HIGH_PRECISION_FORWARD_TRANSFORM            1 ///< 0 use original 6-bit transform matrices for both forward and inverse transform, 1 (default) = use original matrices for inverse transform and high precision matrices for forward transform
#else
#define FULL_NBIT                                         1 ///< When enabled, use distortion measure derived from all bits of source data, otherwise discard (bitDepth - 8) least-significant bits of distortion
#define RExt__HIGH_PRECISION_FORWARD_TRANSFORM            0 ///< 0 (default) use original 6-bit transform matrices for both forward and inverse transform, 1 = use original matrices for inverse transform and high precision matrices for forward transform
#endif

#if FULL_NBIT
#define DISTORTION_PRECISION_ADJUSTMENT(x)                0
#else
#define DISTORTION_ESTIMATION_BITS                        8
#define DISTORTION_PRECISION_ADJUSTMENT(x)                ((x>DISTORTION_ESTIMATION_BITS)? ((x)-DISTORTION_ESTIMATION_BITS) : 0)
#endif

// ====================================================================================================================
// Error checks
// ====================================================================================================================

#if ((RExt__HIGH_PRECISION_FORWARD_TRANSFORM != 0) && (RExt__HIGH_BIT_DEPTH_SUPPORT == 0))
#error ERROR: cannot enable RExt__HIGH_PRECISION_FORWARD_TRANSFORM without RExt__HIGH_BIT_DEPTH_SUPPORT
#endif

// ====================================================================================================================
// Named numerical types
// ====================================================================================================================

#if RExt__HIGH_BIT_DEPTH_SUPPORT
typedef       int             Pel;               ///< pixel type
typedef       int64_t           TCoeff;            ///< transform coefficient
typedef       int             TMatrixCoeff;      ///< transform matrix coefficient
typedef       int16_t           TFilterCoeff;      ///< filter coefficient
typedef       int64_t           Intermediate_Int;  ///< used as intermediate value in calculations
typedef       uint64_t          Intermediate_UInt; ///< used as intermediate value in calculations
#else
typedef       int16_t           Pel;               ///< pixel type
typedef       int             TCoeff;            ///< transform coefficient
typedef       int16_t           TMatrixCoeff;      ///< transform matrix coefficient
typedef       int16_t           TFilterCoeff;      ///< filter coefficient
typedef       int             Intermediate_Int;  ///< used as intermediate value in calculations
typedef       uint32_t            Intermediate_UInt; ///< used as intermediate value in calculations
#endif

typedef       uint64_t          SplitSeries;       ///< used to encoded the splits that caused a particular CU size
typedef       uint64_t          ModeTypeSeries;    ///< used to encoded the ModeType at different split depth

typedef       uint64_t        Distortion;        ///< distortion measurement

// ====================================================================================================================
// Enumeration
// ====================================================================================================================
enum ApsType
{
  ALF_APS = 0,
  LMCS_APS = 1,
  SCALING_LIST_APS = 2,
};

enum QuantFlags
{
  Q_INIT           = 0x0,
  Q_USE_RDOQ       = 0x1,
  Q_RDOQTS         = 0x2,
  Q_SELECTIVE_RDOQ = 0x4,
};

//EMT transform tags
enum TransType
{
  DCT2 = 0,
  DCT8 = 1,
  DST7 = 2,
  NUM_TRANS_TYPE = 3,
  DCT2_EMT = 4
};

enum MTSIdx
{
  MTS_DCT2_DCT2 = 0,
  MTS_SKIP = 1,
  MTS_DST7_DST7 = 2,
  MTS_DCT8_DST7 = 3,
  MTS_DST7_DCT8 = 4,
  MTS_DCT8_DCT8 = 5
};

enum ISPType
{
  NOT_INTRA_SUBPARTITIONS       = 0,
  HOR_INTRA_SUBPARTITIONS       = 1,
  VER_INTRA_SUBPARTITIONS       = 2,
  NUM_INTRA_SUBPARTITIONS_MODES = 3,
  INTRA_SUBPARTITIONS_RESERVED  = 4
};

enum SbtIdx
{
  SBT_OFF_DCT  = 0,
  SBT_VER_HALF = 1,
  SBT_HOR_HALF = 2,
  SBT_VER_QUAD = 3,
  SBT_HOR_QUAD = 4,
  NUMBER_SBT_IDX,
  SBT_OFF_MTS, //note: must be after all SBT modes, only used in fast algorithm to discern the best mode is inter EMT
};

enum SbtPos
{
  SBT_POS0 = 0,
  SBT_POS1 = 1,
  NUMBER_SBT_POS
};

enum SbtMode
{
  SBT_VER_H0 = 0,
  SBT_VER_H1 = 1,
  SBT_HOR_H0 = 2,
  SBT_HOR_H1 = 3,
  SBT_VER_Q0 = 4,
  SBT_VER_Q1 = 5,
  SBT_HOR_Q0 = 6,
  SBT_HOR_Q1 = 7,
  NUMBER_SBT_MODE
};

enum RDPCMMode
{
  RDPCM_OFF             = 0,
  RDPCM_HOR             = 1,
  RDPCM_VER             = 2,
  NUMBER_OF_RDPCM_MODES = 3
};

enum RDPCMSignallingMode
{
  RDPCM_SIGNAL_IMPLICIT            = 0,
  RDPCM_SIGNAL_EXPLICIT            = 1,
  NUMBER_OF_RDPCM_SIGNALLING_MODES = 2
};

/// supported slice type
enum SliceType
{
  B_SLICE               = 0,
  P_SLICE               = 1,
  I_SLICE               = 2,
  NUMBER_OF_SLICE_TYPES = 3
};

/// chroma formats (according to semantics of chroma_format_idc)
enum ChromaFormat
{
  CHROMA_400        = 0,
  CHROMA_420        = 1,
  CHROMA_422        = 2,
  CHROMA_444        = 3,
  NUM_CHROMA_FORMAT = 4
};

enum ChannelType
{
  CHANNEL_TYPE_LUMA    = 0,
  CHANNEL_TYPE_CHROMA  = 1,
  MAX_NUM_CHANNEL_TYPE = 2
};

enum TreeType
{
  TREE_D = 0, //default tree status (for single-tree slice, TREE_D means joint tree; for dual-tree I slice, TREE_D means TREE_L for luma and TREE_C for chroma)
  TREE_L = 1, //separate tree only contains luma (may split)
  TREE_C = 2, //separate tree only contains chroma (not split), to avoid small chroma block
};

enum ModeType
{
  MODE_TYPE_ALL = 0, //all modes can try
  MODE_TYPE_INTER = 1, //can try inter
  MODE_TYPE_INTRA = 2, //can try intra, ibc, palette
};

#define CH_L CHANNEL_TYPE_LUMA
#define CH_C CHANNEL_TYPE_CHROMA

enum ComponentID
{
  COMPONENT_Y         = 0,
  COMPONENT_Cb        = 1,
  COMPONENT_Cr        = 2,
  MAX_NUM_COMPONENT   = 3,
  JOINT_CbCr          = MAX_NUM_COMPONENT,
  MAX_NUM_TBLOCKS     = MAX_NUM_COMPONENT
};

#define MAP_CHROMA(c) (ComponentID(c))

enum InputColourSpaceConversion // defined in terms of conversion prior to input of encoder.
{
  IPCOLOURSPACE_UNCHANGED               = 0,
  IPCOLOURSPACE_YCbCrtoYCrCb            = 1, // Mainly used for debug!
  IPCOLOURSPACE_YCbCrtoYYY              = 2, // Mainly used for debug!
  IPCOLOURSPACE_RGBtoGBR                = 3,
  NUMBER_INPUT_COLOUR_SPACE_CONVERSIONS = 4
};

enum MATRIX_COEFFICIENTS // Table E.5 (Matrix coefficients)
{
  MATRIX_COEFFICIENTS_RGB                           = 0,
  MATRIX_COEFFICIENTS_BT709                         = 1,
  MATRIX_COEFFICIENTS_UNSPECIFIED                   = 2,
  MATRIX_COEFFICIENTS_RESERVED_BY_ITUISOIEC         = 3,
  MATRIX_COEFFICIENTS_USFCCT47                      = 4,
  MATRIX_COEFFICIENTS_BT601_625                     = 5,
  MATRIX_COEFFICIENTS_BT601_525                     = 6,
  MATRIX_COEFFICIENTS_SMPTE240                      = 7,
  MATRIX_COEFFICIENTS_YCGCO                         = 8,
  MATRIX_COEFFICIENTS_BT2020_NON_CONSTANT_LUMINANCE = 9,
  MATRIX_COEFFICIENTS_BT2020_CONSTANT_LUMINANCE     = 10,
};

enum DeblockEdgeDir
{
  EDGE_VER     = 0,
  EDGE_HOR     = 1,
  NUM_EDGE_DIR = 2
};

/// supported prediction type
enum PredMode
{
  MODE_INTER                 = 0,     ///< inter-prediction mode
  MODE_INTRA                 = 1,     ///< intra-prediction mode
  MODE_IBC                   = 2,     ///< ibc-prediction mode
  MODE_PLT                   = 3,     ///< plt-prediction mode
  NUMBER_OF_PREDICTION_MODES = 4,
};

/// reference list index
enum RefPicList
{
  REF_PIC_LIST_0               = 0,   ///< reference list 0
  REF_PIC_LIST_1               = 1,   ///< reference list 1
  NUM_REF_PIC_LIST_01          = 2,
  REF_PIC_LIST_X               = 100  ///< special mark
};

#define L0 REF_PIC_LIST_0
#define L1 REF_PIC_LIST_1

/// distortion function index
enum DFunc
{
  DF_SSE             = 0,             ///< general size SSE
  DF_SSE2            = DF_SSE+1,      ///<   2xM SSE
  DF_SSE4            = DF_SSE+2,      ///<   4xM SSE
  DF_SSE8            = DF_SSE+3,      ///<   8xM SSE
  DF_SSE16           = DF_SSE+4,      ///<  16xM SSE
  DF_SSE32           = DF_SSE+5,      ///<  32xM SSE
  DF_SSE64           = DF_SSE+6,      ///<  64xM SSE
  DF_SSE16N          = DF_SSE+7,      ///< 16NxM SSE

  DF_SAD             = 8,             ///< general size SAD
  DF_SAD2            = DF_SAD+1,      ///<   2xM SAD
  DF_SAD4            = DF_SAD+2,      ///<   4xM SAD
  DF_SAD8            = DF_SAD+3,      ///<   8xM SAD
  DF_SAD16           = DF_SAD+4,      ///<  16xM SAD
  DF_SAD32           = DF_SAD+5,      ///<  32xM SAD
  DF_SAD64           = DF_SAD+6,      ///<  64xM SAD
  DF_SAD16N          = DF_SAD+7,      ///< 16NxM SAD

  DF_HAD             = 16,            ///< general size Hadamard
  DF_HAD2            = DF_HAD+1,      ///<   2xM HAD
  DF_HAD4            = DF_HAD+2,      ///<   4xM HAD
  DF_HAD8            = DF_HAD+3,      ///<   8xM HAD
  DF_HAD16           = DF_HAD+4,      ///<  16xM HAD
  DF_HAD32           = DF_HAD+5,      ///<  32xM HAD
  DF_HAD64           = DF_HAD+6,      ///<  64xM HAD
  DF_HAD16N          = DF_HAD+7,      ///< 16NxM HAD

  DF_SAD12           = 24,
  DF_SAD24           = 25,
  DF_SAD48           = 26,

  DF_MRSAD           = 27,            ///< general size MR SAD
  DF_MRSAD2          = DF_MRSAD+1,    ///<   2xM MR SAD
  DF_MRSAD4          = DF_MRSAD+2,    ///<   4xM MR SAD
  DF_MRSAD8          = DF_MRSAD+3,    ///<   8xM MR SAD
  DF_MRSAD16         = DF_MRSAD+4,    ///<  16xM MR SAD
  DF_MRSAD32         = DF_MRSAD+5,    ///<  32xM MR SAD
  DF_MRSAD64         = DF_MRSAD+6,    ///<  64xM MR SAD
  DF_MRSAD16N        = DF_MRSAD+7,    ///< 16NxM MR SAD

  DF_MRHAD           = 35,            ///< general size MR Hadamard
  DF_MRHAD2          = DF_MRHAD+1,    ///<   2xM MR HAD
  DF_MRHAD4          = DF_MRHAD+2,    ///<   4xM MR HAD
  DF_MRHAD8          = DF_MRHAD+3,    ///<   8xM MR HAD
  DF_MRHAD16         = DF_MRHAD+4,    ///<  16xM MR HAD
  DF_MRHAD32         = DF_MRHAD+5,    ///<  32xM MR HAD
  DF_MRHAD64         = DF_MRHAD+6,    ///<  64xM MR HAD
  DF_MRHAD16N        = DF_MRHAD+7,    ///< 16NxM MR HAD

  DF_MRSAD12         = 43,
  DF_MRSAD24         = 44,
  DF_MRSAD48         = 45,

  DF_SAD_FULL_NBIT    = 46,
  DF_SAD_FULL_NBIT2   = DF_SAD_FULL_NBIT+1,    ///<   2xM SAD with full bit usage
  DF_SAD_FULL_NBIT4   = DF_SAD_FULL_NBIT+2,    ///<   4xM SAD with full bit usage
  DF_SAD_FULL_NBIT8   = DF_SAD_FULL_NBIT+3,    ///<   8xM SAD with full bit usage
  DF_SAD_FULL_NBIT16  = DF_SAD_FULL_NBIT+4,    ///<  16xM SAD with full bit usage
  DF_SAD_FULL_NBIT32  = DF_SAD_FULL_NBIT+5,    ///<  32xM SAD with full bit usage
  DF_SAD_FULL_NBIT64  = DF_SAD_FULL_NBIT+6,    ///<  64xM SAD with full bit usage
  DF_SAD_FULL_NBIT16N = DF_SAD_FULL_NBIT+7,    ///< 16NxM SAD with full bit usage

  DF_SSE_WTD          = 54,                ///< general size SSE
  DF_SSE2_WTD         = DF_SSE_WTD+1,      ///<   4xM SSE
  DF_SSE4_WTD         = DF_SSE_WTD+2,      ///<   4xM SSE
  DF_SSE8_WTD         = DF_SSE_WTD+3,      ///<   8xM SSE
  DF_SSE16_WTD        = DF_SSE_WTD+4,      ///<  16xM SSE
  DF_SSE32_WTD        = DF_SSE_WTD+5,      ///<  32xM SSE
  DF_SSE64_WTD        = DF_SSE_WTD+6,      ///<  64xM SSE
  DF_SSE16N_WTD       = DF_SSE_WTD+7,      ///< 16NxM SSE
  DF_DEFAULT_ORI      = DF_SSE_WTD+8,

  DF_SAD_INTERMEDIATE_BITDEPTH = 63,

  DF_TOTAL_FUNCTIONS = 64
};

/// motion vector predictor direction used in AMVP
enum MvpDir
{
  MD_LEFT = 0,          ///< MVP of left block
  MD_ABOVE,             ///< MVP of above block
  MD_ABOVE_RIGHT,       ///< MVP of above right block
  MD_BELOW_LEFT,        ///< MVP of below left block
  MD_ABOVE_LEFT         ///< MVP of above left block
};

enum TransformDirection
{
  TRANSFORM_FORWARD              = 0,
  TRANSFORM_INVERSE              = 1,
  TRANSFORM_NUMBER_OF_DIRECTIONS = 2
};

/// supported ME search methods
enum MESearchMethod
{
  MESEARCH_FULL              = 0,
  MESEARCH_DIAMOND           = 1,
  MESEARCH_SELECTIVE         = 2,
  MESEARCH_DIAMOND_ENHANCED  = 3,
  MESEARCH_NUMBER_OF_METHODS = 4
};

/// coefficient scanning type used in ACS
enum CoeffScanType
{
  SCAN_DIAG = 0,        ///< up-right diagonal scan
  SCAN_TRAV_HOR = 1,
  SCAN_TRAV_VER = 2,
  SCAN_NUMBER_OF_TYPES
};

enum CoeffScanGroupType
{
  SCAN_UNGROUPED   = 0,
  SCAN_GROUPED_4x4 = 1,
  SCAN_NUMBER_OF_GROUP_TYPES = 2
};

enum ScalingListMode
{
  SCALING_LIST_OFF,
  SCALING_LIST_DEFAULT,
  SCALING_LIST_FILE_READ
};

enum ScalingListSize
{
  SCALING_LIST_1x1 = 0,
  SCALING_LIST_2x2,
  SCALING_LIST_4x4,
  SCALING_LIST_8x8,
  SCALING_LIST_16x16,
  SCALING_LIST_32x32,
  SCALING_LIST_64x64,
  SCALING_LIST_128x128,
  SCALING_LIST_SIZE_NUM,
  //for user define matrix
  SCALING_LIST_FIRST_CODED = SCALING_LIST_2x2,
  SCALING_LIST_LAST_CODED = SCALING_LIST_64x64
};

// Slice / Slice segment encoding modes
enum SliceConstraint
{
  NO_SLICES              = 0,          ///< don't use slices / slice segments
  FIXED_NUMBER_OF_CTU    = 1,          ///< Limit maximum number of largest coding tree units in a slice / slice segments
  FIXED_NUMBER_OF_BYTES  = 2,          ///< Limit maximum number of bytes in a slice / slice segment
  FIXED_NUMBER_OF_TILES  = 3,          ///< slices / slice segments span an integer number of tiles
  SINGLE_BRICK_PER_SLICE = 4,          ///< each brick is coded as separate NAL unit (slice)
  NUMBER_OF_SLICE_CONSTRAINT_MODES = 5
};

// For use with decoded picture hash SEI messages, generated by encoder.
enum HashType
{
  HASHTYPE_MD5             = 0,
  HASHTYPE_CRC             = 1,
  HASHTYPE_CHECKSUM        = 2,
  HASHTYPE_NONE            = 3,
  NUMBER_OF_HASHTYPES      = 4
};

enum SAOMode //mode
{
  SAO_MODE_OFF = 0,
  SAO_MODE_NEW,
  SAO_MODE_MERGE,
  NUM_SAO_MODES
};

enum SAOModeMergeTypes
{
  SAO_MERGE_LEFT =0,
  SAO_MERGE_ABOVE,
  NUM_SAO_MERGE_TYPES
};


enum SAOModeNewTypes
{
  SAO_TYPE_START_EO =0,
  SAO_TYPE_EO_0 = SAO_TYPE_START_EO,
  SAO_TYPE_EO_90,
  SAO_TYPE_EO_135,
  SAO_TYPE_EO_45,

  SAO_TYPE_START_BO,
  SAO_TYPE_BO = SAO_TYPE_START_BO,

  NUM_SAO_NEW_TYPES
};
#define NUM_SAO_EO_TYPES_LOG2 2

enum SAOEOClasses
{
  SAO_CLASS_EO_FULL_VALLEY = 0,
  SAO_CLASS_EO_HALF_VALLEY = 1,
  SAO_CLASS_EO_PLAIN       = 2,
  SAO_CLASS_EO_HALF_PEAK   = 3,
  SAO_CLASS_EO_FULL_PEAK   = 4,
  NUM_SAO_EO_CLASSES,
};

#define NUM_SAO_BO_CLASSES_LOG2  5
#define NUM_SAO_BO_CLASSES       (1<<NUM_SAO_BO_CLASSES_LOG2)

namespace Profile
{
  enum Name
  {
    NONE = 0,
    MAIN = 1,
    MAIN10 = 2,
    MAINSTILLPICTURE = 3,
    MAINREXT = 4,
    HIGHTHROUGHPUTREXT = 5,
    NEXT = 6
  };
}

namespace Level
{
  enum Tier
  {
    MAIN = 0,
    HIGH = 1,
  };

  enum Name
  {
    // code = (level * 30)
    NONE     = 0,
    LEVEL1   = 30,
    LEVEL2   = 60,
    LEVEL2_1 = 63,
    LEVEL3   = 90,
    LEVEL3_1 = 93,
    LEVEL4   = 120,
    LEVEL4_1 = 123,
    LEVEL5   = 150,
    LEVEL5_1 = 153,
    LEVEL5_2 = 156,
    LEVEL6   = 180,
    LEVEL6_1 = 183,
    LEVEL6_2 = 186,
    LEVEL8_5 = 255,
  };
}

enum CostMode
{
  COST_STANDARD_LOSSY              = 0,
  COST_SEQUENCE_LEVEL_LOSSLESS     = 1,
  COST_LOSSLESS_CODING             = 2,
  COST_MIXED_LOSSLESS_LOSSY_CODING = 3
};

enum WeightedPredictionMethod
{
  WP_PER_PICTURE_WITH_SIMPLE_DC_COMBINED_COMPONENT                          =0,
  WP_PER_PICTURE_WITH_SIMPLE_DC_PER_COMPONENT                               =1,
  WP_PER_PICTURE_WITH_HISTOGRAM_AND_PER_COMPONENT                           =2,
  WP_PER_PICTURE_WITH_HISTOGRAM_AND_PER_COMPONENT_AND_CLIPPING              =3,
  WP_PER_PICTURE_WITH_HISTOGRAM_AND_PER_COMPONENT_AND_CLIPPING_AND_EXTENSION=4
};

enum FastInterSearchMode
{
  FASTINTERSEARCH_DISABLED = 0,
  FASTINTERSEARCH_MODE1    = 1, // TODO: assign better names to these.
  FASTINTERSEARCH_MODE2    = 2,
  FASTINTERSEARCH_MODE3    = 3
};

enum SPSExtensionFlagIndex
{
  SPS_EXT__REXT           = 0,
//SPS_EXT__MVHEVC         = 1, //for use in future versions
//SPS_EXT__SHVC           = 2, //for use in future versions
  SPS_EXT__NEXT           = 3,
  NUM_SPS_EXTENSION_FLAGS = 8
};

enum PPSExtensionFlagIndex
{
  PPS_EXT__REXT           = 0,
//PPS_EXT__MVHEVC         = 1, //for use in future versions
//PPS_EXT__SHVC           = 2, //for use in future versions
  NUM_PPS_EXTENSION_FLAGS = 8
};

// TODO: Existing names used for the different NAL unit types can be altered to better reflect the names in the spec.
//       However, the names in the spec are not yet stable at this point. Once the names are stable, a cleanup
//       effort can be done without use of macros to alter the names used to indicate the different NAL unit types.
enum NalUnitType
{
  NAL_UNIT_CODED_SLICE_TRAIL = 0,   // 0
  NAL_UNIT_CODED_SLICE_STSA,        // 1
  NAL_UNIT_CODED_SLICE_RASL,        // 2
  NAL_UNIT_CODED_SLICE_RADL,        // 3

  NAL_UNIT_RESERVED_VCL_4,
  NAL_UNIT_RESERVED_VCL_5,
  NAL_UNIT_RESERVED_VCL_6,
  NAL_UNIT_RESERVED_VCL_7,

  NAL_UNIT_CODED_SLICE_IDR_W_RADL,  // 8
  NAL_UNIT_CODED_SLICE_IDR_N_LP,    // 9
  NAL_UNIT_CODED_SLICE_CRA,         // 10
  NAL_UNIT_CODED_SLICE_GDR,         // 11

  NAL_UNIT_RESERVED_IRAP_VCL_12,
  NAL_UNIT_RESERVED_IRAP_VCL_13,

  NAL_UNIT_RESERVED_VCL_14,
  NAL_UNIT_RESERVED_VCL_15,

  NAL_UNIT_SPS,                     // 16
  NAL_UNIT_PPS,                     // 17
  NAL_UNIT_APS,                     // 18
  NAL_UNIT_ACCESS_UNIT_DELIMITER,   // 19
  NAL_UNIT_EOS,                     // 20
  NAL_UNIT_EOB,                     // 21
  NAL_UNIT_PREFIX_SEI,              // 22
  NAL_UNIT_SUFFIX_SEI,              // 23
  NAL_UNIT_DPS,                     // 24
  NAL_UNIT_VPS,                     // 25

  NAL_UNIT_RESERVED_NVCL_26,
  NAL_UNIT_RESERVED_NVCL_27,

  NAL_UNIT_UNSPECIFIED_28,
  NAL_UNIT_UNSPECIFIED_29,
  NAL_UNIT_UNSPECIFIED_30,
  NAL_UNIT_UNSPECIFIED_31,
  NAL_UNIT_INVALID
};

#if SHARP_LUMA_DELTA_QP
enum LumaLevelToDQPMode
{
  LUMALVL_TO_DQP_DISABLED   = 0,
  LUMALVL_TO_DQP_AVG_METHOD = 1, // use average of CTU to determine luma level
  LUMALVL_TO_DQP_NUM_MODES  = 2
};
#endif

enum MergeType
{
  MRG_TYPE_DEFAULT_N        = 0, // 0
  MRG_TYPE_SUBPU_ATMVP,
  MRG_TYPE_IBC,
  NUM_MRG_TYPE                   // 5
};

enum TriangleSplit
{
  TRIANGLE_DIR_135 = 0,
  TRIANGLE_DIR_45,
  TRIANGLE_DIR_NUM
};

enum SharedMrgState
{
  NO_SHARE            = 0,
  GEN_ON_SHARED_BOUND = 1,
  SHARING             = 2
};
//////////////////////////////////////////////////////////////////////////
// Encoder modes to try out
//////////////////////////////////////////////////////////////////////////

enum EncModeFeature
{
  ENC_FT_FRAC_BITS = 0,
  ENC_FT_DISTORTION,
  ENC_FT_RD_COST,
  ENC_FT_ENC_MODE_TYPE,
  ENC_FT_ENC_MODE_OPTS,
  ENC_FT_ENC_MODE_PART,
  NUM_ENC_FEATURES
};

enum ImvMode
{
  IMV_OFF = 0,
  IMV_FPEL,
  IMV_4PEL,
  IMV_HPEL,
  NUM_IMV_MODES
};


// ====================================================================================================================
// Type definition
// ====================================================================================================================

/// parameters for adaptive loop filter
class PicSym;

#define MAX_NUM_SAO_CLASSES  32  //(NUM_SAO_EO_GROUPS > NUM_SAO_BO_GROUPS)?NUM_SAO_EO_GROUPS:NUM_SAO_BO_GROUPS

struct SAOOffset
{
  SAOMode modeIdc; // NEW, MERGE, OFF
  int typeIdc;     // union of SAOModeMergeTypes and SAOModeNewTypes, depending on modeIdc.
  int typeAuxInfo; // BO: starting band index
  int offset[MAX_NUM_SAO_CLASSES];

  SAOOffset();
  ~SAOOffset();
  void reset();

  const SAOOffset& operator= (const SAOOffset& src);
};

struct SAOBlkParam
{

  SAOBlkParam();
  ~SAOBlkParam();
  void reset();
  const SAOBlkParam& operator= (const SAOBlkParam& src);
  SAOOffset& operator[](int compIdx){ return offsetParam[compIdx];}
  const SAOOffset& operator[](int compIdx) const { return offsetParam[compIdx];}
private:
  SAOOffset offsetParam[MAX_NUM_COMPONENT];

};



struct BitDepths
{
  int recon[MAX_NUM_CHANNEL_TYPE]; ///< the bit depth as indicated in the SPS
};

enum PLTRunMode
{
  PLT_RUN_INDEX = 0,
  PLT_RUN_COPY  = 1,
  NUM_PLT_RUN   = 2
};
/// parameters for deblocking filter
struct LFCUParam
{
  bool internalEdge;                     ///< indicates internal edge
  bool leftEdge;                         ///< indicates left edge
  bool topEdge;                          ///< indicates top edge
};



struct PictureHash
{
  std::vector<uint8_t> hash;

  bool operator==(const PictureHash &other) const
  {
    if (other.hash.size() != hash.size())
    {
      return false;
    }
    for(uint32_t i=0; i<uint32_t(hash.size()); i++)
    {
      if (other.hash[i] != hash[i])
      {
        return false;
      }
    }
    return true;
  }

  bool operator!=(const PictureHash &other) const
  {
    return !(*this == other);
  }
};

struct SEITimeSet
{
  SEITimeSet() : clockTimeStampFlag(false),
                     numUnitFieldBasedFlag(false),
                     countingType(0),
                     fullTimeStampFlag(false),
                     discontinuityFlag(false),
                     cntDroppedFlag(false),
                     numberOfFrames(0),
                     secondsValue(0),
                     minutesValue(0),
                     hoursValue(0),
                     secondsFlag(false),
                     minutesFlag(false),
                     hoursFlag(false),
                     timeOffsetLength(0),
                     timeOffsetValue(0)
  { }
  bool clockTimeStampFlag;
  bool numUnitFieldBasedFlag;
  int  countingType;
  bool fullTimeStampFlag;
  bool discontinuityFlag;
  bool cntDroppedFlag;
  int  numberOfFrames;
  int  secondsValue;
  int  minutesValue;
  int  hoursValue;
  bool secondsFlag;
  bool minutesFlag;
  bool hoursFlag;
  int  timeOffsetLength;
  int  timeOffsetValue;
};

struct SEIMasteringDisplay
{
  bool      colourVolumeSEIEnabled;
  uint32_t      maxLuminance;
  uint32_t      minLuminance;
  uint16_t    primaries[3][2];
  uint16_t    whitePoint[2];
};

#if SHARP_LUMA_DELTA_QP
struct LumaLevelToDeltaQPMapping
{
  LumaLevelToDQPMode                 mode;             ///< use deltaQP determined by block luma level
  double                             maxMethodWeight;  ///< weight of max luma value when mode = 2
  std::vector< std::pair<int, int> > mapping;          ///< first=luma level, second=delta QP.
#if ENABLE_QPA
  bool isEnabled() const { return (mode != LUMALVL_TO_DQP_DISABLED && mode != LUMALVL_TO_DQP_NUM_MODES); }
#else
  bool isEnabled() const { return mode!=LUMALVL_TO_DQP_DISABLED; }
#endif
};
#endif

#if ER_CHROMA_QP_WCG_PPS
struct WCGChromaQPControl
{
  bool isEnabled() const { return enabled; }
  bool   enabled;         ///< Enabled flag (0:default)
  double chromaCbQpScale; ///< Chroma Cb QP Scale (1.0:default)
  double chromaCrQpScale; ///< Chroma Cr QP Scale (1.0:default)
  double chromaQpScale;   ///< Chroma QP Scale (0.0:default)
  double chromaQpOffset;  ///< Chroma QP Offset (0.0:default)
};
#endif

class ChromaCbfs
{
public:
  ChromaCbfs()
    : Cb(true), Cr(true)
  {}
  ChromaCbfs( bool _cbf )
    : Cb( _cbf ), Cr( _cbf )
  {}
public:
  bool sigChroma( ChromaFormat chromaFormat ) const
  {
    if( chromaFormat == CHROMA_400 )
    {
      return false;
    }
    return   ( Cb || Cr );
  }
  bool& cbf( ComponentID compID )
  {
    bool *cbfs[MAX_NUM_TBLOCKS] = { nullptr, &Cb, &Cr };

    return *cbfs[compID];
  }
public:
  bool Cb;
  bool Cr;
};


enum MsgLevel
{
  SILENT  = 0,
  ERROR   = 1,
  WARNING = 2,
  INFO    = 3,
  NOTICE  = 4,
  VERBOSE = 5,
  DETAILS = 6
};
enum RESHAPE_SIGNAL_TYPE
{
  RESHAPE_SIGNAL_SDR = 0,
  RESHAPE_SIGNAL_PQ  = 1,
  RESHAPE_SIGNAL_HLG = 2,
  RESHAPE_SIGNAL_NULL = 100,
};


// ---------------------------------------------------------------------------
// exception class
// ---------------------------------------------------------------------------

class Exception : public std::exception
{
public:
  Exception( const std::string& _s ) : m_str( _s ) { }
  Exception( const Exception& _e ) : std::exception( _e ), m_str( _e.m_str ) { }
  virtual ~Exception() noexcept { };
  virtual const char* what() const noexcept { return m_str.c_str(); }
  Exception& operator=( const Exception& _e ) { std::exception::operator=( _e ); m_str = _e.m_str; return *this; }
  template<typename T> Exception& operator<<( T t ) { std::ostringstream oss; oss << t; m_str += oss.str(); return *this; }
private:
  std::string m_str;
};

// if a check fails with THROW or CHECK, please check if ported correctly from assert in revision 1196)
#define THROW(x)            throw( Exception( "\nERROR: In function \"" ) << __FUNCTION__ << "\" in " << __FILE__ << ":" << __LINE__ << ": " << x )
#define CHECK(c,x)          if(c){ THROW(x); }
#define EXIT(x)             throw( Exception( "\n" ) << x << "\n" )
#define CHECK_NULLPTR(_ptr) CHECK( !( _ptr ), "Accessing an empty pointer pointer!" )

#if !NDEBUG  // for non MSVC compiler, define _DEBUG if in debug mode to have same behavior between MSVC and others in debug
#ifndef _DEBUG
#define _DEBUG 1
#endif
#endif

#if defined( _DEBUG )
#define CHECKD(c,x)         if(c){ THROW(x); }
#else
#define CHECKD(c,x)
#endif // _DEBUG

// ---------------------------------------------------------------------------
// static vector
// ---------------------------------------------------------------------------

template<typename T, size_t N>
class static_vector
{
  T _arr[ N ];
  size_t _size;

public:

  typedef T         value_type;
  typedef size_t    size_type;
  typedef ptrdiff_t difference_type;
  typedef T&        reference;
  typedef T const&  const_reference;
  typedef T*        pointer;
  typedef T const*  const_pointer;
  typedef T*        iterator;
  typedef T const*  const_iterator;

  static const size_type max_num_elements = N;

  static_vector() : _size( 0 )                                 { }
  static_vector( size_t N_ ) : _size( N_ )                     { }
  static_vector( size_t N_, const T& _val ) : _size( 0 )       { resize( N_, _val ); }
  template<typename It>
  static_vector( It _it1, It _it2 ) : _size( 0 )               { while( _it1 < _it2 ) _arr[ _size++ ] = *_it1++; }
  static_vector( std::initializer_list<T> _il ) : _size( 0 )
  {
    typename std::initializer_list<T>::iterator _src1 = _il.begin();
    typename std::initializer_list<T>::iterator _src2 = _il.end();

    while( _src1 < _src2 ) _arr[ _size++ ] = *_src1++;

    CHECKD( _size > N, "capacity exceeded" );
  }
  static_vector& operator=( std::initializer_list<T> _il )
  {
    _size = 0;

    typename std::initializer_list<T>::iterator _src1 = _il.begin();
    typename std::initializer_list<T>::iterator _src2 = _il.end();

    while( _src1 < _src2 ) _arr[ _size++ ] = *_src1++;

    CHECKD( _size > N, "capacity exceeded" );
  }

  void resize( size_t N_ )                      { CHECKD( N_ > N, "capacity exceeded" ); while(_size < N_) _arr[ _size++ ] = T() ; _size = N_; }
  void resize( size_t N_, const T& _val )       { CHECKD( N_ > N, "capacity exceeded" ); while(_size < N_) _arr[ _size++ ] = _val; _size = N_; }
  void reserve( size_t N_ )                     { CHECKD( N_ > N, "capacity exceeded" ); }
  void push_back( const T& _val )               { CHECKD( _size >= N, "capacity exceeded" ); _arr[ _size++ ] = _val; }
  void push_back( T&& val )                     { CHECKD( _size >= N, "capacity exceeded" ); _arr[ _size++ ] = std::forward<T>( val ); }
  void pop_back()                               { CHECKD( _size == 0, "calling pop_back on an empty vector" ); _size--; }
  void pop_front()                              { CHECKD( _size == 0, "calling pop_front on an empty vector" ); _size--; for( int i = 0; i < _size; i++ ) _arr[i] = _arr[i + 1]; }
  void clear()                                  { _size = 0; }
  reference       at( size_t _i )               { CHECKD( _i >= _size, "Trying to access an out-of-bound-element" ); return _arr[ _i ]; }
  const_reference at( size_t _i ) const         { CHECKD( _i >= _size, "Trying to access an out-of-bound-element" ); return _arr[ _i ]; }
  reference       operator[]( size_t _i )       { CHECKD( _i >= _size, "Trying to access an out-of-bound-element" ); return _arr[ _i ]; }
  const_reference operator[]( size_t _i ) const { CHECKD( _i >= _size, "Trying to access an out-of-bound-element" ); return _arr[ _i ]; }
  reference       front()                       { CHECKD( _size == 0, "Trying to access the first element of an empty vector" ); return _arr[ 0 ]; }
  const_reference front() const                 { CHECKD( _size == 0, "Trying to access the first element of an empty vector" ); return _arr[ 0 ]; }
  reference       back()                        { CHECKD( _size == 0, "Trying to access the last element of an empty vector" );  return _arr[ _size - 1 ]; }
  const_reference back() const                  { CHECKD( _size == 0, "Trying to access the last element of an empty vector" );  return _arr[ _size - 1 ]; }
  pointer         data()                        { return _arr; }
  const_pointer   data() const                  { return _arr; }
  iterator        begin()                       { return _arr; }
  const_iterator  begin() const                 { return _arr; }
  const_iterator  cbegin() const                { return _arr; }
  iterator        end()                         { return _arr + _size; }
  const_iterator  end() const                   { return _arr + _size; };
  const_iterator  cend() const                  { return _arr + _size; };
  size_type       size() const                  { return _size; };
  size_type       byte_size() const             { return _size * sizeof( T ); }
  bool            empty() const                 { return _size == 0; }

  size_type       capacity() const              { return N; }
  size_type       max_size() const              { return N; }
  size_type       byte_capacity() const         { return sizeof(_arr); }

  iterator        insert( const_iterator _pos, const T& _val )
                                                { CHECKD( _size >= N, "capacity exceeded" );
                                                  for( difference_type i = _size - 1; i >= _pos - _arr; i-- ) _arr[i + 1] = _arr[i];
                                                  *const_cast<iterator>( _pos ) = _val;
                                                  _size++;
                                                  return const_cast<iterator>( _pos ); }

  iterator        insert( const_iterator _pos, T&& _val )
                                                { CHECKD( _size >= N, "capacity exceeded" );
                                                  for( difference_type i = _size - 1; i >= _pos - _arr; i-- ) _arr[i + 1] = _arr[i];
                                                  *const_cast<iterator>( _pos ) = std::forward<T>( _val );
                                                  _size++; return const_cast<iterator>( _pos ); }
  template<class InputIt>
  iterator        insert( const_iterator _pos, InputIt first, InputIt last )
                                                { const difference_type numEl = last - first;
                                                  CHECKD( _size + numEl >= N, "capacity exceeded" );
                                                  for( difference_type i = _size - 1; i >= _pos - _arr; i-- ) _arr[i + numEl] = _arr[i];
                                                  iterator it = const_cast<iterator>( _pos ); _size += numEl;
                                                  while( first != last ) *it++ = *first++;
                                                  return const_cast<iterator>( _pos ); }

  iterator        insert( const_iterator _pos, size_t numEl, const T& val )
                                                { //const difference_type numEl = last - first;
                                                  CHECKD( _size + numEl >= N, "capacity exceeded" );
                                                  for( difference_type i = _size - 1; i >= _pos - _arr; i-- ) _arr[i + numEl] = _arr[i];
                                                  iterator it = const_cast<iterator>( _pos ); _size += numEl;
                                                  for ( int k = 0; k < numEl; k++) *it++ = val;
                                                  return const_cast<iterator>( _pos ); }

  void            erase( const_iterator _pos )  { iterator it   = const_cast<iterator>( _pos ) - 1;
                                                  iterator last = end() - 1;
                                                  while( ++it != last ) *it = *( it + 1 );
                                                  _size--; }
};


// ---------------------------------------------------------------------------
// dynamic cache
// ---------------------------------------------------------------------------

template<typename T>
class dynamic_cache
{
  std::vector<T*> m_cache;
#if ENABLE_SPLIT_PARALLELISM || ENABLE_WPP_PARALLELISM
  int64_t         m_cacheId;
#endif

public:

#if ENABLE_SPLIT_PARALLELISM || ENABLE_WPP_PARALLELISM
  dynamic_cache()
  {
    static int cacheId = 0;
    m_cacheId = cacheId++;
  }

#endif
  ~dynamic_cache()
  {
    deleteEntries();
  }

  void deleteEntries()
  {
    for( auto &p : m_cache )
    {
      delete p;
      p = nullptr;
    }

    m_cache.clear();
  }

  T* get()
  {
    T* ret;

    if( !m_cache.empty() )
    {
      ret = m_cache.back();
      m_cache.pop_back();
#if ENABLE_SPLIT_PARALLELISM || ENABLE_WPP_PARALLELISM
      CHECK( ret->cacheId != m_cacheId, "Putting item into wrong cache!" );
      CHECK( !ret->cacheUsed,           "Fetched an element that should've been in cache!!" );
#endif
    }
    else
    {
      ret = new T;
    }

#if ENABLE_SPLIT_PARALLELISM || ENABLE_WPP_PARALLELISM
    ret->cacheId   = m_cacheId;
    ret->cacheUsed = false;

#endif
    return ret;
  }

  void cache( T* el )
  {
#if ENABLE_SPLIT_PARALLELISM || ENABLE_WPP_PARALLELISM
    CHECK( el->cacheId != m_cacheId, "Putting item into wrong cache!" );
    CHECK( el->cacheUsed,            "Putting cached item back into cache!" );

    el->cacheUsed = true;

#endif
    m_cache.push_back( el );
  }

  void cache( std::vector<T*>& vel )
  {
#if ENABLE_SPLIT_PARALLELISM || ENABLE_WPP_PARALLELISM
    for( auto el : vel )
    {
      CHECK( el->cacheId != m_cacheId, "Putting item into wrong cache!" );
      CHECK( el->cacheUsed,            "Putting cached item back into cache!" );

      el->cacheUsed = true;
    }

#endif
    m_cache.insert( m_cache.end(), vel.begin(), vel.end() );
    vel.clear();
  }
};

typedef dynamic_cache<struct CodingUnit    > CUCache;
typedef dynamic_cache<struct PredictionUnit> PUCache;
typedef dynamic_cache<struct TransformUnit > TUCache;

struct XUCache
{
  CUCache cuCache;
  PUCache puCache;
  TUCache tuCache;
};

#define SIGN(x) ( (x) >= 0 ? 1 : -1 )

//! \}

#endif

<|MERGE_RESOLUTION|>--- conflicted
+++ resolved
@@ -50,7 +50,8 @@
 #include <assert.h>
 #include <cassert>
 
-<<<<<<< HEAD
+#define JVET_P0436_CQP_OFFSET_SIGNALLING                  1 // JVET_P0436: CU chroma QP offset signalling consistent with VPDU and bugfix 
+
 #define JVET_P0154_PROF_SAMPLE_OFFSET_CLIPPING            1 // JVET-P0154/P0094/P0172/P0413/P0518/P0281: Clip the PROF sample offset to 14-bit
 
 #define JVET_P1023_DMVR_BDOF_RP_CONDITION                 1 // JVET_P1023: Reference picture conditions in DMVR and BDOF
@@ -72,9 +73,6 @@
 #define JVET_P0385_UNIFIED_MV_ROUNDING                    1
 
 #define JVET_P0418_ALIGN_MLRP_CCLM                        1 // JVET-P0418: Align MLRP with CCLM in terms of reference lines/columns
-=======
-#define JVET_P0436_CQP_OFFSET_SIGNALLING                  1 // JVET_P0436: CU chroma QP offset signalling consistent with VPDU and bugfix 
->>>>>>> 5812507e
 
 #define JVET_O0145_ENTRYPOINT_SIGNALLING                  0 // JVET-O0145: Not signalling num_entry_point_offsets but derive it at decoder
 
