--- conflicted
+++ resolved
@@ -51,14 +51,12 @@
 #include <cassert>
 #define JVET_P01034_PRED_1D_SCALING_LIST                  1 // JVET-P1034: 1D Scaling list index and add predictor mode 
 
-<<<<<<< HEAD
+#define JVET_P0345_LD_GOP_8                               1 // JVET-P0345: low-delay gop size 8
+
+#define JVET_P0371_CHROMA_SCALING_OFFSET                  1 // JVET-P0371: Signalling offset for chroma residual scaling
+
 #define JVET_P0590_SCALING_WINDOW                         1 // JVET-P0590: scaling window for RPR
 #define JVET_P0592_CHROMA_PHASE                           1 // JVET-P0592: chroma phase for RPR
-=======
-#define JVET_P0345_LD_GOP_8                               1 // JVET-P0345: low-delay gop size 8
-
-#define JVET_P0371_CHROMA_SCALING_OFFSET                  1 // JVET-P0371: Signalling offset for chroma residual scaling
->>>>>>> 525fd2d8
 
 #define JVET_P0803_COMBINED_MIP_CLEANUP                   1 // JVET-P0803: Several MIP cleanups
 #define JVET_P0199_P0289_P0303_MIP_FULLMATRIX             1 // JVET-P0199/P0289/P0303: Full matrix multiplication for all MIP block shapes
