/* The copyright in this software is being made available under the BSD
 * License, included below. This software may be subject to other third party
 * and contributor rights, including patent rights, and no such rights are
 * granted under this license.
 *
 * Copyright (c) 2010-2019, ITU/ISO/IEC
 * All rights reserved.
 *
 * Redistribution and use in source and binary forms, with or without
 * modification, are permitted provided that the following conditions are met:
 *
 *  * Redistributions of source code must retain the above copyright notice,
 *    this list of conditions and the following disclaimer.
 *  * Redistributions in binary form must reproduce the above copyright notice,
 *    this list of conditions and the following disclaimer in the documentation
 *    and/or other materials provided with the distribution.
 *  * Neither the name of the ITU/ISO/IEC nor the names of its contributors may
 *    be used to endorse or promote products derived from this software without
 *    specific prior written permission.
 *
 * THIS SOFTWARE IS PROVIDED BY THE COPYRIGHT HOLDERS AND CONTRIBUTORS "AS IS"
 * AND ANY EXPRESS OR IMPLIED WARRANTIES, INCLUDING, BUT NOT LIMITED TO, THE
 * IMPLIED WARRANTIES OF MERCHANTABILITY AND FITNESS FOR A PARTICULAR PURPOSE
 * ARE DISCLAIMED. IN NO EVENT SHALL THE COPYRIGHT HOLDER OR CONTRIBUTORS
 * BE LIABLE FOR ANY DIRECT, INDIRECT, INCIDENTAL, SPECIAL, EXEMPLARY, OR
 * CONSEQUENTIAL DAMAGES (INCLUDING, BUT NOT LIMITED TO, PROCUREMENT OF
 * SUBSTITUTE GOODS OR SERVICES; LOSS OF USE, DATA, OR PROFITS; OR BUSINESS
 * INTERRUPTION) HOWEVER CAUSED AND ON ANY THEORY OF LIABILITY, WHETHER IN
 * CONTRACT, STRICT LIABILITY, OR TORT (INCLUDING NEGLIGENCE OR OTHERWISE)
 * ARISING IN ANY WAY OUT OF THE USE OF THIS SOFTWARE, EVEN IF ADVISED OF
 * THE POSSIBILITY OF SUCH DAMAGE.
 */

/** \file     TypeDef.h
    \brief    Define macros, basic types, new types and enumerations
*/

#ifndef __TYPEDEF__
#define __TYPEDEF__

#ifndef __COMMONDEF__
#error Include CommonDef.h not TypeDef.h
#endif

#include <vector>
#include <utility>
#include <sstream>
#include <cstddef>
#include <cstring>
#include <assert.h>
#include <cassert>

#define JVET_N0494_DRAP                                   1 // JVET-N0494: Dependent random access point indication SEI
<<<<<<< HEAD
#define JVET_O0173_O0176_O0338_NUMBRICK_M2                1 // JVET-O0173, O0176, O0338 : Replacing num_brick_rows_minus1 with num_brick_rows_minus2
=======

#define JVET_OO147_LEADING_PIC_CHECKING                   1 // JVET-O0147: Constraints on leading pictures

>>>>>>> cb2cc02c
#define JVET_O0299_APS_SCALINGLIST                        1 // JVET-O0299: Scaling List Matrices Support in APS

#define JVET_O1164_RPR                                    1  // JVET-O1164: Reference picture resampling
#if JVET_O1164_RPR
#define JVET_O1164_PS                                     1
#define RPR_BUFFER                                        1  // lossless
#define RPR_CTC_PRINT                                     1
#define RPR_CONF_WINDOW                                   1
#endif

#define JVET_O0238_PPS_OR_SLICE                           1 // JVET-O0238: Signal certain parameters either in PPS or per slice
#define SUPPORT_FOR_RECT_SLICES_WITH_VARYING_NUMBER_OF_TILES 1

#define FLATTEN_BUFFERS                                                                                                \
  (1 && JVET_O0502_ISP_CLEANUP && JVET_O0364_PADDING && JVET_O0426_MRL_REF_SAMPLES_DC_MODE                             \
   && JVET_O0925_MIP_SIMPLIFICATIONS && JVET_O0364_PDPC_DC)

#define JVET_O0119_BASE_PALETTE_444                       1 // JVET-O0119: Palette mode in HEVC and palette mode signaling in JVET-N0258. Only enabled for YUV444.

#define JVET_O0304_SIMPLIFIED_BDOF                        1 // JVET-O0304: Reduction of number of multiplications in BDOF

#define JVET_O0455_IBC_MAX_MERGE_NUM                      1 // JVET-O0455: Control the max number of IBC merge candidates independently from regular merge candidates

#define JVET_O0650_SIGNAL_CHROMAQP_MAPPING_TABLE          1 // JVET-O0650: Signal chroma QP mapping tables and move chroma PPS/slice offsets after mapping table

#define JVET_O0502_ISP_CLEANUP                            1 // JVET-O0502: Enable PDPC and all 67 intra modes and apply the cubic filter always (also included in JVET-O0341) for ISP

#define JVET_O0640_PICTURE_SIZE_CONSTRAINT                1 // JVET-O0640: Picture width and height shall be a multiple of Max(8, minCU size)

#define JVET_O_MAX_NUM_ALF_APS_8                          1 // JVET-O: number of ALF APSs is reduced to 8

#define JVET_O0925_MIP_SIMPLIFICATIONS                    1 // JVET-O0925: Simplifications of MIP

#define JVET_O0070_PROF                                   1 // JVET-O0070 method 4-2.1a: Prediction refinement with optical flow for affine mode

#define JVET_O0570_GRAD_SIMP                              1 // JVET-O0570/JVET-O0211, SMID friendly spatial gradient calculation

#define JVET_O1170_IBC_VIRTUAL_BUFFER                     1 // JVET-O1170/O1171: IBC virtual buffer
#if JVET_O1170_IBC_VIRTUAL_BUFFER
#define JVET_O1170_CHECK_BV_AT_DECODER                    1 // For decoder to check if a BV is valid or not
#endif

#define JVET_O0538_SPS_CONTROL_ISP_SBT                    1 // JVET-O0538: SPS control for ISP and SBT transform

#define JVET_O0634_BDOF_SIZE_CONSTRAINT                   1 // JVET-O0634: BDOF applied CU size align with DMVR

#define JVET_O0213_RESTRICT_LFNST_TO_MAX_TB_SIZE          1 // JVET-O0213: Block size restriction of LFNST to maximum transform size

#define JVET_O0617_SIG_FLAG_CONTEXT_REDUCTION             1 // JVET-O0617: Significant flag context reduction

#define JVET_O0244_DELTA_POC                              1 // JVET-O0244: weighted prediction in SPS and delta POC

#define JVET_O1153_INTRA_CHROMAMODE_CODING                1  //JVET-O1153: simplified intra chromamode coding

#define JVET_O0159_10BITTCTABLE_DEBLOCKING                1 // tc table for 10-bit video

#define JVET_O0061_MV_THR_DEBLOCKING                      1 // a deblocking mv threshold of half pel

#define JVET_O0220_METHOD1_SUBBLK_FLAG_PARSING            1 // JVET-O0220 method-1: Parse merge_subblock_flag conditioned on MaxNumSubblockMergeCand

#define JVET_O0263_O0220_SUBBLOCK_SYNTAX_CLEANUP          1 // JVET-O0263/ JVET-O0220: Syntax cleanup on subblock merge

#define JVET_O0060_4x4_deblocking                         1 // deblock on 4x4 grid

#define JVET_O0046_DQ_SIGNALLING                          1 // JVET-O0046: Move delta-QP earlier for 64x64 VPDU processing, applied to CUs >64x64 only

#define JVET_O0616_400_CHROMA_SUPPORT                     1 // JVET-O0616: Various chroma format support in VVC

#define JVET_O0265_TPM_SIMPLIFICATION                     1 // JVET-O0265/JVET-O0629/JVET-O0418/JVET-O0329/JVET-O0378/JVET-O0411/JVET-O0279:Simplified motion field storage for TPM

#define JVET_O0409_EXCLUDE_CODED_SUB_BLK_FLAG_FROM_COUNT  1 // JVET-O0409: exclude coded_subblock_flag from counting context-coded bins in transform skip

#define JVET_O0057_ALTHPELIF                              1  //AMVR_HPEL

#define JVET_O1136_TS_BDPCM_SIGNALLING                    1 // JVET-O1136: Unified syntax for JVET-O0165/O0200/O0783 on TS and BDPCM signalling

#define JVET_O0219_LFNST_TRANSFORM_SET_FOR_LMCMODE        1

#define JVET_O0426_MRL_REF_SAMPLES_DC_MODE                1 // JVET-O0426: align MRL reference samples used for DC intra mode prediction

#define JVET_O0366_AFFINE_BCW                             1 // JVET-O0366: Simplifications on BCW index derivation process

#define JVET_O0919_TS_MIN_QP                              1 // JVET-O0919: Minimum QP for Transform Skip Mode

#define JVET_O1168_CU_CHROMA_QP_OFFSET                    1 // JVET-O1168: cu chroma QP offset

#define JVET_O0368_LFNST_WITH_DCT2_ONLY                   1 // JVET-O0368/O0292/O0521/O0466: disable LFNST for non-DCT2 MTS candidates normatively

#define JVET_O0106_ISP_4xN_PREDREG_FOR_1xN_2xN            1 // JVET-O0106: use 4xN prediction regions for 1xN and 2xN subblocks

#define JVET_O0500_SEP_CTX_AFFINE_SUBBLOCK_MRG            1 // JVET-O0500: Different ctx models for inter affine flag and subblock merge flag

#define JVET_O0414_SMVD_LTRP                              1 // JVET-O0414: long-term reference picture restriction for SMVD

#define JVET_O0258_REMOVE_CHROMA_IBC_FOR_DUALTREE         1 // JVET-O0258 Remove chroma IBC when dualtree is used

#define JVET_O1161_IBC_MAX_SIZE                           1 // Limit largest IBC luma CU size to 64x64 per discussion of JVET-O1161

#define JVET_O0315_RDPCM_INTRAMODE_ALIGN                  1 // JVET-O0200/O0205/O0296/O0342/O0463/O0542: Intra prediction mode alignment for BDPCM

#define JVET_O0284_CONDITION_SMVD_MVDL1ZEROFLAG           1 // JVET-O0284: condition sym_mvd_flag on mvd_l1_zero_flag

#define JVET_O0122_TS_SIGN_LEVEL                          1 // JVET-O0122: Sign context and level mapping of TS residual coding.

#define JVET_O0438_SPS_AFFINE_AMVR_FLAG                   1 // JVET-O0438: affine AMVR control flag conditioned on affine control flag in SPS

#define JVET_O0065_CABAC_INIT                             1 // JVET-O0065: CABAC initialization

#define JVET_O0052_TU_LEVEL_CTX_CODED_BIN_CONSTRAINT      1 // JVET-O0052 Method-1: TU-level context coded bin constraint

#define JVET_O0105_ICT                                    1 // JVET-O0105: inter-chroma transform (ICT) as extension of joint chroma coding (JCC)
#define JVET_O0543_ICT_ICU_ONLY                           1 // JVET-O0543: ICT only in Intra CUs (was Intra slices, modified during adoption)
#define JVET_N0288_PROPOSAL1                              1   // JVET-N0288 Proposal 1

#define JVET_O0090_ALF_CHROMA_FILTER_ALTERNATIVES_CTB     1 // JVET-O0090 test 2: CTB selection of ALF alternative chroma filters
#define JVET_O0050_LOCAL_DUAL_TREE                        1 // JVET-O0050: avoid small intra chroma block by a "local dual-tree" technique

#define JVET_O0216_ALF_COEFF_EG3                          1 // JVET-O0216/O0302/O0648: using EG3 for ALF coefficients coding

#define JVET_O0256_ADJUST_THD_DEPQUANT                    1 // JVET-O0256: Fast encoder with adjusted threshold in dependent quantization

#define JVET_O0619_GTX_SINGLE_PASS_TS_RESIDUAL_CODING     1 // JVET-O0619/O0623 : Single pass coding of abs_level_gtx_flag[x] for TS residual coding

#define JVET_O0272_LMCS_SIMP_INVERSE_MAPPING              1 // JVET-O0272: LMCS simplified inverse mapping

#define JVET_O0247_ALF_CTB_CODING_REDUNDANCY_REMOVAL      1 // JVET-O0247: not signal APS index when number APS is 2

#define JVET_O0297_DMVR_PADDING                           1 // JVET-O0297 DMVR Padding

#define JVET_O0637_CHROMA_GRADIENT_LINE_SELECTION         1 // Choose line0 and line3 for gradient computation when chroma is same size as luma

#define JVET_O0288_UNIFY_ALF_SLICE_TYPE_REMOVAL           1 // JVET-O0288: remove slice type dependency in ALF

#define JVET_O0064_SIMP_ALF_CLIP_CODING                   1 // JVET-O0047/O0058/O0064/O0067/O0290/O0301/O0430: use FLC for alf clipping indices, always signal alf clipping indices

#define JVET_O0529_IMPLICIT_MTS_HARMONIZE                 1 // JVET-O0529/O0540: Harmonization of LFNST, MIP and implicit MTS

#define JVET_O0669_REMOVE_ALF_COEFF_PRED                  1 // JVET-O0425/O0427/O0669: remove prediction in ALF coefficients coding

#define  JVET_O0526_MIN_CTU_SIZE                          1 // JVET-O0526: Minimum CTU size 32x32

#define JVET_O0545_MAX_TB_SIGNALLING                      1 // JVET-O0545: Configurable maximum transform size

#define JVET_O0525_REMOVE_PCM                             1 // JVET-O0525: Removal of PCM mode

#define JVET_O0541_IMPLICIT_MTS_CONDITION                 1 // JVET_O0541: Decouple the intra implicit transform selection from an inter MTS related SPS flag
#define JVET_O0163_REMOVE_SWITCHING_TMV                   1 // JVET-O0163/JVET-O0588: Remove switching between L0 and L1 for temporal MV
#define JVET_O0655_422_CHROMA_DM_MAPPING_FIX              1 // JVET-O0655: modify chroma DM derivation table for 4:2:2 chroma format

#define JVET_O1109_UNFIY_CRS                              1 // JVET-O1109: Unified CRS derivation

#define JVET_O0590_REDUCE_DMVR_ORIG_MV_COST               1 // Reduce the DMVR cost of the original MV

#define JVET_O0432_LMCS_ENCODER                           1 // JVET-O0432: LMCS encoder improvement

#define JVET_O0429_CRS_LAMBDA_FIX                         1 // JVET-O0429: fix encoder lambda rounding used in CRS

#define JVET_O0428_LMCS_CLEANUP                           1 // JVET-O0428: LMCS cleanups

#define JVET_O0164_REMOVE_AMVP_SPATIAL_SCALING            1 // JVET-O0164/JVET-O0587: remove spatial AMVP candidate scaling

#define JVET_O0162_IBC_MVP_FLAG                           1 // JVET-O0162/O0331/O0480/O0574: IBC mvp flag conditioned on MaxNumMergeCand>1

#define JVET_O0055_INT_DMVR_DIS_BDOF                      1 // integer-distance DMVR cost to disable BDOF and disable BDOF early termination

#define JVET_O0277_INTRA_SMALL_BLOCK_DCTIF                1 // JVET-O0277: DCT-IF interpolation filter is always used for 4x4, 4x8, and 8x4 luma CB

#define JVET_O0267_IBC_SCALING_LIST                       1

#define JVET_O0280_SIMD_TRIANGLE_WEIGHTING                1 // JVET-O0280: SIMD implementation for weighted sample prediction process of triangle prediction mode

#define JVET_O0379_SPEEDUP_TPM_ENCODER                    1 // JVET_O0379: Speedup mode decision process for triangle prediction mode

#define JVET_O0364_PADDING                                1 // JVET-O0364 Part 2: clean up padding process in intra prediction
#define JVET_O0364_PDPC_DC                                1 // JVET-O0364 Part 4: align PDPC process for DC with the one for Planar
#define JVET_O0364_PDPC_ANGULAR                           1 // JVET-O0364 Part 5: simplify PDPC process for angular modes

#define JVET_O0094_LFNST_ZERO_PRIM_COEFFS                 1 // JVET-O0094: CE6-2.1a, LFNST involves zeroing of primary only coefficient positions

#define JVET_O0294_TRANSFORM_CLEANUP                      1 // JVET-O0294: Context modelling for MTS index

#define JVET_O1124_ALLOW_CCLM_COND                        1 // JVET-O1124/JVET-O0196: CCLM restriction to reduce luma-chroma latency for chroma separate tree

#define JVET_O0078_SINGLE_HMVPLUT                         1 // JVET-O0078Single HMVP table for all CUs inside the shared merge list region for IBC

#define JVET_O0126_BPWA_INDEX_CODING_FIX                  1 // JVET-O0126 align BPWA index coding with specification

#define JVET_O0592_ENC_ME_IMP                             1 // JVET-O0592 encoder ME improvement

#define JVET_O0108_DIS_DMVR_BDOF_CIIP                     1 // JVET_O0108 CE9-2.2: disable DMVR and BDOF for CIIP

#define JVET_O1140_SLICE_DISABLE_BDOF_DMVR_FLAG           1 // JVET-O1140 slice level disable flag for BDOF and DMVR

#define JVET_O0567_MVDRange_Constraint                    1 // JVET-O0567: constrain the signalled MVD value to the range of [-2^17, 2^17-1]

#define JVET_O0596_CBF_SIG_ALIGN_TO_SPEC                  1 // JVET-O0596 align cbf signaling with specification
#define JVET_O0193_REMOVE_TR_DEPTH_IN_CBF_CTX             1 // JVET-O0193/JVET-O0375: remove transform depth in cbf context modeling
#define JVET_O0681_DIS_BPWA_CIIP                          1 // JVET-O0681 disable BCW for CIIP, method 2 inherit BCW index
#define JVET_O0249_MERGE_SYNTAX                           1 // JVET-O0249: merge syntax change
#define JVET_O0594_BDOF_REF_SAMPLE_PADDING                1 // JVET-O0594/O0252/O0506/O0615/O0624: BDOF reference sample padding using the nearest integer sample position

#define JVET_O0610_CFG                                    1 // config default change for "Adopt to mandate the presence of AU delimiter for each AU", config parameter should be removed later

#define JVET_O0491_HLS_CLEANUP                            1
#define JVET_O0041_FRAME_FIELD_SEI                        1

#define JVET_O0376_SPS_JOINTCBCR_FLAG                          1 // JVET-O0376: add the JointCbCr control flag in SPS
#define JVET_O0472_LFNST_SIGNALLING_LAST_SCAN_POS         1 // JVET-O0472: LFNST index signalling depends on the position of last significant coefficient

#define JVET_N0353_INDEP_BUFF_TIME_SEI                    1 // JVET-N0353 independent parsing of buffering and timing info SEIs

#define FIX_DB_MAX_TRANSFORM_SIZE                         1

#define MRG_SHARELIST_SHARSIZE                            32

#define JVET_M0497_MATRIX_MULT                            0 // 0: Fast method; 1: Matrix multiplication

#define APPLY_SBT_SL_ON_MTS                               1 // apply save & load fast algorithm on inter MTS when SBT is on
#if !JVET_O0525_REMOVE_PCM
#define FIX_PCM                                           1 // Fix PCM bugs in VTM3
#endif

#if JVET_O0545_MAX_TB_SIGNALLING
#define MAX_TB_SIZE_SIGNALLING                            1
#else
#define MAX_TB_SIZE_SIGNALLING                            0
#endif

#define JVET_N0100_PROPOSAL1                              1 // JVET-N0100: ltrp picture signalling

#define JVET_N0865_SYNTAX                                 1 // JVET_N0865 syntax elements
#define JVET_N0865_NONSYNTAX                              1 // JVET_N0865 other than syntax parts
#define JVET_N0865_GRA2GDR                                1 // Changing the name of GRA to GDR

#define JVET_O0178                                        1 // JVET_O0178 - conditionally signal sps_sub_layer_ordering_info_present_flag

#define RPL_IN_IDR_FIX                                    1 // JVET_N0865 syntax elements

#define JVET_O0179                                        1 // JVET_O0179: Implement NAL unit header syntax proposal B

#define HEVC_SEI                                          0 // SEI messages that are defined in HEVC, but not in VVC

typedef std::pair<int, bool> TrMode;
typedef std::pair<int, int>  TrCost;

// clang-format off
#define ENABLE_JVET_L0283_MRL                             1 // 1: Enable MRL, 0: Disable MRL
#define JVET_L0090_PAIR_AVG                               1 // Add pairwise average candidates, replace HEVC combined candidates
#define REUSE_CU_RESULTS                                  1
#if REUSE_CU_RESULTS
#define REUSE_CU_RESULTS_WITH_MULTIPLE_TUS                1
#if !JVET_O0545_MAX_TB_SIGNALLING
#define MAX_NUM_TUS                                       4
#endif
#endif
// clang-format on


#ifndef JVET_J0090_MEMORY_BANDWITH_MEASURE
#define JVET_J0090_MEMORY_BANDWITH_MEASURE                0
#endif

#ifndef EXTENSION_360_VIDEO
#define EXTENSION_360_VIDEO                               0   ///< extension for 360/spherical video coding support; this macro should be controlled by makefile, as it would be used to control whether the library is built and linked
#endif

#ifndef EXTENSION_HDRTOOLS
#define EXTENSION_HDRTOOLS                                0 //< extension for HDRTools/Metrics support; this macro should be controlled by makefile, as it would be used to control whether the library is built and linked
#endif

#define JVET_O0756_CONFIG_HDRMETRICS                      1
#if EXTENSION_HDRTOOLS
#define JVET_O0756_CALCULATE_HDRMETRICS                   1
#endif

#ifndef ENABLE_WPP_PARALLELISM
#define ENABLE_WPP_PARALLELISM                            0
#endif
#if ENABLE_WPP_PARALLELISM
#ifndef ENABLE_WPP_STATIC_LINK
#define ENABLE_WPP_STATIC_LINK                            0 // bug fix static link
#endif
#define PARL_WPP_MAX_NUM_THREADS                         16

#endif
#ifndef ENABLE_SPLIT_PARALLELISM
#define ENABLE_SPLIT_PARALLELISM                          0
#endif
#if ENABLE_SPLIT_PARALLELISM
#define PARL_SPLIT_MAX_NUM_JOBS                           6                             // number of parallel jobs that can be defined and need memory allocated
#define NUM_RESERVERD_SPLIT_JOBS                        ( PARL_SPLIT_MAX_NUM_JOBS + 1 )  // number of all data structures including the merge thread (0)
#define PARL_SPLIT_MAX_NUM_THREADS                        PARL_SPLIT_MAX_NUM_JOBS
#define NUM_SPLIT_THREADS_IF_MSVC                         4

#endif


// ====================================================================================================================
// General settings
// ====================================================================================================================

#ifndef ENABLE_TRACING
#define ENABLE_TRACING                                    0 // DISABLE by default (enable only when debugging, requires 15% run-time in decoding) -- see documentation in 'doc/DTrace for NextSoftware.pdf'
#endif

#if ENABLE_TRACING
#define K0149_BLOCK_STATISTICS                            1 // enables block statistics, which can be analysed with YUView (https://github.com/IENT/YUView)
#if K0149_BLOCK_STATISTICS
#define BLOCK_STATS_AS_CSV                                0 // statistics will be written in a comma separated value format. this is not supported by YUView
#endif
#endif

#define WCG_EXT                                           1
#define WCG_WPSNR                                         WCG_EXT

#define KEEP_PRED_AND_RESI_SIGNALS                        0

// ====================================================================================================================
// Debugging
// ====================================================================================================================

// most debugging tools are now bundled within the ENABLE_TRACING macro -- see documentation to see how to use

#define PRINT_MACRO_VALUES                                1 ///< When enabled, the encoder prints out a list of the non-environment-variable controlled macros and their values on startup

#define INTRA_FULL_SEARCH                                 0 ///< enables full mode search for intra estimation

// TODO: rename this macro to DECODER_DEBUG_BIT_STATISTICS (may currently cause merge issues with other branches)
// This can be enabled by the makefile
#ifndef RExt__DECODER_DEBUG_BIT_STATISTICS
#define RExt__DECODER_DEBUG_BIT_STATISTICS                0 ///< 0 (default) = decoder reports as normal, 1 = decoder produces bit usage statistics (will impact decoder run time by up to ~10%)
#endif

#ifndef RExt__DECODER_DEBUG_TOOL_MAX_FRAME_STATS
#define RExt__DECODER_DEBUG_TOOL_MAX_FRAME_STATS         (1 && RExt__DECODER_DEBUG_BIT_STATISTICS )   ///< 0 (default) = decoder reports as normal, 1 = decoder produces max frame bit usage statistics
#endif

#define TR_ONLY_COEFF_STATS                              (1 && RExt__DECODER_DEBUG_BIT_STATISTICS )   ///< 0 combine TS and non-TS decoder debug statistics. 1 = separate TS and non-TS decoder debug statistics.
#define EPBINCOUNT_FIX                                   (1 && RExt__DECODER_DEBUG_BIT_STATISTICS )   ///< 0 use count to represent number of calls to decodeBins. 1 = count and bins for EP bins are the same.

#ifndef RExt__DECODER_DEBUG_TOOL_STATISTICS
#define RExt__DECODER_DEBUG_TOOL_STATISTICS               0 ///< 0 (default) = decoder reports as normal, 1 = decoder produces tool usage statistics
#endif

#if RExt__DECODER_DEBUG_BIT_STATISTICS || RExt__DECODER_DEBUG_TOOL_STATISTICS
#define RExt__DECODER_DEBUG_STATISTICS                    1
#endif

// ====================================================================================================================
// Tool Switches - transitory (these macros are likely to be removed in future revisions)
// ====================================================================================================================

#define DECODER_CHECK_SUBSTREAM_AND_SLICE_TRAILING_BYTES  1 ///< TODO: integrate this macro into a broader conformance checking system.
#define T0196_SELECTIVE_RDOQ                              1 ///< selective RDOQ
#define U0040_MODIFIED_WEIGHTEDPREDICTION_WITH_BIPRED_AND_CLIPPING 1
#define U0033_ALTERNATIVE_TRANSFER_CHARACTERISTICS_SEI    1 ///< Alternative transfer characteristics SEI message (JCTVC-U0033, with syntax naming from V1005)
#define X0038_LAMBDA_FROM_QP_CAPABILITY                   1 ///< This approach derives lambda from QP+QPoffset+QPoffset2. QPoffset2 is derived from QP+QPoffset using a linear model that is clipped between 0 and 3.
                                                            // To use this capability enable config parameter LambdaFromQpEnable

// ====================================================================================================================
// Tool Switches
// ====================================================================================================================


// This can be enabled by the makefile
#ifndef RExt__HIGH_BIT_DEPTH_SUPPORT
#define RExt__HIGH_BIT_DEPTH_SUPPORT                      0 ///< 0 (default) use data type definitions for 8-10 bit video, 1 = use larger data types to allow for up to 16-bit video (originally developed as part of N0188)
#endif

// SIMD optimizations
#define SIMD_ENABLE                                       1
#define ENABLE_SIMD_OPT                                 ( SIMD_ENABLE && !RExt__HIGH_BIT_DEPTH_SUPPORT )    ///< SIMD optimizations, no impact on RD performance
#define ENABLE_SIMD_OPT_MCIF                            ( 1 && ENABLE_SIMD_OPT )                            ///< SIMD optimization for the interpolation filter, no impact on RD performance
#define ENABLE_SIMD_OPT_BUFFER                          ( 1 && ENABLE_SIMD_OPT )                            ///< SIMD optimization for the buffer operations, no impact on RD performance
#define ENABLE_SIMD_OPT_DIST                            ( 1 && ENABLE_SIMD_OPT )                            ///< SIMD optimization for the distortion calculations(SAD,SSE,HADAMARD), no impact on RD performance
#define ENABLE_SIMD_OPT_AFFINE_ME                       ( 1 && ENABLE_SIMD_OPT )                            ///< SIMD optimization for affine ME, no impact on RD performance
#define ENABLE_SIMD_OPT_ALF                             ( 1 && ENABLE_SIMD_OPT )                            ///< SIMD optimization for ALF
#if ENABLE_SIMD_OPT_BUFFER
#define ENABLE_SIMD_OPT_GBI                               1                                                 ///< SIMD optimization for GBi
#endif

// End of SIMD optimizations


#define ME_ENABLE_ROUNDING_OF_MVS                         1 ///< 0 (default) = disables rounding of motion vectors when right shifted,  1 = enables rounding

#define RDOQ_CHROMA_LAMBDA                                1 ///< F386: weighting of chroma for RDOQ

#define U0132_TARGET_BITS_SATURATION                      1 ///< Rate control with target bits saturation method
#ifdef  U0132_TARGET_BITS_SATURATION
#define V0078_ADAPTIVE_LOWER_BOUND                        1 ///< Target bits saturation with adaptive lower bound
#endif
#define W0038_DB_OPT                                      1 ///< adaptive DB parameter selection, LoopFilterOffsetInPPS and LoopFilterDisable are set to 0 and DeblockingFilterMetric=2;
#define W0038_CQP_ADJ                                     1 ///< chroma QP adjustment based on TL, CQPTLAdjustEnabled is set to 1;

#define SHARP_LUMA_DELTA_QP                               1 ///< include non-normative LCU deltaQP and normative chromaQP change
#define ER_CHROMA_QP_WCG_PPS                              1 ///< Chroma QP model for WCG used in Anchor 3.2
#define ENABLE_QPA                                        1 ///< Non-normative perceptual QP adaptation according to JVET-H0047 and JVET-K0206. Deactivated by default, activated using encoder arguments --PerceptQPA=1 --SliceChromaQPOffsetPeriodicity=1
#define ENABLE_QPA_SUB_CTU                              ( 1 && ENABLE_QPA ) ///< when maximum delta-QP depth is greater than zero, use sub-CTU QPA


#define RDOQ_CHROMA                                       1 ///< use of RDOQ in chroma

#define QP_SWITCHING_FOR_PARALLEL                         1 ///< Replace floating point QP with a source-file frame number. After switching POC, increase base QP instead of frame level QP.

#define LUMA_ADAPTIVE_DEBLOCKING_FILTER_QP_OFFSET         1 /// JVET-L0414 (CE11.2.2) with explicit signalling of num interval, threshold and qpOffset
// ====================================================================================================================
// Derived macros
// ====================================================================================================================

#if RExt__HIGH_BIT_DEPTH_SUPPORT
#define FULL_NBIT                                         1 ///< When enabled, use distortion measure derived from all bits of source data, otherwise discard (bitDepth - 8) least-significant bits of distortion
#define RExt__HIGH_PRECISION_FORWARD_TRANSFORM            1 ///< 0 use original 6-bit transform matrices for both forward and inverse transform, 1 (default) = use original matrices for inverse transform and high precision matrices for forward transform
#else
#define FULL_NBIT                                         1 ///< When enabled, use distortion measure derived from all bits of source data, otherwise discard (bitDepth - 8) least-significant bits of distortion
#define RExt__HIGH_PRECISION_FORWARD_TRANSFORM            0 ///< 0 (default) use original 6-bit transform matrices for both forward and inverse transform, 1 = use original matrices for inverse transform and high precision matrices for forward transform
#endif

#if FULL_NBIT
#define DISTORTION_PRECISION_ADJUSTMENT(x)                0
#else
#define DISTORTION_ESTIMATION_BITS                        8
#define DISTORTION_PRECISION_ADJUSTMENT(x)                ((x>DISTORTION_ESTIMATION_BITS)? ((x)-DISTORTION_ESTIMATION_BITS) : 0)
#endif

// ====================================================================================================================
// Error checks
// ====================================================================================================================

#if ((RExt__HIGH_PRECISION_FORWARD_TRANSFORM != 0) && (RExt__HIGH_BIT_DEPTH_SUPPORT == 0))
#error ERROR: cannot enable RExt__HIGH_PRECISION_FORWARD_TRANSFORM without RExt__HIGH_BIT_DEPTH_SUPPORT
#endif

// ====================================================================================================================
// Named numerical types
// ====================================================================================================================

#if RExt__HIGH_BIT_DEPTH_SUPPORT
typedef       int             Pel;               ///< pixel type
typedef       int64_t           TCoeff;            ///< transform coefficient
typedef       int             TMatrixCoeff;      ///< transform matrix coefficient
typedef       int16_t           TFilterCoeff;      ///< filter coefficient
typedef       int64_t           Intermediate_Int;  ///< used as intermediate value in calculations
typedef       uint64_t          Intermediate_UInt; ///< used as intermediate value in calculations
#else
typedef       int16_t           Pel;               ///< pixel type
typedef       int             TCoeff;            ///< transform coefficient
typedef       int16_t           TMatrixCoeff;      ///< transform matrix coefficient
typedef       int16_t           TFilterCoeff;      ///< filter coefficient
typedef       int             Intermediate_Int;  ///< used as intermediate value in calculations
typedef       uint32_t            Intermediate_UInt; ///< used as intermediate value in calculations
#endif

typedef       uint64_t          SplitSeries;       ///< used to encoded the splits that caused a particular CU size
#if JVET_O0050_LOCAL_DUAL_TREE
typedef       uint64_t          ModeTypeSeries;    ///< used to encoded the ModeType at different split depth
#endif

typedef       uint64_t        Distortion;        ///< distortion measurement

// ====================================================================================================================
// Enumeration
// ====================================================================================================================
enum ApsTypeValues
{
  ALF_APS = 0,
  LMCS_APS = 1,
#if JVET_O0299_APS_SCALINGLIST
  SCALING_LIST_APS = 2,
#endif
};

enum QuantFlags
{
  Q_INIT           = 0x0,
  Q_USE_RDOQ       = 0x1,
  Q_RDOQTS         = 0x2,
  Q_SELECTIVE_RDOQ = 0x4,
};

//EMT transform tags
enum TransType
{
  DCT2 = 0,
  DCT8 = 1,
  DST7 = 2,
  NUM_TRANS_TYPE = 3,
  DCT2_EMT = 4
};

enum MTSIdx
{
  MTS_DCT2_DCT2 = 0,
  MTS_SKIP = 1,
  MTS_DST7_DST7 = 2,
  MTS_DCT8_DST7 = 3,
  MTS_DST7_DCT8 = 4,
  MTS_DCT8_DCT8 = 5
};

enum ISPType
{
  NOT_INTRA_SUBPARTITIONS       = 0,
  HOR_INTRA_SUBPARTITIONS       = 1,
  VER_INTRA_SUBPARTITIONS       = 2,
#if JVET_O0502_ISP_CLEANUP
  NUM_INTRA_SUBPARTITIONS_MODES = 3,
  INTRA_SUBPARTITIONS_RESERVED  = 4
#else
  NUM_INTRA_SUBPARTITIONS_MODES = 3
#endif
};

enum SbtIdx
{
  SBT_OFF_DCT  = 0,
  SBT_VER_HALF = 1,
  SBT_HOR_HALF = 2,
  SBT_VER_QUAD = 3,
  SBT_HOR_QUAD = 4,
  NUMBER_SBT_IDX,
  SBT_OFF_MTS, //note: must be after all SBT modes, only used in fast algorithm to discern the best mode is inter EMT
};

enum SbtPos
{
  SBT_POS0 = 0,
  SBT_POS1 = 1,
  NUMBER_SBT_POS
};

enum SbtMode
{
  SBT_VER_H0 = 0,
  SBT_VER_H1 = 1,
  SBT_HOR_H0 = 2,
  SBT_HOR_H1 = 3,
  SBT_VER_Q0 = 4,
  SBT_VER_Q1 = 5,
  SBT_HOR_Q0 = 6,
  SBT_HOR_Q1 = 7,
  NUMBER_SBT_MODE
};

enum RDPCMMode
{
  RDPCM_OFF             = 0,
  RDPCM_HOR             = 1,
  RDPCM_VER             = 2,
  NUMBER_OF_RDPCM_MODES = 3
};

enum RDPCMSignallingMode
{
  RDPCM_SIGNAL_IMPLICIT            = 0,
  RDPCM_SIGNAL_EXPLICIT            = 1,
  NUMBER_OF_RDPCM_SIGNALLING_MODES = 2
};

/// supported slice type
enum SliceType
{
  B_SLICE               = 0,
  P_SLICE               = 1,
  I_SLICE               = 2,
  NUMBER_OF_SLICE_TYPES = 3
};

/// chroma formats (according to semantics of chroma_format_idc)
enum ChromaFormat
{
  CHROMA_400        = 0,
  CHROMA_420        = 1,
  CHROMA_422        = 2,
  CHROMA_444        = 3,
  NUM_CHROMA_FORMAT = 4
};

enum ChannelType
{
  CHANNEL_TYPE_LUMA    = 0,
  CHANNEL_TYPE_CHROMA  = 1,
  MAX_NUM_CHANNEL_TYPE = 2
};

#if JVET_O0050_LOCAL_DUAL_TREE
enum TreeType
{
  TREE_D = 0, //default tree status (for single-tree slice, TREE_D means joint tree; for dual-tree I slice, TREE_D means TREE_L for luma and TREE_C for chroma)
  TREE_L = 1, //separate tree only contains luma (may split)
  TREE_C = 2, //separate tree only contains chroma (not split), to avoid small chroma block
};

enum ModeType
{
  MODE_TYPE_ALL = 0, //all modes can try
  MODE_TYPE_INTER = 1, //can try inter
  MODE_TYPE_INTRA = 2, //can try intra, ibc, palette
};
#endif

#define CH_L CHANNEL_TYPE_LUMA
#define CH_C CHANNEL_TYPE_CHROMA

enum ComponentID
{
  COMPONENT_Y         = 0,
  COMPONENT_Cb        = 1,
  COMPONENT_Cr        = 2,
  MAX_NUM_COMPONENT   = 3,
  JOINT_CbCr          = MAX_NUM_COMPONENT,
  MAX_NUM_TBLOCKS     = MAX_NUM_COMPONENT
};

#define MAP_CHROMA(c) (ComponentID(c))

enum InputColourSpaceConversion // defined in terms of conversion prior to input of encoder.
{
  IPCOLOURSPACE_UNCHANGED               = 0,
  IPCOLOURSPACE_YCbCrtoYCrCb            = 1, // Mainly used for debug!
  IPCOLOURSPACE_YCbCrtoYYY              = 2, // Mainly used for debug!
  IPCOLOURSPACE_RGBtoGBR                = 3,
  NUMBER_INPUT_COLOUR_SPACE_CONVERSIONS = 4
};

enum MATRIX_COEFFICIENTS // Table E.5 (Matrix coefficients)
{
  MATRIX_COEFFICIENTS_RGB                           = 0,
  MATRIX_COEFFICIENTS_BT709                         = 1,
  MATRIX_COEFFICIENTS_UNSPECIFIED                   = 2,
  MATRIX_COEFFICIENTS_RESERVED_BY_ITUISOIEC         = 3,
  MATRIX_COEFFICIENTS_USFCCT47                      = 4,
  MATRIX_COEFFICIENTS_BT601_625                     = 5,
  MATRIX_COEFFICIENTS_BT601_525                     = 6,
  MATRIX_COEFFICIENTS_SMPTE240                      = 7,
  MATRIX_COEFFICIENTS_YCGCO                         = 8,
  MATRIX_COEFFICIENTS_BT2020_NON_CONSTANT_LUMINANCE = 9,
  MATRIX_COEFFICIENTS_BT2020_CONSTANT_LUMINANCE     = 10,
};

enum DeblockEdgeDir
{
  EDGE_VER     = 0,
  EDGE_HOR     = 1,
  NUM_EDGE_DIR = 2
};

/// supported prediction type
enum PredMode
{
  MODE_INTER                 = 0,     ///< inter-prediction mode
  MODE_INTRA                 = 1,     ///< intra-prediction mode
  MODE_IBC                   = 2,     ///< ibc-prediction mode
#if JVET_O0119_BASE_PALETTE_444
  MODE_PLT                   = 3,     ///< plt-prediction mode
  NUMBER_OF_PREDICTION_MODES = 4,
#else
  NUMBER_OF_PREDICTION_MODES = 3,
#endif
};

/// reference list index
enum RefPicList
{
  REF_PIC_LIST_0               = 0,   ///< reference list 0
  REF_PIC_LIST_1               = 1,   ///< reference list 1
  NUM_REF_PIC_LIST_01          = 2,
  REF_PIC_LIST_X               = 100  ///< special mark
};

#define L0 REF_PIC_LIST_0
#define L1 REF_PIC_LIST_1

/// distortion function index
enum DFunc
{
  DF_SSE             = 0,             ///< general size SSE
  DF_SSE2            = DF_SSE+1,      ///<   2xM SSE
  DF_SSE4            = DF_SSE+2,      ///<   4xM SSE
  DF_SSE8            = DF_SSE+3,      ///<   8xM SSE
  DF_SSE16           = DF_SSE+4,      ///<  16xM SSE
  DF_SSE32           = DF_SSE+5,      ///<  32xM SSE
  DF_SSE64           = DF_SSE+6,      ///<  64xM SSE
  DF_SSE16N          = DF_SSE+7,      ///< 16NxM SSE

  DF_SAD             = 8,             ///< general size SAD
  DF_SAD2            = DF_SAD+1,      ///<   2xM SAD
  DF_SAD4            = DF_SAD+2,      ///<   4xM SAD
  DF_SAD8            = DF_SAD+3,      ///<   8xM SAD
  DF_SAD16           = DF_SAD+4,      ///<  16xM SAD
  DF_SAD32           = DF_SAD+5,      ///<  32xM SAD
  DF_SAD64           = DF_SAD+6,      ///<  64xM SAD
  DF_SAD16N          = DF_SAD+7,      ///< 16NxM SAD

  DF_HAD             = 16,            ///< general size Hadamard
  DF_HAD2            = DF_HAD+1,      ///<   2xM HAD
  DF_HAD4            = DF_HAD+2,      ///<   4xM HAD
  DF_HAD8            = DF_HAD+3,      ///<   8xM HAD
  DF_HAD16           = DF_HAD+4,      ///<  16xM HAD
  DF_HAD32           = DF_HAD+5,      ///<  32xM HAD
  DF_HAD64           = DF_HAD+6,      ///<  64xM HAD
  DF_HAD16N          = DF_HAD+7,      ///< 16NxM HAD

  DF_SAD12           = 24,
  DF_SAD24           = 25,
  DF_SAD48           = 26,

  DF_MRSAD           = 27,            ///< general size MR SAD
  DF_MRSAD2          = DF_MRSAD+1,    ///<   2xM MR SAD
  DF_MRSAD4          = DF_MRSAD+2,    ///<   4xM MR SAD
  DF_MRSAD8          = DF_MRSAD+3,    ///<   8xM MR SAD
  DF_MRSAD16         = DF_MRSAD+4,    ///<  16xM MR SAD
  DF_MRSAD32         = DF_MRSAD+5,    ///<  32xM MR SAD
  DF_MRSAD64         = DF_MRSAD+6,    ///<  64xM MR SAD
  DF_MRSAD16N        = DF_MRSAD+7,    ///< 16NxM MR SAD

  DF_MRHAD           = 35,            ///< general size MR Hadamard
  DF_MRHAD2          = DF_MRHAD+1,    ///<   2xM MR HAD
  DF_MRHAD4          = DF_MRHAD+2,    ///<   4xM MR HAD
  DF_MRHAD8          = DF_MRHAD+3,    ///<   8xM MR HAD
  DF_MRHAD16         = DF_MRHAD+4,    ///<  16xM MR HAD
  DF_MRHAD32         = DF_MRHAD+5,    ///<  32xM MR HAD
  DF_MRHAD64         = DF_MRHAD+6,    ///<  64xM MR HAD
  DF_MRHAD16N        = DF_MRHAD+7,    ///< 16NxM MR HAD

  DF_MRSAD12         = 43,
  DF_MRSAD24         = 44,
  DF_MRSAD48         = 45,

  DF_SAD_FULL_NBIT    = 46,
  DF_SAD_FULL_NBIT2   = DF_SAD_FULL_NBIT+1,    ///<   2xM SAD with full bit usage
  DF_SAD_FULL_NBIT4   = DF_SAD_FULL_NBIT+2,    ///<   4xM SAD with full bit usage
  DF_SAD_FULL_NBIT8   = DF_SAD_FULL_NBIT+3,    ///<   8xM SAD with full bit usage
  DF_SAD_FULL_NBIT16  = DF_SAD_FULL_NBIT+4,    ///<  16xM SAD with full bit usage
  DF_SAD_FULL_NBIT32  = DF_SAD_FULL_NBIT+5,    ///<  32xM SAD with full bit usage
  DF_SAD_FULL_NBIT64  = DF_SAD_FULL_NBIT+6,    ///<  64xM SAD with full bit usage
  DF_SAD_FULL_NBIT16N = DF_SAD_FULL_NBIT+7,    ///< 16NxM SAD with full bit usage

  DF_SSE_WTD          = 54,                ///< general size SSE
  DF_SSE2_WTD         = DF_SSE_WTD+1,      ///<   4xM SSE
  DF_SSE4_WTD         = DF_SSE_WTD+2,      ///<   4xM SSE
  DF_SSE8_WTD         = DF_SSE_WTD+3,      ///<   8xM SSE
  DF_SSE16_WTD        = DF_SSE_WTD+4,      ///<  16xM SSE
  DF_SSE32_WTD        = DF_SSE_WTD+5,      ///<  32xM SSE
  DF_SSE64_WTD        = DF_SSE_WTD+6,      ///<  64xM SSE
  DF_SSE16N_WTD       = DF_SSE_WTD+7,      ///< 16NxM SSE
  DF_DEFAULT_ORI      = DF_SSE_WTD+8,

  DF_SAD_INTERMEDIATE_BITDEPTH = 63,

  DF_TOTAL_FUNCTIONS = 64
};

/// motion vector predictor direction used in AMVP
enum MvpDir
{
  MD_LEFT = 0,          ///< MVP of left block
  MD_ABOVE,             ///< MVP of above block
  MD_ABOVE_RIGHT,       ///< MVP of above right block
  MD_BELOW_LEFT,        ///< MVP of below left block
  MD_ABOVE_LEFT         ///< MVP of above left block
};

enum TransformDirection
{
  TRANSFORM_FORWARD              = 0,
  TRANSFORM_INVERSE              = 1,
  TRANSFORM_NUMBER_OF_DIRECTIONS = 2
};

/// supported ME search methods
enum MESearchMethod
{
  MESEARCH_FULL              = 0,
  MESEARCH_DIAMOND           = 1,
  MESEARCH_SELECTIVE         = 2,
  MESEARCH_DIAMOND_ENHANCED  = 3,
  MESEARCH_NUMBER_OF_METHODS = 4
};

/// coefficient scanning type used in ACS
enum CoeffScanType
{
  SCAN_DIAG = 0,        ///< up-right diagonal scan
#if JVET_O0119_BASE_PALETTE_444
  SCAN_TRAV_HOR = 1,
  SCAN_TRAV_VER = 2,
#endif
  SCAN_NUMBER_OF_TYPES
};

enum CoeffScanGroupType
{
  SCAN_UNGROUPED   = 0,
  SCAN_GROUPED_4x4 = 1,
  SCAN_NUMBER_OF_GROUP_TYPES = 2
};

enum ScalingListMode
{
  SCALING_LIST_OFF,
  SCALING_LIST_DEFAULT,
  SCALING_LIST_FILE_READ
};

enum ScalingListSize
{
  SCALING_LIST_1x1 = 0,
  SCALING_LIST_2x2,
  SCALING_LIST_4x4,
  SCALING_LIST_8x8,
  SCALING_LIST_16x16,
  SCALING_LIST_32x32,
  SCALING_LIST_64x64,
  SCALING_LIST_128x128,
  SCALING_LIST_SIZE_NUM,
  //for user define matrix
  SCALING_LIST_FIRST_CODED = SCALING_LIST_2x2,
  SCALING_LIST_LAST_CODED = SCALING_LIST_64x64
};

// Slice / Slice segment encoding modes
enum SliceConstraint
{
  NO_SLICES              = 0,          ///< don't use slices / slice segments
  FIXED_NUMBER_OF_CTU    = 1,          ///< Limit maximum number of largest coding tree units in a slice / slice segments
  FIXED_NUMBER_OF_BYTES  = 2,          ///< Limit maximum number of bytes in a slice / slice segment
  FIXED_NUMBER_OF_TILES  = 3,          ///< slices / slice segments span an integer number of tiles
  SINGLE_BRICK_PER_SLICE = 4,          ///< each brick is coded as separate NAL unit (slice)
  NUMBER_OF_SLICE_CONSTRAINT_MODES = 5
};

// For use with decoded picture hash SEI messages, generated by encoder.
enum HashType
{
  HASHTYPE_MD5             = 0,
  HASHTYPE_CRC             = 1,
  HASHTYPE_CHECKSUM        = 2,
  HASHTYPE_NONE            = 3,
  NUMBER_OF_HASHTYPES      = 4
};

enum SAOMode //mode
{
  SAO_MODE_OFF = 0,
  SAO_MODE_NEW,
  SAO_MODE_MERGE,
  NUM_SAO_MODES
};

enum SAOModeMergeTypes
{
  SAO_MERGE_LEFT =0,
  SAO_MERGE_ABOVE,
  NUM_SAO_MERGE_TYPES
};


enum SAOModeNewTypes
{
  SAO_TYPE_START_EO =0,
  SAO_TYPE_EO_0 = SAO_TYPE_START_EO,
  SAO_TYPE_EO_90,
  SAO_TYPE_EO_135,
  SAO_TYPE_EO_45,

  SAO_TYPE_START_BO,
  SAO_TYPE_BO = SAO_TYPE_START_BO,

  NUM_SAO_NEW_TYPES
};
#define NUM_SAO_EO_TYPES_LOG2 2

enum SAOEOClasses
{
  SAO_CLASS_EO_FULL_VALLEY = 0,
  SAO_CLASS_EO_HALF_VALLEY = 1,
  SAO_CLASS_EO_PLAIN       = 2,
  SAO_CLASS_EO_HALF_PEAK   = 3,
  SAO_CLASS_EO_FULL_PEAK   = 4,
  NUM_SAO_EO_CLASSES,
};

#define NUM_SAO_BO_CLASSES_LOG2  5
#define NUM_SAO_BO_CLASSES       (1<<NUM_SAO_BO_CLASSES_LOG2)

namespace Profile
{
  enum Name
  {
    NONE = 0,
    MAIN = 1,
    MAIN10 = 2,
    MAINSTILLPICTURE = 3,
    MAINREXT = 4,
    HIGHTHROUGHPUTREXT = 5,
    NEXT = 6
  };
}

namespace Level
{
  enum Tier
  {
    MAIN = 0,
    HIGH = 1,
  };

  enum Name
  {
    // code = (level * 30)
    NONE     = 0,
    LEVEL1   = 30,
    LEVEL2   = 60,
    LEVEL2_1 = 63,
    LEVEL3   = 90,
    LEVEL3_1 = 93,
    LEVEL4   = 120,
    LEVEL4_1 = 123,
    LEVEL5   = 150,
    LEVEL5_1 = 153,
    LEVEL5_2 = 156,
    LEVEL6   = 180,
    LEVEL6_1 = 183,
    LEVEL6_2 = 186,
    LEVEL8_5 = 255,
  };
}

enum CostMode
{
  COST_STANDARD_LOSSY              = 0,
  COST_SEQUENCE_LEVEL_LOSSLESS     = 1,
  COST_LOSSLESS_CODING             = 2,
  COST_MIXED_LOSSLESS_LOSSY_CODING = 3
};

enum WeightedPredictionMethod
{
  WP_PER_PICTURE_WITH_SIMPLE_DC_COMBINED_COMPONENT                          =0,
  WP_PER_PICTURE_WITH_SIMPLE_DC_PER_COMPONENT                               =1,
  WP_PER_PICTURE_WITH_HISTOGRAM_AND_PER_COMPONENT                           =2,
  WP_PER_PICTURE_WITH_HISTOGRAM_AND_PER_COMPONENT_AND_CLIPPING              =3,
  WP_PER_PICTURE_WITH_HISTOGRAM_AND_PER_COMPONENT_AND_CLIPPING_AND_EXTENSION=4
};

enum FastInterSearchMode
{
  FASTINTERSEARCH_DISABLED = 0,
  FASTINTERSEARCH_MODE1    = 1, // TODO: assign better names to these.
  FASTINTERSEARCH_MODE2    = 2,
  FASTINTERSEARCH_MODE3    = 3
};

enum SPSExtensionFlagIndex
{
  SPS_EXT__REXT           = 0,
//SPS_EXT__MVHEVC         = 1, //for use in future versions
//SPS_EXT__SHVC           = 2, //for use in future versions
  SPS_EXT__NEXT           = 3,
  NUM_SPS_EXTENSION_FLAGS = 8
};

enum PPSExtensionFlagIndex
{
  PPS_EXT__REXT           = 0,
//PPS_EXT__MVHEVC         = 1, //for use in future versions
//PPS_EXT__SHVC           = 2, //for use in future versions
  NUM_PPS_EXTENSION_FLAGS = 8
};

// TODO: Existing names used for the different NAL unit types can be altered to better reflect the names in the spec.
//       However, the names in the spec are not yet stable at this point. Once the names are stable, a cleanup
//       effort can be done without use of macros to alter the names used to indicate the different NAL unit types.
enum NalUnitType
{
#if JVET_O0179
  NAL_UNIT_CODED_SLICE_TRAIL = 0,   // 0
  NAL_UNIT_CODED_SLICE_STSA,        // 1
  NAL_UNIT_CODED_SLICE_RASL,        // 2
  NAL_UNIT_CODED_SLICE_RADL,        // 3

  NAL_UNIT_RESERVED_VCL_4, 
  NAL_UNIT_RESERVED_VCL_5,
  NAL_UNIT_RESERVED_VCL_6,
  NAL_UNIT_RESERVED_VCL_7,

  NAL_UNIT_CODED_SLICE_IDR_W_RADL,  // 8
  NAL_UNIT_CODED_SLICE_IDR_N_LP,    // 9
  NAL_UNIT_CODED_SLICE_CRA,         // 10
#if JVET_N0865_GRA2GDR
  NAL_UNIT_CODED_SLICE_GDR,         // 11
#else
  NAL_UNIT_CODED_SLICE_GRA,         // 11
#endif

  NAL_UNIT_RESERVED_IRAP_VCL_12,
  NAL_UNIT_RESERVED_IRAP_VCL_13,

  NAL_UNIT_RESERVED_VCL_14,
  NAL_UNIT_RESERVED_VCL_15,

  NAL_UNIT_SPS,                     // 16
  NAL_UNIT_PPS,                     // 17
  NAL_UNIT_APS,                     // 18
  NAL_UNIT_ACCESS_UNIT_DELIMITER,   // 19
  NAL_UNIT_EOS,                     // 20
  NAL_UNIT_EOB,                     // 21
  NAL_UNIT_PREFIX_SEI,              // 22
  NAL_UNIT_SUFFIX_SEI,              // 23
  NAL_UNIT_DPS,                     // 24
  NAL_UNIT_VPS,                     // 25

  NAL_UNIT_RESERVED_NVCL_26,
  NAL_UNIT_RESERVED_NVCL_27,

  NAL_UNIT_UNSPECIFIED_28,
  NAL_UNIT_UNSPECIFIED_29,
  NAL_UNIT_UNSPECIFIED_30,
  NAL_UNIT_UNSPECIFIED_31,
  NAL_UNIT_INVALID
#else
  NAL_UNIT_PPS = 0,                     // 0
  NAL_UNIT_ACCESS_UNIT_DELIMITER,       // 1
  NAL_UNIT_PREFIX_SEI,                  // 2
  NAL_UNIT_SUFFIX_SEI,                  // 3
  NAL_UNIT_APS,                         // 4
  NAL_UNIT_RESERVED_NVCL_5,             // 5
  NAL_UNIT_RESERVED_NVCL_6,             // 6
  NAL_UNIT_RESERVED_NVCL_7,             // 7
  NAL_UNIT_CODED_SLICE_TRAIL,           // 8
  NAL_UNIT_CODED_SLICE_STSA,            // 9
  NAL_UNIT_CODED_SLICE_RADL,            // 10
  NAL_UNIT_CODED_SLICE_RASL,            // 11
  NAL_UNIT_RESERVED_VCL_12,             // 12
  NAL_UNIT_RESERVED_VCL_13,             // 13
  NAL_UNIT_RESERVED_VCL_14,             // 14
  NAL_UNIT_RESERVED_VCL_15,             // 15
  NAL_UNIT_DPS,                         // 16
  NAL_UNIT_SPS,                         // 17
  NAL_UNIT_EOS,                         // 18
  NAL_UNIT_EOB,                         // 19
  NAL_UNIT_VPS,                         // 20
  NAL_UNIT_RESERVED_NVCL_21,            // 21
  NAL_UNIT_RESERVED_NVCL_22,            // 22
  NAL_UNIT_RESERVED_NVCL_23,            // 23
  NAL_UNIT_CODED_SLICE_IDR_W_RADL,      // 24
  NAL_UNIT_CODED_SLICE_IDR_N_LP,        // 25
  NAL_UNIT_CODED_SLICE_CRA,             // 26
#if JVET_N0865_GRA2GDR
  NAL_UNIT_CODED_SLICE_GDR,             // 27
#else
  NAL_UNIT_CODED_SLICE_GRA,             // 27
#endif
  NAL_UNIT_UNSPECIFIED_28,              // 29
  NAL_UNIT_UNSPECIFIED_29,              // 30
  NAL_UNIT_UNSPECIFIED_30,              // 31
  NAL_UNIT_UNSPECIFIED_31,              // 32
  NAL_UNIT_INVALID
#endif
};

#if SHARP_LUMA_DELTA_QP
enum LumaLevelToDQPMode
{
  LUMALVL_TO_DQP_DISABLED   = 0,
  LUMALVL_TO_DQP_AVG_METHOD = 1, // use average of CTU to determine luma level
  LUMALVL_TO_DQP_NUM_MODES  = 2
};
#endif

enum MergeType
{
  MRG_TYPE_DEFAULT_N        = 0, // 0
  MRG_TYPE_SUBPU_ATMVP,
  MRG_TYPE_IBC,
  NUM_MRG_TYPE                   // 5
};

enum TriangleSplit
{
  TRIANGLE_DIR_135 = 0,
  TRIANGLE_DIR_45,
  TRIANGLE_DIR_NUM
};

enum SharedMrgState
{
  NO_SHARE            = 0,
  GEN_ON_SHARED_BOUND = 1,
  SHARING             = 2
};
//////////////////////////////////////////////////////////////////////////
// Encoder modes to try out
//////////////////////////////////////////////////////////////////////////

enum EncModeFeature
{
  ENC_FT_FRAC_BITS = 0,
  ENC_FT_DISTORTION,
  ENC_FT_RD_COST,
  ENC_FT_ENC_MODE_TYPE,
  ENC_FT_ENC_MODE_OPTS,
  ENC_FT_ENC_MODE_PART,
  NUM_ENC_FEATURES
};

enum ImvMode
{
  IMV_OFF = 0,
#if JVET_O0057_ALTHPELIF
  IMV_FPEL,
  IMV_4PEL,
  IMV_HPEL,
#else
  IMV_DEFAULT,
  IMV_4PEL,
#endif
  NUM_IMV_MODES
};


// ====================================================================================================================
// Type definition
// ====================================================================================================================

/// parameters for adaptive loop filter
class PicSym;

#define MAX_NUM_SAO_CLASSES  32  //(NUM_SAO_EO_GROUPS > NUM_SAO_BO_GROUPS)?NUM_SAO_EO_GROUPS:NUM_SAO_BO_GROUPS

struct SAOOffset
{
  SAOMode modeIdc; // NEW, MERGE, OFF
  int typeIdc;     // union of SAOModeMergeTypes and SAOModeNewTypes, depending on modeIdc.
  int typeAuxInfo; // BO: starting band index
  int offset[MAX_NUM_SAO_CLASSES];

  SAOOffset();
  ~SAOOffset();
  void reset();

  const SAOOffset& operator= (const SAOOffset& src);
};

struct SAOBlkParam
{

  SAOBlkParam();
  ~SAOBlkParam();
  void reset();
  const SAOBlkParam& operator= (const SAOBlkParam& src);
  SAOOffset& operator[](int compIdx){ return offsetParam[compIdx];}
  const SAOOffset& operator[](int compIdx) const { return offsetParam[compIdx];}
private:
  SAOOffset offsetParam[MAX_NUM_COMPONENT];

};



struct BitDepths
{
  int recon[MAX_NUM_CHANNEL_TYPE]; ///< the bit depth as indicated in the SPS
};

#if JVET_O0119_BASE_PALETTE_444
enum PLTRunMode
{
  PLT_RUN_INDEX = 0,
  PLT_RUN_COPY  = 1,
  NUM_PLT_RUN   = 2
};
#endif
/// parameters for deblocking filter
struct LFCUParam
{
  bool internalEdge;                     ///< indicates internal edge
  bool leftEdge;                         ///< indicates left edge
  bool topEdge;                          ///< indicates top edge
};



struct PictureHash
{
  std::vector<uint8_t> hash;

  bool operator==(const PictureHash &other) const
  {
    if (other.hash.size() != hash.size())
    {
      return false;
    }
    for(uint32_t i=0; i<uint32_t(hash.size()); i++)
    {
      if (other.hash[i] != hash[i])
      {
        return false;
      }
    }
    return true;
  }

  bool operator!=(const PictureHash &other) const
  {
    return !(*this == other);
  }
};

struct SEITimeSet
{
  SEITimeSet() : clockTimeStampFlag(false),
                     numUnitFieldBasedFlag(false),
                     countingType(0),
                     fullTimeStampFlag(false),
                     discontinuityFlag(false),
                     cntDroppedFlag(false),
                     numberOfFrames(0),
                     secondsValue(0),
                     minutesValue(0),
                     hoursValue(0),
                     secondsFlag(false),
                     minutesFlag(false),
                     hoursFlag(false),
                     timeOffsetLength(0),
                     timeOffsetValue(0)
  { }
  bool clockTimeStampFlag;
  bool numUnitFieldBasedFlag;
  int  countingType;
  bool fullTimeStampFlag;
  bool discontinuityFlag;
  bool cntDroppedFlag;
  int  numberOfFrames;
  int  secondsValue;
  int  minutesValue;
  int  hoursValue;
  bool secondsFlag;
  bool minutesFlag;
  bool hoursFlag;
  int  timeOffsetLength;
  int  timeOffsetValue;
};

struct SEIMasteringDisplay
{
  bool      colourVolumeSEIEnabled;
  uint32_t      maxLuminance;
  uint32_t      minLuminance;
  uint16_t    primaries[3][2];
  uint16_t    whitePoint[2];
};

#if SHARP_LUMA_DELTA_QP
struct LumaLevelToDeltaQPMapping
{
  LumaLevelToDQPMode                 mode;             ///< use deltaQP determined by block luma level
  double                             maxMethodWeight;  ///< weight of max luma value when mode = 2
  std::vector< std::pair<int, int> > mapping;          ///< first=luma level, second=delta QP.
#if ENABLE_QPA
  bool isEnabled() const { return (mode != LUMALVL_TO_DQP_DISABLED && mode != LUMALVL_TO_DQP_NUM_MODES); }
#else
  bool isEnabled() const { return mode!=LUMALVL_TO_DQP_DISABLED; }
#endif
};
#endif

#if ER_CHROMA_QP_WCG_PPS
struct WCGChromaQPControl
{
  bool isEnabled() const { return enabled; }
  bool   enabled;         ///< Enabled flag (0:default)
  double chromaCbQpScale; ///< Chroma Cb QP Scale (1.0:default)
  double chromaCrQpScale; ///< Chroma Cr QP Scale (1.0:default)
  double chromaQpScale;   ///< Chroma QP Scale (0.0:default)
  double chromaQpOffset;  ///< Chroma QP Offset (0.0:default)
};
#endif

class ChromaCbfs
{
public:
  ChromaCbfs()
    : Cb(true), Cr(true)
  {}
  ChromaCbfs( bool _cbf )
    : Cb( _cbf ), Cr( _cbf )
  {}
public:
  bool sigChroma( ChromaFormat chromaFormat ) const
  {
    if( chromaFormat == CHROMA_400 )
    {
      return false;
    }
    return   ( Cb || Cr );
  }
  bool& cbf( ComponentID compID )
  {
    bool *cbfs[MAX_NUM_TBLOCKS] = { nullptr, &Cb, &Cr };

    return *cbfs[compID];
  }
public:
  bool Cb;
  bool Cr;
};


enum MsgLevel
{
  SILENT  = 0,
  ERROR   = 1,
  WARNING = 2,
  INFO    = 3,
  NOTICE  = 4,
  VERBOSE = 5,
  DETAILS = 6
};
enum RESHAPE_SIGNAL_TYPE
{
  RESHAPE_SIGNAL_SDR = 0,
  RESHAPE_SIGNAL_PQ  = 1,
  RESHAPE_SIGNAL_HLG = 2,
  RESHAPE_SIGNAL_NULL = 100,
};


// ---------------------------------------------------------------------------
// exception class
// ---------------------------------------------------------------------------

class Exception : public std::exception
{
public:
  Exception( const std::string& _s ) : m_str( _s ) { }
  Exception( const Exception& _e ) : std::exception( _e ), m_str( _e.m_str ) { }
  virtual ~Exception() noexcept { };
  virtual const char* what() const noexcept { return m_str.c_str(); }
  Exception& operator=( const Exception& _e ) { std::exception::operator=( _e ); m_str = _e.m_str; return *this; }
  template<typename T> Exception& operator<<( T t ) { std::ostringstream oss; oss << t; m_str += oss.str(); return *this; }
private:
  std::string m_str;
};

// if a check fails with THROW or CHECK, please check if ported correctly from assert in revision 1196)
#define THROW(x)            throw( Exception( "\nERROR: In function \"" ) << __FUNCTION__ << "\" in " << __FILE__ << ":" << __LINE__ << ": " << x )
#define CHECK(c,x)          if(c){ THROW(x); }
#define EXIT(x)             throw( Exception( "\n" ) << x << "\n" )
#define CHECK_NULLPTR(_ptr) CHECK( !( _ptr ), "Accessing an empty pointer pointer!" )

#if !NDEBUG  // for non MSVC compiler, define _DEBUG if in debug mode to have same behavior between MSVC and others in debug
#ifndef _DEBUG
#define _DEBUG 1
#endif
#endif

#if defined( _DEBUG )
#define CHECKD(c,x)         if(c){ THROW(x); }
#else
#define CHECKD(c,x)
#endif // _DEBUG

// ---------------------------------------------------------------------------
// static vector
// ---------------------------------------------------------------------------

template<typename T, size_t N>
class static_vector
{
  T _arr[ N ];
  size_t _size;

public:

  typedef T         value_type;
  typedef size_t    size_type;
  typedef ptrdiff_t difference_type;
  typedef T&        reference;
  typedef T const&  const_reference;
  typedef T*        pointer;
  typedef T const*  const_pointer;
  typedef T*        iterator;
  typedef T const*  const_iterator;

  static const size_type max_num_elements = N;

  static_vector() : _size( 0 )                                 { }
  static_vector( size_t N_ ) : _size( N_ )                     { }
  static_vector( size_t N_, const T& _val ) : _size( 0 )       { resize( N_, _val ); }
  template<typename It>
  static_vector( It _it1, It _it2 ) : _size( 0 )               { while( _it1 < _it2 ) _arr[ _size++ ] = *_it1++; }
  static_vector( std::initializer_list<T> _il ) : _size( 0 )
  {
    typename std::initializer_list<T>::iterator _src1 = _il.begin();
    typename std::initializer_list<T>::iterator _src2 = _il.end();

    while( _src1 < _src2 ) _arr[ _size++ ] = *_src1++;

    CHECKD( _size > N, "capacity exceeded" );
  }
  static_vector& operator=( std::initializer_list<T> _il )
  {
    _size = 0;

    typename std::initializer_list<T>::iterator _src1 = _il.begin();
    typename std::initializer_list<T>::iterator _src2 = _il.end();

    while( _src1 < _src2 ) _arr[ _size++ ] = *_src1++;

    CHECKD( _size > N, "capacity exceeded" );
  }

  void resize( size_t N_ )                      { CHECKD( N_ > N, "capacity exceeded" ); while(_size < N_) _arr[ _size++ ] = T() ; _size = N_; }
  void resize( size_t N_, const T& _val )       { CHECKD( N_ > N, "capacity exceeded" ); while(_size < N_) _arr[ _size++ ] = _val; _size = N_; }
  void reserve( size_t N_ )                     { CHECKD( N_ > N, "capacity exceeded" ); }
  void push_back( const T& _val )               { CHECKD( _size >= N, "capacity exceeded" ); _arr[ _size++ ] = _val; }
  void push_back( T&& val )                     { CHECKD( _size >= N, "capacity exceeded" ); _arr[ _size++ ] = std::forward<T>( val ); }
  void pop_back()                               { CHECKD( _size == 0, "calling pop_back on an empty vector" ); _size--; }
  void pop_front()                              { CHECKD( _size == 0, "calling pop_front on an empty vector" ); _size--; for( int i = 0; i < _size; i++ ) _arr[i] = _arr[i + 1]; }
  void clear()                                  { _size = 0; }
  reference       at( size_t _i )               { CHECKD( _i >= _size, "Trying to access an out-of-bound-element" ); return _arr[ _i ]; }
  const_reference at( size_t _i ) const         { CHECKD( _i >= _size, "Trying to access an out-of-bound-element" ); return _arr[ _i ]; }
  reference       operator[]( size_t _i )       { CHECKD( _i >= _size, "Trying to access an out-of-bound-element" ); return _arr[ _i ]; }
  const_reference operator[]( size_t _i ) const { CHECKD( _i >= _size, "Trying to access an out-of-bound-element" ); return _arr[ _i ]; }
  reference       front()                       { CHECKD( _size == 0, "Trying to access the first element of an empty vector" ); return _arr[ 0 ]; }
  const_reference front() const                 { CHECKD( _size == 0, "Trying to access the first element of an empty vector" ); return _arr[ 0 ]; }
  reference       back()                        { CHECKD( _size == 0, "Trying to access the last element of an empty vector" );  return _arr[ _size - 1 ]; }
  const_reference back() const                  { CHECKD( _size == 0, "Trying to access the last element of an empty vector" );  return _arr[ _size - 1 ]; }
  pointer         data()                        { return _arr; }
  const_pointer   data() const                  { return _arr; }
  iterator        begin()                       { return _arr; }
  const_iterator  begin() const                 { return _arr; }
  const_iterator  cbegin() const                { return _arr; }
  iterator        end()                         { return _arr + _size; }
  const_iterator  end() const                   { return _arr + _size; };
  const_iterator  cend() const                  { return _arr + _size; };
  size_type       size() const                  { return _size; };
  size_type       byte_size() const             { return _size * sizeof( T ); }
  bool            empty() const                 { return _size == 0; }

  size_type       capacity() const              { return N; }
  size_type       max_size() const              { return N; }
  size_type       byte_capacity() const         { return sizeof(_arr); }

  iterator        insert( const_iterator _pos, const T& _val )
                                                { CHECKD( _size >= N, "capacity exceeded" );
                                                  for( difference_type i = _size - 1; i >= _pos - _arr; i-- ) _arr[i + 1] = _arr[i];
                                                  *const_cast<iterator>( _pos ) = _val;
                                                  _size++;
                                                  return const_cast<iterator>( _pos ); }

  iterator        insert( const_iterator _pos, T&& _val )
                                                { CHECKD( _size >= N, "capacity exceeded" );
                                                  for( difference_type i = _size - 1; i >= _pos - _arr; i-- ) _arr[i + 1] = _arr[i];
                                                  *const_cast<iterator>( _pos ) = std::forward<T>( _val );
                                                  _size++; return const_cast<iterator>( _pos ); }
  template<class InputIt>
  iterator        insert( const_iterator _pos, InputIt first, InputIt last )
                                                { const difference_type numEl = last - first;
                                                  CHECKD( _size + numEl >= N, "capacity exceeded" );
                                                  for( difference_type i = _size - 1; i >= _pos - _arr; i-- ) _arr[i + numEl] = _arr[i];
                                                  iterator it = const_cast<iterator>( _pos ); _size += numEl;
                                                  while( first != last ) *it++ = *first++;
                                                  return const_cast<iterator>( _pos ); }

  iterator        insert( const_iterator _pos, size_t numEl, const T& val )
                                                { //const difference_type numEl = last - first;
                                                  CHECKD( _size + numEl >= N, "capacity exceeded" );
                                                  for( difference_type i = _size - 1; i >= _pos - _arr; i-- ) _arr[i + numEl] = _arr[i];
                                                  iterator it = const_cast<iterator>( _pos ); _size += numEl;
                                                  for ( int k = 0; k < numEl; k++) *it++ = val;
                                                  return const_cast<iterator>( _pos ); }

  void            erase( const_iterator _pos )  { iterator it   = const_cast<iterator>( _pos ) - 1;
                                                  iterator last = end() - 1;
                                                  while( ++it != last ) *it = *( it + 1 );
                                                  _size--; }
};


// ---------------------------------------------------------------------------
// dynamic cache
// ---------------------------------------------------------------------------

template<typename T>
class dynamic_cache
{
  std::vector<T*> m_cache;
#if ENABLE_SPLIT_PARALLELISM || ENABLE_WPP_PARALLELISM
  int64_t         m_cacheId;
#endif

public:

#if ENABLE_SPLIT_PARALLELISM || ENABLE_WPP_PARALLELISM
  dynamic_cache()
  {
    static int cacheId = 0;
    m_cacheId = cacheId++;
  }

#endif
  ~dynamic_cache()
  {
    deleteEntries();
  }

  void deleteEntries()
  {
    for( auto &p : m_cache )
    {
      delete p;
      p = nullptr;
    }

    m_cache.clear();
  }

  T* get()
  {
    T* ret;

    if( !m_cache.empty() )
    {
      ret = m_cache.back();
      m_cache.pop_back();
#if ENABLE_SPLIT_PARALLELISM || ENABLE_WPP_PARALLELISM
      CHECK( ret->cacheId != m_cacheId, "Putting item into wrong cache!" );
      CHECK( !ret->cacheUsed,           "Fetched an element that should've been in cache!!" );
#endif
    }
    else
    {
      ret = new T;
    }

#if ENABLE_SPLIT_PARALLELISM || ENABLE_WPP_PARALLELISM
    ret->cacheId   = m_cacheId;
    ret->cacheUsed = false;

#endif
    return ret;
  }

  void cache( T* el )
  {
#if ENABLE_SPLIT_PARALLELISM || ENABLE_WPP_PARALLELISM
    CHECK( el->cacheId != m_cacheId, "Putting item into wrong cache!" );
    CHECK( el->cacheUsed,            "Putting cached item back into cache!" );

    el->cacheUsed = true;

#endif
    m_cache.push_back( el );
  }

  void cache( std::vector<T*>& vel )
  {
#if ENABLE_SPLIT_PARALLELISM || ENABLE_WPP_PARALLELISM
    for( auto el : vel )
    {
      CHECK( el->cacheId != m_cacheId, "Putting item into wrong cache!" );
      CHECK( el->cacheUsed,            "Putting cached item back into cache!" );

      el->cacheUsed = true;
    }

#endif
    m_cache.insert( m_cache.end(), vel.begin(), vel.end() );
    vel.clear();
  }
};

typedef dynamic_cache<struct CodingUnit    > CUCache;
typedef dynamic_cache<struct PredictionUnit> PUCache;
typedef dynamic_cache<struct TransformUnit > TUCache;

struct XUCache
{
  CUCache cuCache;
  PUCache puCache;
  TUCache tuCache;
};

#define SIGN(x) ( (x) >= 0 ? 1 : -1 )

//! \}

#endif

<|MERGE_RESOLUTION|>--- conflicted
+++ resolved
@@ -51,13 +51,11 @@
 #include <cassert>
 
 #define JVET_N0494_DRAP                                   1 // JVET-N0494: Dependent random access point indication SEI
-<<<<<<< HEAD
+
 #define JVET_O0173_O0176_O0338_NUMBRICK_M2                1 // JVET-O0173, O0176, O0338 : Replacing num_brick_rows_minus1 with num_brick_rows_minus2
-=======
 
 #define JVET_OO147_LEADING_PIC_CHECKING                   1 // JVET-O0147: Constraints on leading pictures
 
->>>>>>> cb2cc02c
 #define JVET_O0299_APS_SCALINGLIST                        1 // JVET-O0299: Scaling List Matrices Support in APS
 
 #define JVET_O1164_RPR                                    1  // JVET-O1164: Reference picture resampling
