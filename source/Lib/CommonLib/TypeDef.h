--- conflicted
+++ resolved
@@ -50,11 +50,10 @@
 #include <assert.h>
 #include <cassert>
 
-<<<<<<< HEAD
 #define JVET_P0243_SINGLE_BIT_DEPTH                       1 // JVET-P0243: Single bitdepth for luma and chroma
 
 #define JVET_P0244_SPS_CLEAN_UP                           1 // JVET-P0244/P0429: SPS cleanup changes
-=======
+
 #define JVET_P0362_RESERVE_NUH_LAYER_ID_VALUES            1 // JVET-P0362: Reserve nuh_layer_id values 56 to 63, inclusive
 
 #define RETRAIN_CABAC                                     1 // Retrained CABAC probabilities
@@ -123,7 +122,6 @@
 #define JVET_P0491_BDOFPROF_MVD_RANGE                     1 // JVET-P0491: clip the MVD in BDOF/PROF to [-31 31]
 
 #define JVET_P0460_PLT_TS_MIN_QP                          1 // JVET-P0460: Use TS min QP for Palette Escape mode
->>>>>>> 8bdf7938
 
 #define JVET_P1001_DEBLOCKING_CHROMAQP_FIX                1 //JVET-P1001/P1002: Align Chroma QP used in deblocking with the one used in Transform/invTransform
 
