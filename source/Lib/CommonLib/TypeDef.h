--- conflicted
+++ resolved
@@ -50,11 +50,9 @@
 #include <assert.h>
 #include <cassert>
 
-<<<<<<< HEAD
 #define JVET_Q0468_Q0469_MIN_LUMA_CB_AND_MIN_QT_FIX       1 // JVET-Q0468: add support of min Luma coding block size; JVET-Q0469: fix for signaling of Intra Chroma Min QT size
-=======
+
 #define JVET_Q0172_CHROMA_FORMAT_BITDEPTH_CONSTRAINT      1 //JVET-Q0172: Disallow differing chroma format and different bit depths for cross-layer prediction. 
->>>>>>> 8767517b
 
 #define JVET_Q0491_PLT_ESCAPE                             1 // JVET-Q0491: Palette escape binarization
 
