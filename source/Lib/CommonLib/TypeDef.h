--- conflicted
+++ resolved
@@ -56,12 +56,9 @@
 #define DELTA_QP_FOR_Co                                  -3
 #endif
 
-<<<<<<< HEAD
 #define JVET_P0298_DISABLE_LEVELMAPPING_IN_BYPASS         1 // JVET-P0298: Disable level mapping in bypass mode
-=======
 #define JVET_P0347_MAX_MTT_DEPTH_CONSTRAINT               1 // JVET-P0347: Max MTT Depth constraint
 
->>>>>>> bb27fd1c
 #define JVET_P0325_CHANGE_MERGE_CANDIDATE_ORDER           1 // JVET-P0325: reorder the spatial merge candidates
 
 #define JVET_P0578_MINIMUM_CU_SIZE_CONSTRAINT             1 // JVET-P0578: minimum CU size constraint
