/* The copyright in this software is being made available under the BSD
 * License, included below. This software may be subject to other third party
 * and contributor rights, including patent rights, and no such rights are
 * granted under this license.
 *
 * Copyright (c) 2010-2020, ITU/ISO/IEC
 * All rights reserved.
 *
 * Redistribution and use in source and binary forms, with or without
 * modification, are permitted provided that the following conditions are met:
 *
 *  * Redistributions of source code must retain the above copyright notice,
 *    this list of conditions and the following disclaimer.
 *  * Redistributions in binary form must reproduce the above copyright notice,
 *    this list of conditions and the following disclaimer in the documentation
 *    and/or other materials provided with the distribution.
 *  * Neither the name of the ITU/ISO/IEC nor the names of its contributors may
 *    be used to endorse or promote products derived from this software without
 *    specific prior written permission.
 *
 * THIS SOFTWARE IS PROVIDED BY THE COPYRIGHT HOLDERS AND CONTRIBUTORS "AS IS"
 * AND ANY EXPRESS OR IMPLIED WARRANTIES, INCLUDING, BUT NOT LIMITED TO, THE
 * IMPLIED WARRANTIES OF MERCHANTABILITY AND FITNESS FOR A PARTICULAR PURPOSE
 * ARE DISCLAIMED. IN NO EVENT SHALL THE COPYRIGHT HOLDER OR CONTRIBUTORS
 * BE LIABLE FOR ANY DIRECT, INDIRECT, INCIDENTAL, SPECIAL, EXEMPLARY, OR
 * CONSEQUENTIAL DAMAGES (INCLUDING, BUT NOT LIMITED TO, PROCUREMENT OF
 * SUBSTITUTE GOODS OR SERVICES; LOSS OF USE, DATA, OR PROFITS; OR BUSINESS
 * INTERRUPTION) HOWEVER CAUSED AND ON ANY THEORY OF LIABILITY, WHETHER IN
 * CONTRACT, STRICT LIABILITY, OR TORT (INCLUDING NEGLIGENCE OR OTHERWISE)
 * ARISING IN ANY WAY OUT OF THE USE OF THIS SOFTWARE, EVEN IF ADVISED OF
 * THE POSSIBILITY OF SUCH DAMAGE.
 */

/** \file     TypeDef.h
    \brief    Define macros, basic types, new types and enumerations
*/

#ifndef __TYPEDEF__
#define __TYPEDEF__

#ifndef __COMMONDEF__
#error Include CommonDef.h not TypeDef.h
#endif

#include <vector>
#include <utility>
#include <sstream>
#include <cstddef>
#include <cstring>
#include <assert.h>
#include <cassert>

#define JVET_Q0517_RPR_AFFINE_DS                          1 // JVET-Q0517: affine down-sampling filters for RPR

#define JVET_O1143_SUBPIC_BOUNDARY                        1 // treat subpicture boundary as piucture boundary
#if JVET_O1143_SUBPIC_BOUNDARY
#define SUBPIC_DECCHECK                                   0
#endif

#define JVET_Q0495_NLALF_CLIP_CLEANUP                     1 // JVET-Q0495: Cleanup of clipping table for NL-ALF
#define JVET_Q0249_ALF_CHROMA_CLIPFLAG                    1 // JVET-Q0249: Cleanup of chroma clipping flags for ALF
#define JVET_Q0150                                        1 // fix for ALF virtual horizontal CTU boundary processing
#define JVET_Q0054                                        1 // fix for long luma deblocking decision

<<<<<<< HEAD
=======
#define JVET_Q0483_CLIP_TMVP                              1 // JVET-Q0483: Clip TMVP when no scaling is applied
>>>>>>> e4232fc3

#define JVET_Q0055_MTS_SIGNALLING                         1 // JVET-Q0055: Check for transform coefficients outside the 16x16 area
#define JVET_Q0480_RASTER_RECT_SLICES                     1 // JVET-Q0480: Eliminate redundant slice height syntax when in raster rectangular slice mode (tile_idx_delta_present_flag == 0)


#define JVET_Q0433_MODIFIED_CHROMA_DIST_WEIGHT            1 // modification of chroma distortion weight (as agreed during presentation of JVET-Q0433)

#define JVET_Q0487_SCALING_WINDOW_ISSUES                  1 // JVET-Q0487: Fix scaling window issues when scaling ratio is 1:1

#define JVET_AHG14_LOSSLESS                               1
#define JVET_AHG14_LOSSLESS_ENC_QP_FIX                    1 && JVET_AHG14_LOSSLESS

#define JVET_M0497_MATRIX_MULT                            0 // 0: Fast method; 1: Matrix multiplication

#define APPLY_SBT_SL_ON_MTS                               1 // apply save & load fast algorithm on inter MTS when SBT is on

#define HEVC_SEI                                          0 // SEI messages that are defined in HEVC, but not in VVC

typedef std::pair<int, bool> TrMode;
typedef std::pair<int, int>  TrCost;

// clang-format off
#define REUSE_CU_RESULTS                                  1 
#if REUSE_CU_RESULTS
#define REUSE_CU_RESULTS_WITH_MULTIPLE_TUS                1
#endif
// clang-format on


#ifndef JVET_J0090_MEMORY_BANDWITH_MEASURE
#define JVET_J0090_MEMORY_BANDWITH_MEASURE                0
#endif

#ifndef EXTENSION_360_VIDEO
#define EXTENSION_360_VIDEO                               0   ///< extension for 360/spherical video coding support; this macro should be controlled by makefile, as it would be used to control whether the library is built and linked
#endif

#ifndef EXTENSION_HDRTOOLS
#define EXTENSION_HDRTOOLS                                0 //< extension for HDRTools/Metrics support; this macro should be controlled by makefile, as it would be used to control whether the library is built and linked
#endif

#define JVET_O0756_CONFIG_HDRMETRICS                      1
#if EXTENSION_HDRTOOLS
#define JVET_O0756_CALCULATE_HDRMETRICS                   1
#endif

#ifndef ENABLE_SPLIT_PARALLELISM
#define ENABLE_SPLIT_PARALLELISM                          0
#endif
#if ENABLE_SPLIT_PARALLELISM
#define PARL_SPLIT_MAX_NUM_JOBS                           6                             // number of parallel jobs that can be defined and need memory allocated
#define NUM_RESERVERD_SPLIT_JOBS                        ( PARL_SPLIT_MAX_NUM_JOBS + 1 )  // number of all data structures including the merge thread (0)
#define PARL_SPLIT_MAX_NUM_THREADS                        PARL_SPLIT_MAX_NUM_JOBS
#define NUM_SPLIT_THREADS_IF_MSVC                         4

#endif


// ====================================================================================================================
// General settings
// ====================================================================================================================

#ifndef ENABLE_TRACING
#define ENABLE_TRACING                                    0 // DISABLE by default (enable only when debugging, requires 15% run-time in decoding) -- see documentation in 'doc/DTrace for NextSoftware.pdf'
#endif

#if ENABLE_TRACING
#define K0149_BLOCK_STATISTICS                            1 // enables block statistics, which can be analysed with YUView (https://github.com/IENT/YUView)
#if K0149_BLOCK_STATISTICS
#define BLOCK_STATS_AS_CSV                                0 // statistics will be written in a comma separated value format. this is not supported by YUView
#endif
#endif

#define WCG_EXT                                           1
#define WCG_WPSNR                                         WCG_EXT

#define KEEP_PRED_AND_RESI_SIGNALS                        0

// ====================================================================================================================
// Debugging
// ====================================================================================================================

// most debugging tools are now bundled within the ENABLE_TRACING macro -- see documentation to see how to use

#define PRINT_MACRO_VALUES                                1 ///< When enabled, the encoder prints out a list of the non-environment-variable controlled macros and their values on startup

#define INTRA_FULL_SEARCH                                 0 ///< enables full mode search for intra estimation

// TODO: rename this macro to DECODER_DEBUG_BIT_STATISTICS (may currently cause merge issues with other branches)
// This can be enabled by the makefile
#ifndef RExt__DECODER_DEBUG_BIT_STATISTICS
#define RExt__DECODER_DEBUG_BIT_STATISTICS                0 ///< 0 (default) = decoder reports as normal, 1 = decoder produces bit usage statistics (will impact decoder run time by up to ~10%)
#endif

#ifndef RExt__DECODER_DEBUG_TOOL_MAX_FRAME_STATS
#define RExt__DECODER_DEBUG_TOOL_MAX_FRAME_STATS         (1 && RExt__DECODER_DEBUG_BIT_STATISTICS )   ///< 0 (default) = decoder reports as normal, 1 = decoder produces max frame bit usage statistics
#endif

#define TR_ONLY_COEFF_STATS                              (1 && RExt__DECODER_DEBUG_BIT_STATISTICS )   ///< 0 combine TS and non-TS decoder debug statistics. 1 = separate TS and non-TS decoder debug statistics.
#define EPBINCOUNT_FIX                                   (1 && RExt__DECODER_DEBUG_BIT_STATISTICS )   ///< 0 use count to represent number of calls to decodeBins. 1 = count and bins for EP bins are the same.

#ifndef RExt__DECODER_DEBUG_TOOL_STATISTICS
#define RExt__DECODER_DEBUG_TOOL_STATISTICS               0 ///< 0 (default) = decoder reports as normal, 1 = decoder produces tool usage statistics
#endif

#if RExt__DECODER_DEBUG_BIT_STATISTICS || RExt__DECODER_DEBUG_TOOL_STATISTICS
#define RExt__DECODER_DEBUG_STATISTICS                    1
#endif

// ====================================================================================================================
// Tool Switches - transitory (these macros are likely to be removed in future revisions)
// ====================================================================================================================

#define DECODER_CHECK_SUBSTREAM_AND_SLICE_TRAILING_BYTES  1 ///< TODO: integrate this macro into a broader conformance checking system.
#define T0196_SELECTIVE_RDOQ                              1 ///< selective RDOQ
#define U0040_MODIFIED_WEIGHTEDPREDICTION_WITH_BIPRED_AND_CLIPPING 1
#define U0033_ALTERNATIVE_TRANSFER_CHARACTERISTICS_SEI    1 ///< Alternative transfer characteristics SEI message (JCTVC-U0033, with syntax naming from V1005)
#define X0038_LAMBDA_FROM_QP_CAPABILITY                   1 ///< This approach derives lambda from QP+QPoffset+QPoffset2. QPoffset2 is derived from QP+QPoffset using a linear model that is clipped between 0 and 3.
                                                            // To use this capability enable config parameter LambdaFromQpEnable

// ====================================================================================================================
// Tool Switches
// ====================================================================================================================


// This can be enabled by the makefile
#ifndef RExt__HIGH_BIT_DEPTH_SUPPORT
#define RExt__HIGH_BIT_DEPTH_SUPPORT                      0 ///< 0 (default) use data type definitions for 8-10 bit video, 1 = use larger data types to allow for up to 16-bit video (originally developed as part of N0188)
#endif

// SIMD optimizations
#define SIMD_ENABLE                                       1
#define ENABLE_SIMD_OPT                                 ( SIMD_ENABLE && !RExt__HIGH_BIT_DEPTH_SUPPORT )    ///< SIMD optimizations, no impact on RD performance
#define ENABLE_SIMD_OPT_MCIF                            ( 1 && ENABLE_SIMD_OPT )                            ///< SIMD optimization for the interpolation filter, no impact on RD performance
#define ENABLE_SIMD_OPT_BUFFER                          ( 1 && ENABLE_SIMD_OPT )                            ///< SIMD optimization for the buffer operations, no impact on RD performance
#define ENABLE_SIMD_OPT_DIST                            ( 1 && ENABLE_SIMD_OPT )                            ///< SIMD optimization for the distortion calculations(SAD,SSE,HADAMARD), no impact on RD performance
#define ENABLE_SIMD_OPT_AFFINE_ME                       ( 1 && ENABLE_SIMD_OPT )                            ///< SIMD optimization for affine ME, no impact on RD performance
#define ENABLE_SIMD_OPT_ALF                             ( 1 && ENABLE_SIMD_OPT )                            ///< SIMD optimization for ALF
#if ENABLE_SIMD_OPT_BUFFER
#define ENABLE_SIMD_OPT_BCW                               1                                                 ///< SIMD optimization for Bcw
#endif

// End of SIMD optimizations


#define ME_ENABLE_ROUNDING_OF_MVS                         1 ///< 0 (default) = disables rounding of motion vectors when right shifted,  1 = enables rounding

#define RDOQ_CHROMA_LAMBDA                                1 ///< F386: weighting of chroma for RDOQ

#define U0132_TARGET_BITS_SATURATION                      1 ///< Rate control with target bits saturation method
#ifdef  U0132_TARGET_BITS_SATURATION
#define V0078_ADAPTIVE_LOWER_BOUND                        1 ///< Target bits saturation with adaptive lower bound
#endif
#define W0038_DB_OPT                                      1 ///< adaptive DB parameter selection, LoopFilterOffsetInPPS and LoopFilterDisable are set to 0 and DeblockingFilterMetric=2;
#define W0038_CQP_ADJ                                     1 ///< chroma QP adjustment based on TL, CQPTLAdjustEnabled is set to 1;

#define SHARP_LUMA_DELTA_QP                               1 ///< include non-normative LCU deltaQP and normative chromaQP change
#define ER_CHROMA_QP_WCG_PPS                              1 ///< Chroma QP model for WCG used in Anchor 3.2
#define ENABLE_QPA                                        1 ///< Non-normative perceptual QP adaptation according to JVET-H0047 and JVET-K0206. Deactivated by default, activated using encoder arguments --PerceptQPA=1 --SliceChromaQPOffsetPeriodicity=1
#define ENABLE_QPA_SUB_CTU                              ( 1 && ENABLE_QPA ) ///< when maximum delta-QP depth is greater than zero, use sub-CTU QPA


#define RDOQ_CHROMA                                       1 ///< use of RDOQ in chroma

#define QP_SWITCHING_FOR_PARALLEL                         1 ///< Replace floating point QP with a source-file frame number. After switching POC, increase base QP instead of frame level QP.

#define LUMA_ADAPTIVE_DEBLOCKING_FILTER_QP_OFFSET         1 /// JVET-L0414 (CE11.2.2) with explicit signalling of num interval, threshold and qpOffset
// ====================================================================================================================
// Derived macros
// ====================================================================================================================

#if RExt__HIGH_BIT_DEPTH_SUPPORT
#define FULL_NBIT                                         1 ///< When enabled, use distortion measure derived from all bits of source data, otherwise discard (bitDepth - 8) least-significant bits of distortion
#define RExt__HIGH_PRECISION_FORWARD_TRANSFORM            1 ///< 0 use original 6-bit transform matrices for both forward and inverse transform, 1 (default) = use original matrices for inverse transform and high precision matrices for forward transform
#else
#define FULL_NBIT                                         1 ///< When enabled, use distortion measure derived from all bits of source data, otherwise discard (bitDepth - 8) least-significant bits of distortion
#define RExt__HIGH_PRECISION_FORWARD_TRANSFORM            0 ///< 0 (default) use original 6-bit transform matrices for both forward and inverse transform, 1 = use original matrices for inverse transform and high precision matrices for forward transform
#endif

#if FULL_NBIT
#define DISTORTION_PRECISION_ADJUSTMENT(x)                0
#else
#define DISTORTION_ESTIMATION_BITS                        8
#define DISTORTION_PRECISION_ADJUSTMENT(x)                ((x>DISTORTION_ESTIMATION_BITS)? ((x)-DISTORTION_ESTIMATION_BITS) : 0)
#endif

// ====================================================================================================================
// Error checks
// ====================================================================================================================

#if ((RExt__HIGH_PRECISION_FORWARD_TRANSFORM != 0) && (RExt__HIGH_BIT_DEPTH_SUPPORT == 0))
#error ERROR: cannot enable RExt__HIGH_PRECISION_FORWARD_TRANSFORM without RExt__HIGH_BIT_DEPTH_SUPPORT
#endif

// ====================================================================================================================
// Named numerical types
// ====================================================================================================================

#if RExt__HIGH_BIT_DEPTH_SUPPORT
typedef       int             Pel;               ///< pixel type
typedef       int64_t           TCoeff;            ///< transform coefficient
typedef       int             TMatrixCoeff;      ///< transform matrix coefficient
typedef       int16_t           TFilterCoeff;      ///< filter coefficient
typedef       int64_t           Intermediate_Int;  ///< used as intermediate value in calculations
typedef       uint64_t          Intermediate_UInt; ///< used as intermediate value in calculations
#else
typedef       int16_t           Pel;               ///< pixel type
typedef       int             TCoeff;            ///< transform coefficient
typedef       int16_t           TMatrixCoeff;      ///< transform matrix coefficient
typedef       int16_t           TFilterCoeff;      ///< filter coefficient
typedef       int             Intermediate_Int;  ///< used as intermediate value in calculations
typedef       uint32_t            Intermediate_UInt; ///< used as intermediate value in calculations
#endif

typedef       uint64_t          SplitSeries;       ///< used to encoded the splits that caused a particular CU size
typedef       uint64_t          ModeTypeSeries;    ///< used to encoded the ModeType at different split depth

typedef       uint64_t        Distortion;        ///< distortion measurement

// ====================================================================================================================
// Enumeration
// ====================================================================================================================

enum BDPCMControl
{
  BDPCM_INACTIVE = 0,
  BDPCM_LUMAONLY = 1,
  BDPCM_LUMACHROMA = 2,
};

enum ApsType
{
  ALF_APS = 0,
  LMCS_APS = 1,
  SCALING_LIST_APS = 2,
};

enum QuantFlags
{
  Q_INIT           = 0x0,
  Q_USE_RDOQ       = 0x1,
  Q_RDOQTS         = 0x2,
  Q_SELECTIVE_RDOQ = 0x4,
};

//EMT transform tags
enum TransType
{
  DCT2 = 0,
  DCT8 = 1,
  DST7 = 2,
  NUM_TRANS_TYPE = 3,
  DCT2_EMT = 4
};

enum MTSIdx
{
  MTS_DCT2_DCT2 = 0,
  MTS_SKIP = 1,
  MTS_DST7_DST7 = 2,
  MTS_DCT8_DST7 = 3,
  MTS_DST7_DCT8 = 4,
  MTS_DCT8_DCT8 = 5
};

enum ISPType
{
  NOT_INTRA_SUBPARTITIONS       = 0,
  HOR_INTRA_SUBPARTITIONS       = 1,
  VER_INTRA_SUBPARTITIONS       = 2,
  NUM_INTRA_SUBPARTITIONS_MODES = 3,
  INTRA_SUBPARTITIONS_RESERVED  = 4
};

enum SbtIdx
{
  SBT_OFF_DCT  = 0,
  SBT_VER_HALF = 1,
  SBT_HOR_HALF = 2,
  SBT_VER_QUAD = 3,
  SBT_HOR_QUAD = 4,
  NUMBER_SBT_IDX,
  SBT_OFF_MTS, //note: must be after all SBT modes, only used in fast algorithm to discern the best mode is inter EMT
};

enum SbtPos
{
  SBT_POS0 = 0,
  SBT_POS1 = 1,
  NUMBER_SBT_POS
};

enum SbtMode
{
  SBT_VER_H0 = 0,
  SBT_VER_H1 = 1,
  SBT_HOR_H0 = 2,
  SBT_HOR_H1 = 3,
  SBT_VER_Q0 = 4,
  SBT_VER_Q1 = 5,
  SBT_HOR_Q0 = 6,
  SBT_HOR_Q1 = 7,
  NUMBER_SBT_MODE
};

enum RDPCMMode
{
  RDPCM_OFF             = 0,
  RDPCM_HOR             = 1,
  RDPCM_VER             = 2,
  NUMBER_OF_RDPCM_MODES = 3
};

enum RDPCMSignallingMode
{
  RDPCM_SIGNAL_IMPLICIT            = 0,
  RDPCM_SIGNAL_EXPLICIT            = 1,
  NUMBER_OF_RDPCM_SIGNALLING_MODES = 2
};

/// supported slice type
enum SliceType
{
  B_SLICE               = 0,
  P_SLICE               = 1,
  I_SLICE               = 2,
  NUMBER_OF_SLICE_TYPES = 3
};

/// chroma formats (according to semantics of chroma_format_idc)
enum ChromaFormat
{
  CHROMA_400        = 0,
  CHROMA_420        = 1,
  CHROMA_422        = 2,
  CHROMA_444        = 3,
  NUM_CHROMA_FORMAT = 4
};

enum ChannelType
{
  CHANNEL_TYPE_LUMA    = 0,
  CHANNEL_TYPE_CHROMA  = 1,
  MAX_NUM_CHANNEL_TYPE = 2
};

enum TreeType
{
  TREE_D = 0, //default tree status (for single-tree slice, TREE_D means joint tree; for dual-tree I slice, TREE_D means TREE_L for luma and TREE_C for chroma)
  TREE_L = 1, //separate tree only contains luma (may split)
  TREE_C = 2, //separate tree only contains chroma (not split), to avoid small chroma block
};

enum ModeType
{
  MODE_TYPE_ALL = 0, //all modes can try
  MODE_TYPE_INTER = 1, //can try inter
  MODE_TYPE_INTRA = 2, //can try intra, ibc, palette
};

#define CH_L CHANNEL_TYPE_LUMA
#define CH_C CHANNEL_TYPE_CHROMA

enum ComponentID
{
  COMPONENT_Y         = 0,
  COMPONENT_Cb        = 1,
  COMPONENT_Cr        = 2,
  MAX_NUM_COMPONENT   = 3,
  JOINT_CbCr          = MAX_NUM_COMPONENT,
  MAX_NUM_TBLOCKS     = MAX_NUM_COMPONENT
};

#define MAP_CHROMA(c) (ComponentID(c))

enum InputColourSpaceConversion // defined in terms of conversion prior to input of encoder.
{
  IPCOLOURSPACE_UNCHANGED               = 0,
  IPCOLOURSPACE_YCbCrtoYCrCb            = 1, // Mainly used for debug!
  IPCOLOURSPACE_YCbCrtoYYY              = 2, // Mainly used for debug!
  IPCOLOURSPACE_RGBtoGBR                = 3,
  NUMBER_INPUT_COLOUR_SPACE_CONVERSIONS = 4
};

enum MATRIX_COEFFICIENTS // Table E.5 (Matrix coefficients)
{
  MATRIX_COEFFICIENTS_RGB                           = 0,
  MATRIX_COEFFICIENTS_BT709                         = 1,
  MATRIX_COEFFICIENTS_UNSPECIFIED                   = 2,
  MATRIX_COEFFICIENTS_RESERVED_BY_ITUISOIEC         = 3,
  MATRIX_COEFFICIENTS_USFCCT47                      = 4,
  MATRIX_COEFFICIENTS_BT601_625                     = 5,
  MATRIX_COEFFICIENTS_BT601_525                     = 6,
  MATRIX_COEFFICIENTS_SMPTE240                      = 7,
  MATRIX_COEFFICIENTS_YCGCO                         = 8,
  MATRIX_COEFFICIENTS_BT2020_NON_CONSTANT_LUMINANCE = 9,
  MATRIX_COEFFICIENTS_BT2020_CONSTANT_LUMINANCE     = 10,
};

enum DeblockEdgeDir
{
  EDGE_VER     = 0,
  EDGE_HOR     = 1,
  NUM_EDGE_DIR = 2
};

/// supported prediction type
enum PredMode
{
  MODE_INTER                 = 0,     ///< inter-prediction mode
  MODE_INTRA                 = 1,     ///< intra-prediction mode
  MODE_IBC                   = 2,     ///< ibc-prediction mode
  MODE_PLT                   = 3,     ///< plt-prediction mode
  NUMBER_OF_PREDICTION_MODES = 4,
};

/// reference list index
enum RefPicList
{
  REF_PIC_LIST_0               = 0,   ///< reference list 0
  REF_PIC_LIST_1               = 1,   ///< reference list 1
  NUM_REF_PIC_LIST_01          = 2,
  REF_PIC_LIST_X               = 100  ///< special mark
};

#define L0 REF_PIC_LIST_0
#define L1 REF_PIC_LIST_1

/// distortion function index
enum DFunc
{
  DF_SSE             = 0,             ///< general size SSE
  DF_SSE2            = DF_SSE+1,      ///<   2xM SSE
  DF_SSE4            = DF_SSE+2,      ///<   4xM SSE
  DF_SSE8            = DF_SSE+3,      ///<   8xM SSE
  DF_SSE16           = DF_SSE+4,      ///<  16xM SSE
  DF_SSE32           = DF_SSE+5,      ///<  32xM SSE
  DF_SSE64           = DF_SSE+6,      ///<  64xM SSE
  DF_SSE16N          = DF_SSE+7,      ///< 16NxM SSE

  DF_SAD             = 8,             ///< general size SAD
  DF_SAD2            = DF_SAD+1,      ///<   2xM SAD
  DF_SAD4            = DF_SAD+2,      ///<   4xM SAD
  DF_SAD8            = DF_SAD+3,      ///<   8xM SAD
  DF_SAD16           = DF_SAD+4,      ///<  16xM SAD
  DF_SAD32           = DF_SAD+5,      ///<  32xM SAD
  DF_SAD64           = DF_SAD+6,      ///<  64xM SAD
  DF_SAD16N          = DF_SAD+7,      ///< 16NxM SAD

  DF_HAD             = 16,            ///< general size Hadamard
  DF_HAD2            = DF_HAD+1,      ///<   2xM HAD
  DF_HAD4            = DF_HAD+2,      ///<   4xM HAD
  DF_HAD8            = DF_HAD+3,      ///<   8xM HAD
  DF_HAD16           = DF_HAD+4,      ///<  16xM HAD
  DF_HAD32           = DF_HAD+5,      ///<  32xM HAD
  DF_HAD64           = DF_HAD+6,      ///<  64xM HAD
  DF_HAD16N          = DF_HAD+7,      ///< 16NxM HAD

  DF_SAD12           = 24,
  DF_SAD24           = 25,
  DF_SAD48           = 26,

  DF_MRSAD           = 27,            ///< general size MR SAD
  DF_MRSAD2          = DF_MRSAD+1,    ///<   2xM MR SAD
  DF_MRSAD4          = DF_MRSAD+2,    ///<   4xM MR SAD
  DF_MRSAD8          = DF_MRSAD+3,    ///<   8xM MR SAD
  DF_MRSAD16         = DF_MRSAD+4,    ///<  16xM MR SAD
  DF_MRSAD32         = DF_MRSAD+5,    ///<  32xM MR SAD
  DF_MRSAD64         = DF_MRSAD+6,    ///<  64xM MR SAD
  DF_MRSAD16N        = DF_MRSAD+7,    ///< 16NxM MR SAD

  DF_MRHAD           = 35,            ///< general size MR Hadamard
  DF_MRHAD2          = DF_MRHAD+1,    ///<   2xM MR HAD
  DF_MRHAD4          = DF_MRHAD+2,    ///<   4xM MR HAD
  DF_MRHAD8          = DF_MRHAD+3,    ///<   8xM MR HAD
  DF_MRHAD16         = DF_MRHAD+4,    ///<  16xM MR HAD
  DF_MRHAD32         = DF_MRHAD+5,    ///<  32xM MR HAD
  DF_MRHAD64         = DF_MRHAD+6,    ///<  64xM MR HAD
  DF_MRHAD16N        = DF_MRHAD+7,    ///< 16NxM MR HAD

  DF_MRSAD12         = 43,
  DF_MRSAD24         = 44,
  DF_MRSAD48         = 45,

  DF_SAD_FULL_NBIT    = 46,
  DF_SAD_FULL_NBIT2   = DF_SAD_FULL_NBIT+1,    ///<   2xM SAD with full bit usage
  DF_SAD_FULL_NBIT4   = DF_SAD_FULL_NBIT+2,    ///<   4xM SAD with full bit usage
  DF_SAD_FULL_NBIT8   = DF_SAD_FULL_NBIT+3,    ///<   8xM SAD with full bit usage
  DF_SAD_FULL_NBIT16  = DF_SAD_FULL_NBIT+4,    ///<  16xM SAD with full bit usage
  DF_SAD_FULL_NBIT32  = DF_SAD_FULL_NBIT+5,    ///<  32xM SAD with full bit usage
  DF_SAD_FULL_NBIT64  = DF_SAD_FULL_NBIT+6,    ///<  64xM SAD with full bit usage
  DF_SAD_FULL_NBIT16N = DF_SAD_FULL_NBIT+7,    ///< 16NxM SAD with full bit usage

  DF_SSE_WTD          = 54,                ///< general size SSE
  DF_SSE2_WTD         = DF_SSE_WTD+1,      ///<   4xM SSE
  DF_SSE4_WTD         = DF_SSE_WTD+2,      ///<   4xM SSE
  DF_SSE8_WTD         = DF_SSE_WTD+3,      ///<   8xM SSE
  DF_SSE16_WTD        = DF_SSE_WTD+4,      ///<  16xM SSE
  DF_SSE32_WTD        = DF_SSE_WTD+5,      ///<  32xM SSE
  DF_SSE64_WTD        = DF_SSE_WTD+6,      ///<  64xM SSE
  DF_SSE16N_WTD       = DF_SSE_WTD+7,      ///< 16NxM SSE
  DF_DEFAULT_ORI      = DF_SSE_WTD+8,

  DF_SAD_INTERMEDIATE_BITDEPTH = 63,

  DF_TOTAL_FUNCTIONS = 64
};

/// motion vector predictor direction used in AMVP
enum MvpDir
{
  MD_LEFT = 0,          ///< MVP of left block
  MD_ABOVE,             ///< MVP of above block
  MD_ABOVE_RIGHT,       ///< MVP of above right block
  MD_BELOW_LEFT,        ///< MVP of below left block
  MD_ABOVE_LEFT         ///< MVP of above left block
};

enum TransformDirection
{
  TRANSFORM_FORWARD              = 0,
  TRANSFORM_INVERSE              = 1,
  TRANSFORM_NUMBER_OF_DIRECTIONS = 2
};

/// supported ME search methods
enum MESearchMethod
{
  MESEARCH_FULL              = 0,
  MESEARCH_DIAMOND           = 1,
  MESEARCH_SELECTIVE         = 2,
  MESEARCH_DIAMOND_ENHANCED  = 3,
  MESEARCH_NUMBER_OF_METHODS = 4
};

/// coefficient scanning type used in ACS
enum CoeffScanType
{
  SCAN_DIAG = 0,        ///< up-right diagonal scan
  SCAN_TRAV_HOR = 1,
  SCAN_TRAV_VER = 2,
  SCAN_NUMBER_OF_TYPES
};

enum CoeffScanGroupType
{
  SCAN_UNGROUPED   = 0,
  SCAN_GROUPED_4x4 = 1,
  SCAN_NUMBER_OF_GROUP_TYPES = 2
};

enum ScalingListMode
{
  SCALING_LIST_OFF,
  SCALING_LIST_DEFAULT,
  SCALING_LIST_FILE_READ
};

enum ScalingListSize
{
  SCALING_LIST_1x1 = 0,
  SCALING_LIST_2x2,
  SCALING_LIST_4x4,
  SCALING_LIST_8x8,
  SCALING_LIST_16x16,
  SCALING_LIST_32x32,
  SCALING_LIST_64x64,
  SCALING_LIST_128x128,
  SCALING_LIST_SIZE_NUM,
  //for user define matrix
  SCALING_LIST_FIRST_CODED = SCALING_LIST_2x2,
  SCALING_LIST_LAST_CODED = SCALING_LIST_64x64
};

enum ScalingList1dStartIdx
{
  SCALING_LIST_1D_START_2x2    = 0,
  SCALING_LIST_1D_START_4x4    = 2,
  SCALING_LIST_1D_START_8x8    = 8,
  SCALING_LIST_1D_START_16x16  = 14,
  SCALING_LIST_1D_START_32x32  = 20,
  SCALING_LIST_1D_START_64x64  = 26,
};

// For use with decoded picture hash SEI messages, generated by encoder.
enum HashType
{
  HASHTYPE_MD5             = 0,
  HASHTYPE_CRC             = 1,
  HASHTYPE_CHECKSUM        = 2,
  HASHTYPE_NONE            = 3,
  NUMBER_OF_HASHTYPES      = 4
};

enum SAOMode //mode
{
  SAO_MODE_OFF = 0,
  SAO_MODE_NEW,
  SAO_MODE_MERGE,
  NUM_SAO_MODES
};

enum SAOModeMergeTypes
{
  SAO_MERGE_LEFT =0,
  SAO_MERGE_ABOVE,
  NUM_SAO_MERGE_TYPES
};


enum SAOModeNewTypes
{
  SAO_TYPE_START_EO =0,
  SAO_TYPE_EO_0 = SAO_TYPE_START_EO,
  SAO_TYPE_EO_90,
  SAO_TYPE_EO_135,
  SAO_TYPE_EO_45,

  SAO_TYPE_START_BO,
  SAO_TYPE_BO = SAO_TYPE_START_BO,

  NUM_SAO_NEW_TYPES
};
#define NUM_SAO_EO_TYPES_LOG2 2

enum SAOEOClasses
{
  SAO_CLASS_EO_FULL_VALLEY = 0,
  SAO_CLASS_EO_HALF_VALLEY = 1,
  SAO_CLASS_EO_PLAIN       = 2,
  SAO_CLASS_EO_HALF_PEAK   = 3,
  SAO_CLASS_EO_FULL_PEAK   = 4,
  NUM_SAO_EO_CLASSES,
};

#define NUM_SAO_BO_CLASSES_LOG2  5
#define NUM_SAO_BO_CLASSES       (1<<NUM_SAO_BO_CLASSES_LOG2)

namespace Profile
{
  enum Name
  {
    NONE        = 0,
    MAIN_10     = 1,
    MAIN_444_10 = 2
  };
}

namespace Level
{
  enum Tier
  {
    MAIN = 0,
    HIGH = 1,
    NUMBER_OF_TIERS=2
  };

  enum Name
  {
    // code = (level * 30)
    NONE     = 0,
    LEVEL1   = 30,
    LEVEL2   = 60,
    LEVEL2_1 = 63,
    LEVEL3   = 90,
    LEVEL3_1 = 93,
    LEVEL4   = 120,
    LEVEL4_1 = 123,
    LEVEL5   = 150,
    LEVEL5_1 = 153,
    LEVEL5_2 = 156,
    LEVEL6   = 180,
    LEVEL6_1 = 183,
    LEVEL6_2 = 186,
    LEVEL8_5 = 255,
  };
}

enum CostMode
{
  COST_STANDARD_LOSSY              = 0,
  COST_SEQUENCE_LEVEL_LOSSLESS     = 1,
  COST_LOSSLESS_CODING             = 2,
  COST_MIXED_LOSSLESS_LOSSY_CODING = 3
};

enum WeightedPredictionMethod
{
  WP_PER_PICTURE_WITH_SIMPLE_DC_COMBINED_COMPONENT                          =0,
  WP_PER_PICTURE_WITH_SIMPLE_DC_PER_COMPONENT                               =1,
  WP_PER_PICTURE_WITH_HISTOGRAM_AND_PER_COMPONENT                           =2,
  WP_PER_PICTURE_WITH_HISTOGRAM_AND_PER_COMPONENT_AND_CLIPPING              =3,
  WP_PER_PICTURE_WITH_HISTOGRAM_AND_PER_COMPONENT_AND_CLIPPING_AND_EXTENSION=4
};

enum FastInterSearchMode
{
  FASTINTERSEARCH_DISABLED = 0,
  FASTINTERSEARCH_MODE1    = 1, // TODO: assign better names to these.
  FASTINTERSEARCH_MODE2    = 2,
  FASTINTERSEARCH_MODE3    = 3
};

enum SPSExtensionFlagIndex
{
  SPS_EXT__REXT           = 0,
//SPS_EXT__MVHEVC         = 1, //for use in future versions
//SPS_EXT__SHVC           = 2, //for use in future versions
  SPS_EXT__NEXT           = 3,
  NUM_SPS_EXTENSION_FLAGS = 8
};

enum PPSExtensionFlagIndex
{
  PPS_EXT__REXT           = 0,
//PPS_EXT__MVHEVC         = 1, //for use in future versions
//PPS_EXT__SHVC           = 2, //for use in future versions
  NUM_PPS_EXTENSION_FLAGS = 8
};

// TODO: Existing names used for the different NAL unit types can be altered to better reflect the names in the spec.
//       However, the names in the spec are not yet stable at this point. Once the names are stable, a cleanup
//       effort can be done without use of macros to alter the names used to indicate the different NAL unit types.
enum NalUnitType
{
  NAL_UNIT_CODED_SLICE_TRAIL = 0,   // 0
  NAL_UNIT_CODED_SLICE_STSA,        // 1
  NAL_UNIT_CODED_SLICE_RADL,        // 2
  NAL_UNIT_CODED_SLICE_RASL,        // 3

  NAL_UNIT_RESERVED_VCL_4,
  NAL_UNIT_RESERVED_VCL_5,
  NAL_UNIT_RESERVED_VCL_6,

  NAL_UNIT_CODED_SLICE_IDR_W_RADL,  // 7
  NAL_UNIT_CODED_SLICE_IDR_N_LP,    // 8
  NAL_UNIT_CODED_SLICE_CRA,         // 9
  NAL_UNIT_CODED_SLICE_GDR,         // 10

  NAL_UNIT_RESERVED_IRAP_VCL_11,
  NAL_UNIT_RESERVED_IRAP_VCL_12,

  NAL_UNIT_DPS,                     // 13
  NAL_UNIT_VPS,                     // 14
  NAL_UNIT_SPS,                     // 15
  NAL_UNIT_PPS,                     // 16
  NAL_UNIT_PREFIX_APS,              // 17
  NAL_UNIT_SUFFIX_APS,              // 18
  NAL_UNIT_PH,                      // 19
  NAL_UNIT_ACCESS_UNIT_DELIMITER,   // 20
  NAL_UNIT_EOS,                     // 21
  NAL_UNIT_EOB,                     // 22
  NAL_UNIT_PREFIX_SEI,              // 23
  NAL_UNIT_SUFFIX_SEI,              // 24
  NAL_UNIT_FD,                      // 25

  NAL_UNIT_RESERVED_NVCL_26,
  NAL_UNIT_RESERVED_NVCL_27,

  NAL_UNIT_UNSPECIFIED_28,
  NAL_UNIT_UNSPECIFIED_29,
  NAL_UNIT_UNSPECIFIED_30,
  NAL_UNIT_UNSPECIFIED_31,
  NAL_UNIT_INVALID
};

#if SHARP_LUMA_DELTA_QP
enum LumaLevelToDQPMode
{
  LUMALVL_TO_DQP_DISABLED   = 0,
  LUMALVL_TO_DQP_AVG_METHOD = 1, // use average of CTU to determine luma level
  LUMALVL_TO_DQP_NUM_MODES  = 2
};
#endif

enum MergeType
{
  MRG_TYPE_DEFAULT_N        = 0, // 0
  MRG_TYPE_SUBPU_ATMVP,
  MRG_TYPE_IBC,
  NUM_MRG_TYPE                   // 5
};

enum TriangleSplit
{
  TRIANGLE_DIR_135 = 0,
  TRIANGLE_DIR_45,
  TRIANGLE_DIR_NUM
};

//////////////////////////////////////////////////////////////////////////
// Encoder modes to try out
//////////////////////////////////////////////////////////////////////////

enum EncModeFeature
{
  ENC_FT_FRAC_BITS = 0,
  ENC_FT_DISTORTION,
  ENC_FT_RD_COST,
  ENC_FT_ENC_MODE_TYPE,
  ENC_FT_ENC_MODE_OPTS,
  ENC_FT_ENC_MODE_PART,
  NUM_ENC_FEATURES
};

enum ImvMode
{
  IMV_OFF = 0,
  IMV_FPEL,
  IMV_4PEL,
  IMV_HPEL,
  NUM_IMV_MODES
};


// ====================================================================================================================
// Type definition
// ====================================================================================================================

/// parameters for adaptive loop filter
class PicSym;

#define MAX_NUM_SAO_CLASSES  32  //(NUM_SAO_EO_GROUPS > NUM_SAO_BO_GROUPS)?NUM_SAO_EO_GROUPS:NUM_SAO_BO_GROUPS

struct SAOOffset
{
  SAOMode modeIdc; // NEW, MERGE, OFF
  int typeIdc;     // union of SAOModeMergeTypes and SAOModeNewTypes, depending on modeIdc.
  int typeAuxInfo; // BO: starting band index
  int offset[MAX_NUM_SAO_CLASSES];

  SAOOffset();
  ~SAOOffset();
  void reset();

  const SAOOffset& operator= (const SAOOffset& src);
};

struct SAOBlkParam
{

  SAOBlkParam();
  ~SAOBlkParam();
  void reset();
  const SAOBlkParam& operator= (const SAOBlkParam& src);
  SAOOffset& operator[](int compIdx){ return offsetParam[compIdx];}
  const SAOOffset& operator[](int compIdx) const { return offsetParam[compIdx];}
private:
  SAOOffset offsetParam[MAX_NUM_COMPONENT];

};



struct BitDepths
{
  int recon[MAX_NUM_CHANNEL_TYPE]; ///< the bit depth as indicated in the SPS
};

enum PLTRunMode
{
  PLT_RUN_INDEX = 0,
  PLT_RUN_COPY  = 1,
  NUM_PLT_RUN   = 2
};
/// parameters for deblocking filter
struct LFCUParam
{
  bool internalEdge;                     ///< indicates internal edge
  bool leftEdge;                         ///< indicates left edge
  bool topEdge;                          ///< indicates top edge
};



struct PictureHash
{
  std::vector<uint8_t> hash;

  bool operator==(const PictureHash &other) const
  {
    if (other.hash.size() != hash.size())
    {
      return false;
    }
    for(uint32_t i=0; i<uint32_t(hash.size()); i++)
    {
      if (other.hash[i] != hash[i])
      {
        return false;
      }
    }
    return true;
  }

  bool operator!=(const PictureHash &other) const
  {
    return !(*this == other);
  }
};

struct SEITimeSet
{
  SEITimeSet() : clockTimeStampFlag(false),
                     numUnitFieldBasedFlag(false),
                     countingType(0),
                     fullTimeStampFlag(false),
                     discontinuityFlag(false),
                     cntDroppedFlag(false),
                     numberOfFrames(0),
                     secondsValue(0),
                     minutesValue(0),
                     hoursValue(0),
                     secondsFlag(false),
                     minutesFlag(false),
                     hoursFlag(false),
                     timeOffsetLength(0),
                     timeOffsetValue(0)
  { }
  bool clockTimeStampFlag;
  bool numUnitFieldBasedFlag;
  int  countingType;
  bool fullTimeStampFlag;
  bool discontinuityFlag;
  bool cntDroppedFlag;
  int  numberOfFrames;
  int  secondsValue;
  int  minutesValue;
  int  hoursValue;
  bool secondsFlag;
  bool minutesFlag;
  bool hoursFlag;
  int  timeOffsetLength;
  int  timeOffsetValue;
};

struct SEIMasteringDisplay
{
  bool      colourVolumeSEIEnabled;
  uint32_t      maxLuminance;
  uint32_t      minLuminance;
  uint16_t    primaries[3][2];
  uint16_t    whitePoint[2];
};

#if SHARP_LUMA_DELTA_QP
struct LumaLevelToDeltaQPMapping
{
  LumaLevelToDQPMode                 mode;             ///< use deltaQP determined by block luma level
  double                             maxMethodWeight;  ///< weight of max luma value when mode = 2
  std::vector< std::pair<int, int> > mapping;          ///< first=luma level, second=delta QP.
#if ENABLE_QPA
  bool isEnabled() const { return (mode != LUMALVL_TO_DQP_DISABLED && mode != LUMALVL_TO_DQP_NUM_MODES); }
#else
  bool isEnabled() const { return mode!=LUMALVL_TO_DQP_DISABLED; }
#endif
};
#endif

#if ER_CHROMA_QP_WCG_PPS
struct WCGChromaQPControl
{
  bool isEnabled() const { return enabled; }
  bool   enabled;         ///< Enabled flag (0:default)
  double chromaCbQpScale; ///< Chroma Cb QP Scale (1.0:default)
  double chromaCrQpScale; ///< Chroma Cr QP Scale (1.0:default)
  double chromaQpScale;   ///< Chroma QP Scale (0.0:default)
  double chromaQpOffset;  ///< Chroma QP Offset (0.0:default)
};
#endif

class ChromaCbfs
{
public:
  ChromaCbfs()
    : Cb(true), Cr(true)
  {}
  ChromaCbfs( bool _cbf )
    : Cb( _cbf ), Cr( _cbf )
  {}
public:
  bool sigChroma( ChromaFormat chromaFormat ) const
  {
    if( chromaFormat == CHROMA_400 )
    {
      return false;
    }
    return   ( Cb || Cr );
  }
  bool& cbf( ComponentID compID )
  {
    bool *cbfs[MAX_NUM_TBLOCKS] = { nullptr, &Cb, &Cr };

    return *cbfs[compID];
  }
public:
  bool Cb;
  bool Cr;
};


enum MsgLevel
{
  SILENT  = 0,
  ERROR   = 1,
  WARNING = 2,
  INFO    = 3,
  NOTICE  = 4,
  VERBOSE = 5,
  DETAILS = 6
};
enum RESHAPE_SIGNAL_TYPE
{
  RESHAPE_SIGNAL_SDR = 0,
  RESHAPE_SIGNAL_PQ  = 1,
  RESHAPE_SIGNAL_HLG = 2,
  RESHAPE_SIGNAL_NULL = 100,
};


// ---------------------------------------------------------------------------
// exception class
// ---------------------------------------------------------------------------

class Exception : public std::exception
{
public:
  Exception( const std::string& _s ) : m_str( _s ) { }
  Exception( const Exception& _e ) : std::exception( _e ), m_str( _e.m_str ) { }
  virtual ~Exception() noexcept { };
  virtual const char* what() const noexcept { return m_str.c_str(); }
  Exception& operator=( const Exception& _e ) { std::exception::operator=( _e ); m_str = _e.m_str; return *this; }
  template<typename T> Exception& operator<<( T t ) { std::ostringstream oss; oss << t; m_str += oss.str(); return *this; }
private:
  std::string m_str;
};

// if a check fails with THROW or CHECK, please check if ported correctly from assert in revision 1196)
#define THROW(x)            throw( Exception( "\nERROR: In function \"" ) << __FUNCTION__ << "\" in " << __FILE__ << ":" << __LINE__ << ": " << x )
#define CHECK(c,x)          if(c){ THROW(x); }
#define EXIT(x)             throw( Exception( "\n" ) << x << "\n" )
#define CHECK_NULLPTR(_ptr) CHECK( !( _ptr ), "Accessing an empty pointer pointer!" )

#if !NDEBUG  // for non MSVC compiler, define _DEBUG if in debug mode to have same behavior between MSVC and others in debug
#ifndef _DEBUG
#define _DEBUG 1
#endif
#endif

#if defined( _DEBUG )
#define CHECKD(c,x)         if(c){ THROW(x); }
#else
#define CHECKD(c,x)
#endif // _DEBUG

// ---------------------------------------------------------------------------
// static vector
// ---------------------------------------------------------------------------

template<typename T, size_t N>
class static_vector
{
  T _arr[ N ];
  size_t _size;

public:

  typedef T         value_type;
  typedef size_t    size_type;
  typedef ptrdiff_t difference_type;
  typedef T&        reference;
  typedef T const&  const_reference;
  typedef T*        pointer;
  typedef T const*  const_pointer;
  typedef T*        iterator;
  typedef T const*  const_iterator;

  static const size_type max_num_elements = N;

  static_vector() : _size( 0 )                                 { }
  static_vector( size_t N_ ) : _size( N_ )                     { }
  static_vector( size_t N_, const T& _val ) : _size( 0 )       { resize( N_, _val ); }
  template<typename It>
  static_vector( It _it1, It _it2 ) : _size( 0 )               { while( _it1 < _it2 ) _arr[ _size++ ] = *_it1++; }
  static_vector( std::initializer_list<T> _il ) : _size( 0 )
  {
    typename std::initializer_list<T>::iterator _src1 = _il.begin();
    typename std::initializer_list<T>::iterator _src2 = _il.end();

    while( _src1 < _src2 ) _arr[ _size++ ] = *_src1++;

    CHECKD( _size > N, "capacity exceeded" );
  }
  static_vector& operator=( std::initializer_list<T> _il )
  {
    _size = 0;

    typename std::initializer_list<T>::iterator _src1 = _il.begin();
    typename std::initializer_list<T>::iterator _src2 = _il.end();

    while( _src1 < _src2 ) _arr[ _size++ ] = *_src1++;

    CHECKD( _size > N, "capacity exceeded" );
  }

  void resize( size_t N_ )                      { CHECKD( N_ > N, "capacity exceeded" ); while(_size < N_) _arr[ _size++ ] = T() ; _size = N_; }
  void resize( size_t N_, const T& _val )       { CHECKD( N_ > N, "capacity exceeded" ); while(_size < N_) _arr[ _size++ ] = _val; _size = N_; }
  void reserve( size_t N_ )                     { CHECKD( N_ > N, "capacity exceeded" ); }
  void push_back( const T& _val )               { CHECKD( _size >= N, "capacity exceeded" ); _arr[ _size++ ] = _val; }
  void push_back( T&& val )                     { CHECKD( _size >= N, "capacity exceeded" ); _arr[ _size++ ] = std::forward<T>( val ); }
  void pop_back()                               { CHECKD( _size == 0, "calling pop_back on an empty vector" ); _size--; }
  void pop_front()                              { CHECKD( _size == 0, "calling pop_front on an empty vector" ); _size--; for( int i = 0; i < _size; i++ ) _arr[i] = _arr[i + 1]; }
  void clear()                                  { _size = 0; }
  reference       at( size_t _i )               { CHECKD( _i >= _size, "Trying to access an out-of-bound-element" ); return _arr[ _i ]; }
  const_reference at( size_t _i ) const         { CHECKD( _i >= _size, "Trying to access an out-of-bound-element" ); return _arr[ _i ]; }
  reference       operator[]( size_t _i )       { CHECKD( _i >= _size, "Trying to access an out-of-bound-element" ); return _arr[ _i ]; }
  const_reference operator[]( size_t _i ) const { CHECKD( _i >= _size, "Trying to access an out-of-bound-element" ); return _arr[ _i ]; }
  reference       front()                       { CHECKD( _size == 0, "Trying to access the first element of an empty vector" ); return _arr[ 0 ]; }
  const_reference front() const                 { CHECKD( _size == 0, "Trying to access the first element of an empty vector" ); return _arr[ 0 ]; }
  reference       back()                        { CHECKD( _size == 0, "Trying to access the last element of an empty vector" );  return _arr[ _size - 1 ]; }
  const_reference back() const                  { CHECKD( _size == 0, "Trying to access the last element of an empty vector" );  return _arr[ _size - 1 ]; }
  pointer         data()                        { return _arr; }
  const_pointer   data() const                  { return _arr; }
  iterator        begin()                       { return _arr; }
  const_iterator  begin() const                 { return _arr; }
  const_iterator  cbegin() const                { return _arr; }
  iterator        end()                         { return _arr + _size; }
  const_iterator  end() const                   { return _arr + _size; };
  const_iterator  cend() const                  { return _arr + _size; };
  size_type       size() const                  { return _size; };
  size_type       byte_size() const             { return _size * sizeof( T ); }
  bool            empty() const                 { return _size == 0; }

  size_type       capacity() const              { return N; }
  size_type       max_size() const              { return N; }
  size_type       byte_capacity() const         { return sizeof(_arr); }

  iterator        insert( const_iterator _pos, const T& _val )
                                                { CHECKD( _size >= N, "capacity exceeded" );
                                                  for( difference_type i = _size - 1; i >= _pos - _arr; i-- ) _arr[i + 1] = _arr[i];
                                                  *const_cast<iterator>( _pos ) = _val;
                                                  _size++;
                                                  return const_cast<iterator>( _pos ); }

  iterator        insert( const_iterator _pos, T&& _val )
                                                { CHECKD( _size >= N, "capacity exceeded" );
                                                  for( difference_type i = _size - 1; i >= _pos - _arr; i-- ) _arr[i + 1] = _arr[i];
                                                  *const_cast<iterator>( _pos ) = std::forward<T>( _val );
                                                  _size++; return const_cast<iterator>( _pos ); }
  template<class InputIt>
  iterator        insert( const_iterator _pos, InputIt first, InputIt last )
                                                { const difference_type numEl = last - first;
                                                  CHECKD( _size + numEl >= N, "capacity exceeded" );
                                                  for( difference_type i = _size - 1; i >= _pos - _arr; i-- ) _arr[i + numEl] = _arr[i];
                                                  iterator it = const_cast<iterator>( _pos ); _size += numEl;
                                                  while( first != last ) *it++ = *first++;
                                                  return const_cast<iterator>( _pos ); }

  iterator        insert( const_iterator _pos, size_t numEl, const T& val )
                                                { //const difference_type numEl = last - first;
                                                  CHECKD( _size + numEl >= N, "capacity exceeded" );
                                                  for( difference_type i = _size - 1; i >= _pos - _arr; i-- ) _arr[i + numEl] = _arr[i];
                                                  iterator it = const_cast<iterator>( _pos ); _size += numEl;
                                                  for ( int k = 0; k < numEl; k++) *it++ = val;
                                                  return const_cast<iterator>( _pos ); }

  void            erase( const_iterator _pos )  { iterator it   = const_cast<iterator>( _pos ) - 1;
                                                  iterator last = end() - 1;
                                                  while( ++it != last ) *it = *( it + 1 );
                                                  _size--; }
};


// ---------------------------------------------------------------------------
// dynamic cache
// ---------------------------------------------------------------------------

template<typename T>
class dynamic_cache
{
  std::vector<T*> m_cache;
#if ENABLE_SPLIT_PARALLELISM
  int64_t         m_cacheId;
#endif

public:

#if ENABLE_SPLIT_PARALLELISM
  dynamic_cache()
  {
    static int cacheId = 0;
    m_cacheId = cacheId++;
  }

#endif
  ~dynamic_cache()
  {
    deleteEntries();
  }

  void deleteEntries()
  {
    for( auto &p : m_cache )
    {
      delete p;
      p = nullptr;
    }

    m_cache.clear();
  }

  T* get()
  {
    T* ret;

    if( !m_cache.empty() )
    {
      ret = m_cache.back();
      m_cache.pop_back();
#if ENABLE_SPLIT_PARALLELISM
      CHECK( ret->cacheId != m_cacheId, "Putting item into wrong cache!" );
      CHECK( !ret->cacheUsed,           "Fetched an element that should've been in cache!!" );
#endif
    }
    else
    {
      ret = new T;
    }

#if ENABLE_SPLIT_PARALLELISM
    ret->cacheId   = m_cacheId;
    ret->cacheUsed = false;

#endif
    return ret;
  }

  void cache( T* el )
  {
#if ENABLE_SPLIT_PARALLELISM
    CHECK( el->cacheId != m_cacheId, "Putting item into wrong cache!" );
    CHECK( el->cacheUsed,            "Putting cached item back into cache!" );

    el->cacheUsed = true;

#endif
    m_cache.push_back( el );
  }

  void cache( std::vector<T*>& vel )
  {
#if ENABLE_SPLIT_PARALLELISM
    for( auto el : vel )
    {
      CHECK( el->cacheId != m_cacheId, "Putting item into wrong cache!" );
      CHECK( el->cacheUsed,            "Putting cached item back into cache!" );

      el->cacheUsed = true;
    }

#endif
    m_cache.insert( m_cache.end(), vel.begin(), vel.end() );
    vel.clear();
  }
};

typedef dynamic_cache<struct CodingUnit    > CUCache;
typedef dynamic_cache<struct PredictionUnit> PUCache;
typedef dynamic_cache<struct TransformUnit > TUCache;

struct XUCache
{
  CUCache cuCache;
  PUCache puCache;
  TUCache tuCache;
};

#define SIGN(x) ( (x) >= 0 ? 1 : -1 )

//! \}

#endif

<|MERGE_RESOLUTION|>--- conflicted
+++ resolved
@@ -62,10 +62,7 @@
 #define JVET_Q0150                                        1 // fix for ALF virtual horizontal CTU boundary processing
 #define JVET_Q0054                                        1 // fix for long luma deblocking decision
 
-<<<<<<< HEAD
-=======
 #define JVET_Q0483_CLIP_TMVP                              1 // JVET-Q0483: Clip TMVP when no scaling is applied
->>>>>>> e4232fc3
 
 #define JVET_Q0055_MTS_SIGNALLING                         1 // JVET-Q0055: Check for transform coefficients outside the 16x16 area
 #define JVET_Q0480_RASTER_RECT_SLICES                     1 // JVET-Q0480: Eliminate redundant slice height syntax when in raster rectangular slice mode (tile_idx_delta_present_flag == 0)
