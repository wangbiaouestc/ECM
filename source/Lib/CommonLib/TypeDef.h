--- conflicted
+++ resolved
@@ -50,11 +50,9 @@
 #include <assert.h>
 #include <cassert>
 
-<<<<<<< HEAD
+#define JVET_L0118_ALIGN_MTS_INDEX                        1 // Align mts_index on intra and inter
+
 #define JVET_L0377_AMVR_ROUNDING_ALIGN                    1 // Align AMVR rounding for AMVP candidate
-=======
-#define JVET_L0118_ALIGN_MTS_INDEX                        1 // Align mts_index on intra and inter
->>>>>>> 9bf621b3
 
 #define JVET_L0285_8BIT_TRANSFORM_CORE                    1 // Primary transform using 8-bit cores
 
