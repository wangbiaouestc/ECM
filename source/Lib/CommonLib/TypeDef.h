/* The copyright in this software is being made available under the BSD
 * License, included below. This software may be subject to other third party
 * and contributor rights, including patent rights, and no such rights are
 * granted under this license.
 *
 * Copyright (c) 2010-2020, ITU/ISO/IEC
 * All rights reserved.
 *
 * Redistribution and use in source and binary forms, with or without
 * modification, are permitted provided that the following conditions are met:
 *
 *  * Redistributions of source code must retain the above copyright notice,
 *    this list of conditions and the following disclaimer.
 *  * Redistributions in binary form must reproduce the above copyright notice,
 *    this list of conditions and the following disclaimer in the documentation
 *    and/or other materials provided with the distribution.
 *  * Neither the name of the ITU/ISO/IEC nor the names of its contributors may
 *    be used to endorse or promote products derived from this software without
 *    specific prior written permission.
 *
 * THIS SOFTWARE IS PROVIDED BY THE COPYRIGHT HOLDERS AND CONTRIBUTORS "AS IS"
 * AND ANY EXPRESS OR IMPLIED WARRANTIES, INCLUDING, BUT NOT LIMITED TO, THE
 * IMPLIED WARRANTIES OF MERCHANTABILITY AND FITNESS FOR A PARTICULAR PURPOSE
 * ARE DISCLAIMED. IN NO EVENT SHALL THE COPYRIGHT HOLDER OR CONTRIBUTORS
 * BE LIABLE FOR ANY DIRECT, INDIRECT, INCIDENTAL, SPECIAL, EXEMPLARY, OR
 * CONSEQUENTIAL DAMAGES (INCLUDING, BUT NOT LIMITED TO, PROCUREMENT OF
 * SUBSTITUTE GOODS OR SERVICES; LOSS OF USE, DATA, OR PROFITS; OR BUSINESS
 * INTERRUPTION) HOWEVER CAUSED AND ON ANY THEORY OF LIABILITY, WHETHER IN
 * CONTRACT, STRICT LIABILITY, OR TORT (INCLUDING NEGLIGENCE OR OTHERWISE)
 * ARISING IN ANY WAY OUT OF THE USE OF THIS SOFTWARE, EVEN IF ADVISED OF
 * THE POSSIBILITY OF SUCH DAMAGE.
 */

/** \file     TypeDef.h
    \brief    Define macros, basic types, new types and enumerations
*/

#ifndef __TYPEDEF__
#define __TYPEDEF__

#ifndef __COMMONDEF__
#error Include CommonDef.h not TypeDef.h
#endif

#include <vector>
#include <utility>
#include <sstream>
#include <cstddef>
#include <cstring>
#include <assert.h>
#include <cassert>

#define JVET_Q0110_Q0785_CHROMA_BDPCM_420                 1 // JVET-Q0110/Q0785: Enable chroma BDPCM for 420, separate contexts for chroma BDPCM and bug-fixes.

#define JVET_Q0512_ENC_CHROMA_TS_ACT                      1 // JVET-Q0512: encoder-side improvement on enabling chroma transform-skip for ACT
#define JVET_Q0446_MIP_CONST_SHIFT_OFFSET                 1 // JVET-Q0446: MIP with constant shift and offset

<<<<<<< HEAD
#define JVET_Q0814_DPB                                    1 // JVET-Q0814: DPB capacity is based on picture units regardless of the resoltuion
=======
#define JVET_Q0447_WP_PARAM_ESTIM                         1 // JVET-Q0447: Add search iterations for method 2,3 and 4
>>>>>>> 2b6a7e1a

#define JVET_Q0820_ACT                                    1 // JVET-Q0820: ACT bug fixes and reversible ACT transform 

#define JVET_Q0353_ACT_SW_FIX                             1 // JVET-Q0353: Bug fix of ACT 

#define JVET_Q0695_CHROMA_TS_JCCR                         1 // JVET-Q0695: Enabling the RD checking of chroma transform-skip mode for JCCR at encoder
#define JVET_Q0500_CCLM_REF_PADDING                       1 // JVET-Q0500: Reference samples padding for CCLM

#define JVET_Q0128_DMVR_BDOF_ENABLING_CONDITION           1 // JVET-Q0128: Cleanup of enabling condition for DMVR and BDOF 

#define JVET_Q0784_LFNST_COMBINATION                      1 // lfnst signaling, latency reduction and a bugfix for scaling from Q0106, Q0686, Q0133

#define JVET_Q0501_PALETTE_WPP_INIT_ABOVECTU              1 // JVET-Q0501: Initialize palette predictor from above CTU row in WPP 

#define JVET_Q0503_Q0712_PLT_ENCODER_IMPROV_BUGFIX        1 // JVET-Q0503/Q0712: Platte encoder improvement/bugfix

#define JVET_Q0819_PH_CHANGES                             1 // JVET-Q0819: Combination of PH related syntax changes

#define JVET_Q0481_PARTITION_CONSTRAINTS_ORDER            1 // JVET-Q0481: Ordering of partition constraints syntax elements in the SPS

#define JVET_Q0155_COLOUR_ID                              1 // JVET-Q0155: move colour_plane_id from PH to SH

#define JVET_Q0147_JCCR_SIGNALLING                        1 // JVET-Q0147: Conditional signaling of sps_joint_cbcr_enabled_flag based on ChromaArrayType

#define JVET_Q0267_RESET_CHROMA_QP_OFFSET                 1 // JVET-Q0267: Reset chroma QP offsets at the start of each chroma QP offset group

#define JVET_Q0293_REMOVAL_PDPC_CHROMA_NX2                1 // JVET-Q0293: Removal of chroma Nx2 blocks in PDPC 

#define JVET_Q0121_DEBLOCKING_CONTROL_PARAMETERS          1 // JVET-Q0121: Add deblocking control parameters for Cb and Cr and extend the parameter ranges

#define JVET_Q0517_RPR_AFFINE_DS                          1 // JVET-Q0517: affine down-sampling filters for RPR

#define JVET_O1143_SUBPIC_BOUNDARY                        1 // treat subpicture boundary as piucture boundary
#if JVET_O1143_SUBPIC_BOUNDARY
#define SUBPIC_DECCHECK                                   0
#endif

#define JVET_Q0495_NLALF_CLIP_CLEANUP                     1 // JVET-Q0495: Cleanup of clipping table for NL-ALF

#define JVET_Q0156_STSA                                   1 // JVET-Q0156: Enable inter-layer prediction for STSA pictures
#define JVET_Q0249_ALF_CHROMA_CLIPFLAG                    1 // JVET-Q0249: Cleanup of chroma clipping flags for ALF
#define JVET_Q0150                                        1 // fix for ALF virtual horizontal CTU boundary processing
#define JVET_Q0054                                        1 // fix for long luma deblocking decision
#define JVET_Q0795_CCALF                                  1 // Cross-component ALF

#define JVET_Q0297_MER                                    1 // JVET_Q0297: Merge estimation region

#define JVET_Q0483_CLIP_TMVP                              1 // JVET-Q0483: Clip TMVP when no scaling is applied

#define JVET_Q0516_MTS_SIGNALLING_DC_ONLY_COND            1 // JVET-Q0516/Q0685: disable MTS when there is only DC coefficient 

#define JVET_Q0806                                        1 // Geo related adoptions (JVET-Q0059, JVET-Q0077, JVET-Q0123, JVET-Q0188, JVET-Q0242_GEO, JVET-Q0309, JVET-Q0365 and JVET-Q0370)

#define JVET_Q0055_MTS_SIGNALLING                         1 // JVET-Q0055: Check for transform coefficients outside the 16x16 area
#define JVET_Q0480_RASTER_RECT_SLICES                     1 // JVET-Q0480: Eliminate redundant slice height syntax when in raster rectangular slice mode (tile_idx_delta_present_flag == 0)

#define JVET_Q0775_PH_IN_SH                               1 // JVET-Q0755: Allow picture header in slice header

#define JVET_Q0433_MODIFIED_CHROMA_DIST_WEIGHT            1 // modification of chroma distortion weight (as agreed during presentation of JVET-Q0433)

#define JVET_Q0487_SCALING_WINDOW_ISSUES                  1 // JVET-Q0487: Fix scaling window issues when scaling ratio is 1:1

#define JVET_Q0787_SUBPIC                                 1 // JVET-Q0787: fix subpicture location signalling

#define JVET_AHG14_LOSSLESS                               1
#define JVET_AHG14_LOSSLESS_ENC_QP_FIX                    1 && JVET_AHG14_LOSSLESS

#define JVET_M0497_MATRIX_MULT                            0 // 0: Fast method; 1: Matrix multiplication

#define APPLY_SBT_SL_ON_MTS                               1 // apply save & load fast algorithm on inter MTS when SBT is on

#define HEVC_SEI                                          0 // SEI messages that are defined in HEVC, but not in VVC

typedef std::pair<int, bool> TrMode;
typedef std::pair<int, int>  TrCost;

// clang-format off
#define REUSE_CU_RESULTS                                  1 
#if REUSE_CU_RESULTS
#define REUSE_CU_RESULTS_WITH_MULTIPLE_TUS                1
#endif
// clang-format on


#ifndef JVET_J0090_MEMORY_BANDWITH_MEASURE
#define JVET_J0090_MEMORY_BANDWITH_MEASURE                0
#endif

#ifndef EXTENSION_360_VIDEO
#define EXTENSION_360_VIDEO                               0   ///< extension for 360/spherical video coding support; this macro should be controlled by makefile, as it would be used to control whether the library is built and linked
#endif

#ifndef EXTENSION_HDRTOOLS
#define EXTENSION_HDRTOOLS                                0 //< extension for HDRTools/Metrics support; this macro should be controlled by makefile, as it would be used to control whether the library is built and linked
#endif

#define JVET_O0756_CONFIG_HDRMETRICS                      1
#if EXTENSION_HDRTOOLS
#define JVET_O0756_CALCULATE_HDRMETRICS                   1
#endif

#ifndef ENABLE_SPLIT_PARALLELISM
#define ENABLE_SPLIT_PARALLELISM                          0
#endif
#if ENABLE_SPLIT_PARALLELISM
#define PARL_SPLIT_MAX_NUM_JOBS                           6                             // number of parallel jobs that can be defined and need memory allocated
#define NUM_RESERVERD_SPLIT_JOBS                        ( PARL_SPLIT_MAX_NUM_JOBS + 1 )  // number of all data structures including the merge thread (0)
#define PARL_SPLIT_MAX_NUM_THREADS                        PARL_SPLIT_MAX_NUM_JOBS
#define NUM_SPLIT_THREADS_IF_MSVC                         4

#endif


// ====================================================================================================================
// General settings
// ====================================================================================================================

#ifndef ENABLE_TRACING
#define ENABLE_TRACING                                    0 // DISABLE by default (enable only when debugging, requires 15% run-time in decoding) -- see documentation in 'doc/DTrace for NextSoftware.pdf'
#endif

#if ENABLE_TRACING
#define K0149_BLOCK_STATISTICS                            1 // enables block statistics, which can be analysed with YUView (https://github.com/IENT/YUView)
#if K0149_BLOCK_STATISTICS
#define BLOCK_STATS_AS_CSV                                0 // statistics will be written in a comma separated value format. this is not supported by YUView
#endif
#endif

#define WCG_EXT                                           1
#define WCG_WPSNR                                         WCG_EXT

#define KEEP_PRED_AND_RESI_SIGNALS                        0

// ====================================================================================================================
// Debugging
// ====================================================================================================================

// most debugging tools are now bundled within the ENABLE_TRACING macro -- see documentation to see how to use

#define PRINT_MACRO_VALUES                                1 ///< When enabled, the encoder prints out a list of the non-environment-variable controlled macros and their values on startup

#define INTRA_FULL_SEARCH                                 0 ///< enables full mode search for intra estimation

// TODO: rename this macro to DECODER_DEBUG_BIT_STATISTICS (may currently cause merge issues with other branches)
// This can be enabled by the makefile
#ifndef RExt__DECODER_DEBUG_BIT_STATISTICS
#define RExt__DECODER_DEBUG_BIT_STATISTICS                0 ///< 0 (default) = decoder reports as normal, 1 = decoder produces bit usage statistics (will impact decoder run time by up to ~10%)
#endif

#ifndef RExt__DECODER_DEBUG_TOOL_MAX_FRAME_STATS
#define RExt__DECODER_DEBUG_TOOL_MAX_FRAME_STATS         (1 && RExt__DECODER_DEBUG_BIT_STATISTICS )   ///< 0 (default) = decoder reports as normal, 1 = decoder produces max frame bit usage statistics
#endif

#define TR_ONLY_COEFF_STATS                              (1 && RExt__DECODER_DEBUG_BIT_STATISTICS )   ///< 0 combine TS and non-TS decoder debug statistics. 1 = separate TS and non-TS decoder debug statistics.
#define EPBINCOUNT_FIX                                   (1 && RExt__DECODER_DEBUG_BIT_STATISTICS )   ///< 0 use count to represent number of calls to decodeBins. 1 = count and bins for EP bins are the same.

#ifndef RExt__DECODER_DEBUG_TOOL_STATISTICS
#define RExt__DECODER_DEBUG_TOOL_STATISTICS               0 ///< 0 (default) = decoder reports as normal, 1 = decoder produces tool usage statistics
#endif

#if RExt__DECODER_DEBUG_BIT_STATISTICS || RExt__DECODER_DEBUG_TOOL_STATISTICS
#define RExt__DECODER_DEBUG_STATISTICS                    1
#endif

// ====================================================================================================================
// Tool Switches - transitory (these macros are likely to be removed in future revisions)
// ====================================================================================================================

#define DECODER_CHECK_SUBSTREAM_AND_SLICE_TRAILING_BYTES  1 ///< TODO: integrate this macro into a broader conformance checking system.
#define T0196_SELECTIVE_RDOQ                              1 ///< selective RDOQ
#define U0040_MODIFIED_WEIGHTEDPREDICTION_WITH_BIPRED_AND_CLIPPING 1
#define U0033_ALTERNATIVE_TRANSFER_CHARACTERISTICS_SEI    1 ///< Alternative transfer characteristics SEI message (JCTVC-U0033, with syntax naming from V1005)
#define X0038_LAMBDA_FROM_QP_CAPABILITY                   1 ///< This approach derives lambda from QP+QPoffset+QPoffset2. QPoffset2 is derived from QP+QPoffset using a linear model that is clipped between 0 and 3.
                                                            // To use this capability enable config parameter LambdaFromQpEnable

// ====================================================================================================================
// Tool Switches
// ====================================================================================================================


// This can be enabled by the makefile
#ifndef RExt__HIGH_BIT_DEPTH_SUPPORT
#define RExt__HIGH_BIT_DEPTH_SUPPORT                      0 ///< 0 (default) use data type definitions for 8-10 bit video, 1 = use larger data types to allow for up to 16-bit video (originally developed as part of N0188)
#endif

// SIMD optimizations
#define SIMD_ENABLE                                       1
#define ENABLE_SIMD_OPT                                 ( SIMD_ENABLE && !RExt__HIGH_BIT_DEPTH_SUPPORT )    ///< SIMD optimizations, no impact on RD performance
#define ENABLE_SIMD_OPT_MCIF                            ( 1 && ENABLE_SIMD_OPT )                            ///< SIMD optimization for the interpolation filter, no impact on RD performance
#define ENABLE_SIMD_OPT_BUFFER                          ( 1 && ENABLE_SIMD_OPT )                            ///< SIMD optimization for the buffer operations, no impact on RD performance
#define ENABLE_SIMD_OPT_DIST                            ( 1 && ENABLE_SIMD_OPT )                            ///< SIMD optimization for the distortion calculations(SAD,SSE,HADAMARD), no impact on RD performance
#define ENABLE_SIMD_OPT_AFFINE_ME                       ( 1 && ENABLE_SIMD_OPT )                            ///< SIMD optimization for affine ME, no impact on RD performance
#define ENABLE_SIMD_OPT_ALF                             ( 1 && ENABLE_SIMD_OPT )                            ///< SIMD optimization for ALF
#if ENABLE_SIMD_OPT_BUFFER
#define ENABLE_SIMD_OPT_BCW                               1                                                 ///< SIMD optimization for Bcw
#endif

// End of SIMD optimizations


#define ME_ENABLE_ROUNDING_OF_MVS                         1 ///< 0 (default) = disables rounding of motion vectors when right shifted,  1 = enables rounding

#define RDOQ_CHROMA_LAMBDA                                1 ///< F386: weighting of chroma for RDOQ

#define U0132_TARGET_BITS_SATURATION                      1 ///< Rate control with target bits saturation method
#ifdef  U0132_TARGET_BITS_SATURATION
#define V0078_ADAPTIVE_LOWER_BOUND                        1 ///< Target bits saturation with adaptive lower bound
#endif
#define W0038_DB_OPT                                      1 ///< adaptive DB parameter selection, LoopFilterOffsetInPPS and LoopFilterDisable are set to 0 and DeblockingFilterMetric=2;
#define W0038_CQP_ADJ                                     1 ///< chroma QP adjustment based on TL, CQPTLAdjustEnabled is set to 1;

#define SHARP_LUMA_DELTA_QP                               1 ///< include non-normative LCU deltaQP and normative chromaQP change
#define ER_CHROMA_QP_WCG_PPS                              1 ///< Chroma QP model for WCG used in Anchor 3.2
#define ENABLE_QPA                                        1 ///< Non-normative perceptual QP adaptation according to JVET-H0047 and JVET-K0206. Deactivated by default, activated using encoder arguments --PerceptQPA=1 --SliceChromaQPOffsetPeriodicity=1
#define ENABLE_QPA_SUB_CTU                              ( 1 && ENABLE_QPA ) ///< when maximum delta-QP depth is greater than zero, use sub-CTU QPA


#define RDOQ_CHROMA                                       1 ///< use of RDOQ in chroma

#define QP_SWITCHING_FOR_PARALLEL                         1 ///< Replace floating point QP with a source-file frame number. After switching POC, increase base QP instead of frame level QP.

#define LUMA_ADAPTIVE_DEBLOCKING_FILTER_QP_OFFSET         1 /// JVET-L0414 (CE11.2.2) with explicit signalling of num interval, threshold and qpOffset
// ====================================================================================================================
// Derived macros
// ====================================================================================================================

#if RExt__HIGH_BIT_DEPTH_SUPPORT
#define FULL_NBIT                                         1 ///< When enabled, use distortion measure derived from all bits of source data, otherwise discard (bitDepth - 8) least-significant bits of distortion
#define RExt__HIGH_PRECISION_FORWARD_TRANSFORM            1 ///< 0 use original 6-bit transform matrices for both forward and inverse transform, 1 (default) = use original matrices for inverse transform and high precision matrices for forward transform
#else
#define FULL_NBIT                                         1 ///< When enabled, use distortion measure derived from all bits of source data, otherwise discard (bitDepth - 8) least-significant bits of distortion
#define RExt__HIGH_PRECISION_FORWARD_TRANSFORM            0 ///< 0 (default) use original 6-bit transform matrices for both forward and inverse transform, 1 = use original matrices for inverse transform and high precision matrices for forward transform
#endif

#if FULL_NBIT
#define DISTORTION_PRECISION_ADJUSTMENT(x)                0
#else
#define DISTORTION_ESTIMATION_BITS                        8
#define DISTORTION_PRECISION_ADJUSTMENT(x)                ((x>DISTORTION_ESTIMATION_BITS)? ((x)-DISTORTION_ESTIMATION_BITS) : 0)
#endif

// ====================================================================================================================
// Error checks
// ====================================================================================================================

#if ((RExt__HIGH_PRECISION_FORWARD_TRANSFORM != 0) && (RExt__HIGH_BIT_DEPTH_SUPPORT == 0))
#error ERROR: cannot enable RExt__HIGH_PRECISION_FORWARD_TRANSFORM without RExt__HIGH_BIT_DEPTH_SUPPORT
#endif

// ====================================================================================================================
// Named numerical types
// ====================================================================================================================

#if RExt__HIGH_BIT_DEPTH_SUPPORT
typedef       int             Pel;               ///< pixel type
typedef       int64_t           TCoeff;            ///< transform coefficient
typedef       int             TMatrixCoeff;      ///< transform matrix coefficient
typedef       int16_t           TFilterCoeff;      ///< filter coefficient
typedef       int64_t           Intermediate_Int;  ///< used as intermediate value in calculations
typedef       uint64_t          Intermediate_UInt; ///< used as intermediate value in calculations
#else
typedef       int16_t           Pel;               ///< pixel type
typedef       int             TCoeff;            ///< transform coefficient
typedef       int16_t           TMatrixCoeff;      ///< transform matrix coefficient
typedef       int16_t           TFilterCoeff;      ///< filter coefficient
typedef       int             Intermediate_Int;  ///< used as intermediate value in calculations
typedef       uint32_t            Intermediate_UInt; ///< used as intermediate value in calculations
#endif

typedef       uint64_t          SplitSeries;       ///< used to encoded the splits that caused a particular CU size
typedef       uint64_t          ModeTypeSeries;    ///< used to encoded the ModeType at different split depth

typedef       uint64_t        Distortion;        ///< distortion measurement

// ====================================================================================================================
// Enumeration
// ====================================================================================================================

enum BDPCMControl
{
  BDPCM_INACTIVE = 0,
  BDPCM_LUMAONLY = 1,
  BDPCM_LUMACHROMA = 2,
};

enum ApsType
{
  ALF_APS = 0,
  LMCS_APS = 1,
  SCALING_LIST_APS = 2,
};

enum QuantFlags
{
  Q_INIT           = 0x0,
  Q_USE_RDOQ       = 0x1,
  Q_RDOQTS         = 0x2,
  Q_SELECTIVE_RDOQ = 0x4,
};

//EMT transform tags
enum TransType
{
  DCT2 = 0,
  DCT8 = 1,
  DST7 = 2,
  NUM_TRANS_TYPE = 3,
  DCT2_EMT = 4
};

enum MTSIdx
{
  MTS_DCT2_DCT2 = 0,
  MTS_SKIP = 1,
  MTS_DST7_DST7 = 2,
  MTS_DCT8_DST7 = 3,
  MTS_DST7_DCT8 = 4,
  MTS_DCT8_DCT8 = 5
};

enum ISPType
{
  NOT_INTRA_SUBPARTITIONS       = 0,
  HOR_INTRA_SUBPARTITIONS       = 1,
  VER_INTRA_SUBPARTITIONS       = 2,
  NUM_INTRA_SUBPARTITIONS_MODES = 3,
  INTRA_SUBPARTITIONS_RESERVED  = 4
};

enum SbtIdx
{
  SBT_OFF_DCT  = 0,
  SBT_VER_HALF = 1,
  SBT_HOR_HALF = 2,
  SBT_VER_QUAD = 3,
  SBT_HOR_QUAD = 4,
  NUMBER_SBT_IDX,
  SBT_OFF_MTS, //note: must be after all SBT modes, only used in fast algorithm to discern the best mode is inter EMT
};

enum SbtPos
{
  SBT_POS0 = 0,
  SBT_POS1 = 1,
  NUMBER_SBT_POS
};

enum SbtMode
{
  SBT_VER_H0 = 0,
  SBT_VER_H1 = 1,
  SBT_HOR_H0 = 2,
  SBT_HOR_H1 = 3,
  SBT_VER_Q0 = 4,
  SBT_VER_Q1 = 5,
  SBT_HOR_Q0 = 6,
  SBT_HOR_Q1 = 7,
  NUMBER_SBT_MODE
};

enum RDPCMMode
{
  RDPCM_OFF             = 0,
  RDPCM_HOR             = 1,
  RDPCM_VER             = 2,
  NUMBER_OF_RDPCM_MODES = 3
};

enum RDPCMSignallingMode
{
  RDPCM_SIGNAL_IMPLICIT            = 0,
  RDPCM_SIGNAL_EXPLICIT            = 1,
  NUMBER_OF_RDPCM_SIGNALLING_MODES = 2
};

/// supported slice type
enum SliceType
{
  B_SLICE               = 0,
  P_SLICE               = 1,
  I_SLICE               = 2,
  NUMBER_OF_SLICE_TYPES = 3
};

/// chroma formats (according to semantics of chroma_format_idc)
enum ChromaFormat
{
  CHROMA_400        = 0,
  CHROMA_420        = 1,
  CHROMA_422        = 2,
  CHROMA_444        = 3,
  NUM_CHROMA_FORMAT = 4
};

enum ChannelType
{
  CHANNEL_TYPE_LUMA    = 0,
  CHANNEL_TYPE_CHROMA  = 1,
  MAX_NUM_CHANNEL_TYPE = 2
};

enum TreeType
{
  TREE_D = 0, //default tree status (for single-tree slice, TREE_D means joint tree; for dual-tree I slice, TREE_D means TREE_L for luma and TREE_C for chroma)
  TREE_L = 1, //separate tree only contains luma (may split)
  TREE_C = 2, //separate tree only contains chroma (not split), to avoid small chroma block
};

enum ModeType
{
  MODE_TYPE_ALL = 0, //all modes can try
  MODE_TYPE_INTER = 1, //can try inter
  MODE_TYPE_INTRA = 2, //can try intra, ibc, palette
};

#define CH_L CHANNEL_TYPE_LUMA
#define CH_C CHANNEL_TYPE_CHROMA

enum ComponentID
{
  COMPONENT_Y         = 0,
  COMPONENT_Cb        = 1,
  COMPONENT_Cr        = 2,
  MAX_NUM_COMPONENT   = 3,
  JOINT_CbCr          = MAX_NUM_COMPONENT,
  MAX_NUM_TBLOCKS     = MAX_NUM_COMPONENT
};

#define MAP_CHROMA(c) (ComponentID(c))

enum InputColourSpaceConversion // defined in terms of conversion prior to input of encoder.
{
  IPCOLOURSPACE_UNCHANGED               = 0,
  IPCOLOURSPACE_YCbCrtoYCrCb            = 1, // Mainly used for debug!
  IPCOLOURSPACE_YCbCrtoYYY              = 2, // Mainly used for debug!
  IPCOLOURSPACE_RGBtoGBR                = 3,
  NUMBER_INPUT_COLOUR_SPACE_CONVERSIONS = 4
};

enum MATRIX_COEFFICIENTS // Table E.5 (Matrix coefficients)
{
  MATRIX_COEFFICIENTS_RGB                           = 0,
  MATRIX_COEFFICIENTS_BT709                         = 1,
  MATRIX_COEFFICIENTS_UNSPECIFIED                   = 2,
  MATRIX_COEFFICIENTS_RESERVED_BY_ITUISOIEC         = 3,
  MATRIX_COEFFICIENTS_USFCCT47                      = 4,
  MATRIX_COEFFICIENTS_BT601_625                     = 5,
  MATRIX_COEFFICIENTS_BT601_525                     = 6,
  MATRIX_COEFFICIENTS_SMPTE240                      = 7,
  MATRIX_COEFFICIENTS_YCGCO                         = 8,
  MATRIX_COEFFICIENTS_BT2020_NON_CONSTANT_LUMINANCE = 9,
  MATRIX_COEFFICIENTS_BT2020_CONSTANT_LUMINANCE     = 10,
};

enum DeblockEdgeDir
{
  EDGE_VER     = 0,
  EDGE_HOR     = 1,
  NUM_EDGE_DIR = 2
};

/// supported prediction type
enum PredMode
{
  MODE_INTER                 = 0,     ///< inter-prediction mode
  MODE_INTRA                 = 1,     ///< intra-prediction mode
  MODE_IBC                   = 2,     ///< ibc-prediction mode
  MODE_PLT                   = 3,     ///< plt-prediction mode
  NUMBER_OF_PREDICTION_MODES = 4,
};

/// reference list index
enum RefPicList
{
  REF_PIC_LIST_0               = 0,   ///< reference list 0
  REF_PIC_LIST_1               = 1,   ///< reference list 1
  NUM_REF_PIC_LIST_01          = 2,
  REF_PIC_LIST_X               = 100  ///< special mark
};

#define L0 REF_PIC_LIST_0
#define L1 REF_PIC_LIST_1

/// distortion function index
enum DFunc
{
  DF_SSE             = 0,             ///< general size SSE
  DF_SSE2            = DF_SSE+1,      ///<   2xM SSE
  DF_SSE4            = DF_SSE+2,      ///<   4xM SSE
  DF_SSE8            = DF_SSE+3,      ///<   8xM SSE
  DF_SSE16           = DF_SSE+4,      ///<  16xM SSE
  DF_SSE32           = DF_SSE+5,      ///<  32xM SSE
  DF_SSE64           = DF_SSE+6,      ///<  64xM SSE
  DF_SSE16N          = DF_SSE+7,      ///< 16NxM SSE

  DF_SAD             = 8,             ///< general size SAD
  DF_SAD2            = DF_SAD+1,      ///<   2xM SAD
  DF_SAD4            = DF_SAD+2,      ///<   4xM SAD
  DF_SAD8            = DF_SAD+3,      ///<   8xM SAD
  DF_SAD16           = DF_SAD+4,      ///<  16xM SAD
  DF_SAD32           = DF_SAD+5,      ///<  32xM SAD
  DF_SAD64           = DF_SAD+6,      ///<  64xM SAD
  DF_SAD16N          = DF_SAD+7,      ///< 16NxM SAD

  DF_HAD             = 16,            ///< general size Hadamard
  DF_HAD2            = DF_HAD+1,      ///<   2xM HAD
  DF_HAD4            = DF_HAD+2,      ///<   4xM HAD
  DF_HAD8            = DF_HAD+3,      ///<   8xM HAD
  DF_HAD16           = DF_HAD+4,      ///<  16xM HAD
  DF_HAD32           = DF_HAD+5,      ///<  32xM HAD
  DF_HAD64           = DF_HAD+6,      ///<  64xM HAD
  DF_HAD16N          = DF_HAD+7,      ///< 16NxM HAD

  DF_SAD12           = 24,
  DF_SAD24           = 25,
  DF_SAD48           = 26,

  DF_MRSAD           = 27,            ///< general size MR SAD
  DF_MRSAD2          = DF_MRSAD+1,    ///<   2xM MR SAD
  DF_MRSAD4          = DF_MRSAD+2,    ///<   4xM MR SAD
  DF_MRSAD8          = DF_MRSAD+3,    ///<   8xM MR SAD
  DF_MRSAD16         = DF_MRSAD+4,    ///<  16xM MR SAD
  DF_MRSAD32         = DF_MRSAD+5,    ///<  32xM MR SAD
  DF_MRSAD64         = DF_MRSAD+6,    ///<  64xM MR SAD
  DF_MRSAD16N        = DF_MRSAD+7,    ///< 16NxM MR SAD

  DF_MRHAD           = 35,            ///< general size MR Hadamard
  DF_MRHAD2          = DF_MRHAD+1,    ///<   2xM MR HAD
  DF_MRHAD4          = DF_MRHAD+2,    ///<   4xM MR HAD
  DF_MRHAD8          = DF_MRHAD+3,    ///<   8xM MR HAD
  DF_MRHAD16         = DF_MRHAD+4,    ///<  16xM MR HAD
  DF_MRHAD32         = DF_MRHAD+5,    ///<  32xM MR HAD
  DF_MRHAD64         = DF_MRHAD+6,    ///<  64xM MR HAD
  DF_MRHAD16N        = DF_MRHAD+7,    ///< 16NxM MR HAD

  DF_MRSAD12         = 43,
  DF_MRSAD24         = 44,
  DF_MRSAD48         = 45,

  DF_SAD_FULL_NBIT    = 46,
  DF_SAD_FULL_NBIT2   = DF_SAD_FULL_NBIT+1,    ///<   2xM SAD with full bit usage
  DF_SAD_FULL_NBIT4   = DF_SAD_FULL_NBIT+2,    ///<   4xM SAD with full bit usage
  DF_SAD_FULL_NBIT8   = DF_SAD_FULL_NBIT+3,    ///<   8xM SAD with full bit usage
  DF_SAD_FULL_NBIT16  = DF_SAD_FULL_NBIT+4,    ///<  16xM SAD with full bit usage
  DF_SAD_FULL_NBIT32  = DF_SAD_FULL_NBIT+5,    ///<  32xM SAD with full bit usage
  DF_SAD_FULL_NBIT64  = DF_SAD_FULL_NBIT+6,    ///<  64xM SAD with full bit usage
  DF_SAD_FULL_NBIT16N = DF_SAD_FULL_NBIT+7,    ///< 16NxM SAD with full bit usage

  DF_SSE_WTD          = 54,                ///< general size SSE
  DF_SSE2_WTD         = DF_SSE_WTD+1,      ///<   4xM SSE
  DF_SSE4_WTD         = DF_SSE_WTD+2,      ///<   4xM SSE
  DF_SSE8_WTD         = DF_SSE_WTD+3,      ///<   8xM SSE
  DF_SSE16_WTD        = DF_SSE_WTD+4,      ///<  16xM SSE
  DF_SSE32_WTD        = DF_SSE_WTD+5,      ///<  32xM SSE
  DF_SSE64_WTD        = DF_SSE_WTD+6,      ///<  64xM SSE
  DF_SSE16N_WTD       = DF_SSE_WTD+7,      ///< 16NxM SSE
  DF_DEFAULT_ORI      = DF_SSE_WTD+8,

  DF_SAD_INTERMEDIATE_BITDEPTH = 63,

#if JVET_Q0806
  DF_SAD_WITH_MASK   = 64,
  DF_TOTAL_FUNCTIONS = 65
#else
  DF_TOTAL_FUNCTIONS = 64
#endif
};

/// motion vector predictor direction used in AMVP
enum MvpDir
{
  MD_LEFT = 0,          ///< MVP of left block
  MD_ABOVE,             ///< MVP of above block
  MD_ABOVE_RIGHT,       ///< MVP of above right block
  MD_BELOW_LEFT,        ///< MVP of below left block
  MD_ABOVE_LEFT         ///< MVP of above left block
};

enum TransformDirection
{
  TRANSFORM_FORWARD              = 0,
  TRANSFORM_INVERSE              = 1,
  TRANSFORM_NUMBER_OF_DIRECTIONS = 2
};

/// supported ME search methods
enum MESearchMethod
{
  MESEARCH_FULL              = 0,
  MESEARCH_DIAMOND           = 1,
  MESEARCH_SELECTIVE         = 2,
  MESEARCH_DIAMOND_ENHANCED  = 3,
  MESEARCH_NUMBER_OF_METHODS = 4
};

/// coefficient scanning type used in ACS
enum CoeffScanType
{
  SCAN_DIAG = 0,        ///< up-right diagonal scan
  SCAN_TRAV_HOR = 1,
  SCAN_TRAV_VER = 2,
  SCAN_NUMBER_OF_TYPES
};

enum CoeffScanGroupType
{
  SCAN_UNGROUPED   = 0,
  SCAN_GROUPED_4x4 = 1,
  SCAN_NUMBER_OF_GROUP_TYPES = 2
};

enum ScalingListMode
{
  SCALING_LIST_OFF,
  SCALING_LIST_DEFAULT,
  SCALING_LIST_FILE_READ
};

enum ScalingListSize
{
  SCALING_LIST_1x1 = 0,
  SCALING_LIST_2x2,
  SCALING_LIST_4x4,
  SCALING_LIST_8x8,
  SCALING_LIST_16x16,
  SCALING_LIST_32x32,
  SCALING_LIST_64x64,
  SCALING_LIST_128x128,
  SCALING_LIST_SIZE_NUM,
  //for user define matrix
  SCALING_LIST_FIRST_CODED = SCALING_LIST_2x2,
  SCALING_LIST_LAST_CODED = SCALING_LIST_64x64
};

enum ScalingList1dStartIdx
{
  SCALING_LIST_1D_START_2x2    = 0,
  SCALING_LIST_1D_START_4x4    = 2,
  SCALING_LIST_1D_START_8x8    = 8,
  SCALING_LIST_1D_START_16x16  = 14,
  SCALING_LIST_1D_START_32x32  = 20,
  SCALING_LIST_1D_START_64x64  = 26,
};

// For use with decoded picture hash SEI messages, generated by encoder.
enum HashType
{
  HASHTYPE_MD5             = 0,
  HASHTYPE_CRC             = 1,
  HASHTYPE_CHECKSUM        = 2,
  HASHTYPE_NONE            = 3,
  NUMBER_OF_HASHTYPES      = 4
};

enum SAOMode //mode
{
  SAO_MODE_OFF = 0,
  SAO_MODE_NEW,
  SAO_MODE_MERGE,
  NUM_SAO_MODES
};

enum SAOModeMergeTypes
{
  SAO_MERGE_LEFT =0,
  SAO_MERGE_ABOVE,
  NUM_SAO_MERGE_TYPES
};


enum SAOModeNewTypes
{
  SAO_TYPE_START_EO =0,
  SAO_TYPE_EO_0 = SAO_TYPE_START_EO,
  SAO_TYPE_EO_90,
  SAO_TYPE_EO_135,
  SAO_TYPE_EO_45,

  SAO_TYPE_START_BO,
  SAO_TYPE_BO = SAO_TYPE_START_BO,

  NUM_SAO_NEW_TYPES
};
#define NUM_SAO_EO_TYPES_LOG2 2

enum SAOEOClasses
{
  SAO_CLASS_EO_FULL_VALLEY = 0,
  SAO_CLASS_EO_HALF_VALLEY = 1,
  SAO_CLASS_EO_PLAIN       = 2,
  SAO_CLASS_EO_HALF_PEAK   = 3,
  SAO_CLASS_EO_FULL_PEAK   = 4,
  NUM_SAO_EO_CLASSES,
};

#define NUM_SAO_BO_CLASSES_LOG2  5
#define NUM_SAO_BO_CLASSES       (1<<NUM_SAO_BO_CLASSES_LOG2)

namespace Profile
{
  enum Name
  {
    NONE        = 0,
    MAIN_10     = 1,
    MAIN_444_10 = 2
  };
}

namespace Level
{
  enum Tier
  {
    MAIN = 0,
    HIGH = 1,
    NUMBER_OF_TIERS=2
  };

  enum Name
  {
    // code = (level * 30)
    NONE     = 0,
    LEVEL1   = 30,
    LEVEL2   = 60,
    LEVEL2_1 = 63,
    LEVEL3   = 90,
    LEVEL3_1 = 93,
    LEVEL4   = 120,
    LEVEL4_1 = 123,
    LEVEL5   = 150,
    LEVEL5_1 = 153,
    LEVEL5_2 = 156,
    LEVEL6   = 180,
    LEVEL6_1 = 183,
    LEVEL6_2 = 186,
    LEVEL8_5 = 255,
  };
}

enum CostMode
{
  COST_STANDARD_LOSSY              = 0,
  COST_SEQUENCE_LEVEL_LOSSLESS     = 1,
  COST_LOSSLESS_CODING             = 2,
  COST_MIXED_LOSSLESS_LOSSY_CODING = 3
};

enum WeightedPredictionMethod
{
  WP_PER_PICTURE_WITH_SIMPLE_DC_COMBINED_COMPONENT                          =0,
  WP_PER_PICTURE_WITH_SIMPLE_DC_PER_COMPONENT                               =1,
  WP_PER_PICTURE_WITH_HISTOGRAM_AND_PER_COMPONENT                           =2,
  WP_PER_PICTURE_WITH_HISTOGRAM_AND_PER_COMPONENT_AND_CLIPPING              =3,
  WP_PER_PICTURE_WITH_HISTOGRAM_AND_PER_COMPONENT_AND_CLIPPING_AND_EXTENSION=4
};

enum FastInterSearchMode
{
  FASTINTERSEARCH_DISABLED = 0,
  FASTINTERSEARCH_MODE1    = 1, // TODO: assign better names to these.
  FASTINTERSEARCH_MODE2    = 2,
  FASTINTERSEARCH_MODE3    = 3
};

enum SPSExtensionFlagIndex
{
  SPS_EXT__REXT           = 0,
//SPS_EXT__MVHEVC         = 1, //for use in future versions
//SPS_EXT__SHVC           = 2, //for use in future versions
  SPS_EXT__NEXT           = 3,
  NUM_SPS_EXTENSION_FLAGS = 8
};

enum PPSExtensionFlagIndex
{
  PPS_EXT__REXT           = 0,
//PPS_EXT__MVHEVC         = 1, //for use in future versions
//PPS_EXT__SHVC           = 2, //for use in future versions
  NUM_PPS_EXTENSION_FLAGS = 8
};

// TODO: Existing names used for the different NAL unit types can be altered to better reflect the names in the spec.
//       However, the names in the spec are not yet stable at this point. Once the names are stable, a cleanup
//       effort can be done without use of macros to alter the names used to indicate the different NAL unit types.
enum NalUnitType
{
  NAL_UNIT_CODED_SLICE_TRAIL = 0,   // 0
  NAL_UNIT_CODED_SLICE_STSA,        // 1
  NAL_UNIT_CODED_SLICE_RADL,        // 2
  NAL_UNIT_CODED_SLICE_RASL,        // 3

  NAL_UNIT_RESERVED_VCL_4,
  NAL_UNIT_RESERVED_VCL_5,
  NAL_UNIT_RESERVED_VCL_6,

  NAL_UNIT_CODED_SLICE_IDR_W_RADL,  // 7
  NAL_UNIT_CODED_SLICE_IDR_N_LP,    // 8
  NAL_UNIT_CODED_SLICE_CRA,         // 9
  NAL_UNIT_CODED_SLICE_GDR,         // 10

  NAL_UNIT_RESERVED_IRAP_VCL_11,
  NAL_UNIT_RESERVED_IRAP_VCL_12,

  NAL_UNIT_DPS,                     // 13
  NAL_UNIT_VPS,                     // 14
  NAL_UNIT_SPS,                     // 15
  NAL_UNIT_PPS,                     // 16
  NAL_UNIT_PREFIX_APS,              // 17
  NAL_UNIT_SUFFIX_APS,              // 18
  NAL_UNIT_PH,                      // 19
  NAL_UNIT_ACCESS_UNIT_DELIMITER,   // 20
  NAL_UNIT_EOS,                     // 21
  NAL_UNIT_EOB,                     // 22
  NAL_UNIT_PREFIX_SEI,              // 23
  NAL_UNIT_SUFFIX_SEI,              // 24
  NAL_UNIT_FD,                      // 25

  NAL_UNIT_RESERVED_NVCL_26,
  NAL_UNIT_RESERVED_NVCL_27,

  NAL_UNIT_UNSPECIFIED_28,
  NAL_UNIT_UNSPECIFIED_29,
  NAL_UNIT_UNSPECIFIED_30,
  NAL_UNIT_UNSPECIFIED_31,
  NAL_UNIT_INVALID
};

#if SHARP_LUMA_DELTA_QP
enum LumaLevelToDQPMode
{
  LUMALVL_TO_DQP_DISABLED   = 0,
  LUMALVL_TO_DQP_AVG_METHOD = 1, // use average of CTU to determine luma level
  LUMALVL_TO_DQP_NUM_MODES  = 2
};
#endif

enum MergeType
{
  MRG_TYPE_DEFAULT_N        = 0, // 0
  MRG_TYPE_SUBPU_ATMVP,
  MRG_TYPE_IBC,
  NUM_MRG_TYPE                   // 5
};

#if !JVET_Q0806
enum TriangleSplit
{
  TRIANGLE_DIR_135 = 0,
  TRIANGLE_DIR_45,
  TRIANGLE_DIR_NUM
};
#endif

//////////////////////////////////////////////////////////////////////////
// Encoder modes to try out
//////////////////////////////////////////////////////////////////////////

enum EncModeFeature
{
  ENC_FT_FRAC_BITS = 0,
  ENC_FT_DISTORTION,
  ENC_FT_RD_COST,
  ENC_FT_ENC_MODE_TYPE,
  ENC_FT_ENC_MODE_OPTS,
  ENC_FT_ENC_MODE_PART,
  NUM_ENC_FEATURES
};

enum ImvMode
{
  IMV_OFF = 0,
  IMV_FPEL,
  IMV_4PEL,
  IMV_HPEL,
  NUM_IMV_MODES
};


// ====================================================================================================================
// Type definition
// ====================================================================================================================

/// parameters for adaptive loop filter
class PicSym;

#define MAX_NUM_SAO_CLASSES  32  //(NUM_SAO_EO_GROUPS > NUM_SAO_BO_GROUPS)?NUM_SAO_EO_GROUPS:NUM_SAO_BO_GROUPS

struct SAOOffset
{
  SAOMode modeIdc; // NEW, MERGE, OFF
  int typeIdc;     // union of SAOModeMergeTypes and SAOModeNewTypes, depending on modeIdc.
  int typeAuxInfo; // BO: starting band index
  int offset[MAX_NUM_SAO_CLASSES];

  SAOOffset();
  ~SAOOffset();
  void reset();

  const SAOOffset& operator= (const SAOOffset& src);
};

struct SAOBlkParam
{

  SAOBlkParam();
  ~SAOBlkParam();
  void reset();
  const SAOBlkParam& operator= (const SAOBlkParam& src);
  SAOOffset& operator[](int compIdx){ return offsetParam[compIdx];}
  const SAOOffset& operator[](int compIdx) const { return offsetParam[compIdx];}
private:
  SAOOffset offsetParam[MAX_NUM_COMPONENT];

};



struct BitDepths
{
  int recon[MAX_NUM_CHANNEL_TYPE]; ///< the bit depth as indicated in the SPS
};

enum PLTRunMode
{
  PLT_RUN_INDEX = 0,
  PLT_RUN_COPY  = 1,
  NUM_PLT_RUN   = 2
};
/// parameters for deblocking filter
struct LFCUParam
{
  bool internalEdge;                     ///< indicates internal edge
  bool leftEdge;                         ///< indicates left edge
  bool topEdge;                          ///< indicates top edge
};



struct PictureHash
{
  std::vector<uint8_t> hash;

  bool operator==(const PictureHash &other) const
  {
    if (other.hash.size() != hash.size())
    {
      return false;
    }
    for(uint32_t i=0; i<uint32_t(hash.size()); i++)
    {
      if (other.hash[i] != hash[i])
      {
        return false;
      }
    }
    return true;
  }

  bool operator!=(const PictureHash &other) const
  {
    return !(*this == other);
  }
};

struct SEITimeSet
{
  SEITimeSet() : clockTimeStampFlag(false),
                     numUnitFieldBasedFlag(false),
                     countingType(0),
                     fullTimeStampFlag(false),
                     discontinuityFlag(false),
                     cntDroppedFlag(false),
                     numberOfFrames(0),
                     secondsValue(0),
                     minutesValue(0),
                     hoursValue(0),
                     secondsFlag(false),
                     minutesFlag(false),
                     hoursFlag(false),
                     timeOffsetLength(0),
                     timeOffsetValue(0)
  { }
  bool clockTimeStampFlag;
  bool numUnitFieldBasedFlag;
  int  countingType;
  bool fullTimeStampFlag;
  bool discontinuityFlag;
  bool cntDroppedFlag;
  int  numberOfFrames;
  int  secondsValue;
  int  minutesValue;
  int  hoursValue;
  bool secondsFlag;
  bool minutesFlag;
  bool hoursFlag;
  int  timeOffsetLength;
  int  timeOffsetValue;
};

struct SEIMasteringDisplay
{
  bool      colourVolumeSEIEnabled;
  uint32_t      maxLuminance;
  uint32_t      minLuminance;
  uint16_t    primaries[3][2];
  uint16_t    whitePoint[2];
};

#if SHARP_LUMA_DELTA_QP
struct LumaLevelToDeltaQPMapping
{
  LumaLevelToDQPMode                 mode;             ///< use deltaQP determined by block luma level
  double                             maxMethodWeight;  ///< weight of max luma value when mode = 2
  std::vector< std::pair<int, int> > mapping;          ///< first=luma level, second=delta QP.
#if ENABLE_QPA
  bool isEnabled() const { return (mode != LUMALVL_TO_DQP_DISABLED && mode != LUMALVL_TO_DQP_NUM_MODES); }
#else
  bool isEnabled() const { return mode!=LUMALVL_TO_DQP_DISABLED; }
#endif
};
#endif

#if ER_CHROMA_QP_WCG_PPS
struct WCGChromaQPControl
{
  bool isEnabled() const { return enabled; }
  bool   enabled;         ///< Enabled flag (0:default)
  double chromaCbQpScale; ///< Chroma Cb QP Scale (1.0:default)
  double chromaCrQpScale; ///< Chroma Cr QP Scale (1.0:default)
  double chromaQpScale;   ///< Chroma QP Scale (0.0:default)
  double chromaQpOffset;  ///< Chroma QP Offset (0.0:default)
};
#endif

class ChromaCbfs
{
public:
  ChromaCbfs()
    : Cb(true), Cr(true)
  {}
  ChromaCbfs( bool _cbf )
    : Cb( _cbf ), Cr( _cbf )
  {}
public:
  bool sigChroma( ChromaFormat chromaFormat ) const
  {
    if( chromaFormat == CHROMA_400 )
    {
      return false;
    }
    return   ( Cb || Cr );
  }
  bool& cbf( ComponentID compID )
  {
    bool *cbfs[MAX_NUM_TBLOCKS] = { nullptr, &Cb, &Cr };

    return *cbfs[compID];
  }
public:
  bool Cb;
  bool Cr;
};


enum MsgLevel
{
  SILENT  = 0,
  ERROR   = 1,
  WARNING = 2,
  INFO    = 3,
  NOTICE  = 4,
  VERBOSE = 5,
  DETAILS = 6
};
enum RESHAPE_SIGNAL_TYPE
{
  RESHAPE_SIGNAL_SDR = 0,
  RESHAPE_SIGNAL_PQ  = 1,
  RESHAPE_SIGNAL_HLG = 2,
  RESHAPE_SIGNAL_NULL = 100,
};


// ---------------------------------------------------------------------------
// exception class
// ---------------------------------------------------------------------------

class Exception : public std::exception
{
public:
  Exception( const std::string& _s ) : m_str( _s ) { }
  Exception( const Exception& _e ) : std::exception( _e ), m_str( _e.m_str ) { }
  virtual ~Exception() noexcept { };
  virtual const char* what() const noexcept { return m_str.c_str(); }
  Exception& operator=( const Exception& _e ) { std::exception::operator=( _e ); m_str = _e.m_str; return *this; }
  template<typename T> Exception& operator<<( T t ) { std::ostringstream oss; oss << t; m_str += oss.str(); return *this; }
private:
  std::string m_str;
};

// if a check fails with THROW or CHECK, please check if ported correctly from assert in revision 1196)
#define THROW(x)            throw( Exception( "\nERROR: In function \"" ) << __FUNCTION__ << "\" in " << __FILE__ << ":" << __LINE__ << ": " << x )
#define CHECK(c,x)          if(c){ THROW(x); }
#define EXIT(x)             throw( Exception( "\n" ) << x << "\n" )
#define CHECK_NULLPTR(_ptr) CHECK( !( _ptr ), "Accessing an empty pointer pointer!" )

#if !NDEBUG  // for non MSVC compiler, define _DEBUG if in debug mode to have same behavior between MSVC and others in debug
#ifndef _DEBUG
#define _DEBUG 1
#endif
#endif

#if defined( _DEBUG )
#define CHECKD(c,x)         if(c){ THROW(x); }
#else
#define CHECKD(c,x)
#endif // _DEBUG

// ---------------------------------------------------------------------------
// static vector
// ---------------------------------------------------------------------------

template<typename T, size_t N>
class static_vector
{
  T _arr[ N ];
  size_t _size;

public:

  typedef T         value_type;
  typedef size_t    size_type;
  typedef ptrdiff_t difference_type;
  typedef T&        reference;
  typedef T const&  const_reference;
  typedef T*        pointer;
  typedef T const*  const_pointer;
  typedef T*        iterator;
  typedef T const*  const_iterator;

  static const size_type max_num_elements = N;

  static_vector() : _size( 0 )                                 { }
  static_vector( size_t N_ ) : _size( N_ )                     { }
  static_vector( size_t N_, const T& _val ) : _size( 0 )       { resize( N_, _val ); }
  template<typename It>
  static_vector( It _it1, It _it2 ) : _size( 0 )               { while( _it1 < _it2 ) _arr[ _size++ ] = *_it1++; }
  static_vector( std::initializer_list<T> _il ) : _size( 0 )
  {
    typename std::initializer_list<T>::iterator _src1 = _il.begin();
    typename std::initializer_list<T>::iterator _src2 = _il.end();

    while( _src1 < _src2 ) _arr[ _size++ ] = *_src1++;

    CHECKD( _size > N, "capacity exceeded" );
  }
  static_vector& operator=( std::initializer_list<T> _il )
  {
    _size = 0;

    typename std::initializer_list<T>::iterator _src1 = _il.begin();
    typename std::initializer_list<T>::iterator _src2 = _il.end();

    while( _src1 < _src2 ) _arr[ _size++ ] = *_src1++;

    CHECKD( _size > N, "capacity exceeded" );
  }

  void resize( size_t N_ )                      { CHECKD( N_ > N, "capacity exceeded" ); while(_size < N_) _arr[ _size++ ] = T() ; _size = N_; }
  void resize( size_t N_, const T& _val )       { CHECKD( N_ > N, "capacity exceeded" ); while(_size < N_) _arr[ _size++ ] = _val; _size = N_; }
  void reserve( size_t N_ )                     { CHECKD( N_ > N, "capacity exceeded" ); }
  void push_back( const T& _val )               { CHECKD( _size >= N, "capacity exceeded" ); _arr[ _size++ ] = _val; }
  void push_back( T&& val )                     { CHECKD( _size >= N, "capacity exceeded" ); _arr[ _size++ ] = std::forward<T>( val ); }
  void pop_back()                               { CHECKD( _size == 0, "calling pop_back on an empty vector" ); _size--; }
  void pop_front()                              { CHECKD( _size == 0, "calling pop_front on an empty vector" ); _size--; for( int i = 0; i < _size; i++ ) _arr[i] = _arr[i + 1]; }
  void clear()                                  { _size = 0; }
  reference       at( size_t _i )               { CHECKD( _i >= _size, "Trying to access an out-of-bound-element" ); return _arr[ _i ]; }
  const_reference at( size_t _i ) const         { CHECKD( _i >= _size, "Trying to access an out-of-bound-element" ); return _arr[ _i ]; }
  reference       operator[]( size_t _i )       { CHECKD( _i >= _size, "Trying to access an out-of-bound-element" ); return _arr[ _i ]; }
  const_reference operator[]( size_t _i ) const { CHECKD( _i >= _size, "Trying to access an out-of-bound-element" ); return _arr[ _i ]; }
  reference       front()                       { CHECKD( _size == 0, "Trying to access the first element of an empty vector" ); return _arr[ 0 ]; }
  const_reference front() const                 { CHECKD( _size == 0, "Trying to access the first element of an empty vector" ); return _arr[ 0 ]; }
  reference       back()                        { CHECKD( _size == 0, "Trying to access the last element of an empty vector" );  return _arr[ _size - 1 ]; }
  const_reference back() const                  { CHECKD( _size == 0, "Trying to access the last element of an empty vector" );  return _arr[ _size - 1 ]; }
  pointer         data()                        { return _arr; }
  const_pointer   data() const                  { return _arr; }
  iterator        begin()                       { return _arr; }
  const_iterator  begin() const                 { return _arr; }
  const_iterator  cbegin() const                { return _arr; }
  iterator        end()                         { return _arr + _size; }
  const_iterator  end() const                   { return _arr + _size; };
  const_iterator  cend() const                  { return _arr + _size; };
  size_type       size() const                  { return _size; };
  size_type       byte_size() const             { return _size * sizeof( T ); }
  bool            empty() const                 { return _size == 0; }

  size_type       capacity() const              { return N; }
  size_type       max_size() const              { return N; }
  size_type       byte_capacity() const         { return sizeof(_arr); }

  iterator        insert( const_iterator _pos, const T& _val )
                                                { CHECKD( _size >= N, "capacity exceeded" );
                                                  for( difference_type i = _size - 1; i >= _pos - _arr; i-- ) _arr[i + 1] = _arr[i];
                                                  *const_cast<iterator>( _pos ) = _val;
                                                  _size++;
                                                  return const_cast<iterator>( _pos ); }

  iterator        insert( const_iterator _pos, T&& _val )
                                                { CHECKD( _size >= N, "capacity exceeded" );
                                                  for( difference_type i = _size - 1; i >= _pos - _arr; i-- ) _arr[i + 1] = _arr[i];
                                                  *const_cast<iterator>( _pos ) = std::forward<T>( _val );
                                                  _size++; return const_cast<iterator>( _pos ); }
  template<class InputIt>
  iterator        insert( const_iterator _pos, InputIt first, InputIt last )
                                                { const difference_type numEl = last - first;
                                                  CHECKD( _size + numEl >= N, "capacity exceeded" );
                                                  for( difference_type i = _size - 1; i >= _pos - _arr; i-- ) _arr[i + numEl] = _arr[i];
                                                  iterator it = const_cast<iterator>( _pos ); _size += numEl;
                                                  while( first != last ) *it++ = *first++;
                                                  return const_cast<iterator>( _pos ); }

  iterator        insert( const_iterator _pos, size_t numEl, const T& val )
                                                { //const difference_type numEl = last - first;
                                                  CHECKD( _size + numEl >= N, "capacity exceeded" );
                                                  for( difference_type i = _size - 1; i >= _pos - _arr; i-- ) _arr[i + numEl] = _arr[i];
                                                  iterator it = const_cast<iterator>( _pos ); _size += numEl;
                                                  for ( int k = 0; k < numEl; k++) *it++ = val;
                                                  return const_cast<iterator>( _pos ); }

  void            erase( const_iterator _pos )  { iterator it   = const_cast<iterator>( _pos ) - 1;
                                                  iterator last = end() - 1;
                                                  while( ++it != last ) *it = *( it + 1 );
                                                  _size--; }
};


// ---------------------------------------------------------------------------
// dynamic cache
// ---------------------------------------------------------------------------

template<typename T>
class dynamic_cache
{
  std::vector<T*> m_cache;
#if ENABLE_SPLIT_PARALLELISM
  int64_t         m_cacheId;
#endif

public:

#if ENABLE_SPLIT_PARALLELISM
  dynamic_cache()
  {
    static int cacheId = 0;
    m_cacheId = cacheId++;
  }

#endif
  ~dynamic_cache()
  {
    deleteEntries();
  }

  void deleteEntries()
  {
    for( auto &p : m_cache )
    {
      delete p;
      p = nullptr;
    }

    m_cache.clear();
  }

  T* get()
  {
    T* ret;

    if( !m_cache.empty() )
    {
      ret = m_cache.back();
      m_cache.pop_back();
#if ENABLE_SPLIT_PARALLELISM
      CHECK( ret->cacheId != m_cacheId, "Putting item into wrong cache!" );
      CHECK( !ret->cacheUsed,           "Fetched an element that should've been in cache!!" );
#endif
    }
    else
    {
      ret = new T;
    }

#if ENABLE_SPLIT_PARALLELISM
    ret->cacheId   = m_cacheId;
    ret->cacheUsed = false;

#endif
    return ret;
  }

  void cache( T* el )
  {
#if ENABLE_SPLIT_PARALLELISM
    CHECK( el->cacheId != m_cacheId, "Putting item into wrong cache!" );
    CHECK( el->cacheUsed,            "Putting cached item back into cache!" );

    el->cacheUsed = true;

#endif
    m_cache.push_back( el );
  }

  void cache( std::vector<T*>& vel )
  {
#if ENABLE_SPLIT_PARALLELISM
    for( auto el : vel )
    {
      CHECK( el->cacheId != m_cacheId, "Putting item into wrong cache!" );
      CHECK( el->cacheUsed,            "Putting cached item back into cache!" );

      el->cacheUsed = true;
    }

#endif
    m_cache.insert( m_cache.end(), vel.begin(), vel.end() );
    vel.clear();
  }
};

typedef dynamic_cache<struct CodingUnit    > CUCache;
typedef dynamic_cache<struct PredictionUnit> PUCache;
typedef dynamic_cache<struct TransformUnit > TUCache;

struct XUCache
{
  CUCache cuCache;
  PUCache puCache;
  TUCache tuCache;
};

#define SIGN(x) ( (x) >= 0 ? 1 : -1 )

//! \}

#endif

<|MERGE_RESOLUTION|>--- conflicted
+++ resolved
@@ -55,13 +55,11 @@
 #define JVET_Q0512_ENC_CHROMA_TS_ACT                      1 // JVET-Q0512: encoder-side improvement on enabling chroma transform-skip for ACT
 #define JVET_Q0446_MIP_CONST_SHIFT_OFFSET                 1 // JVET-Q0446: MIP with constant shift and offset
 
-<<<<<<< HEAD
+#define JVET_Q0447_WP_PARAM_ESTIM                         1 // JVET-Q0447: Add search iterations for method 2,3 and 4
+
+#define JVET_Q0820_ACT                                    1 // JVET-Q0820: ACT bug fixes and reversible ACT transform 
+
 #define JVET_Q0814_DPB                                    1 // JVET-Q0814: DPB capacity is based on picture units regardless of the resoltuion
-=======
-#define JVET_Q0447_WP_PARAM_ESTIM                         1 // JVET-Q0447: Add search iterations for method 2,3 and 4
->>>>>>> 2b6a7e1a
-
-#define JVET_Q0820_ACT                                    1 // JVET-Q0820: ACT bug fixes and reversible ACT transform 
 
 #define JVET_Q0353_ACT_SW_FIX                             1 // JVET-Q0353: Bug fix of ACT 
 
