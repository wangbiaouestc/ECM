--- conflicted
+++ resolved
@@ -50,16 +50,14 @@
 #include <assert.h>
 #include <cassert>
 
-<<<<<<< HEAD
 #define JVET_M0407_CPR_RANGE                              1 // extend CPR search range to some part of left CTU
-=======
+
 #define JVET_M0464_UNI_MTS                                1
 
 #if JVET_M0464_UNI_MTS
 typedef std::pair<int, bool> TrMode;
 typedef std::pair<int, int>  TrCost;
 #endif
->>>>>>> ecd52fc2
 
 #define JVET_M0421_SPLIT_SIG                              1
 
