/* The copyright in this software is being made available under the BSD
 * License, included below. This software may be subject to other third party
 * and contributor rights, including patent rights, and no such rights are
 * granted under this license.
 *
 * Copyright (c) 2010-2020, ITU/ISO/IEC
 * All rights reserved.
 *
 * Redistribution and use in source and binary forms, with or without
 * modification, are permitted provided that the following conditions are met:
 *
 *  * Redistributions of source code must retain the above copyright notice,
 *    this list of conditions and the following disclaimer.
 *  * Redistributions in binary form must reproduce the above copyright notice,
 *    this list of conditions and the following disclaimer in the documentation
 *    and/or other materials provided with the distribution.
 *  * Neither the name of the ITU/ISO/IEC nor the names of its contributors may
 *    be used to endorse or promote products derived from this software without
 *    specific prior written permission.
 *
 * THIS SOFTWARE IS PROVIDED BY THE COPYRIGHT HOLDERS AND CONTRIBUTORS "AS IS"
 * AND ANY EXPRESS OR IMPLIED WARRANTIES, INCLUDING, BUT NOT LIMITED TO, THE
 * IMPLIED WARRANTIES OF MERCHANTABILITY AND FITNESS FOR A PARTICULAR PURPOSE
 * ARE DISCLAIMED. IN NO EVENT SHALL THE COPYRIGHT HOLDER OR CONTRIBUTORS
 * BE LIABLE FOR ANY DIRECT, INDIRECT, INCIDENTAL, SPECIAL, EXEMPLARY, OR
 * CONSEQUENTIAL DAMAGES (INCLUDING, BUT NOT LIMITED TO, PROCUREMENT OF
 * SUBSTITUTE GOODS OR SERVICES; LOSS OF USE, DATA, OR PROFITS; OR BUSINESS
 * INTERRUPTION) HOWEVER CAUSED AND ON ANY THEORY OF LIABILITY, WHETHER IN
 * CONTRACT, STRICT LIABILITY, OR TORT (INCLUDING NEGLIGENCE OR OTHERWISE)
 * ARISING IN ANY WAY OUT OF THE USE OF THIS SOFTWARE, EVEN IF ADVISED OF
 * THE POSSIBILITY OF SUCH DAMAGE.
 */

/** \file     TypeDef.h
    \brief    Define macros, basic types, new types and enumerations
*/

#ifndef __TYPEDEF__
#define __TYPEDEF__

#ifndef __COMMONDEF__
#error Include CommonDef.h not TypeDef.h
#endif

#include <vector>
#include <utility>
#include <sstream>
#include <cstddef>
#include <cstring>
#include <assert.h>
#include <cassert>

//########### place macros to be removed in next cycle below this line ###############

#define JVET_R0188                                        1 // JVET-R0188: Signalling slice_width_in_tiles_minus1[i] and slice_height_in_tiles_minus1[i]

#define JVET_R0203_IRAP_LEADING_CONSTRAINT                1 // JVET-R0203: Constraint that IRAP NAL unit type cannot be mixed with RASL_NUT / RADL_NUT

#define JVET_Q0488_SEI_REPETITION_CONSTRAINT              1 // JVET-Q0488: SEI repetition constraint

#define JVET_Q0764_WRAP_AROUND_WITH_RPR                   1 // JVET-Q0764: Combination of wrap around offset and RPR

#define JVET_R0055_HANDLING_NON_EXISTENT_QM               1 // JVET-R0055: infer chroma scaling lists to be all 16 in 4:0:0 by copy mode flag

#define JVET_R0097_MAX_TRSIZE_CONDITIONALY_SIGNALING      1 // JVET-R0097: Aspect 1, If the luma CTB size is not larger than 32, sps_max_luma_transform_size_64_flag is not signalled and inferred to be 0

#define JVET_R0483_SH_TSRC_DISABLED_FLAG_CLEANUP          1 // JVET-R0483 Comb 4: R0049 + R0271, only R0049 method 3 aspect (Skip signaling sh_ts_residual_coding_disabled_flag when sps_transform_skip_enabled_flag = 0, also proposed in R0068, R0097, R0142, R0153) as R0271 has its own macro 

#define JVET_R0380_SCALING_MATRIX_DISABLE_YCC_OR_RGB      1 // JVET-R0380 solution3-3: Disable scaling matrix for blocks coded in alternative colour space.

#define R0091_CONSTRAINT_SLICE_ORDER                      1 // JVET-R0091: constraint slice signalling order to be the same as slice coding order

#define JVET_R0161_CONDITION_SIGNAL_PTL_IDX               1 // JVET_R0161 proposal 2: skip PTL index signaling when number of signaled PTL structure is equal to number of OLSs

#define JVET_R0165_OPTIONAL_ENTRY_POINT                   1 // JVET-R0165: Optional entry point offset

#define JVET_R0166_SCALING_LISTS_CHROMA_444               1 // JVET-R0166: Scaling list for Chroma 444

#define JVET_R0191_ASPECT3                                1 // JVET-R0191#3: Modify the upper range of vps_num_dpb_params and num_ols_hrd_params_minus1 to be total number of OLSs minus the number of single-layer OLSs
                                                            //               Constrain that each PTL, DPB, and HRD params in VPS are referred to at least once

#define R0324_PH_SYNTAX_CONDITION_MODIFY                  1 // JVET-R0324 add conditions on PH syntax to conder whether current pic is bi-predictive picture

#define JVET_R0278_CONSTRAINT                             1 // JVET-R0278: ph_inter_slice_allowed_flag constraint

#define JVET_R0276_REORDERED_SUBPICS                      1 // JVET-R0276: reference picture constraint for reordered sub-pictures

#define JVET_R0130_TC_DERIVATION_BUGFIX                   1 // JVET-R0130: Cleanup of tC derivation for deblocking filter

#define JVET_R0334_PLT_CLEANUP                            1 // JVET-R0334: Disable chroma palette for local dual tree

#define JVET_R0286_GCI_CLEANUP                            1 // JVET-R0286: Sensibility constraints and general constraints on tools

#define JVET_R0090_VUI                                    1 // JVET-R0090: Fix parsing dependencies in VUI syntax

#define JVET_R0205                                        1 // JVET-R0205: Condition presence of inter_layer_ref_pics_present_flag on sps_video_parameter_set_id 

#define JVET_R0277_RPL                                    1 // JVET-R0277: Modified condition for sh_num_ref_idx_active_override_flag, inference for sh_collocated_from_l0_flag equal to 1 for P-slices

#define JVET_R0275_SPS_PTL_DBP_HRD                        1 // JVET-R0275: Modified constraint for sps_ptl_dpb_hrd_params_present_flag

#define JVET_R0186_CLEANUP                                1 // JVET-R0186 aspect 1: Signal the pps_no_pic_partition_flag ahead in the PPS.

#define JVET_R0225_SEPERATE_FLAGS_ALF_CHROMA              1 // Use two separate flags (one for Cb, one for Cr) to replace ph_alf_chroma_idc in PH and sh_alf_chroma_idc in SH

#define JVET_R0266_DESC                                   1 // JVET-R0266: change the signalling of the PPS ID from ue(v) to u(6); Code virtual boundary positions using ue(v)

#define JVET_R0094_DPB_TID_OFFSET                         1 // JVET-R0094: DPB output temporal ID offsets

#define JVET_R0437_BS_DERIVATION                          1 // JVET-R0437: fix the bS derivation for palette mode

#define JVET_R0110_MIXED_LOSSLESS                         1 // JVET-R0110: Slice level mixed lossy/lossless coding: encoder only method

#define JVET_R0267_IDR_RPL                                1 // JVET-R0267: Add RPL constraint for IDR picture

#define JVET_R0330_CRS_CLIP_REM                           1 // JVET-R0330: Remove redundant clipping in chroma residual scaling factor derivation

#define JVET_R0059_RPL_CLEANUP                            1 // JVET-R0059 aspect 2: Condition the signalling of ltrp_in_header_flag[ listIdx ][ rplsIdx ].

#define JVET_R0202_WHEN_PH_IN_SH_INFO_FLAGS_EQUAL_0       1 // JVET-R0202 When sh_picture_header_in_slice_header_flag is equal to 1, rpl_info_in_ph_flag, dbf_info_in_ph_flag, sao_info_in_ph_flag, wp_info_in_ph_flag, qp_delta_info_in_ph_flag shall be be equal to 0

#define JVET_R0201_PREFIX_SUFFIX_APS_CLEANUP              1 // JVET-R0201 Cleanups on Prefix and Suffix APS

#define JVET_R0202_WHEN_PH_IN_SH_NO_SUBPIC_SEPARATE_COLOR 1 // JVET-R0202 Add constraints when sh_picture_header_in_slice_header_flag equal to 1 sps_subpic_info_present_flag and separate_colour_plane_flag shall be equal to 0

#define JVET_R0247_PPS_LP_FTR_ACROSS_SLICES_FLAG_CLEANUP  1 // JVET-R0247: Skip pps_loop_filter_across_slices_enabled_flag when the picture contains one slice

#define JVET_R0327_ONE_PASS_CCALF                         1 // JVET-R0327: One-pass CCALF

#define JVET_R0200_MOVE_LMCS_AND_SCALING_LIST_SE          1 // JVET-R0200 Move the SH flags slice_lmcs_enabled_flag and slice_explicit_scaling_list_used_flag to be just after the ALF parameters

#if JVET_R0200_MOVE_LMCS_AND_SCALING_LIST_SE
#define JVET_R0098_LMCS_AND_SCALING_LISTS_FOR_PH_IN_SH    1 // JVET-R0098: Only signall LMCS and explicit scaling list enable flags in SH when PH is not in SH
#endif

#define JVET_R0388_DBF_CLEANUP                            1 // JVET-R0388: Cleanups on deblocking signalling

#define JVET_R0114_NEGATIVE_SCALING_WINDOW_OFFSETS        1 // JVET-R0114: Allow negative scaling window offsets

#define JVET_R0071_SPS_PPS_CELANUP                        1 // JVET-R0071 item 2-4: cleanups on subpicture signalling (item 1 has been ported in JVET_R0156_ASPECT4)

#define JVET_R0271_SLICE_LEVEL_DQ_SDH_RRC                 1 // JVET-R0271/R0155: Slice level DQ and SDH granularity for mixed lossy/lossless.

#define JVET_R0143_TSRCdisableLL                          1 // JVET-R0143: disable TSRC for lossless coding

#define JVET_R0371_MAX_NUM_SUB_BLK_MRG_CAND               1 // JVET-R0371: set the range of max number of subblock based merge candidate to 0 to 5 - sps_sbtmvp_enabled_flag. 

#define JVET_R0113_AND_JVET_R0106_PPS_CLEANUP             1 // JVET-R0113 and JVET-R0106: Cleanup in Picture Parameter Set

#define JVET_R0233_CCALF_LINE_BUFFER_REDUCTION            1 // JVET-R0233 method 2: Line buffer reduction for CCALF

#define JVET_Q0471_CHROMA_QT_SPLIT                        0 // JVET-Q0471: Chroma QT split, reverted by JVET-R0131

#define JVET_R0208_ALF_VB_ROUNDING_FIX                    1 // JVET-R0208: Rounding offset fix for ALF virtual boundary processing

#define JVET_R0232_CCALF_APS_CONSTRAINT                   1 // JVET-R0232 section 3.2: APS contraint for CCALF

#define JVET_R0210_NUMTILESINSLICE_SIGNALLING             1 // JVET-R0210 section 3.3: Don't signal NumTilesInSlice syntax element when numTilesInPic - slice_address is 1.

#define JVET_R0156_ASPECT4_SPS_CLEANUP                    1 // JVET-R0071 #1, R0156 #4, R0284 #1: Condition sps_independent_subpics_flag on "sps_num_subpics_minus1 > 0"

#define JVET_R0156_ASPECT3_SPS_CLEANUP                    1 // Condition sps_sublayer_dpb_params_flag on sps_ptl_dpb_hrd_params_present_flag, in addition to sps_max_sublayer_minus1,	JVET-R0156 proposal 3, JVET-R0170, JVET-R0222 proposal 2

#define JVET_R0350_MIP_CHROMA_444_SINGLETREE              1 // JVET-R0350: MIP for chroma in case of 4:4:4 format and single tree

#define JVET_R0347_MTT_SIZE_CONSTRAIN                     1 // JVET-R0347: Set upper limit of minQtSize and maxTtSize to 64, set upper limit of maxBtSize to 64 in chroma-tree

#define JVET_R0045_TS_MIN_QP_CLEANUP                      1 // JVET-R0045: Cleanup for signalling of minimum QP of transform skip

#define JVET_Q0394_TIMING_SEI                             1 // JVET_Q0394: Picture timing for OLSs

#define JVET_R0100                                        1 // JVET-R0100: Proposal 1 DUI Signalling and inference

#define JVET_R0413_HRD_TIMING_INFORMATION                 1 // JVET-R0413: HRD timing parameters signalling

#define JVET_R0214_MMVD_SYNTAX_MODIFICATION               1 // JVET-R0214: MMVD syntax modifications

#define JVET_R0101_SEI_INFERENCE_RULES                    1 // JVET-R0101: SEI alternative timing information inference rules (including those from JVET-R0413) 

#define JVET_R0108_DCI_SIGNALING                          1 // JVET-R0108 Proposal 1 DCI signaling changes

<<<<<<< HEAD
#define JVET_R0112_SEMANTICS_CLEANUP                      1 // JVET-R0112: Picture header semantics cleanup for gdr_or_irap_flag
=======
#define JVET_R0107_VPS_SIGNALING                          1 // JVET-R017: Proposal 2 VPS signaling change and updated inference rule
>>>>>>> d0ab9939

//########### place macros to be be kept below this line ###############

#define JVET_R0164_MEAN_SCALED_SATD                       1 // JVET-R0164: Use a mean scaled version of SATD in encoder decisions

#define JVET_M0497_MATRIX_MULT                            0 // 0: Fast method; 1: Matrix multiplication

#define APPLY_SBT_SL_ON_MTS                               1 // apply save & load fast algorithm on inter MTS when SBT is on

typedef std::pair<int, bool> TrMode;
typedef std::pair<int, int>  TrCost;

// clang-format off
#define REUSE_CU_RESULTS                                  1
#if REUSE_CU_RESULTS
#define REUSE_CU_RESULTS_WITH_MULTIPLE_TUS                1
#endif
// clang-format on

#ifndef JVET_J0090_MEMORY_BANDWITH_MEASURE
#define JVET_J0090_MEMORY_BANDWITH_MEASURE                0
#endif

#ifndef EXTENSION_360_VIDEO
#define EXTENSION_360_VIDEO                               0   ///< extension for 360/spherical video coding support; this macro should be controlled by makefile, as it would be used to control whether the library is built and linked
#endif

#ifndef EXTENSION_HDRTOOLS
#define EXTENSION_HDRTOOLS                                0 //< extension for HDRTools/Metrics support; this macro should be controlled by makefile, as it would be used to control whether the library is built and linked
#endif

#define JVET_O0756_CONFIG_HDRMETRICS                      1
#if EXTENSION_HDRTOOLS
#define JVET_O0756_CALCULATE_HDRMETRICS                   1
#endif

#ifndef ENABLE_SPLIT_PARALLELISM
#define ENABLE_SPLIT_PARALLELISM                          0
#endif
#if ENABLE_SPLIT_PARALLELISM
#define PARL_SPLIT_MAX_NUM_JOBS                           6                             // number of parallel jobs that can be defined and need memory allocated
#define NUM_RESERVERD_SPLIT_JOBS                        ( PARL_SPLIT_MAX_NUM_JOBS + 1 )  // number of all data structures including the merge thread (0)
#define PARL_SPLIT_MAX_NUM_THREADS                        PARL_SPLIT_MAX_NUM_JOBS
#define NUM_SPLIT_THREADS_IF_MSVC                         4

#endif


// ====================================================================================================================
// General settings
// ====================================================================================================================

#ifndef ENABLE_TRACING
#define ENABLE_TRACING                                    0 // DISABLE by default (enable only when debugging, requires 15% run-time in decoding) -- see documentation in 'doc/DTrace for NextSoftware.pdf'
#endif

#if ENABLE_TRACING
#define K0149_BLOCK_STATISTICS                            1 // enables block statistics, which can be analysed with YUView (https://github.com/IENT/YUView)
#if K0149_BLOCK_STATISTICS
#define BLOCK_STATS_AS_CSV                                0 // statistics will be written in a comma separated value format. this is not supported by YUView
#endif
#endif

#define WCG_EXT                                           1
#define WCG_WPSNR                                         WCG_EXT

#define KEEP_PRED_AND_RESI_SIGNALS                        0

// ====================================================================================================================
// Debugging
// ====================================================================================================================

// most debugging tools are now bundled within the ENABLE_TRACING macro -- see documentation to see how to use

#define PRINT_MACRO_VALUES                                1 ///< When enabled, the encoder prints out a list of the non-environment-variable controlled macros and their values on startup

#define INTRA_FULL_SEARCH                                 0 ///< enables full mode search for intra estimation

// TODO: rename this macro to DECODER_DEBUG_BIT_STATISTICS (may currently cause merge issues with other branches)
// This can be enabled by the makefile
#ifndef RExt__DECODER_DEBUG_BIT_STATISTICS
#define RExt__DECODER_DEBUG_BIT_STATISTICS                0 ///< 0 (default) = decoder reports as normal, 1 = decoder produces bit usage statistics (will impact decoder run time by up to ~10%)
#endif

#ifndef RExt__DECODER_DEBUG_TOOL_MAX_FRAME_STATS
#define RExt__DECODER_DEBUG_TOOL_MAX_FRAME_STATS         (1 && RExt__DECODER_DEBUG_BIT_STATISTICS )   ///< 0 (default) = decoder reports as normal, 1 = decoder produces max frame bit usage statistics
#endif

#define TR_ONLY_COEFF_STATS                              (1 && RExt__DECODER_DEBUG_BIT_STATISTICS )   ///< 0 combine TS and non-TS decoder debug statistics. 1 = separate TS and non-TS decoder debug statistics.
#define EPBINCOUNT_FIX                                   (1 && RExt__DECODER_DEBUG_BIT_STATISTICS )   ///< 0 use count to represent number of calls to decodeBins. 1 = count and bins for EP bins are the same.

#ifndef RExt__DECODER_DEBUG_TOOL_STATISTICS
#define RExt__DECODER_DEBUG_TOOL_STATISTICS               0 ///< 0 (default) = decoder reports as normal, 1 = decoder produces tool usage statistics
#endif

#if RExt__DECODER_DEBUG_BIT_STATISTICS || RExt__DECODER_DEBUG_TOOL_STATISTICS
#define RExt__DECODER_DEBUG_STATISTICS                    1
#endif

// ====================================================================================================================
// Tool Switches - transitory (these macros are likely to be removed in future revisions)
// ====================================================================================================================

#define DECODER_CHECK_SUBSTREAM_AND_SLICE_TRAILING_BYTES  1 ///< TODO: integrate this macro into a broader conformance checking system.
#define T0196_SELECTIVE_RDOQ                              1 ///< selective RDOQ
#define U0040_MODIFIED_WEIGHTEDPREDICTION_WITH_BIPRED_AND_CLIPPING 1
#define U0033_ALTERNATIVE_TRANSFER_CHARACTERISTICS_SEI    1 ///< Alternative transfer characteristics SEI message (JCTVC-U0033, with syntax naming from V1005)
#define X0038_LAMBDA_FROM_QP_CAPABILITY                   1 ///< This approach derives lambda from QP+QPoffset+QPoffset2. QPoffset2 is derived from QP+QPoffset using a linear model that is clipped between 0 and 3.
                                                            // To use this capability enable config parameter LambdaFromQpEnable

// ====================================================================================================================
// Tool Switches
// ====================================================================================================================


// This can be enabled by the makefile
#ifndef RExt__HIGH_BIT_DEPTH_SUPPORT
#define RExt__HIGH_BIT_DEPTH_SUPPORT                      0 ///< 0 (default) use data type definitions for 8-10 bit video, 1 = use larger data types to allow for up to 16-bit video (originally developed as part of N0188)
#endif

// SIMD optimizations
#define SIMD_ENABLE                                       1
#define ENABLE_SIMD_OPT                                 ( SIMD_ENABLE && !RExt__HIGH_BIT_DEPTH_SUPPORT )    ///< SIMD optimizations, no impact on RD performance
#define ENABLE_SIMD_OPT_MCIF                            ( 1 && ENABLE_SIMD_OPT )                            ///< SIMD optimization for the interpolation filter, no impact on RD performance
#define ENABLE_SIMD_OPT_BUFFER                          ( 1 && ENABLE_SIMD_OPT )                            ///< SIMD optimization for the buffer operations, no impact on RD performance
#define ENABLE_SIMD_OPT_DIST                            ( 1 && ENABLE_SIMD_OPT )                            ///< SIMD optimization for the distortion calculations(SAD,SSE,HADAMARD), no impact on RD performance
#define ENABLE_SIMD_OPT_AFFINE_ME                       ( 1 && ENABLE_SIMD_OPT )                            ///< SIMD optimization for affine ME, no impact on RD performance
#define ENABLE_SIMD_OPT_ALF                             ( 1 && ENABLE_SIMD_OPT )                            ///< SIMD optimization for ALF
#if ENABLE_SIMD_OPT_BUFFER
#define ENABLE_SIMD_OPT_BCW                               1                                                 ///< SIMD optimization for Bcw
#endif

// End of SIMD optimizations


#define ME_ENABLE_ROUNDING_OF_MVS                         1 ///< 0 (default) = disables rounding of motion vectors when right shifted,  1 = enables rounding

#define RDOQ_CHROMA_LAMBDA                                1 ///< F386: weighting of chroma for RDOQ

#define U0132_TARGET_BITS_SATURATION                      1 ///< Rate control with target bits saturation method
#ifdef  U0132_TARGET_BITS_SATURATION
#define V0078_ADAPTIVE_LOWER_BOUND                        1 ///< Target bits saturation with adaptive lower bound
#endif
#define W0038_DB_OPT                                      1 ///< adaptive DB parameter selection, LoopFilterOffsetInPPS and LoopFilterDisable are set to 0 and DeblockingFilterMetric=2;
#define W0038_CQP_ADJ                                     1 ///< chroma QP adjustment based on TL, CQPTLAdjustEnabled is set to 1;

#define SHARP_LUMA_DELTA_QP                               1 ///< include non-normative LCU deltaQP and normative chromaQP change
#define ER_CHROMA_QP_WCG_PPS                              1 ///< Chroma QP model for WCG used in Anchor 3.2
#define ENABLE_QPA                                        1 ///< Non-normative perceptual QP adaptation according to JVET-H0047 and JVET-K0206. Deactivated by default, activated using encoder arguments --PerceptQPA=1 --SliceChromaQPOffsetPeriodicity=1
#define ENABLE_QPA_SUB_CTU                              ( 1 && ENABLE_QPA ) ///< when maximum delta-QP depth is greater than zero, use sub-CTU QPA


#define RDOQ_CHROMA                                       1 ///< use of RDOQ in chroma

#define QP_SWITCHING_FOR_PARALLEL                         1 ///< Replace floating point QP with a source-file frame number. After switching POC, increase base QP instead of frame level QP.

#define LUMA_ADAPTIVE_DEBLOCKING_FILTER_QP_OFFSET         1 /// JVET-L0414 (CE11.2.2) with explicit signalling of num interval, threshold and qpOffset
// ====================================================================================================================
// Derived macros
// ====================================================================================================================

#if RExt__HIGH_BIT_DEPTH_SUPPORT
#define FULL_NBIT                                         1 ///< When enabled, use distortion measure derived from all bits of source data, otherwise discard (bitDepth - 8) least-significant bits of distortion
#define RExt__HIGH_PRECISION_FORWARD_TRANSFORM            1 ///< 0 use original 6-bit transform matrices for both forward and inverse transform, 1 (default) = use original matrices for inverse transform and high precision matrices for forward transform
#else
#define FULL_NBIT                                         1 ///< When enabled, use distortion measure derived from all bits of source data, otherwise discard (bitDepth - 8) least-significant bits of distortion
#define RExt__HIGH_PRECISION_FORWARD_TRANSFORM            0 ///< 0 (default) use original 6-bit transform matrices for both forward and inverse transform, 1 = use original matrices for inverse transform and high precision matrices for forward transform
#endif

#if FULL_NBIT
#define DISTORTION_PRECISION_ADJUSTMENT(x)                0
#else
#define DISTORTION_ESTIMATION_BITS                        8
#define DISTORTION_PRECISION_ADJUSTMENT(x)                ((x>DISTORTION_ESTIMATION_BITS)? ((x)-DISTORTION_ESTIMATION_BITS) : 0)
#endif

// ====================================================================================================================
// Error checks
// ====================================================================================================================

#if ((RExt__HIGH_PRECISION_FORWARD_TRANSFORM != 0) && (RExt__HIGH_BIT_DEPTH_SUPPORT == 0))
#error ERROR: cannot enable RExt__HIGH_PRECISION_FORWARD_TRANSFORM without RExt__HIGH_BIT_DEPTH_SUPPORT
#endif

// ====================================================================================================================
// Named numerical types
// ====================================================================================================================

#if RExt__HIGH_BIT_DEPTH_SUPPORT
typedef       int             Pel;               ///< pixel type
typedef       int64_t           TCoeff;            ///< transform coefficient
typedef       int             TMatrixCoeff;      ///< transform matrix coefficient
typedef       int16_t           TFilterCoeff;      ///< filter coefficient
typedef       int64_t           Intermediate_Int;  ///< used as intermediate value in calculations
typedef       uint64_t          Intermediate_UInt; ///< used as intermediate value in calculations
#else
typedef       int16_t           Pel;               ///< pixel type
typedef       int             TCoeff;            ///< transform coefficient
typedef       int16_t           TMatrixCoeff;      ///< transform matrix coefficient
typedef       int16_t           TFilterCoeff;      ///< filter coefficient
typedef       int             Intermediate_Int;  ///< used as intermediate value in calculations
typedef       uint32_t            Intermediate_UInt; ///< used as intermediate value in calculations
#endif

typedef       uint64_t          SplitSeries;       ///< used to encoded the splits that caused a particular CU size
typedef       uint64_t          ModeTypeSeries;    ///< used to encoded the ModeType at different split depth

typedef       uint64_t        Distortion;        ///< distortion measurement

// ====================================================================================================================
// Enumeration
// ====================================================================================================================


enum ApsType
{
  ALF_APS = 0,
  LMCS_APS = 1,
  SCALING_LIST_APS = 2,
};

enum QuantFlags
{
  Q_INIT           = 0x0,
  Q_USE_RDOQ       = 0x1,
  Q_RDOQTS         = 0x2,
  Q_SELECTIVE_RDOQ = 0x4,
};

//EMT transform tags
enum TransType
{
  DCT2 = 0,
  DCT8 = 1,
  DST7 = 2,
  NUM_TRANS_TYPE = 3,
  DCT2_EMT = 4
};

enum MTSIdx
{
  MTS_DCT2_DCT2 = 0,
  MTS_SKIP = 1,
  MTS_DST7_DST7 = 2,
  MTS_DCT8_DST7 = 3,
  MTS_DST7_DCT8 = 4,
  MTS_DCT8_DCT8 = 5
};

enum ISPType
{
  NOT_INTRA_SUBPARTITIONS       = 0,
  HOR_INTRA_SUBPARTITIONS       = 1,
  VER_INTRA_SUBPARTITIONS       = 2,
  NUM_INTRA_SUBPARTITIONS_MODES = 3,
  INTRA_SUBPARTITIONS_RESERVED  = 4
};

enum SbtIdx
{
  SBT_OFF_DCT  = 0,
  SBT_VER_HALF = 1,
  SBT_HOR_HALF = 2,
  SBT_VER_QUAD = 3,
  SBT_HOR_QUAD = 4,
  NUMBER_SBT_IDX,
  SBT_OFF_MTS, //note: must be after all SBT modes, only used in fast algorithm to discern the best mode is inter EMT
};

enum SbtPos
{
  SBT_POS0 = 0,
  SBT_POS1 = 1,
  NUMBER_SBT_POS
};

enum SbtMode
{
  SBT_VER_H0 = 0,
  SBT_VER_H1 = 1,
  SBT_HOR_H0 = 2,
  SBT_HOR_H1 = 3,
  SBT_VER_Q0 = 4,
  SBT_VER_Q1 = 5,
  SBT_HOR_Q0 = 6,
  SBT_HOR_Q1 = 7,
  NUMBER_SBT_MODE
};

enum RDPCMMode
{
  RDPCM_OFF             = 0,
  RDPCM_HOR             = 1,
  RDPCM_VER             = 2,
  NUMBER_OF_RDPCM_MODES = 3
};

enum RDPCMSignallingMode
{
  RDPCM_SIGNAL_IMPLICIT            = 0,
  RDPCM_SIGNAL_EXPLICIT            = 1,
  NUMBER_OF_RDPCM_SIGNALLING_MODES = 2
};

/// supported slice type
enum SliceType
{
  B_SLICE               = 0,
  P_SLICE               = 1,
  I_SLICE               = 2,
  NUMBER_OF_SLICE_TYPES = 3
};

/// chroma formats (according to how the monochrome or the color planes are intended to be coded)
enum ChromaFormat
{
  CHROMA_400        = 0,
  CHROMA_420        = 1,
  CHROMA_422        = 2,
  CHROMA_444        = 3,
  NUM_CHROMA_FORMAT = 4
};

enum ChannelType
{
  CHANNEL_TYPE_LUMA    = 0,
  CHANNEL_TYPE_CHROMA  = 1,
  MAX_NUM_CHANNEL_TYPE = 2
};

enum TreeType
{
  TREE_D = 0, //default tree status (for single-tree slice, TREE_D means joint tree; for dual-tree I slice, TREE_D means TREE_L for luma and TREE_C for chroma)
  TREE_L = 1, //separate tree only contains luma (may split)
  TREE_C = 2, //separate tree only contains chroma (not split), to avoid small chroma block
};

enum ModeType
{
  MODE_TYPE_ALL = 0, //all modes can try
  MODE_TYPE_INTER = 1, //can try inter
  MODE_TYPE_INTRA = 2, //can try intra, ibc, palette
};

#define CH_L CHANNEL_TYPE_LUMA
#define CH_C CHANNEL_TYPE_CHROMA

enum ComponentID
{
  COMPONENT_Y         = 0,
  COMPONENT_Cb        = 1,
  COMPONENT_Cr        = 2,
  MAX_NUM_COMPONENT   = 3,
  JOINT_CbCr          = MAX_NUM_COMPONENT,
  MAX_NUM_TBLOCKS     = MAX_NUM_COMPONENT
};

#define MAP_CHROMA(c) (ComponentID(c))

enum InputColourSpaceConversion // defined in terms of conversion prior to input of encoder.
{
  IPCOLOURSPACE_UNCHANGED               = 0,
  IPCOLOURSPACE_YCbCrtoYCrCb            = 1, // Mainly used for debug!
  IPCOLOURSPACE_YCbCrtoYYY              = 2, // Mainly used for debug!
  IPCOLOURSPACE_RGBtoGBR                = 3,
  NUMBER_INPUT_COLOUR_SPACE_CONVERSIONS = 4
};

enum MATRIX_COEFFICIENTS // Table E.5 (Matrix coefficients)
{
  MATRIX_COEFFICIENTS_RGB                           = 0,
  MATRIX_COEFFICIENTS_BT709                         = 1,
  MATRIX_COEFFICIENTS_UNSPECIFIED                   = 2,
  MATRIX_COEFFICIENTS_RESERVED_BY_ITUISOIEC         = 3,
  MATRIX_COEFFICIENTS_USFCCT47                      = 4,
  MATRIX_COEFFICIENTS_BT601_625                     = 5,
  MATRIX_COEFFICIENTS_BT601_525                     = 6,
  MATRIX_COEFFICIENTS_SMPTE240                      = 7,
  MATRIX_COEFFICIENTS_YCGCO                         = 8,
  MATRIX_COEFFICIENTS_BT2020_NON_CONSTANT_LUMINANCE = 9,
  MATRIX_COEFFICIENTS_BT2020_CONSTANT_LUMINANCE     = 10,
};

enum DeblockEdgeDir
{
  EDGE_VER     = 0,
  EDGE_HOR     = 1,
  NUM_EDGE_DIR = 2
};

/// supported prediction type
enum PredMode
{
  MODE_INTER                 = 0,     ///< inter-prediction mode
  MODE_INTRA                 = 1,     ///< intra-prediction mode
  MODE_IBC                   = 2,     ///< ibc-prediction mode
  MODE_PLT                   = 3,     ///< plt-prediction mode
  NUMBER_OF_PREDICTION_MODES = 4,
};

/// reference list index
enum RefPicList
{
  REF_PIC_LIST_0               = 0,   ///< reference list 0
  REF_PIC_LIST_1               = 1,   ///< reference list 1
  NUM_REF_PIC_LIST_01          = 2,
  REF_PIC_LIST_X               = 100  ///< special mark
};

#define L0 REF_PIC_LIST_0
#define L1 REF_PIC_LIST_1

/// distortion function index
enum DFunc
{
  DF_SSE             = 0,             ///< general size SSE
  DF_SSE2            = DF_SSE+1,      ///<   2xM SSE
  DF_SSE4            = DF_SSE+2,      ///<   4xM SSE
  DF_SSE8            = DF_SSE+3,      ///<   8xM SSE
  DF_SSE16           = DF_SSE+4,      ///<  16xM SSE
  DF_SSE32           = DF_SSE+5,      ///<  32xM SSE
  DF_SSE64           = DF_SSE+6,      ///<  64xM SSE
  DF_SSE16N          = DF_SSE+7,      ///< 16NxM SSE

  DF_SAD             = 8,             ///< general size SAD
  DF_SAD2            = DF_SAD+1,      ///<   2xM SAD
  DF_SAD4            = DF_SAD+2,      ///<   4xM SAD
  DF_SAD8            = DF_SAD+3,      ///<   8xM SAD
  DF_SAD16           = DF_SAD+4,      ///<  16xM SAD
  DF_SAD32           = DF_SAD+5,      ///<  32xM SAD
  DF_SAD64           = DF_SAD+6,      ///<  64xM SAD
  DF_SAD16N          = DF_SAD+7,      ///< 16NxM SAD

  DF_HAD             = 16,            ///< general size Hadamard
  DF_HAD2            = DF_HAD+1,      ///<   2xM HAD
  DF_HAD4            = DF_HAD+2,      ///<   4xM HAD
  DF_HAD8            = DF_HAD+3,      ///<   8xM HAD
  DF_HAD16           = DF_HAD+4,      ///<  16xM HAD
  DF_HAD32           = DF_HAD+5,      ///<  32xM HAD
  DF_HAD64           = DF_HAD+6,      ///<  64xM HAD
  DF_HAD16N          = DF_HAD+7,      ///< 16NxM HAD

  DF_SAD12           = 24,
  DF_SAD24           = 25,
  DF_SAD48           = 26,

  DF_MRSAD           = 27,            ///< general size MR SAD
  DF_MRSAD2          = DF_MRSAD+1,    ///<   2xM MR SAD
  DF_MRSAD4          = DF_MRSAD+2,    ///<   4xM MR SAD
  DF_MRSAD8          = DF_MRSAD+3,    ///<   8xM MR SAD
  DF_MRSAD16         = DF_MRSAD+4,    ///<  16xM MR SAD
  DF_MRSAD32         = DF_MRSAD+5,    ///<  32xM MR SAD
  DF_MRSAD64         = DF_MRSAD+6,    ///<  64xM MR SAD
  DF_MRSAD16N        = DF_MRSAD+7,    ///< 16NxM MR SAD

  DF_MRHAD           = 35,            ///< general size MR Hadamard
  DF_MRHAD2          = DF_MRHAD+1,    ///<   2xM MR HAD
  DF_MRHAD4          = DF_MRHAD+2,    ///<   4xM MR HAD
  DF_MRHAD8          = DF_MRHAD+3,    ///<   8xM MR HAD
  DF_MRHAD16         = DF_MRHAD+4,    ///<  16xM MR HAD
  DF_MRHAD32         = DF_MRHAD+5,    ///<  32xM MR HAD
  DF_MRHAD64         = DF_MRHAD+6,    ///<  64xM MR HAD
  DF_MRHAD16N        = DF_MRHAD+7,    ///< 16NxM MR HAD

  DF_MRSAD12         = 43,
  DF_MRSAD24         = 44,
  DF_MRSAD48         = 45,

  DF_SAD_FULL_NBIT    = 46,
  DF_SAD_FULL_NBIT2   = DF_SAD_FULL_NBIT+1,    ///<   2xM SAD with full bit usage
  DF_SAD_FULL_NBIT4   = DF_SAD_FULL_NBIT+2,    ///<   4xM SAD with full bit usage
  DF_SAD_FULL_NBIT8   = DF_SAD_FULL_NBIT+3,    ///<   8xM SAD with full bit usage
  DF_SAD_FULL_NBIT16  = DF_SAD_FULL_NBIT+4,    ///<  16xM SAD with full bit usage
  DF_SAD_FULL_NBIT32  = DF_SAD_FULL_NBIT+5,    ///<  32xM SAD with full bit usage
  DF_SAD_FULL_NBIT64  = DF_SAD_FULL_NBIT+6,    ///<  64xM SAD with full bit usage
  DF_SAD_FULL_NBIT16N = DF_SAD_FULL_NBIT+7,    ///< 16NxM SAD with full bit usage

  DF_SSE_WTD          = 54,                ///< general size SSE
  DF_SSE2_WTD         = DF_SSE_WTD+1,      ///<   4xM SSE
  DF_SSE4_WTD         = DF_SSE_WTD+2,      ///<   4xM SSE
  DF_SSE8_WTD         = DF_SSE_WTD+3,      ///<   8xM SSE
  DF_SSE16_WTD        = DF_SSE_WTD+4,      ///<  16xM SSE
  DF_SSE32_WTD        = DF_SSE_WTD+5,      ///<  32xM SSE
  DF_SSE64_WTD        = DF_SSE_WTD+6,      ///<  64xM SSE
  DF_SSE16N_WTD       = DF_SSE_WTD+7,      ///< 16NxM SSE
  DF_DEFAULT_ORI      = DF_SSE_WTD+8,

  DF_SAD_INTERMEDIATE_BITDEPTH = 63,

  DF_SAD_WITH_MASK   = 64,
  DF_TOTAL_FUNCTIONS = 65
};

/// motion vector predictor direction used in AMVP
enum MvpDir
{
  MD_LEFT = 0,          ///< MVP of left block
  MD_ABOVE,             ///< MVP of above block
  MD_ABOVE_RIGHT,       ///< MVP of above right block
  MD_BELOW_LEFT,        ///< MVP of below left block
  MD_ABOVE_LEFT         ///< MVP of above left block
};

enum TransformDirection
{
  TRANSFORM_FORWARD              = 0,
  TRANSFORM_INVERSE              = 1,
  TRANSFORM_NUMBER_OF_DIRECTIONS = 2
};

/// supported ME search methods
enum MESearchMethod
{
  MESEARCH_FULL              = 0,
  MESEARCH_DIAMOND           = 1,
  MESEARCH_SELECTIVE         = 2,
  MESEARCH_DIAMOND_ENHANCED  = 3,
  MESEARCH_NUMBER_OF_METHODS = 4
};

/// coefficient scanning type used in ACS
enum CoeffScanType
{
  SCAN_DIAG = 0,        ///< up-right diagonal scan
  SCAN_TRAV_HOR = 1,
  SCAN_TRAV_VER = 2,
  SCAN_NUMBER_OF_TYPES
};

enum CoeffScanGroupType
{
  SCAN_UNGROUPED   = 0,
  SCAN_GROUPED_4x4 = 1,
  SCAN_NUMBER_OF_GROUP_TYPES = 2
};

enum ScalingListMode
{
  SCALING_LIST_OFF,
  SCALING_LIST_DEFAULT,
  SCALING_LIST_FILE_READ
};

enum ScalingListSize
{
  SCALING_LIST_1x1 = 0,
  SCALING_LIST_2x2,
  SCALING_LIST_4x4,
  SCALING_LIST_8x8,
  SCALING_LIST_16x16,
  SCALING_LIST_32x32,
  SCALING_LIST_64x64,
  SCALING_LIST_128x128,
  SCALING_LIST_SIZE_NUM,
  //for user define matrix
  SCALING_LIST_FIRST_CODED = SCALING_LIST_2x2,
  SCALING_LIST_LAST_CODED = SCALING_LIST_64x64
};

enum ScalingList1dStartIdx
{
  SCALING_LIST_1D_START_2x2    = 0,
  SCALING_LIST_1D_START_4x4    = 2,
  SCALING_LIST_1D_START_8x8    = 8,
  SCALING_LIST_1D_START_16x16  = 14,
  SCALING_LIST_1D_START_32x32  = 20,
  SCALING_LIST_1D_START_64x64  = 26,
};

// For use with decoded picture hash SEI messages, generated by encoder.
enum HashType
{
  HASHTYPE_MD5             = 0,
  HASHTYPE_CRC             = 1,
  HASHTYPE_CHECKSUM        = 2,
  HASHTYPE_NONE            = 3,
  NUMBER_OF_HASHTYPES      = 4
};

enum SAOMode //mode
{
  SAO_MODE_OFF = 0,
  SAO_MODE_NEW,
  SAO_MODE_MERGE,
  NUM_SAO_MODES
};

enum SAOModeMergeTypes
{
  SAO_MERGE_LEFT =0,
  SAO_MERGE_ABOVE,
  NUM_SAO_MERGE_TYPES
};


enum SAOModeNewTypes
{
  SAO_TYPE_START_EO =0,
  SAO_TYPE_EO_0 = SAO_TYPE_START_EO,
  SAO_TYPE_EO_90,
  SAO_TYPE_EO_135,
  SAO_TYPE_EO_45,

  SAO_TYPE_START_BO,
  SAO_TYPE_BO = SAO_TYPE_START_BO,

  NUM_SAO_NEW_TYPES
};
#define NUM_SAO_EO_TYPES_LOG2 2

enum SAOEOClasses
{
  SAO_CLASS_EO_FULL_VALLEY = 0,
  SAO_CLASS_EO_HALF_VALLEY = 1,
  SAO_CLASS_EO_PLAIN       = 2,
  SAO_CLASS_EO_HALF_PEAK   = 3,
  SAO_CLASS_EO_FULL_PEAK   = 4,
  NUM_SAO_EO_CLASSES,
};

#define NUM_SAO_BO_CLASSES_LOG2  5
#define NUM_SAO_BO_CLASSES       (1<<NUM_SAO_BO_CLASSES_LOG2)

namespace Profile
{
  enum Name
  {
    NONE        = 0,
    MAIN_10     = 1,
    MAIN_444_10 = 2
  };
}

namespace Level
{
  enum Tier
  {
    MAIN = 0,
    HIGH = 1,
    NUMBER_OF_TIERS=2
  };

  enum Name
  {
    // code = (level * 30)
    NONE     = 0,
    LEVEL1   = 30,
    LEVEL2   = 60,
    LEVEL2_1 = 63,
    LEVEL3   = 90,
    LEVEL3_1 = 93,
    LEVEL4   = 120,
    LEVEL4_1 = 123,
    LEVEL5   = 150,
    LEVEL5_1 = 153,
    LEVEL5_2 = 156,
    LEVEL6   = 180,
    LEVEL6_1 = 183,
    LEVEL6_2 = 186,
    LEVEL8_5 = 255,
  };
}

enum CostMode
{
  COST_STANDARD_LOSSY              = 0,
  COST_SEQUENCE_LEVEL_LOSSLESS     = 1,
  COST_LOSSLESS_CODING             = 2,
  COST_MIXED_LOSSLESS_LOSSY_CODING = 3
};

enum WeightedPredictionMethod
{
  WP_PER_PICTURE_WITH_SIMPLE_DC_COMBINED_COMPONENT                          =0,
  WP_PER_PICTURE_WITH_SIMPLE_DC_PER_COMPONENT                               =1,
  WP_PER_PICTURE_WITH_HISTOGRAM_AND_PER_COMPONENT                           =2,
  WP_PER_PICTURE_WITH_HISTOGRAM_AND_PER_COMPONENT_AND_CLIPPING              =3,
  WP_PER_PICTURE_WITH_HISTOGRAM_AND_PER_COMPONENT_AND_CLIPPING_AND_EXTENSION=4
};

enum FastInterSearchMode
{
  FASTINTERSEARCH_DISABLED = 0,
  FASTINTERSEARCH_MODE1    = 1, // TODO: assign better names to these.
  FASTINTERSEARCH_MODE2    = 2,
  FASTINTERSEARCH_MODE3    = 3
};

enum SPSExtensionFlagIndex
{
  SPS_EXT__REXT           = 0,
//SPS_EXT__MVHEVC         = 1, //for use in future versions
//SPS_EXT__SHVC           = 2, //for use in future versions
  SPS_EXT__NEXT           = 3,
  NUM_SPS_EXTENSION_FLAGS = 8
};

enum PPSExtensionFlagIndex
{
  PPS_EXT__REXT           = 0,
//PPS_EXT__MVHEVC         = 1, //for use in future versions
//PPS_EXT__SHVC           = 2, //for use in future versions
  NUM_PPS_EXTENSION_FLAGS = 8
};

// TODO: Existing names used for the different NAL unit types can be altered to better reflect the names in the spec.
//       However, the names in the spec are not yet stable at this point. Once the names are stable, a cleanup
//       effort can be done without use of macros to alter the names used to indicate the different NAL unit types.
enum NalUnitType
{
  NAL_UNIT_CODED_SLICE_TRAIL = 0,   // 0
  NAL_UNIT_CODED_SLICE_STSA,        // 1
  NAL_UNIT_CODED_SLICE_RADL,        // 2
  NAL_UNIT_CODED_SLICE_RASL,        // 3

  NAL_UNIT_RESERVED_VCL_4,
  NAL_UNIT_RESERVED_VCL_5,
  NAL_UNIT_RESERVED_VCL_6,

  NAL_UNIT_CODED_SLICE_IDR_W_RADL,  // 7
  NAL_UNIT_CODED_SLICE_IDR_N_LP,    // 8
  NAL_UNIT_CODED_SLICE_CRA,         // 9
  NAL_UNIT_CODED_SLICE_GDR,         // 10

  NAL_UNIT_RESERVED_IRAP_VCL_11,
  NAL_UNIT_RESERVED_IRAP_VCL_12,
  NAL_UNIT_DCI,                     // 13
  NAL_UNIT_VPS,                     // 14
  NAL_UNIT_SPS,                     // 15
  NAL_UNIT_PPS,                     // 16
  NAL_UNIT_PREFIX_APS,              // 17
  NAL_UNIT_SUFFIX_APS,              // 18
  NAL_UNIT_PH,                      // 19
  NAL_UNIT_ACCESS_UNIT_DELIMITER,   // 20
  NAL_UNIT_EOS,                     // 21
  NAL_UNIT_EOB,                     // 22
  NAL_UNIT_PREFIX_SEI,              // 23
  NAL_UNIT_SUFFIX_SEI,              // 24
  NAL_UNIT_FD,                      // 25

  NAL_UNIT_RESERVED_NVCL_26,
  NAL_UNIT_RESERVED_NVCL_27,

  NAL_UNIT_UNSPECIFIED_28,
  NAL_UNIT_UNSPECIFIED_29,
  NAL_UNIT_UNSPECIFIED_30,
  NAL_UNIT_UNSPECIFIED_31,
  NAL_UNIT_INVALID
};

#if SHARP_LUMA_DELTA_QP
enum LumaLevelToDQPMode
{
  LUMALVL_TO_DQP_DISABLED   = 0,
  LUMALVL_TO_DQP_AVG_METHOD = 1, // use average of CTU to determine luma level
  LUMALVL_TO_DQP_NUM_MODES  = 2
};
#endif

enum MergeType
{
  MRG_TYPE_DEFAULT_N        = 0, // 0
  MRG_TYPE_SUBPU_ATMVP,
  MRG_TYPE_IBC,
  NUM_MRG_TYPE                   // 5
};


//////////////////////////////////////////////////////////////////////////
// Encoder modes to try out
//////////////////////////////////////////////////////////////////////////

enum EncModeFeature
{
  ENC_FT_FRAC_BITS = 0,
  ENC_FT_DISTORTION,
  ENC_FT_RD_COST,
  ENC_FT_ENC_MODE_TYPE,
  ENC_FT_ENC_MODE_OPTS,
  ENC_FT_ENC_MODE_PART,
  NUM_ENC_FEATURES
};

enum ImvMode
{
  IMV_OFF = 0,
  IMV_FPEL,
  IMV_4PEL,
  IMV_HPEL,
  NUM_IMV_MODES
};


// ====================================================================================================================
// Type definition
// ====================================================================================================================

/// parameters for adaptive loop filter
class PicSym;

#define MAX_NUM_SAO_CLASSES  32  //(NUM_SAO_EO_GROUPS > NUM_SAO_BO_GROUPS)?NUM_SAO_EO_GROUPS:NUM_SAO_BO_GROUPS

struct SAOOffset
{
  SAOMode modeIdc; // NEW, MERGE, OFF
  int typeIdc;     // union of SAOModeMergeTypes and SAOModeNewTypes, depending on modeIdc.
  int typeAuxInfo; // BO: starting band index
  int offset[MAX_NUM_SAO_CLASSES];

  SAOOffset();
  ~SAOOffset();
  void reset();

  const SAOOffset& operator= (const SAOOffset& src);
};

struct SAOBlkParam
{

  SAOBlkParam();
  ~SAOBlkParam();
  void reset();
  const SAOBlkParam& operator= (const SAOBlkParam& src);
  SAOOffset& operator[](int compIdx){ return offsetParam[compIdx];}
  const SAOOffset& operator[](int compIdx) const { return offsetParam[compIdx];}
private:
  SAOOffset offsetParam[MAX_NUM_COMPONENT];

};



struct BitDepths
{
  int recon[MAX_NUM_CHANNEL_TYPE]; ///< the bit depth as indicated in the SPS
};

enum PLTRunMode
{
  PLT_RUN_INDEX = 0,
  PLT_RUN_COPY  = 1,
  NUM_PLT_RUN   = 2
};
/// parameters for deblocking filter
struct LFCUParam
{
  bool internalEdge;                     ///< indicates internal edge
  bool leftEdge;                         ///< indicates left edge
  bool topEdge;                          ///< indicates top edge
};



struct PictureHash
{
  std::vector<uint8_t> hash;

  bool operator==(const PictureHash &other) const
  {
    if (other.hash.size() != hash.size())
    {
      return false;
    }
    for(uint32_t i=0; i<uint32_t(hash.size()); i++)
    {
      if (other.hash[i] != hash[i])
      {
        return false;
      }
    }
    return true;
  }

  bool operator!=(const PictureHash &other) const
  {
    return !(*this == other);
  }
};

struct SEITimeSet
{
  SEITimeSet() : clockTimeStampFlag(false),
                     numUnitFieldBasedFlag(false),
                     countingType(0),
                     fullTimeStampFlag(false),
                     discontinuityFlag(false),
                     cntDroppedFlag(false),
                     numberOfFrames(0),
                     secondsValue(0),
                     minutesValue(0),
                     hoursValue(0),
                     secondsFlag(false),
                     minutesFlag(false),
                     hoursFlag(false),
                     timeOffsetLength(0),
                     timeOffsetValue(0)
  { }
  bool clockTimeStampFlag;
  bool numUnitFieldBasedFlag;
  int  countingType;
  bool fullTimeStampFlag;
  bool discontinuityFlag;
  bool cntDroppedFlag;
  int  numberOfFrames;
  int  secondsValue;
  int  minutesValue;
  int  hoursValue;
  bool secondsFlag;
  bool minutesFlag;
  bool hoursFlag;
  int  timeOffsetLength;
  int  timeOffsetValue;
};

struct SEIMasteringDisplay
{
  bool      colourVolumeSEIEnabled;
  uint32_t      maxLuminance;
  uint32_t      minLuminance;
  uint16_t    primaries[3][2];
  uint16_t    whitePoint[2];
};

#if SHARP_LUMA_DELTA_QP
struct LumaLevelToDeltaQPMapping
{
  LumaLevelToDQPMode                 mode;             ///< use deltaQP determined by block luma level
  double                             maxMethodWeight;  ///< weight of max luma value when mode = 2
  std::vector< std::pair<int, int> > mapping;          ///< first=luma level, second=delta QP.
#if ENABLE_QPA
  bool isEnabled() const { return (mode != LUMALVL_TO_DQP_DISABLED && mode != LUMALVL_TO_DQP_NUM_MODES); }
#else
  bool isEnabled() const { return mode!=LUMALVL_TO_DQP_DISABLED; }
#endif
};
#endif

#if ER_CHROMA_QP_WCG_PPS
struct WCGChromaQPControl
{
  bool isEnabled() const { return enabled; }
  bool   enabled;         ///< Enabled flag (0:default)
  double chromaCbQpScale; ///< Chroma Cb QP Scale (1.0:default)
  double chromaCrQpScale; ///< Chroma Cr QP Scale (1.0:default)
  double chromaQpScale;   ///< Chroma QP Scale (0.0:default)
  double chromaQpOffset;  ///< Chroma QP Offset (0.0:default)
};
#endif

class ChromaCbfs
{
public:
  ChromaCbfs()
    : Cb(true), Cr(true)
  {}
  ChromaCbfs( bool _cbf )
    : Cb( _cbf ), Cr( _cbf )
  {}
public:
  bool sigChroma( ChromaFormat chromaFormat ) const
  {
    if( chromaFormat == CHROMA_400 )
    {
      return false;
    }
    return   ( Cb || Cr );
  }
  bool& cbf( ComponentID compID )
  {
    bool *cbfs[MAX_NUM_TBLOCKS] = { nullptr, &Cb, &Cr };

    return *cbfs[compID];
  }
public:
  bool Cb;
  bool Cr;
};


enum MsgLevel
{
  SILENT  = 0,
  ERROR   = 1,
  WARNING = 2,
  INFO    = 3,
  NOTICE  = 4,
  VERBOSE = 5,
  DETAILS = 6
};
enum RESHAPE_SIGNAL_TYPE
{
  RESHAPE_SIGNAL_SDR = 0,
  RESHAPE_SIGNAL_PQ  = 1,
  RESHAPE_SIGNAL_HLG = 2,
  RESHAPE_SIGNAL_NULL = 100,
};


// ---------------------------------------------------------------------------
// exception class
// ---------------------------------------------------------------------------

class Exception : public std::exception
{
public:
  Exception( const std::string& _s ) : m_str( _s ) { }
  Exception( const Exception& _e ) : std::exception( _e ), m_str( _e.m_str ) { }
  virtual ~Exception() noexcept { };
  virtual const char* what() const noexcept { return m_str.c_str(); }
  Exception& operator=( const Exception& _e ) { std::exception::operator=( _e ); m_str = _e.m_str; return *this; }
  template<typename T> Exception& operator<<( T t ) { std::ostringstream oss; oss << t; m_str += oss.str(); return *this; }
private:
  std::string m_str;
};

// if a check fails with THROW or CHECK, please check if ported correctly from assert in revision 1196)
#define THROW(x)            throw( Exception( "\nERROR: In function \"" ) << __FUNCTION__ << "\" in " << __FILE__ << ":" << __LINE__ << ": " << x )
#define CHECK(c,x)          if(c){ THROW(x); }
#define EXIT(x)             throw( Exception( "\n" ) << x << "\n" )
#define CHECK_NULLPTR(_ptr) CHECK( !( _ptr ), "Accessing an empty pointer pointer!" )

#if !NDEBUG  // for non MSVC compiler, define _DEBUG if in debug mode to have same behavior between MSVC and others in debug
#ifndef _DEBUG
#define _DEBUG 1
#endif
#endif

#if defined( _DEBUG )
#define CHECKD(c,x)         if(c){ THROW(x); }
#else
#define CHECKD(c,x)
#endif // _DEBUG

// ---------------------------------------------------------------------------
// static vector
// ---------------------------------------------------------------------------

template<typename T, size_t N>
class static_vector
{
  T _arr[ N ];
  size_t _size;

public:

  typedef T         value_type;
  typedef size_t    size_type;
  typedef ptrdiff_t difference_type;
  typedef T&        reference;
  typedef T const&  const_reference;
  typedef T*        pointer;
  typedef T const*  const_pointer;
  typedef T*        iterator;
  typedef T const*  const_iterator;

  static const size_type max_num_elements = N;

  static_vector() : _size( 0 )                                 { }
  static_vector( size_t N_ ) : _size( N_ )                     { }
  static_vector( size_t N_, const T& _val ) : _size( 0 )       { resize( N_, _val ); }
  template<typename It>
  static_vector( It _it1, It _it2 ) : _size( 0 )               { while( _it1 < _it2 ) _arr[ _size++ ] = *_it1++; }
  static_vector( std::initializer_list<T> _il ) : _size( 0 )
  {
    typename std::initializer_list<T>::iterator _src1 = _il.begin();
    typename std::initializer_list<T>::iterator _src2 = _il.end();

    while( _src1 < _src2 ) _arr[ _size++ ] = *_src1++;

    CHECKD( _size > N, "capacity exceeded" );
  }
  static_vector& operator=( std::initializer_list<T> _il )
  {
    _size = 0;

    typename std::initializer_list<T>::iterator _src1 = _il.begin();
    typename std::initializer_list<T>::iterator _src2 = _il.end();

    while( _src1 < _src2 ) _arr[ _size++ ] = *_src1++;

    CHECKD( _size > N, "capacity exceeded" );
  }

  void resize( size_t N_ )                      { CHECKD( N_ > N, "capacity exceeded" ); while(_size < N_) _arr[ _size++ ] = T() ; _size = N_; }
  void resize( size_t N_, const T& _val )       { CHECKD( N_ > N, "capacity exceeded" ); while(_size < N_) _arr[ _size++ ] = _val; _size = N_; }
  void reserve( size_t N_ )                     { CHECKD( N_ > N, "capacity exceeded" ); }
  void push_back( const T& _val )               { CHECKD( _size >= N, "capacity exceeded" ); _arr[ _size++ ] = _val; }
  void push_back( T&& val )                     { CHECKD( _size >= N, "capacity exceeded" ); _arr[ _size++ ] = std::forward<T>( val ); }
  void pop_back()                               { CHECKD( _size == 0, "calling pop_back on an empty vector" ); _size--; }
  void pop_front()                              { CHECKD( _size == 0, "calling pop_front on an empty vector" ); _size--; for( int i = 0; i < _size; i++ ) _arr[i] = _arr[i + 1]; }
  void clear()                                  { _size = 0; }
  reference       at( size_t _i )               { CHECKD( _i >= _size, "Trying to access an out-of-bound-element" ); return _arr[ _i ]; }
  const_reference at( size_t _i ) const         { CHECKD( _i >= _size, "Trying to access an out-of-bound-element" ); return _arr[ _i ]; }
  reference       operator[]( size_t _i )       { CHECKD( _i >= _size, "Trying to access an out-of-bound-element" ); return _arr[ _i ]; }
  const_reference operator[]( size_t _i ) const { CHECKD( _i >= _size, "Trying to access an out-of-bound-element" ); return _arr[ _i ]; }
  reference       front()                       { CHECKD( _size == 0, "Trying to access the first element of an empty vector" ); return _arr[ 0 ]; }
  const_reference front() const                 { CHECKD( _size == 0, "Trying to access the first element of an empty vector" ); return _arr[ 0 ]; }
  reference       back()                        { CHECKD( _size == 0, "Trying to access the last element of an empty vector" );  return _arr[ _size - 1 ]; }
  const_reference back() const                  { CHECKD( _size == 0, "Trying to access the last element of an empty vector" );  return _arr[ _size - 1 ]; }
  pointer         data()                        { return _arr; }
  const_pointer   data() const                  { return _arr; }
  iterator        begin()                       { return _arr; }
  const_iterator  begin() const                 { return _arr; }
  const_iterator  cbegin() const                { return _arr; }
  iterator        end()                         { return _arr + _size; }
  const_iterator  end() const                   { return _arr + _size; };
  const_iterator  cend() const                  { return _arr + _size; };
  size_type       size() const                  { return _size; };
  size_type       byte_size() const             { return _size * sizeof( T ); }
  bool            empty() const                 { return _size == 0; }

  size_type       capacity() const              { return N; }
  size_type       max_size() const              { return N; }
  size_type       byte_capacity() const         { return sizeof(_arr); }

  iterator        insert( const_iterator _pos, const T& _val )
                                                { CHECKD( _size >= N, "capacity exceeded" );
                                                  for( difference_type i = _size - 1; i >= _pos - _arr; i-- ) _arr[i + 1] = _arr[i];
                                                  *const_cast<iterator>( _pos ) = _val;
                                                  _size++;
                                                  return const_cast<iterator>( _pos ); }

  iterator        insert( const_iterator _pos, T&& _val )
                                                { CHECKD( _size >= N, "capacity exceeded" );
                                                  for( difference_type i = _size - 1; i >= _pos - _arr; i-- ) _arr[i + 1] = _arr[i];
                                                  *const_cast<iterator>( _pos ) = std::forward<T>( _val );
                                                  _size++; return const_cast<iterator>( _pos ); }
  template<class InputIt>
  iterator        insert( const_iterator _pos, InputIt first, InputIt last )
                                                { const difference_type numEl = last - first;
                                                  CHECKD( _size + numEl >= N, "capacity exceeded" );
                                                  for( difference_type i = _size - 1; i >= _pos - _arr; i-- ) _arr[i + numEl] = _arr[i];
                                                  iterator it = const_cast<iterator>( _pos ); _size += numEl;
                                                  while( first != last ) *it++ = *first++;
                                                  return const_cast<iterator>( _pos ); }

  iterator        insert( const_iterator _pos, size_t numEl, const T& val )
                                                { //const difference_type numEl = last - first;
                                                  CHECKD( _size + numEl >= N, "capacity exceeded" );
                                                  for( difference_type i = _size - 1; i >= _pos - _arr; i-- ) _arr[i + numEl] = _arr[i];
                                                  iterator it = const_cast<iterator>( _pos ); _size += numEl;
                                                  for ( int k = 0; k < numEl; k++) *it++ = val;
                                                  return const_cast<iterator>( _pos ); }

  void            erase( const_iterator _pos )  { iterator it   = const_cast<iterator>( _pos ) - 1;
                                                  iterator last = end() - 1;
                                                  while( ++it != last ) *it = *( it + 1 );
                                                  _size--; }
};


// ---------------------------------------------------------------------------
// dynamic cache
// ---------------------------------------------------------------------------

template<typename T>
class dynamic_cache
{
  std::vector<T*> m_cache;
#if ENABLE_SPLIT_PARALLELISM
  int64_t         m_cacheId;
#endif

public:

#if ENABLE_SPLIT_PARALLELISM
  dynamic_cache()
  {
    static int cacheId = 0;
    m_cacheId = cacheId++;
  }

#endif
  ~dynamic_cache()
  {
    deleteEntries();
  }

  void deleteEntries()
  {
    for( auto &p : m_cache )
    {
      delete p;
      p = nullptr;
    }

    m_cache.clear();
  }

  T* get()
  {
    T* ret;

    if( !m_cache.empty() )
    {
      ret = m_cache.back();
      m_cache.pop_back();
#if ENABLE_SPLIT_PARALLELISM
      CHECK( ret->cacheId != m_cacheId, "Putting item into wrong cache!" );
      CHECK( !ret->cacheUsed,           "Fetched an element that should've been in cache!!" );
#endif
    }
    else
    {
      ret = new T;
    }

#if ENABLE_SPLIT_PARALLELISM
    ret->cacheId   = m_cacheId;
    ret->cacheUsed = false;

#endif
    return ret;
  }

  void cache( T* el )
  {
#if ENABLE_SPLIT_PARALLELISM
    CHECK( el->cacheId != m_cacheId, "Putting item into wrong cache!" );
    CHECK( el->cacheUsed,            "Putting cached item back into cache!" );

    el->cacheUsed = true;

#endif
    m_cache.push_back( el );
  }

  void cache( std::vector<T*>& vel )
  {
#if ENABLE_SPLIT_PARALLELISM
    for( auto el : vel )
    {
      CHECK( el->cacheId != m_cacheId, "Putting item into wrong cache!" );
      CHECK( el->cacheUsed,            "Putting cached item back into cache!" );

      el->cacheUsed = true;
    }

#endif
    m_cache.insert( m_cache.end(), vel.begin(), vel.end() );
    vel.clear();
  }
};

typedef dynamic_cache<struct CodingUnit    > CUCache;
typedef dynamic_cache<struct PredictionUnit> PUCache;
typedef dynamic_cache<struct TransformUnit > TUCache;

struct XUCache
{
  CUCache cuCache;
  PUCache puCache;
  TUCache tuCache;
};

#define SIGN(x) ( (x) >= 0 ? 1 : -1 )

//! \}

#endif

<|MERGE_RESOLUTION|>--- conflicted
+++ resolved
@@ -179,11 +179,9 @@
 
 #define JVET_R0108_DCI_SIGNALING                          1 // JVET-R0108 Proposal 1 DCI signaling changes
 
-<<<<<<< HEAD
 #define JVET_R0112_SEMANTICS_CLEANUP                      1 // JVET-R0112: Picture header semantics cleanup for gdr_or_irap_flag
-=======
+
 #define JVET_R0107_VPS_SIGNALING                          1 // JVET-R017: Proposal 2 VPS signaling change and updated inference rule
->>>>>>> d0ab9939
 
 //########### place macros to be be kept below this line ###############
 
