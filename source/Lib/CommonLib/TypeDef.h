--- conflicted
+++ resolved
@@ -287,13 +287,11 @@
 
 #define JVET_P0118_OLS_EXTRACTION                         1  // OLS based sub-bitstream extraction
 
-<<<<<<< HEAD
 #define JVET_Q0397_SUB_PIC_EXTRACT                        1  // subpicture extraction
 
 #define JVET_Q0218_PROPOSAL1                              1 // JVET-Q0218_PROPOSAL1: Conditionally signal tile_idx_delta_present_flag
-=======
+
 #define JVET_Q0219_SIGNAL_ALT_BUFFER_DELAY_PARMS 1   // JVET-Q0219: Signal alternative buffering delay parameters 
->>>>>>> 8c7d129e
 
 typedef std::pair<int, bool> TrMode;
 typedef std::pair<int, int>  TrCost;
