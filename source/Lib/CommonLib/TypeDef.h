--- conflicted
+++ resolved
@@ -50,11 +50,9 @@
 #include <assert.h>
 #include <cassert>
 
-<<<<<<< HEAD
-#define JVET_Q0155_COLOUR_ID                              1 // JVET-Q0155: move 
-=======
 #define JVET_Q0784_LFNST_COMBINATION                      1 // lfnst signaling, latency reduction and a bugfix for scaling from Q0106, Q0686, Q0133
->>>>>>> 88de27b5
+
+#define JVET_Q0155_COLOUR_ID                              1 // JVET-Q0155: move colour_plane_id from PH to SH
 
 #define JVET_Q0147_JCCR_SIGNALLING                        1 // JVET-Q0147: Conditional signaling of sps_joint_cbcr_enabled_flag based on ChromaArrayType
 
