--- conflicted
+++ resolved
@@ -50,11 +50,9 @@
 #include <assert.h>
 #include <cassert>
 
-<<<<<<< HEAD
 #define FIELD_CODING_FIX                                  1 // Fix field coding 
-=======
+
 #define JVET_P1004_REMOVE_BRICKS                          1 // JVET-P1004: Removal of bricks
->>>>>>> c249d388
 
 #define JVET_P0202_P0203_FIX_HRD_RELATED_SEI              1 // JVET-P0202 and JVET-P0203: CPB timing for sub-layers with DU and parsing independency to SPS
 
