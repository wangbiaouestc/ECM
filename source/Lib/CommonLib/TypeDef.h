--- conflicted
+++ resolved
@@ -50,15 +50,13 @@
 #include <assert.h>
 #include <cassert>
 
-<<<<<<< HEAD
+#define JVET_N0448_N0380                                  1 // When MaxNumMergeCand is 1, MMVD_BASE_MV_NUM is inferred to be 1.
+
 #define JVET_N0054_JOINT_CHROMA                           1 // Joint chroma residual coding mode
 
 #define JVET_N0317_ADD_ZERO_BV                            1
 
 #define JVET_N0318_N0467_IBC_SIZE                         1 // IBC flag dependent on CU size and disabling 128x128 IBC mode
-=======
-#define JVET_N0448_N0380                                  1 // When MaxNumMergeCand is 1, MMVD_BASE_MV_NUM is inferred to be 1.
->>>>>>> 81cc3a20
 
 #define JVET_N0462_FIX_CTX_MODELING                       1 // Fix context modeling of inter_pred_idc
 
