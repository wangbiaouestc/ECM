/* The copyright in this software is being made available under the BSD
 * License, included below. This software may be subject to other third party
 * and contributor rights, including patent rights, and no such rights are
 * granted under this license.
 *
 * Copyright (c) 2010-2020, ITU/ISO/IEC
 * All rights reserved.
 *
 * Redistribution and use in source and binary forms, with or without
 * modification, are permitted provided that the following conditions are met:
 *
 *  * Redistributions of source code must retain the above copyright notice,
 *    this list of conditions and the following disclaimer.
 *  * Redistributions in binary form must reproduce the above copyright notice,
 *    this list of conditions and the following disclaimer in the documentation
 *    and/or other materials provided with the distribution.
 *  * Neither the name of the ITU/ISO/IEC nor the names of its contributors may
 *    be used to endorse or promote products derived from this software without
 *    specific prior written permission.
 *
 * THIS SOFTWARE IS PROVIDED BY THE COPYRIGHT HOLDERS AND CONTRIBUTORS "AS IS"
 * AND ANY EXPRESS OR IMPLIED WARRANTIES, INCLUDING, BUT NOT LIMITED TO, THE
 * IMPLIED WARRANTIES OF MERCHANTABILITY AND FITNESS FOR A PARTICULAR PURPOSE
 * ARE DISCLAIMED. IN NO EVENT SHALL THE COPYRIGHT HOLDER OR CONTRIBUTORS
 * BE LIABLE FOR ANY DIRECT, INDIRECT, INCIDENTAL, SPECIAL, EXEMPLARY, OR
 * CONSEQUENTIAL DAMAGES (INCLUDING, BUT NOT LIMITED TO, PROCUREMENT OF
 * SUBSTITUTE GOODS OR SERVICES; LOSS OF USE, DATA, OR PROFITS; OR BUSINESS
 * INTERRUPTION) HOWEVER CAUSED AND ON ANY THEORY OF LIABILITY, WHETHER IN
 * CONTRACT, STRICT LIABILITY, OR TORT (INCLUDING NEGLIGENCE OR OTHERWISE)
 * ARISING IN ANY WAY OUT OF THE USE OF THIS SOFTWARE, EVEN IF ADVISED OF
 * THE POSSIBILITY OF SUCH DAMAGE.
 */

/** \file     TypeDef.h
    \brief    Define macros, basic types, new types and enumerations
*/

#ifndef __TYPEDEF__
#define __TYPEDEF__

#ifndef __COMMONDEF__
#error Include CommonDef.h not TypeDef.h
#endif

#include <vector>
#include <utility>
#include <sstream>
#include <cstddef>
#include <cstring>
#include <assert.h>
#include <cassert>

//########### place macros to be removed in next cycle below this line ###############
#define JVET_S0076_ASPECT1                                1 // JVET-S0076: aspect 1: Move ph_non_ref_pic_flag to earlier position

#define JVET_S0133_PH_SYNTAX_OVERRIDE_ENC_FIX             1 // JVET-S0133: Encoder-only fix on the override of partition constriants in PH

#define JVET_S0266_VUI_length                             1 // JVET-S0266: VUI modifications including signalling of VUI length

#define JVET_S0179_CONDITIONAL_SIGNAL_GCI                 1 // JVET-S0179: Conditional signalling of GCI fields

#define JVET_S0049_ASPECT4                                1 // JVET-S0049 aspect 4: Constrain the value of pps_alf_info_in_ph_flag to be equal to 0 when the PH is in the SH

#define JVET_S0258_SUBPIC_CONSTRAINTS                     1 // JVET-S0258: sub-picture constraints

#define JVET_S0074_SPS_REORDER                            1 // JVET-S0074: aspect 1, rearrange some syntax elements in SPS

#define JVET_S0234_ACT_CRS_FIX                            1 // JVET-S0234: perform chroma residual scaling in RGB domain when ACT is on
#define JVET_S0132_HLS_REORDER                            1 // Rearrange syntax elements in SPS and PPS

#define JVET_S0221_NUM_VB_CHECK                           1 // JVET_S0221: Constraints on the number of virtual boundaries

#define JVET_S0052_RM_SEPARATE_COLOUR_PLANE               1 // JVET-S0052: Remove separate colour plane coding from VVC version 1

#define JVET_S0063_VPS_SIGNALLING                         1 // Modifications to VPS signalling - conditionally signal vps_num_ptls_minus1

#define JVET_S0065_SPS_INFERENCE_RULE                     1 // JVET_S0065_PROPOSAL1: Inference rule for sps_virtual_boundaries_present_flag

#define JVET_S0155_EOS_NALU_CHECK                         1 // JVET-S0155: Constraints on EOS NAL units

#define JVET_R0093_SUBPICS_AND_CONF_WINDOW                1 // JVET-R0093 and JVET-R0294: Constraint on subpictures and conformance cropping window, and rewriting of conformance cropping window in subpicture extraction

#define JVET_S0160_ASPECT1_ASPECT9                        1 // JVET-S0160: Aspect 1 Infer the value of pps_loop_filter_across_tiles_enabled_flag to be equal to 0 (instead of 1) when not present
                                                            //             Aspect 9 The value of ph_poc_msb_cycle_present_flag is required to be equal to 0 when vps_independent_layer_flag[GeneralLayerIdx[nuh_layer_id]] is equal to 0 and there is an ILRP entry in RefPicList[0] or RefPicList[1] of a slice of the current picture

#define JVET_S0048_SCALING_OFFSET                         1 // JVET-S0048 Aspect2: change the constraint on the value ranges of scaling window offsets to be more flexible

#define JVET_S0248_HRD_CLEANUP                            1 // JVET-S0248 Aspect7: When bp_alt_cpb_params_present_flag is equal to 1, the value of bp_du_hrd_params_present_flag shall be equal to 0.

#define JVET_S0156_LEVEL_DEFINITION                       1 // JVET-S0156: On level definitions

#define JVET_S0185_PROPOSAL2_SEI_CLEANUP                  1 // JVET-S0185_PROPOSAL2: Move signalling of syntax element bp_alt_cpb_params_present_flag

#define JVET_S0181_PROPOSAL1                              1 // JVET-0181_Proposal1: Conditionally signal bp_sublayer_initial_cpb_removal_delay_present_flag

#define JVET_S0177_SCALABLE_NESTING_SEI                   1 // JVET-S0177: Constraints on the scalable nesting SEI message

#define JVET_R0068_ASPECT6_ENC_RESTRICTION                1 // encoder restriction for JVET-R0068 apsect 6

#define JVET_S0186_SPS_CLEANUP                            1 // JVET-S0186: Proposal 1, move sps_chroma_format_idc and sps_log2_ctu_size_minus5 to take place sps_reserved_zero_4bits

<<<<<<< HEAD
#define JVET_S0181_PROPOSAL2_BUFFERING_PERIOD_CLEANUP     1 // JVET-S0181 Proposal2: Move signalling of bp_max_sublayers_minus1 and conditionally signal bp_cpb_removal_delay_deltas_present_flag, bp_num_cpb_removal_delay_deltas_minus1, and bp_cpb_removal_delay
=======
#define JVET_S0050_GCI                                    1 // JVET-S0050: Signal new GCI flags no_virtual_boundaries_constraint_flag and no_explicit_scaling_list_constraint_flag
                                                            //             Constrain the value of one_subpic_per_pic_constraint_flag, one_slice_per_pic_constraint_flag and no_aps_constraint_flag
                                                            //             Remove all constraints that require GCI fields to be equal to a value that imposes a constraint
>>>>>>> fcd1f076

//########### place macros to be be kept below this line ###############
#define JVET_S0257_DUMP_360SEI_MESSAGE                    1 // Software support of 360 SEI messages

#define JVET_R0351_HIGH_BIT_DEPTH_SUPPORT                 1 // JVET-R0351: high bit depth coding support (syntax changes, no mathematical differences for CTCs)
#define JVET_R0351_HIGH_BIT_DEPTH_ENABLED                 0 // JVET-R0351: high bit depth coding enabled (increases accuracies of some calculations, e.g. transforms)

#define JVET_R0164_MEAN_SCALED_SATD                       1 // JVET-R0164: Use a mean scaled version of SATD in encoder decisions

#define JVET_M0497_MATRIX_MULT                            0 // 0: Fast method; 1: Matrix multiplication

#define JVET_R0107_BITSTREAM_EXTACTION                    1 // JVET-R0107 Proposal 3:Bitsteam extraction modifications

#define APPLY_SBT_SL_ON_MTS                               1 // apply save & load fast algorithm on inter MTS when SBT is on

typedef std::pair<int, bool> TrMode;
typedef std::pair<int, int>  TrCost;

// clang-format off
#define REUSE_CU_RESULTS                                  1
#if REUSE_CU_RESULTS
#define REUSE_CU_RESULTS_WITH_MULTIPLE_TUS                1
#endif
// clang-format on

#ifndef JVET_J0090_MEMORY_BANDWITH_MEASURE
#define JVET_J0090_MEMORY_BANDWITH_MEASURE                0
#endif

#ifndef EXTENSION_360_VIDEO
#define EXTENSION_360_VIDEO                               0   ///< extension for 360/spherical video coding support; this macro should be controlled by makefile, as it would be used to control whether the library is built and linked
#endif

#ifndef EXTENSION_HDRTOOLS
#define EXTENSION_HDRTOOLS                                0 //< extension for HDRTools/Metrics support; this macro should be controlled by makefile, as it would be used to control whether the library is built and linked
#endif

#define JVET_O0756_CONFIG_HDRMETRICS                      1
#if EXTENSION_HDRTOOLS
#define JVET_O0756_CALCULATE_HDRMETRICS                   1
#endif

#ifndef ENABLE_SPLIT_PARALLELISM
#define ENABLE_SPLIT_PARALLELISM                          0
#endif
#if ENABLE_SPLIT_PARALLELISM
#define PARL_SPLIT_MAX_NUM_JOBS                           6                             // number of parallel jobs that can be defined and need memory allocated
#define NUM_RESERVERD_SPLIT_JOBS                        ( PARL_SPLIT_MAX_NUM_JOBS + 1 )  // number of all data structures including the merge thread (0)
#define PARL_SPLIT_MAX_NUM_THREADS                        PARL_SPLIT_MAX_NUM_JOBS
#define NUM_SPLIT_THREADS_IF_MSVC                         4

#endif


// ====================================================================================================================
// General settings
// ====================================================================================================================

#ifndef ENABLE_TRACING
#define ENABLE_TRACING                                    0 // DISABLE by default (enable only when debugging, requires 15% run-time in decoding) -- see documentation in 'doc/DTrace for NextSoftware.pdf'
#endif

#if ENABLE_TRACING
#define K0149_BLOCK_STATISTICS                            1 // enables block statistics, which can be analysed with YUView (https://github.com/IENT/YUView)
#if K0149_BLOCK_STATISTICS
#define BLOCK_STATS_AS_CSV                                0 // statistics will be written in a comma separated value format. this is not supported by YUView
#endif
#endif

#define WCG_EXT                                           1
#define WCG_WPSNR                                         WCG_EXT

#define KEEP_PRED_AND_RESI_SIGNALS                        0

// ====================================================================================================================
// Debugging
// ====================================================================================================================

// most debugging tools are now bundled within the ENABLE_TRACING macro -- see documentation to see how to use

#define PRINT_MACRO_VALUES                                1 ///< When enabled, the encoder prints out a list of the non-environment-variable controlled macros and their values on startup

#define INTRA_FULL_SEARCH                                 0 ///< enables full mode search for intra estimation

// TODO: rename this macro to DECODER_DEBUG_BIT_STATISTICS (may currently cause merge issues with other branches)
// This can be enabled by the makefile
#ifndef RExt__DECODER_DEBUG_BIT_STATISTICS
#define RExt__DECODER_DEBUG_BIT_STATISTICS                0 ///< 0 (default) = decoder reports as normal, 1 = decoder produces bit usage statistics (will impact decoder run time by up to ~10%)
#endif

#ifndef RExt__DECODER_DEBUG_TOOL_MAX_FRAME_STATS
#define RExt__DECODER_DEBUG_TOOL_MAX_FRAME_STATS         (1 && RExt__DECODER_DEBUG_BIT_STATISTICS )   ///< 0 (default) = decoder reports as normal, 1 = decoder produces max frame bit usage statistics
#endif

#define TR_ONLY_COEFF_STATS                              (1 && RExt__DECODER_DEBUG_BIT_STATISTICS )   ///< 0 combine TS and non-TS decoder debug statistics. 1 = separate TS and non-TS decoder debug statistics.
#define EPBINCOUNT_FIX                                   (1 && RExt__DECODER_DEBUG_BIT_STATISTICS )   ///< 0 use count to represent number of calls to decodeBins. 1 = count and bins for EP bins are the same.

#ifndef RExt__DECODER_DEBUG_TOOL_STATISTICS
#define RExt__DECODER_DEBUG_TOOL_STATISTICS               0 ///< 0 (default) = decoder reports as normal, 1 = decoder produces tool usage statistics
#endif

#if RExt__DECODER_DEBUG_BIT_STATISTICS || RExt__DECODER_DEBUG_TOOL_STATISTICS
#define RExt__DECODER_DEBUG_STATISTICS                    1
#endif

// ====================================================================================================================
// Tool Switches - transitory (these macros are likely to be removed in future revisions)
// ====================================================================================================================

#define DECODER_CHECK_SUBSTREAM_AND_SLICE_TRAILING_BYTES  1 ///< TODO: integrate this macro into a broader conformance checking system.
#define T0196_SELECTIVE_RDOQ                              1 ///< selective RDOQ
#define U0040_MODIFIED_WEIGHTEDPREDICTION_WITH_BIPRED_AND_CLIPPING 1
#define U0033_ALTERNATIVE_TRANSFER_CHARACTERISTICS_SEI    1 ///< Alternative transfer characteristics SEI message (JCTVC-U0033, with syntax naming from V1005)
#define X0038_LAMBDA_FROM_QP_CAPABILITY                   1 ///< This approach derives lambda from QP+QPoffset+QPoffset2. QPoffset2 is derived from QP+QPoffset using a linear model that is clipped between 0 and 3.
                                                            // To use this capability enable config parameter LambdaFromQpEnable

// ====================================================================================================================
// Tool Switches
// ====================================================================================================================


// This can be enabled by the makefile
#ifndef RExt__HIGH_BIT_DEPTH_SUPPORT
#if JVET_R0351_HIGH_BIT_DEPTH_ENABLED
#define RExt__HIGH_BIT_DEPTH_SUPPORT                      1 ///< 0 (default) use data type definitions for 8-10 bit video, 1 = use larger data types to allow for up to 16-bit video (originally developed as part of N0188)
#else
#define RExt__HIGH_BIT_DEPTH_SUPPORT                      0 ///< 0 (default) use data type definitions for 8-10 bit video, 1 = use larger data types to allow for up to 16-bit video (originally developed as part of N0188)
#endif
#endif

// SIMD optimizations
#define SIMD_ENABLE                                       1
#define ENABLE_SIMD_OPT                                 ( SIMD_ENABLE && !RExt__HIGH_BIT_DEPTH_SUPPORT )    ///< SIMD optimizations, no impact on RD performance
#define ENABLE_SIMD_OPT_MCIF                            ( 1 && ENABLE_SIMD_OPT )                            ///< SIMD optimization for the interpolation filter, no impact on RD performance
#define ENABLE_SIMD_OPT_BUFFER                          ( 1 && ENABLE_SIMD_OPT )                            ///< SIMD optimization for the buffer operations, no impact on RD performance
#define ENABLE_SIMD_OPT_DIST                            ( 1 && ENABLE_SIMD_OPT )                            ///< SIMD optimization for the distortion calculations(SAD,SSE,HADAMARD), no impact on RD performance
#define ENABLE_SIMD_OPT_AFFINE_ME                       ( 1 && ENABLE_SIMD_OPT )                            ///< SIMD optimization for affine ME, no impact on RD performance
#define ENABLE_SIMD_OPT_ALF                             ( 1 && ENABLE_SIMD_OPT )                            ///< SIMD optimization for ALF
#if ENABLE_SIMD_OPT_BUFFER
#define ENABLE_SIMD_OPT_BCW                               1                                                 ///< SIMD optimization for Bcw
#endif

// End of SIMD optimizations


#define ME_ENABLE_ROUNDING_OF_MVS                         1 ///< 0 (default) = disables rounding of motion vectors when right shifted,  1 = enables rounding

#define RDOQ_CHROMA_LAMBDA                                1 ///< F386: weighting of chroma for RDOQ

#define U0132_TARGET_BITS_SATURATION                      1 ///< Rate control with target bits saturation method
#ifdef  U0132_TARGET_BITS_SATURATION
#define V0078_ADAPTIVE_LOWER_BOUND                        1 ///< Target bits saturation with adaptive lower bound
#endif
#define W0038_DB_OPT                                      1 ///< adaptive DB parameter selection, LoopFilterOffsetInPPS and LoopFilterDisable are set to 0 and DeblockingFilterMetric=2;
#define W0038_CQP_ADJ                                     1 ///< chroma QP adjustment based on TL, CQPTLAdjustEnabled is set to 1;

#define SHARP_LUMA_DELTA_QP                               1 ///< include non-normative LCU deltaQP and normative chromaQP change
#define ER_CHROMA_QP_WCG_PPS                              1 ///< Chroma QP model for WCG used in Anchor 3.2
#define ENABLE_QPA                                        1 ///< Non-normative perceptual QP adaptation according to JVET-H0047 and JVET-K0206. Deactivated by default, activated using encoder arguments --PerceptQPA=1 --SliceChromaQPOffsetPeriodicity=1
#define ENABLE_QPA_SUB_CTU                              ( 1 && ENABLE_QPA ) ///< when maximum delta-QP depth is greater than zero, use sub-CTU QPA


#define RDOQ_CHROMA                                       1 ///< use of RDOQ in chroma

#define QP_SWITCHING_FOR_PARALLEL                         1 ///< Replace floating point QP with a source-file frame number. After switching POC, increase base QP instead of frame level QP.

#define LUMA_ADAPTIVE_DEBLOCKING_FILTER_QP_OFFSET         1 /// JVET-L0414 (CE11.2.2) with explicit signalling of num interval, threshold and qpOffset
// ====================================================================================================================
// Derived macros
// ====================================================================================================================

#if RExt__HIGH_BIT_DEPTH_SUPPORT
#define FULL_NBIT                                         1 ///< When enabled, use distortion measure derived from all bits of source data, otherwise discard (bitDepth - 8) least-significant bits of distortion
#define RExt__HIGH_PRECISION_FORWARD_TRANSFORM            1 ///< 0 use original 6-bit transform matrices for both forward and inverse transform, 1 (default) = use original matrices for inverse transform and high precision matrices for forward transform
#else
#define FULL_NBIT                                         1 ///< When enabled, use distortion measure derived from all bits of source data, otherwise discard (bitDepth - 8) least-significant bits of distortion
#define RExt__HIGH_PRECISION_FORWARD_TRANSFORM            0 ///< 0 (default) use original 6-bit transform matrices for both forward and inverse transform, 1 = use original matrices for inverse transform and high precision matrices for forward transform
#endif

#if FULL_NBIT
#define DISTORTION_PRECISION_ADJUSTMENT(x)                0
#else
#define DISTORTION_ESTIMATION_BITS                        8
#define DISTORTION_PRECISION_ADJUSTMENT(x)                ((x>DISTORTION_ESTIMATION_BITS)? ((x)-DISTORTION_ESTIMATION_BITS) : 0)
#endif

// ====================================================================================================================
// Error checks
// ====================================================================================================================

#if ((RExt__HIGH_PRECISION_FORWARD_TRANSFORM != 0) && (RExt__HIGH_BIT_DEPTH_SUPPORT == 0))
#error ERROR: cannot enable RExt__HIGH_PRECISION_FORWARD_TRANSFORM without RExt__HIGH_BIT_DEPTH_SUPPORT
#endif

// ====================================================================================================================
// Named numerical types
// ====================================================================================================================

#if RExt__HIGH_BIT_DEPTH_SUPPORT
typedef       int             Pel;               ///< pixel type
typedef       int64_t           TCoeff;            ///< transform coefficient
typedef       int             TMatrixCoeff;      ///< transform matrix coefficient
typedef       int16_t           TFilterCoeff;      ///< filter coefficient
typedef       int64_t           Intermediate_Int;  ///< used as intermediate value in calculations
typedef       uint64_t          Intermediate_UInt; ///< used as intermediate value in calculations
#else
typedef       int16_t           Pel;               ///< pixel type
typedef       int             TCoeff;            ///< transform coefficient
typedef       int16_t           TMatrixCoeff;      ///< transform matrix coefficient
typedef       int16_t           TFilterCoeff;      ///< filter coefficient
typedef       int             Intermediate_Int;  ///< used as intermediate value in calculations
typedef       uint32_t            Intermediate_UInt; ///< used as intermediate value in calculations
#endif

typedef       uint64_t          SplitSeries;       ///< used to encoded the splits that caused a particular CU size
typedef       uint64_t          ModeTypeSeries;    ///< used to encoded the ModeType at different split depth

typedef       uint64_t        Distortion;        ///< distortion measurement

// ====================================================================================================================
// Enumeration
// ====================================================================================================================


enum ApsType
{
  ALF_APS = 0,
  LMCS_APS = 1,
  SCALING_LIST_APS = 2,
};

enum QuantFlags
{
  Q_INIT           = 0x0,
  Q_USE_RDOQ       = 0x1,
  Q_RDOQTS         = 0x2,
  Q_SELECTIVE_RDOQ = 0x4,
};

//EMT transform tags
enum TransType
{
  DCT2 = 0,
  DCT8 = 1,
  DST7 = 2,
  NUM_TRANS_TYPE = 3,
  DCT2_EMT = 4
};

enum MTSIdx
{
  MTS_DCT2_DCT2 = 0,
  MTS_SKIP = 1,
  MTS_DST7_DST7 = 2,
  MTS_DCT8_DST7 = 3,
  MTS_DST7_DCT8 = 4,
  MTS_DCT8_DCT8 = 5
};

enum ISPType
{
  NOT_INTRA_SUBPARTITIONS       = 0,
  HOR_INTRA_SUBPARTITIONS       = 1,
  VER_INTRA_SUBPARTITIONS       = 2,
  NUM_INTRA_SUBPARTITIONS_MODES = 3,
  INTRA_SUBPARTITIONS_RESERVED  = 4
};

enum SbtIdx
{
  SBT_OFF_DCT  = 0,
  SBT_VER_HALF = 1,
  SBT_HOR_HALF = 2,
  SBT_VER_QUAD = 3,
  SBT_HOR_QUAD = 4,
  NUMBER_SBT_IDX,
  SBT_OFF_MTS, //note: must be after all SBT modes, only used in fast algorithm to discern the best mode is inter EMT
};

enum SbtPos
{
  SBT_POS0 = 0,
  SBT_POS1 = 1,
  NUMBER_SBT_POS
};

enum SbtMode
{
  SBT_VER_H0 = 0,
  SBT_VER_H1 = 1,
  SBT_HOR_H0 = 2,
  SBT_HOR_H1 = 3,
  SBT_VER_Q0 = 4,
  SBT_VER_Q1 = 5,
  SBT_HOR_Q0 = 6,
  SBT_HOR_Q1 = 7,
  NUMBER_SBT_MODE
};

enum RDPCMMode
{
  RDPCM_OFF             = 0,
  RDPCM_HOR             = 1,
  RDPCM_VER             = 2,
  NUMBER_OF_RDPCM_MODES = 3
};

enum RDPCMSignallingMode
{
  RDPCM_SIGNAL_IMPLICIT            = 0,
  RDPCM_SIGNAL_EXPLICIT            = 1,
  NUMBER_OF_RDPCM_SIGNALLING_MODES = 2
};

/// supported slice type
enum SliceType
{
  B_SLICE               = 0,
  P_SLICE               = 1,
  I_SLICE               = 2,
  NUMBER_OF_SLICE_TYPES = 3
};

/// chroma formats (according to how the monochrome or the color planes are intended to be coded)
enum ChromaFormat
{
  CHROMA_400        = 0,
  CHROMA_420        = 1,
  CHROMA_422        = 2,
  CHROMA_444        = 3,
  NUM_CHROMA_FORMAT = 4
};

enum ChannelType
{
  CHANNEL_TYPE_LUMA    = 0,
  CHANNEL_TYPE_CHROMA  = 1,
  MAX_NUM_CHANNEL_TYPE = 2
};

enum TreeType
{
  TREE_D = 0, //default tree status (for single-tree slice, TREE_D means joint tree; for dual-tree I slice, TREE_D means TREE_L for luma and TREE_C for chroma)
  TREE_L = 1, //separate tree only contains luma (may split)
  TREE_C = 2, //separate tree only contains chroma (not split), to avoid small chroma block
};

enum ModeType
{
  MODE_TYPE_ALL = 0, //all modes can try
  MODE_TYPE_INTER = 1, //can try inter
  MODE_TYPE_INTRA = 2, //can try intra, ibc, palette
};

#define CH_L CHANNEL_TYPE_LUMA
#define CH_C CHANNEL_TYPE_CHROMA

enum ComponentID
{
  COMPONENT_Y         = 0,
  COMPONENT_Cb        = 1,
  COMPONENT_Cr        = 2,
  MAX_NUM_COMPONENT   = 3,
  JOINT_CbCr          = MAX_NUM_COMPONENT,
  MAX_NUM_TBLOCKS     = MAX_NUM_COMPONENT
};

#define MAP_CHROMA(c) (ComponentID(c))

enum InputColourSpaceConversion // defined in terms of conversion prior to input of encoder.
{
  IPCOLOURSPACE_UNCHANGED               = 0,
  IPCOLOURSPACE_YCbCrtoYCrCb            = 1, // Mainly used for debug!
  IPCOLOURSPACE_YCbCrtoYYY              = 2, // Mainly used for debug!
  IPCOLOURSPACE_RGBtoGBR                = 3,
  NUMBER_INPUT_COLOUR_SPACE_CONVERSIONS = 4
};

enum MATRIX_COEFFICIENTS // Table E.5 (Matrix coefficients)
{
  MATRIX_COEFFICIENTS_RGB                           = 0,
  MATRIX_COEFFICIENTS_BT709                         = 1,
  MATRIX_COEFFICIENTS_UNSPECIFIED                   = 2,
  MATRIX_COEFFICIENTS_RESERVED_BY_ITUISOIEC         = 3,
  MATRIX_COEFFICIENTS_USFCCT47                      = 4,
  MATRIX_COEFFICIENTS_BT601_625                     = 5,
  MATRIX_COEFFICIENTS_BT601_525                     = 6,
  MATRIX_COEFFICIENTS_SMPTE240                      = 7,
  MATRIX_COEFFICIENTS_YCGCO                         = 8,
  MATRIX_COEFFICIENTS_BT2020_NON_CONSTANT_LUMINANCE = 9,
  MATRIX_COEFFICIENTS_BT2020_CONSTANT_LUMINANCE     = 10,
};

enum DeblockEdgeDir
{
  EDGE_VER     = 0,
  EDGE_HOR     = 1,
  NUM_EDGE_DIR = 2
};

/// supported prediction type
enum PredMode
{
  MODE_INTER                 = 0,     ///< inter-prediction mode
  MODE_INTRA                 = 1,     ///< intra-prediction mode
  MODE_IBC                   = 2,     ///< ibc-prediction mode
  MODE_PLT                   = 3,     ///< plt-prediction mode
  NUMBER_OF_PREDICTION_MODES = 4,
};

/// reference list index
enum RefPicList
{
  REF_PIC_LIST_0               = 0,   ///< reference list 0
  REF_PIC_LIST_1               = 1,   ///< reference list 1
  NUM_REF_PIC_LIST_01          = 2,
  REF_PIC_LIST_X               = 100  ///< special mark
};

#define L0 REF_PIC_LIST_0
#define L1 REF_PIC_LIST_1

/// distortion function index
enum DFunc
{
  DF_SSE             = 0,             ///< general size SSE
  DF_SSE2            = DF_SSE+1,      ///<   2xM SSE
  DF_SSE4            = DF_SSE+2,      ///<   4xM SSE
  DF_SSE8            = DF_SSE+3,      ///<   8xM SSE
  DF_SSE16           = DF_SSE+4,      ///<  16xM SSE
  DF_SSE32           = DF_SSE+5,      ///<  32xM SSE
  DF_SSE64           = DF_SSE+6,      ///<  64xM SSE
  DF_SSE16N          = DF_SSE+7,      ///< 16NxM SSE

  DF_SAD             = 8,             ///< general size SAD
  DF_SAD2            = DF_SAD+1,      ///<   2xM SAD
  DF_SAD4            = DF_SAD+2,      ///<   4xM SAD
  DF_SAD8            = DF_SAD+3,      ///<   8xM SAD
  DF_SAD16           = DF_SAD+4,      ///<  16xM SAD
  DF_SAD32           = DF_SAD+5,      ///<  32xM SAD
  DF_SAD64           = DF_SAD+6,      ///<  64xM SAD
  DF_SAD16N          = DF_SAD+7,      ///< 16NxM SAD

  DF_HAD             = 16,            ///< general size Hadamard
  DF_HAD2            = DF_HAD+1,      ///<   2xM HAD
  DF_HAD4            = DF_HAD+2,      ///<   4xM HAD
  DF_HAD8            = DF_HAD+3,      ///<   8xM HAD
  DF_HAD16           = DF_HAD+4,      ///<  16xM HAD
  DF_HAD32           = DF_HAD+5,      ///<  32xM HAD
  DF_HAD64           = DF_HAD+6,      ///<  64xM HAD
  DF_HAD16N          = DF_HAD+7,      ///< 16NxM HAD

  DF_SAD12           = 24,
  DF_SAD24           = 25,
  DF_SAD48           = 26,

  DF_MRSAD           = 27,            ///< general size MR SAD
  DF_MRSAD2          = DF_MRSAD+1,    ///<   2xM MR SAD
  DF_MRSAD4          = DF_MRSAD+2,    ///<   4xM MR SAD
  DF_MRSAD8          = DF_MRSAD+3,    ///<   8xM MR SAD
  DF_MRSAD16         = DF_MRSAD+4,    ///<  16xM MR SAD
  DF_MRSAD32         = DF_MRSAD+5,    ///<  32xM MR SAD
  DF_MRSAD64         = DF_MRSAD+6,    ///<  64xM MR SAD
  DF_MRSAD16N        = DF_MRSAD+7,    ///< 16NxM MR SAD

  DF_MRHAD           = 35,            ///< general size MR Hadamard
  DF_MRHAD2          = DF_MRHAD+1,    ///<   2xM MR HAD
  DF_MRHAD4          = DF_MRHAD+2,    ///<   4xM MR HAD
  DF_MRHAD8          = DF_MRHAD+3,    ///<   8xM MR HAD
  DF_MRHAD16         = DF_MRHAD+4,    ///<  16xM MR HAD
  DF_MRHAD32         = DF_MRHAD+5,    ///<  32xM MR HAD
  DF_MRHAD64         = DF_MRHAD+6,    ///<  64xM MR HAD
  DF_MRHAD16N        = DF_MRHAD+7,    ///< 16NxM MR HAD

  DF_MRSAD12         = 43,
  DF_MRSAD24         = 44,
  DF_MRSAD48         = 45,

  DF_SAD_FULL_NBIT    = 46,
  DF_SAD_FULL_NBIT2   = DF_SAD_FULL_NBIT+1,    ///<   2xM SAD with full bit usage
  DF_SAD_FULL_NBIT4   = DF_SAD_FULL_NBIT+2,    ///<   4xM SAD with full bit usage
  DF_SAD_FULL_NBIT8   = DF_SAD_FULL_NBIT+3,    ///<   8xM SAD with full bit usage
  DF_SAD_FULL_NBIT16  = DF_SAD_FULL_NBIT+4,    ///<  16xM SAD with full bit usage
  DF_SAD_FULL_NBIT32  = DF_SAD_FULL_NBIT+5,    ///<  32xM SAD with full bit usage
  DF_SAD_FULL_NBIT64  = DF_SAD_FULL_NBIT+6,    ///<  64xM SAD with full bit usage
  DF_SAD_FULL_NBIT16N = DF_SAD_FULL_NBIT+7,    ///< 16NxM SAD with full bit usage

  DF_SSE_WTD          = 54,                ///< general size SSE
  DF_SSE2_WTD         = DF_SSE_WTD+1,      ///<   4xM SSE
  DF_SSE4_WTD         = DF_SSE_WTD+2,      ///<   4xM SSE
  DF_SSE8_WTD         = DF_SSE_WTD+3,      ///<   8xM SSE
  DF_SSE16_WTD        = DF_SSE_WTD+4,      ///<  16xM SSE
  DF_SSE32_WTD        = DF_SSE_WTD+5,      ///<  32xM SSE
  DF_SSE64_WTD        = DF_SSE_WTD+6,      ///<  64xM SSE
  DF_SSE16N_WTD       = DF_SSE_WTD+7,      ///< 16NxM SSE
  DF_DEFAULT_ORI      = DF_SSE_WTD+8,

  DF_SAD_INTERMEDIATE_BITDEPTH = 63,

  DF_SAD_WITH_MASK   = 64,
  DF_TOTAL_FUNCTIONS = 65
};

/// motion vector predictor direction used in AMVP
enum MvpDir
{
  MD_LEFT = 0,          ///< MVP of left block
  MD_ABOVE,             ///< MVP of above block
  MD_ABOVE_RIGHT,       ///< MVP of above right block
  MD_BELOW_LEFT,        ///< MVP of below left block
  MD_ABOVE_LEFT         ///< MVP of above left block
};

enum TransformDirection
{
  TRANSFORM_FORWARD              = 0,
  TRANSFORM_INVERSE              = 1,
  TRANSFORM_NUMBER_OF_DIRECTIONS = 2
};

/// supported ME search methods
enum MESearchMethod
{
  MESEARCH_FULL              = 0,
  MESEARCH_DIAMOND           = 1,
  MESEARCH_SELECTIVE         = 2,
  MESEARCH_DIAMOND_ENHANCED  = 3,
  MESEARCH_NUMBER_OF_METHODS = 4
};

/// coefficient scanning type used in ACS
enum CoeffScanType
{
  SCAN_DIAG = 0,        ///< up-right diagonal scan
  SCAN_TRAV_HOR = 1,
  SCAN_TRAV_VER = 2,
  SCAN_NUMBER_OF_TYPES
};

enum CoeffScanGroupType
{
  SCAN_UNGROUPED   = 0,
  SCAN_GROUPED_4x4 = 1,
  SCAN_NUMBER_OF_GROUP_TYPES = 2
};

enum ScalingListMode
{
  SCALING_LIST_OFF,
  SCALING_LIST_DEFAULT,
  SCALING_LIST_FILE_READ
};

enum ScalingListSize
{
  SCALING_LIST_1x1 = 0,
  SCALING_LIST_2x2,
  SCALING_LIST_4x4,
  SCALING_LIST_8x8,
  SCALING_LIST_16x16,
  SCALING_LIST_32x32,
  SCALING_LIST_64x64,
  SCALING_LIST_128x128,
  SCALING_LIST_SIZE_NUM,
  //for user define matrix
  SCALING_LIST_FIRST_CODED = SCALING_LIST_2x2,
  SCALING_LIST_LAST_CODED = SCALING_LIST_64x64
};

enum ScalingList1dStartIdx
{
  SCALING_LIST_1D_START_2x2    = 0,
  SCALING_LIST_1D_START_4x4    = 2,
  SCALING_LIST_1D_START_8x8    = 8,
  SCALING_LIST_1D_START_16x16  = 14,
  SCALING_LIST_1D_START_32x32  = 20,
  SCALING_LIST_1D_START_64x64  = 26,
};

// For use with decoded picture hash SEI messages, generated by encoder.
enum HashType
{
  HASHTYPE_MD5             = 0,
  HASHTYPE_CRC             = 1,
  HASHTYPE_CHECKSUM        = 2,
  HASHTYPE_NONE            = 3,
  NUMBER_OF_HASHTYPES      = 4
};

enum SAOMode //mode
{
  SAO_MODE_OFF = 0,
  SAO_MODE_NEW,
  SAO_MODE_MERGE,
  NUM_SAO_MODES
};

enum SAOModeMergeTypes
{
  SAO_MERGE_LEFT =0,
  SAO_MERGE_ABOVE,
  NUM_SAO_MERGE_TYPES
};


enum SAOModeNewTypes
{
  SAO_TYPE_START_EO =0,
  SAO_TYPE_EO_0 = SAO_TYPE_START_EO,
  SAO_TYPE_EO_90,
  SAO_TYPE_EO_135,
  SAO_TYPE_EO_45,

  SAO_TYPE_START_BO,
  SAO_TYPE_BO = SAO_TYPE_START_BO,

  NUM_SAO_NEW_TYPES
};
#define NUM_SAO_EO_TYPES_LOG2 2

enum SAOEOClasses
{
  SAO_CLASS_EO_FULL_VALLEY = 0,
  SAO_CLASS_EO_HALF_VALLEY = 1,
  SAO_CLASS_EO_PLAIN       = 2,
  SAO_CLASS_EO_HALF_PEAK   = 3,
  SAO_CLASS_EO_FULL_PEAK   = 4,
  NUM_SAO_EO_CLASSES,
};

#define NUM_SAO_BO_CLASSES_LOG2  5
#define NUM_SAO_BO_CLASSES       (1<<NUM_SAO_BO_CLASSES_LOG2)

namespace Profile
{
  enum Name
  {
    NONE        = 0,
    MAIN_10     = 1,
    MAIN_444_10 = 2
  };
}

namespace Level
{
  enum Tier
  {
    MAIN = 0,
    HIGH = 1,
    NUMBER_OF_TIERS=2
  };

  enum Name
  {
    // code = (major_level * 16 + minor_level * 3)
    NONE     = 0,
    LEVEL1   = 16,
    LEVEL2   = 32,
    LEVEL2_1 = 35,
    LEVEL3   = 48,
    LEVEL3_1 = 51,
    LEVEL4   = 64,
    LEVEL4_1 = 67,
    LEVEL5   = 80,
    LEVEL5_1 = 83,
    LEVEL5_2 = 86,
    LEVEL6   = 96,
    LEVEL6_1 = 99,
    LEVEL6_2 = 102,
    LEVEL15_5 = 255,
  };
}

enum CostMode
{
  COST_STANDARD_LOSSY              = 0,
  COST_SEQUENCE_LEVEL_LOSSLESS     = 1,
  COST_LOSSLESS_CODING             = 2,
  COST_MIXED_LOSSLESS_LOSSY_CODING = 3
};

enum WeightedPredictionMethod
{
  WP_PER_PICTURE_WITH_SIMPLE_DC_COMBINED_COMPONENT                          =0,
  WP_PER_PICTURE_WITH_SIMPLE_DC_PER_COMPONENT                               =1,
  WP_PER_PICTURE_WITH_HISTOGRAM_AND_PER_COMPONENT                           =2,
  WP_PER_PICTURE_WITH_HISTOGRAM_AND_PER_COMPONENT_AND_CLIPPING              =3,
  WP_PER_PICTURE_WITH_HISTOGRAM_AND_PER_COMPONENT_AND_CLIPPING_AND_EXTENSION=4
};

enum FastInterSearchMode
{
  FASTINTERSEARCH_DISABLED = 0,
  FASTINTERSEARCH_MODE1    = 1, // TODO: assign better names to these.
  FASTINTERSEARCH_MODE2    = 2,
  FASTINTERSEARCH_MODE3    = 3
};

enum SPSExtensionFlagIndex
{
  SPS_EXT__REXT           = 0,
//SPS_EXT__MVHEVC         = 1, //for use in future versions
//SPS_EXT__SHVC           = 2, //for use in future versions
  SPS_EXT__NEXT           = 3,
  NUM_SPS_EXTENSION_FLAGS = 8
};

enum PPSExtensionFlagIndex
{
  PPS_EXT__REXT           = 0,
//PPS_EXT__MVHEVC         = 1, //for use in future versions
//PPS_EXT__SHVC           = 2, //for use in future versions
  NUM_PPS_EXTENSION_FLAGS = 8
};

// TODO: Existing names used for the different NAL unit types can be altered to better reflect the names in the spec.
//       However, the names in the spec are not yet stable at this point. Once the names are stable, a cleanup
//       effort can be done without use of macros to alter the names used to indicate the different NAL unit types.
enum NalUnitType
{
  NAL_UNIT_CODED_SLICE_TRAIL = 0,   // 0
  NAL_UNIT_CODED_SLICE_STSA,        // 1
  NAL_UNIT_CODED_SLICE_RADL,        // 2
  NAL_UNIT_CODED_SLICE_RASL,        // 3

  NAL_UNIT_RESERVED_VCL_4,
  NAL_UNIT_RESERVED_VCL_5,
  NAL_UNIT_RESERVED_VCL_6,

  NAL_UNIT_CODED_SLICE_IDR_W_RADL,  // 7
  NAL_UNIT_CODED_SLICE_IDR_N_LP,    // 8
  NAL_UNIT_CODED_SLICE_CRA,         // 9
  NAL_UNIT_CODED_SLICE_GDR,         // 10

  NAL_UNIT_RESERVED_IRAP_VCL_11,
  NAL_UNIT_RESERVED_IRAP_VCL_12,
  NAL_UNIT_DCI,                     // 13
  NAL_UNIT_VPS,                     // 14
  NAL_UNIT_SPS,                     // 15
  NAL_UNIT_PPS,                     // 16
  NAL_UNIT_PREFIX_APS,              // 17
  NAL_UNIT_SUFFIX_APS,              // 18
  NAL_UNIT_PH,                      // 19
  NAL_UNIT_ACCESS_UNIT_DELIMITER,   // 20
  NAL_UNIT_EOS,                     // 21
  NAL_UNIT_EOB,                     // 22
  NAL_UNIT_PREFIX_SEI,              // 23
  NAL_UNIT_SUFFIX_SEI,              // 24
  NAL_UNIT_FD,                      // 25

  NAL_UNIT_RESERVED_NVCL_26,
  NAL_UNIT_RESERVED_NVCL_27,

  NAL_UNIT_UNSPECIFIED_28,
  NAL_UNIT_UNSPECIFIED_29,
  NAL_UNIT_UNSPECIFIED_30,
  NAL_UNIT_UNSPECIFIED_31,
  NAL_UNIT_INVALID
};

#if SHARP_LUMA_DELTA_QP
enum LumaLevelToDQPMode
{
  LUMALVL_TO_DQP_DISABLED   = 0,
  LUMALVL_TO_DQP_AVG_METHOD = 1, // use average of CTU to determine luma level
  LUMALVL_TO_DQP_NUM_MODES  = 2
};
#endif

enum MergeType
{
  MRG_TYPE_DEFAULT_N        = 0, // 0
  MRG_TYPE_SUBPU_ATMVP,
  MRG_TYPE_IBC,
  NUM_MRG_TYPE                   // 5
};


//////////////////////////////////////////////////////////////////////////
// Encoder modes to try out
//////////////////////////////////////////////////////////////////////////

enum EncModeFeature
{
  ENC_FT_FRAC_BITS = 0,
  ENC_FT_DISTORTION,
  ENC_FT_RD_COST,
  ENC_FT_ENC_MODE_TYPE,
  ENC_FT_ENC_MODE_OPTS,
  ENC_FT_ENC_MODE_PART,
  NUM_ENC_FEATURES
};

enum ImvMode
{
  IMV_OFF = 0,
  IMV_FPEL,
  IMV_4PEL,
  IMV_HPEL,
  NUM_IMV_MODES
};


// ====================================================================================================================
// Type definition
// ====================================================================================================================

/// parameters for adaptive loop filter
class PicSym;

#define MAX_NUM_SAO_CLASSES  32  //(NUM_SAO_EO_GROUPS > NUM_SAO_BO_GROUPS)?NUM_SAO_EO_GROUPS:NUM_SAO_BO_GROUPS

struct SAOOffset
{
  SAOMode modeIdc; // NEW, MERGE, OFF
  int typeIdc;     // union of SAOModeMergeTypes and SAOModeNewTypes, depending on modeIdc.
  int typeAuxInfo; // BO: starting band index
  int offset[MAX_NUM_SAO_CLASSES];

  SAOOffset();
  ~SAOOffset();
  void reset();

  const SAOOffset& operator= (const SAOOffset& src);
};

struct SAOBlkParam
{

  SAOBlkParam();
  ~SAOBlkParam();
  void reset();
  const SAOBlkParam& operator= (const SAOBlkParam& src);
  SAOOffset& operator[](int compIdx){ return offsetParam[compIdx];}
  const SAOOffset& operator[](int compIdx) const { return offsetParam[compIdx];}
private:
  SAOOffset offsetParam[MAX_NUM_COMPONENT];

};



struct BitDepths
{
  int recon[MAX_NUM_CHANNEL_TYPE]; ///< the bit depth as indicated in the SPS
};

enum PLTRunMode
{
  PLT_RUN_INDEX = 0,
  PLT_RUN_COPY  = 1,
  NUM_PLT_RUN   = 2
};
/// parameters for deblocking filter
struct LFCUParam
{
  bool internalEdge;                     ///< indicates internal edge
  bool leftEdge;                         ///< indicates left edge
  bool topEdge;                          ///< indicates top edge
};



struct PictureHash
{
  std::vector<uint8_t> hash;

  bool operator==(const PictureHash &other) const
  {
    if (other.hash.size() != hash.size())
    {
      return false;
    }
    for(uint32_t i=0; i<uint32_t(hash.size()); i++)
    {
      if (other.hash[i] != hash[i])
      {
        return false;
      }
    }
    return true;
  }

  bool operator!=(const PictureHash &other) const
  {
    return !(*this == other);
  }
};

struct SEITimeSet
{
  SEITimeSet() : clockTimeStampFlag(false),
                     numUnitFieldBasedFlag(false),
                     countingType(0),
                     fullTimeStampFlag(false),
                     discontinuityFlag(false),
                     cntDroppedFlag(false),
                     numberOfFrames(0),
                     secondsValue(0),
                     minutesValue(0),
                     hoursValue(0),
                     secondsFlag(false),
                     minutesFlag(false),
                     hoursFlag(false),
                     timeOffsetLength(0),
                     timeOffsetValue(0)
  { }
  bool clockTimeStampFlag;
  bool numUnitFieldBasedFlag;
  int  countingType;
  bool fullTimeStampFlag;
  bool discontinuityFlag;
  bool cntDroppedFlag;
  int  numberOfFrames;
  int  secondsValue;
  int  minutesValue;
  int  hoursValue;
  bool secondsFlag;
  bool minutesFlag;
  bool hoursFlag;
  int  timeOffsetLength;
  int  timeOffsetValue;
};

struct SEIMasteringDisplay
{
  bool      colourVolumeSEIEnabled;
  uint32_t      maxLuminance;
  uint32_t      minLuminance;
  uint16_t    primaries[3][2];
  uint16_t    whitePoint[2];
};

#if SHARP_LUMA_DELTA_QP
struct LumaLevelToDeltaQPMapping
{
  LumaLevelToDQPMode                 mode;             ///< use deltaQP determined by block luma level
  double                             maxMethodWeight;  ///< weight of max luma value when mode = 2
  std::vector< std::pair<int, int> > mapping;          ///< first=luma level, second=delta QP.
#if ENABLE_QPA
  bool isEnabled() const { return (mode != LUMALVL_TO_DQP_DISABLED && mode != LUMALVL_TO_DQP_NUM_MODES); }
#else
  bool isEnabled() const { return mode!=LUMALVL_TO_DQP_DISABLED; }
#endif
};
#endif

#if ER_CHROMA_QP_WCG_PPS
struct WCGChromaQPControl
{
  bool isEnabled() const { return enabled; }
  bool   enabled;         ///< Enabled flag (0:default)
  double chromaCbQpScale; ///< Chroma Cb QP Scale (1.0:default)
  double chromaCrQpScale; ///< Chroma Cr QP Scale (1.0:default)
  double chromaQpScale;   ///< Chroma QP Scale (0.0:default)
  double chromaQpOffset;  ///< Chroma QP Offset (0.0:default)
};
#endif

class ChromaCbfs
{
public:
  ChromaCbfs()
    : Cb(true), Cr(true)
  {}
  ChromaCbfs( bool _cbf )
    : Cb( _cbf ), Cr( _cbf )
  {}
public:
  bool sigChroma( ChromaFormat chromaFormat ) const
  {
    if( chromaFormat == CHROMA_400 )
    {
      return false;
    }
    return   ( Cb || Cr );
  }
  bool& cbf( ComponentID compID )
  {
    bool *cbfs[MAX_NUM_TBLOCKS] = { nullptr, &Cb, &Cr };

    return *cbfs[compID];
  }
public:
  bool Cb;
  bool Cr;
};


enum MsgLevel
{
  SILENT  = 0,
  ERROR   = 1,
  WARNING = 2,
  INFO    = 3,
  NOTICE  = 4,
  VERBOSE = 5,
  DETAILS = 6
};
enum RESHAPE_SIGNAL_TYPE
{
  RESHAPE_SIGNAL_SDR = 0,
  RESHAPE_SIGNAL_PQ  = 1,
  RESHAPE_SIGNAL_HLG = 2,
  RESHAPE_SIGNAL_NULL = 100,
};


// ---------------------------------------------------------------------------
// exception class
// ---------------------------------------------------------------------------

class Exception : public std::exception
{
public:
  Exception( const std::string& _s ) : m_str( _s ) { }
  Exception( const Exception& _e ) : std::exception( _e ), m_str( _e.m_str ) { }
  virtual ~Exception() noexcept { };
  virtual const char* what() const noexcept { return m_str.c_str(); }
  Exception& operator=( const Exception& _e ) { std::exception::operator=( _e ); m_str = _e.m_str; return *this; }
  template<typename T> Exception& operator<<( T t ) { std::ostringstream oss; oss << t; m_str += oss.str(); return *this; }
private:
  std::string m_str;
};

// if a check fails with THROW or CHECK, please check if ported correctly from assert in revision 1196)
#define THROW(x)            throw( Exception( "\nERROR: In function \"" ) << __FUNCTION__ << "\" in " << __FILE__ << ":" << __LINE__ << ": " << x )
#define CHECK(c,x)          if(c){ THROW(x); }
#define EXIT(x)             throw( Exception( "\n" ) << x << "\n" )
#define CHECK_NULLPTR(_ptr) CHECK( !( _ptr ), "Accessing an empty pointer pointer!" )

#if !NDEBUG  // for non MSVC compiler, define _DEBUG if in debug mode to have same behavior between MSVC and others in debug
#ifndef _DEBUG
#define _DEBUG 1
#endif
#endif

#if defined( _DEBUG )
#define CHECKD(c,x)         if(c){ THROW(x); }
#else
#define CHECKD(c,x)
#endif // _DEBUG

// ---------------------------------------------------------------------------
// static vector
// ---------------------------------------------------------------------------

template<typename T, size_t N>
class static_vector
{
  T _arr[ N ];
  size_t _size;

public:

  typedef T         value_type;
  typedef size_t    size_type;
  typedef ptrdiff_t difference_type;
  typedef T&        reference;
  typedef T const&  const_reference;
  typedef T*        pointer;
  typedef T const*  const_pointer;
  typedef T*        iterator;
  typedef T const*  const_iterator;

  static const size_type max_num_elements = N;

  static_vector() : _size( 0 )                                 { }
  static_vector( size_t N_ ) : _size( N_ )                     { }
  static_vector( size_t N_, const T& _val ) : _size( 0 )       { resize( N_, _val ); }
  template<typename It>
  static_vector( It _it1, It _it2 ) : _size( 0 )               { while( _it1 < _it2 ) _arr[ _size++ ] = *_it1++; }
  static_vector( std::initializer_list<T> _il ) : _size( 0 )
  {
    typename std::initializer_list<T>::iterator _src1 = _il.begin();
    typename std::initializer_list<T>::iterator _src2 = _il.end();

    while( _src1 < _src2 ) _arr[ _size++ ] = *_src1++;

    CHECKD( _size > N, "capacity exceeded" );
  }
  static_vector& operator=( std::initializer_list<T> _il )
  {
    _size = 0;

    typename std::initializer_list<T>::iterator _src1 = _il.begin();
    typename std::initializer_list<T>::iterator _src2 = _il.end();

    while( _src1 < _src2 ) _arr[ _size++ ] = *_src1++;

    CHECKD( _size > N, "capacity exceeded" );
  }

  void resize( size_t N_ )                      { CHECKD( N_ > N, "capacity exceeded" ); while(_size < N_) _arr[ _size++ ] = T() ; _size = N_; }
  void resize( size_t N_, const T& _val )       { CHECKD( N_ > N, "capacity exceeded" ); while(_size < N_) _arr[ _size++ ] = _val; _size = N_; }
  void reserve( size_t N_ )                     { CHECKD( N_ > N, "capacity exceeded" ); }
  void push_back( const T& _val )               { CHECKD( _size >= N, "capacity exceeded" ); _arr[ _size++ ] = _val; }
  void push_back( T&& val )                     { CHECKD( _size >= N, "capacity exceeded" ); _arr[ _size++ ] = std::forward<T>( val ); }
  void pop_back()                               { CHECKD( _size == 0, "calling pop_back on an empty vector" ); _size--; }
  void pop_front()                              { CHECKD( _size == 0, "calling pop_front on an empty vector" ); _size--; for( int i = 0; i < _size; i++ ) _arr[i] = _arr[i + 1]; }
  void clear()                                  { _size = 0; }
  reference       at( size_t _i )               { CHECKD( _i >= _size, "Trying to access an out-of-bound-element" ); return _arr[ _i ]; }
  const_reference at( size_t _i ) const         { CHECKD( _i >= _size, "Trying to access an out-of-bound-element" ); return _arr[ _i ]; }
  reference       operator[]( size_t _i )       { CHECKD( _i >= _size, "Trying to access an out-of-bound-element" ); return _arr[ _i ]; }
  const_reference operator[]( size_t _i ) const { CHECKD( _i >= _size, "Trying to access an out-of-bound-element" ); return _arr[ _i ]; }
  reference       front()                       { CHECKD( _size == 0, "Trying to access the first element of an empty vector" ); return _arr[ 0 ]; }
  const_reference front() const                 { CHECKD( _size == 0, "Trying to access the first element of an empty vector" ); return _arr[ 0 ]; }
  reference       back()                        { CHECKD( _size == 0, "Trying to access the last element of an empty vector" );  return _arr[ _size - 1 ]; }
  const_reference back() const                  { CHECKD( _size == 0, "Trying to access the last element of an empty vector" );  return _arr[ _size - 1 ]; }
  pointer         data()                        { return _arr; }
  const_pointer   data() const                  { return _arr; }
  iterator        begin()                       { return _arr; }
  const_iterator  begin() const                 { return _arr; }
  const_iterator  cbegin() const                { return _arr; }
  iterator        end()                         { return _arr + _size; }
  const_iterator  end() const                   { return _arr + _size; };
  const_iterator  cend() const                  { return _arr + _size; };
  size_type       size() const                  { return _size; };
  size_type       byte_size() const             { return _size * sizeof( T ); }
  bool            empty() const                 { return _size == 0; }

  size_type       capacity() const              { return N; }
  size_type       max_size() const              { return N; }
  size_type       byte_capacity() const         { return sizeof(_arr); }

  iterator        insert( const_iterator _pos, const T& _val )
                                                { CHECKD( _size >= N, "capacity exceeded" );
                                                  for( difference_type i = _size - 1; i >= _pos - _arr; i-- ) _arr[i + 1] = _arr[i];
                                                  *const_cast<iterator>( _pos ) = _val;
                                                  _size++;
                                                  return const_cast<iterator>( _pos ); }

  iterator        insert( const_iterator _pos, T&& _val )
                                                { CHECKD( _size >= N, "capacity exceeded" );
                                                  for( difference_type i = _size - 1; i >= _pos - _arr; i-- ) _arr[i + 1] = _arr[i];
                                                  *const_cast<iterator>( _pos ) = std::forward<T>( _val );
                                                  _size++; return const_cast<iterator>( _pos ); }
  template<class InputIt>
  iterator        insert( const_iterator _pos, InputIt first, InputIt last )
                                                { const difference_type numEl = last - first;
                                                  CHECKD( _size + numEl >= N, "capacity exceeded" );
                                                  for( difference_type i = _size - 1; i >= _pos - _arr; i-- ) _arr[i + numEl] = _arr[i];
                                                  iterator it = const_cast<iterator>( _pos ); _size += numEl;
                                                  while( first != last ) *it++ = *first++;
                                                  return const_cast<iterator>( _pos ); }

  iterator        insert( const_iterator _pos, size_t numEl, const T& val )
                                                { //const difference_type numEl = last - first;
                                                  CHECKD( _size + numEl >= N, "capacity exceeded" );
                                                  for( difference_type i = _size - 1; i >= _pos - _arr; i-- ) _arr[i + numEl] = _arr[i];
                                                  iterator it = const_cast<iterator>( _pos ); _size += numEl;
                                                  for ( int k = 0; k < numEl; k++) *it++ = val;
                                                  return const_cast<iterator>( _pos ); }

  void            erase( const_iterator _pos )  { iterator it   = const_cast<iterator>( _pos ) - 1;
                                                  iterator last = end() - 1;
                                                  while( ++it != last ) *it = *( it + 1 );
                                                  _size--; }
};


// ---------------------------------------------------------------------------
// dynamic cache
// ---------------------------------------------------------------------------

template<typename T>
class dynamic_cache
{
  std::vector<T*> m_cache;
#if ENABLE_SPLIT_PARALLELISM
  int64_t         m_cacheId;
#endif

public:

#if ENABLE_SPLIT_PARALLELISM
  dynamic_cache()
  {
    static int cacheId = 0;
    m_cacheId = cacheId++;
  }

#endif
  ~dynamic_cache()
  {
    deleteEntries();
  }

  void deleteEntries()
  {
    for( auto &p : m_cache )
    {
      delete p;
      p = nullptr;
    }

    m_cache.clear();
  }

  T* get()
  {
    T* ret;

    if( !m_cache.empty() )
    {
      ret = m_cache.back();
      m_cache.pop_back();
#if ENABLE_SPLIT_PARALLELISM
      CHECK( ret->cacheId != m_cacheId, "Putting item into wrong cache!" );
      CHECK( !ret->cacheUsed,           "Fetched an element that should've been in cache!!" );
#endif
    }
    else
    {
      ret = new T;
    }

#if ENABLE_SPLIT_PARALLELISM
    ret->cacheId   = m_cacheId;
    ret->cacheUsed = false;

#endif
    return ret;
  }

  void cache( T* el )
  {
#if ENABLE_SPLIT_PARALLELISM
    CHECK( el->cacheId != m_cacheId, "Putting item into wrong cache!" );
    CHECK( el->cacheUsed,            "Putting cached item back into cache!" );

    el->cacheUsed = true;

#endif
    m_cache.push_back( el );
  }

  void cache( std::vector<T*>& vel )
  {
#if ENABLE_SPLIT_PARALLELISM
    for( auto el : vel )
    {
      CHECK( el->cacheId != m_cacheId, "Putting item into wrong cache!" );
      CHECK( el->cacheUsed,            "Putting cached item back into cache!" );

      el->cacheUsed = true;
    }

#endif
    m_cache.insert( m_cache.end(), vel.begin(), vel.end() );
    vel.clear();
  }
};

typedef dynamic_cache<struct CodingUnit    > CUCache;
typedef dynamic_cache<struct PredictionUnit> PUCache;
typedef dynamic_cache<struct TransformUnit > TUCache;

struct XUCache
{
  CUCache cuCache;
  PUCache puCache;
  TUCache tuCache;
};

#define SIGN(x) ( (x) >= 0 ? 1 : -1 )

//! \}

#endif

<|MERGE_RESOLUTION|>--- conflicted
+++ resolved
@@ -99,13 +99,11 @@
 
 #define JVET_S0186_SPS_CLEANUP                            1 // JVET-S0186: Proposal 1, move sps_chroma_format_idc and sps_log2_ctu_size_minus5 to take place sps_reserved_zero_4bits
 
-<<<<<<< HEAD
 #define JVET_S0181_PROPOSAL2_BUFFERING_PERIOD_CLEANUP     1 // JVET-S0181 Proposal2: Move signalling of bp_max_sublayers_minus1 and conditionally signal bp_cpb_removal_delay_deltas_present_flag, bp_num_cpb_removal_delay_deltas_minus1, and bp_cpb_removal_delay
-=======
+
 #define JVET_S0050_GCI                                    1 // JVET-S0050: Signal new GCI flags no_virtual_boundaries_constraint_flag and no_explicit_scaling_list_constraint_flag
                                                             //             Constrain the value of one_subpic_per_pic_constraint_flag, one_slice_per_pic_constraint_flag and no_aps_constraint_flag
                                                             //             Remove all constraints that require GCI fields to be equal to a value that imposes a constraint
->>>>>>> fcd1f076
 
 //########### place macros to be be kept below this line ###############
 #define JVET_S0257_DUMP_360SEI_MESSAGE                    1 // Software support of 360 SEI messages
