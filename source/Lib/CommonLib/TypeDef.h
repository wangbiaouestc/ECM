--- conflicted
+++ resolved
@@ -50,7 +50,8 @@
 #include <assert.h>
 #include <cassert>
 
-<<<<<<< HEAD
+#define JVET_Q0500_CCLM_REF_PADDING                       1 // JVET-Q0500: Reference samples padding for CCLM
+
 #define JVET_Q0128_DMVR_BDOF_ENABLING_CONDITION           1 // JVET-Q0128: Cleanup of enabling condition for DMVR and BDOF 
 
 #define JVET_Q0784_LFNST_COMBINATION                      1 // lfnst signaling, latency reduction and a bugfix for scaling from Q0106, Q0686, Q0133
@@ -67,9 +68,6 @@
 #if JVET_O1143_SUBPIC_BOUNDARY
 #define SUBPIC_DECCHECK                                   0
 #endif
-=======
-#define JVET_Q0500_CCLM_REF_PADDING                       1 // JVET-Q0500: Reference samples padding for CCLM
->>>>>>> 95701c4f
 
 #define JVET_Q0495_NLALF_CLIP_CLEANUP                     1 // JVET-Q0495: Cleanup of clipping table for NL-ALF
 #define JVET_Q0249_ALF_CHROMA_CLIPFLAG                    1 // JVET-Q0249: Cleanup of chroma clipping flags for ALF
