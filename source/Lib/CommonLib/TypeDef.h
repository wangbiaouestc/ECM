/* The copyright in this software is being made available under the BSD
 * License, included below. This software may be subject to other third party
 * and contributor rights, including patent rights, and no such rights are
 * granted under this license.
 *
 * Copyright (c) 2010-2020, ITU/ISO/IEC
 * All rights reserved.
 *
 * Redistribution and use in source and binary forms, with or without
 * modification, are permitted provided that the following conditions are met:
 *
 *  * Redistributions of source code must retain the above copyright notice,
 *    this list of conditions and the following disclaimer.
 *  * Redistributions in binary form must reproduce the above copyright notice,
 *    this list of conditions and the following disclaimer in the documentation
 *    and/or other materials provided with the distribution.
 *  * Neither the name of the ITU/ISO/IEC nor the names of its contributors may
 *    be used to endorse or promote products derived from this software without
 *    specific prior written permission.
 *
 * THIS SOFTWARE IS PROVIDED BY THE COPYRIGHT HOLDERS AND CONTRIBUTORS "AS IS"
 * AND ANY EXPRESS OR IMPLIED WARRANTIES, INCLUDING, BUT NOT LIMITED TO, THE
 * IMPLIED WARRANTIES OF MERCHANTABILITY AND FITNESS FOR A PARTICULAR PURPOSE
 * ARE DISCLAIMED. IN NO EVENT SHALL THE COPYRIGHT HOLDER OR CONTRIBUTORS
 * BE LIABLE FOR ANY DIRECT, INDIRECT, INCIDENTAL, SPECIAL, EXEMPLARY, OR
 * CONSEQUENTIAL DAMAGES (INCLUDING, BUT NOT LIMITED TO, PROCUREMENT OF
 * SUBSTITUTE GOODS OR SERVICES; LOSS OF USE, DATA, OR PROFITS; OR BUSINESS
 * INTERRUPTION) HOWEVER CAUSED AND ON ANY THEORY OF LIABILITY, WHETHER IN
 * CONTRACT, STRICT LIABILITY, OR TORT (INCLUDING NEGLIGENCE OR OTHERWISE)
 * ARISING IN ANY WAY OUT OF THE USE OF THIS SOFTWARE, EVEN IF ADVISED OF
 * THE POSSIBILITY OF SUCH DAMAGE.
 */

/** \file     TypeDef.h
    \brief    Define macros, basic types, new types and enumerations
*/

#ifndef __TYPEDEF__
#define __TYPEDEF__

#ifndef __COMMONDEF__
#error Include CommonDef.h not TypeDef.h
#endif

#include <vector>
#include <utility>
#include <sstream>
#include <cstddef>
#include <cstring>
#include <assert.h>
#include <cassert>

// clang-format off
//########### place macros to be removed in next cycle below this line ###############
#define JVET_S0058_GCI                                    1 // no_mtt_constraint_flag and no_weightedpred_constraint_flag

#define JVET_R0341_GCI                                    1 // JVET-R0341: on constraint flag for local chroma QP control

#define JVET_S0203                                        1 // JVET-S0203 (aspects 1 & 2): change the signalling of sublayer_level_idc[ i ] and ptl_sublayer_level_present_flag[ i ] to be in descending order

#define JVET_S0066_GCI                                    1 // JVET-S0066: Signal new GCI flags gci_three_minus_max_log2_ctu_size_constraint_idc and gci_no_luma_transform_size_64_constraint_flag (no_explicit_scaling_list_constraint_flag already included as part of JVET-S0050)

#define JVET_S0193_NO_OUTPUT_PRIOR_PIC                    1 // JVET-S0193: Move ph_no_output_of_prior_pics_flag to SH

#define JVET_S_PROFILES                                   1 // Profile definitions

#define JVET_S_SUB_PROFILE                                1 // Move signalling of ptl_num_sub_profiles

#define JVET_R0324_REORDER                                1 // Reordering of syntax elements JVET-R0324/JVET-R2001-v2

#define JVET_S0219_ASPECT2_CHANGE_ORDER_APS_PARAMS_TYPE   1 // JVET-S0219 aspect2: change the order to put the aps_params_type before the aps_adaptation_parameter_set_id.

#define JVET_R0270                                        1 // JVET-S0270: Treating picture with mixed RASL and RADL slices as RASL picture

#define JVET_S0081_NON_REFERENCED_PIC                     1 // JVET-S0081: exclude non-referenced picture to be used as prevTid0 picture

#define JVET_R0433                                        1 // JVET-R0433: APS signaling and semantics cleanup

#define JVET_S0076_ASPECT1                                1 // JVET-S0076: aspect 1: Move ph_non_ref_pic_flag to earlier position

#define JVET_S0045_SIGN                                   1 // JVET-S0045: semantics of strp_entry_sign_flag

#define JVET_S0133_PH_SYNTAX_OVERRIDE_ENC_FIX             1 // JVET-S0133: Encoder-only fix on the override of partition constriants in PH

#define JVET_S0266_VUI_length                             1 // JVET-S0266: VUI modifications including signalling of VUI length

#define JVET_S0179_CONDITIONAL_SIGNAL_GCI                 1 // JVET-S0179: Conditional signalling of GCI fields

#define JVET_S0049_ASPECT4                                1 // JVET-S0049 aspect 4: Constrain the value of pps_alf_info_in_ph_flag to be equal to 0 when the PH is in the SH

#define JVET_S0258_SUBPIC_CONSTRAINTS                     1 // JVET-S0258: sub-picture constraints

#define JVET_S0074_SPS_REORDER                            1 // JVET-S0074: aspect 1, rearrange some syntax elements in SPS

#define JVET_S0234_ACT_CRS_FIX                            1 // JVET-S0234: perform chroma residual scaling in RGB domain when ACT is on

#define JVET_S0102_ASPECT3_PT_SEI                         1 // JVET-S0102 Aspect 3: Place PT SEI messages in individual SEI NAL units when general_same_pic_timing_in_all_ols_flag is equal to 1

#define JVET_S0094_CHROMAFORMAT_BITDEPTH_CONSTRAINT       1 // JVET-S0094: 0 for constraint flags for chroma format and bit depth mean unconstrained, by coding these constraints as subtractive

#define JVET_S0132_HLS_REORDER                            1 // Rearrange syntax elements in SPS and PPS

#define JVET_S0221_NUM_VB_CHECK                           1 // JVET_S0221: Constraints on the number of virtual boundaries

#define JVET_S0052_RM_SEPARATE_COLOUR_PLANE               1 // JVET-S0052: Remove separate colour plane coding from VVC version 1

#define JVET_S0123_IDR_UNAVAILABLE_REFERENCE              1 // JVET-S0123: Invoke the generation of unavailable reference picture for an IDR picture that has RPLs.
                                                            //             Change the process for deriving empty RPLs when sps_idr_rpl_present_flag is equal to 0 and nal_unit_type is equal to IDR_W_RADL or IDR_N_LP to involve pps_rpl_info_in_ph_flag.
#define JVET_S0124_UNAVAILABLE_REFERENCE                  1 // JVET-S0124: Add TemporalId, ph_non_ref_pic_flag, and ph_pic_parameter_set_id for generating unavailable reference pictures

#define JVET_S0063_VPS_SIGNALLING                         1 // Modifications to VPS signalling - conditionally signal vps_num_ptls_minus1

#define JVET_S0065_SPS_INFERENCE_RULE                     1 // JVET_S0065_PROPOSAL1: Inference rule for sps_virtual_boundaries_present_flag

#define JVET_S0155_EOS_NALU_CHECK                         1 // JVET-S0155: Constraints on EOS NAL units

#define JVET_R0093_SUBPICS_AND_CONF_WINDOW                1 // JVET-R0093 and JVET-R0294: Constraint on subpictures and conformance cropping window, and rewriting of conformance cropping window in subpicture extraction

#define JVET_S0160_ASPECT1_ASPECT9                        1 // JVET-S0160: Aspect 1 Infer the value of pps_loop_filter_across_tiles_enabled_flag to be equal to 0 (instead of 1) when not present
                                                            //             Aspect 9 The value of ph_poc_msb_cycle_present_flag is required to be equal to 0 when vps_independent_layer_flag[GeneralLayerIdx[nuh_layer_id]] is equal to 0 and there is an ILRP entry in RefPicList[0] or RefPicList[1] of a slice of the current picture

#define JVET_S0071_SAME_SIZE_SUBPIC_LAYOUT                1 // JVET-S0071 : shortcut when all subpictures have the same size

#define JVET_S0098_SLI_FRACTION                           1 // JVET-S0098 Item 3: Add non_subpic_layers_fraction syntax element

#define JVET_S0048_SCALING_OFFSET                         1 // JVET-S0048 Aspect2: change the constraint on the value ranges of scaling window offsets to be more flexible

#define JVET_S0102_ASPECT4                                1 // JVET-S0102 Aspect 4: Mandate same value for buffering period syntax elements

#define JVET_S0248_HRD_CLEANUP                            1 // JVET-S0248 Aspect7: When bp_alt_cpb_params_present_flag is equal to 1, the value of bp_du_hrd_params_present_flag shall be equal to 0.

#define JVET_S0100_ASPECT3                                1 // JVET-S0100 Aspect 3: constraints on vps_dpb_max_tid and vps_hrd_max_tid depending on vps_ptl_max_tid

#define JVET_S0156_LEVEL_DEFINITION                       1 // JVET-S0156: On level definitions

#define JVET_S0064_SEI_BUFFERING_PERIOD_CLEANUP           1 // JVET-S0064: Conditionally signal bp_sublayer_dpb_output_offsets_present_flag

#define JVET_S0185_PROPOSAL2_SEI_CLEANUP                  1 // JVET-S0185_PROPOSAL2: Move signalling of syntax element bp_alt_cpb_params_present_flag

#define JVET_R0294_SUBPIC_HASH                            1 // JVET-R0294: Allow decoded picture hash SEI messages to be nested in subpicture context

#define JVET_S0181_PROPOSAL1                              1 // JVET-0181_Proposal1: Conditionally signal bp_sublayer_initial_cpb_removal_delay_present_flag

#define JVET_Q0406_CABAC_ZERO                             1 // JVET-Q0406: signal cabac_zero_words per sub-picture

#define JVET_S0177_SCALABLE_NESTING_SEI                   1 // JVET-S0177: Constraints on the scalable nesting SEI message

#define JVET_R0068_ASPECT6_ENC_RESTRICTION                1 // encoder restriction for JVET-R0068 apsect 6

#define JVET_S0178_GENERAL_SEI_CHECK                      1 // JVET-S0178: General SEI semantics and constraints

#define JVET_S0176_SLI_SEI                                1 // JVET-S0176: On the subpicture level information SEI message

#define JVET_S0186_SPS_CLEANUP                            1 // JVET-S0186: Proposal 1, move sps_chroma_format_idc and sps_log2_ctu_size_minus5 to take place sps_reserved_zero_4bits

#define JVET_S0181_PROPOSAL2_BUFFERING_PERIOD_CLEANUP     1 // JVET-S0181 Proposal2: Move signalling of bp_max_sublayers_minus1 and conditionally signal bp_cpb_removal_delay_deltas_present_flag, bp_num_cpb_removal_delay_deltas_minus1, and bp_cpb_removal_delay

#define JVET_S0050_GCI                                    1 // JVET-S0050: Signal new GCI flags no_virtual_boundaries_constraint_flag and no_explicit_scaling_list_constraint_flag
                                                            //             Constrain the value of one_subpic_per_pic_constraint_flag, one_slice_per_pic_constraint_flag and no_aps_constraint_flag
                                                            //             Remove all constraints that require GCI fields to be equal to a value that imposes a constraint

#define JVET_S0138_GCI_PTL                                1 // JVET-S_Notes_d9: move frame_only_constraint_flag and single_layer_constraint_flag into PTL for easy access

#define JVET_S0113_S0195_GCI                              1 // JVET-S0113: no_rectangular_slice_constraint_flag to constrain pps_rect_slice_flag 
                                                            //             one_slice_per_subpicture_constraint_flag to constrain pps_single_slice_per_subpic_flag
                                                            // JVET-S0195: replace one_subpic_per_pic_constraint_flag with no_subpic_info_constraint_flag and its semantics
                                                            //             add no_idr_rpl_constraint_flag

#define JVET_S0182_RPL_SIGNALLING                         1 // JVET-S0182: modifications to rpl information signalling

#define JVET_S0185_PROPOSAl1_PICTURE_TIMING_CLEANUP       1 // JVET-S0185: Proposal 1, put syntax element pt_cpb_removal_delay_minus1[] first, followed by similar information for sub-layers, followed by pt_dpb_output_delay

#define JVET_S0183_VPS_INFORMATION_SIGNALLING             1 // JVET-S0183: Proposal 1, signal vps_num_output_layer_sets_minus1 as vps_num_output_layer_sets_minus2

#define JVET_S0184_VIRTUAL_BOUNDARY_CONSTRAINT            1 // JVET-S0184: Conformance constraints regarding virtual boundary signalling when subpictures are present

<<<<<<< HEAD
#define JVET_Q0114_ASPECT5_GCI_FLAG                       1 // JVET-Q0114 Aspect 5: Add a general constraint on no reference picture resampling

#define JVET_S0105_GCI_REORDER_IN_CATEGORY                1 // JVET-S0105: reorder and categorize GCI flags (assumes the following macros set to 1: JVET_S0050_GCI, JVET_S0113_S0195_GCI, JVET_S0066_GCI, JVET_S0138_GCI_PTL, JVET_S0058_GCI, JVET_R0341_GCI, JVET_Q0114_ASPECT5_GCI_FLAG)
=======
#define JVET_S0158_SUB_BITSTREAM_EXT                      1 // JVET-S0158: On the general sub-bitstream extraction process
>>>>>>> 4a46ccfc

//########### place macros to be be kept below this line ###############
#define JVET_S0257_DUMP_360SEI_MESSAGE                    1 // Software support of 360 SEI messages

#define JVET_R0351_HIGH_BIT_DEPTH_SUPPORT                 1 // JVET-R0351: high bit depth coding support (syntax changes, no mathematical differences for CTCs)
#define JVET_R0351_HIGH_BIT_DEPTH_SUPPORT_VS              1 // JVET-R0351: high bit depth coding support (syntax changes for Visual Studio)
#define JVET_R0351_HIGH_BIT_DEPTH_ENABLED                 0 // JVET-R0351: high bit depth coding enabled (increases accuracies of some calculations, e.g. transforms)

#define JVET_R0164_MEAN_SCALED_SATD                       1 // JVET-R0164: Use a mean scaled version of SATD in encoder decisions

#define JVET_M0497_MATRIX_MULT                            0 // 0: Fast method; 1: Matrix multiplication

#define JVET_R0107_BITSTREAM_EXTACTION                    1 // JVET-R0107 Proposal 3:Bitsteam extraction modifications

#define APPLY_SBT_SL_ON_MTS                               1 // apply save & load fast algorithm on inter MTS when SBT is on

typedef std::pair<int, bool> TrMode;
typedef std::pair<int, int>  TrCost;

#define REUSE_CU_RESULTS                                  1
#if REUSE_CU_RESULTS
#define REUSE_CU_RESULTS_WITH_MULTIPLE_TUS                1
#endif

#ifndef JVET_J0090_MEMORY_BANDWITH_MEASURE
#define JVET_J0090_MEMORY_BANDWITH_MEASURE                0
#endif

#ifndef EXTENSION_360_VIDEO
#define EXTENSION_360_VIDEO                               0   ///< extension for 360/spherical video coding support; this macro should be controlled by makefile, as it would be used to control whether the library is built and linked
#endif

#ifndef EXTENSION_HDRTOOLS
#define EXTENSION_HDRTOOLS                                0 //< extension for HDRTools/Metrics support; this macro should be controlled by makefile, as it would be used to control whether the library is built and linked
#endif

#define JVET_O0756_CONFIG_HDRMETRICS                      1
#if EXTENSION_HDRTOOLS
#define JVET_O0756_CALCULATE_HDRMETRICS                   1
#endif

#ifndef ENABLE_SPLIT_PARALLELISM
#define ENABLE_SPLIT_PARALLELISM                          0
#endif
#if ENABLE_SPLIT_PARALLELISM
#define PARL_SPLIT_MAX_NUM_JOBS                           6                             // number of parallel jobs that can be defined and need memory allocated
#define NUM_RESERVERD_SPLIT_JOBS                        ( PARL_SPLIT_MAX_NUM_JOBS + 1 )  // number of all data structures including the merge thread (0)
#define PARL_SPLIT_MAX_NUM_THREADS                        PARL_SPLIT_MAX_NUM_JOBS
#define NUM_SPLIT_THREADS_IF_MSVC                         4

#endif

// clang-format on

// ====================================================================================================================
// General settings
// ====================================================================================================================

#ifndef ENABLE_TRACING
#define ENABLE_TRACING                                    0 // DISABLE by default (enable only when debugging, requires 15% run-time in decoding) -- see documentation in 'doc/DTrace for NextSoftware.pdf'
#endif

#if ENABLE_TRACING
#define K0149_BLOCK_STATISTICS                            1 // enables block statistics, which can be analysed with YUView (https://github.com/IENT/YUView)
#if K0149_BLOCK_STATISTICS
#define BLOCK_STATS_AS_CSV                                0 // statistics will be written in a comma separated value format. this is not supported by YUView
#endif
#endif

#define WCG_EXT                                           1
#define WCG_WPSNR                                         WCG_EXT

#define KEEP_PRED_AND_RESI_SIGNALS                        0

// ====================================================================================================================
// Debugging
// ====================================================================================================================

// most debugging tools are now bundled within the ENABLE_TRACING macro -- see documentation to see how to use

#define PRINT_MACRO_VALUES                                1 ///< When enabled, the encoder prints out a list of the non-environment-variable controlled macros and their values on startup

#define INTRA_FULL_SEARCH                                 0 ///< enables full mode search for intra estimation

// TODO: rename this macro to DECODER_DEBUG_BIT_STATISTICS (may currently cause merge issues with other branches)
// This can be enabled by the makefile
#ifndef RExt__DECODER_DEBUG_BIT_STATISTICS
#define RExt__DECODER_DEBUG_BIT_STATISTICS                0 ///< 0 (default) = decoder reports as normal, 1 = decoder produces bit usage statistics (will impact decoder run time by up to ~10%)
#endif

#ifndef RExt__DECODER_DEBUG_TOOL_MAX_FRAME_STATS
#define RExt__DECODER_DEBUG_TOOL_MAX_FRAME_STATS         (1 && RExt__DECODER_DEBUG_BIT_STATISTICS )   ///< 0 (default) = decoder reports as normal, 1 = decoder produces max frame bit usage statistics
#endif

#define TR_ONLY_COEFF_STATS                              (1 && RExt__DECODER_DEBUG_BIT_STATISTICS )   ///< 0 combine TS and non-TS decoder debug statistics. 1 = separate TS and non-TS decoder debug statistics.
#define EPBINCOUNT_FIX                                   (1 && RExt__DECODER_DEBUG_BIT_STATISTICS )   ///< 0 use count to represent number of calls to decodeBins. 1 = count and bins for EP bins are the same.

#ifndef RExt__DECODER_DEBUG_TOOL_STATISTICS
#define RExt__DECODER_DEBUG_TOOL_STATISTICS               0 ///< 0 (default) = decoder reports as normal, 1 = decoder produces tool usage statistics
#endif

#if RExt__DECODER_DEBUG_BIT_STATISTICS || RExt__DECODER_DEBUG_TOOL_STATISTICS
#define RExt__DECODER_DEBUG_STATISTICS                    1
#endif

// ====================================================================================================================
// Tool Switches - transitory (these macros are likely to be removed in future revisions)
// ====================================================================================================================

#define DECODER_CHECK_SUBSTREAM_AND_SLICE_TRAILING_BYTES  1 ///< TODO: integrate this macro into a broader conformance checking system.
#define T0196_SELECTIVE_RDOQ                              1 ///< selective RDOQ
#define U0040_MODIFIED_WEIGHTEDPREDICTION_WITH_BIPRED_AND_CLIPPING 1
#define U0033_ALTERNATIVE_TRANSFER_CHARACTERISTICS_SEI    1 ///< Alternative transfer characteristics SEI message (JCTVC-U0033, with syntax naming from V1005)
#define X0038_LAMBDA_FROM_QP_CAPABILITY                   1 ///< This approach derives lambda from QP+QPoffset+QPoffset2. QPoffset2 is derived from QP+QPoffset using a linear model that is clipped between 0 and 3.
                                                            // To use this capability enable config parameter LambdaFromQpEnable

// ====================================================================================================================
// Tool Switches
// ====================================================================================================================


// This can be enabled by the makefile
#ifndef RExt__HIGH_BIT_DEPTH_SUPPORT
#if JVET_R0351_HIGH_BIT_DEPTH_ENABLED
#define RExt__HIGH_BIT_DEPTH_SUPPORT                      1 ///< 0 (default) use data type definitions for 8-10 bit video, 1 = use larger data types to allow for up to 16-bit video (originally developed as part of N0188)
#else
#define RExt__HIGH_BIT_DEPTH_SUPPORT                      0 ///< 0 (default) use data type definitions for 8-10 bit video, 1 = use larger data types to allow for up to 16-bit video (originally developed as part of N0188)
#endif
#endif

// SIMD optimizations
#define SIMD_ENABLE                                       1
#define ENABLE_SIMD_OPT                                 ( SIMD_ENABLE && !RExt__HIGH_BIT_DEPTH_SUPPORT )    ///< SIMD optimizations, no impact on RD performance
#define ENABLE_SIMD_OPT_MCIF                            ( 1 && ENABLE_SIMD_OPT )                            ///< SIMD optimization for the interpolation filter, no impact on RD performance
#define ENABLE_SIMD_OPT_BUFFER                          ( 1 && ENABLE_SIMD_OPT )                            ///< SIMD optimization for the buffer operations, no impact on RD performance
#define ENABLE_SIMD_OPT_DIST                            ( 1 && ENABLE_SIMD_OPT )                            ///< SIMD optimization for the distortion calculations(SAD,SSE,HADAMARD), no impact on RD performance
#define ENABLE_SIMD_OPT_AFFINE_ME                       ( 1 && ENABLE_SIMD_OPT )                            ///< SIMD optimization for affine ME, no impact on RD performance
#define ENABLE_SIMD_OPT_ALF                             ( 1 && ENABLE_SIMD_OPT )                            ///< SIMD optimization for ALF
#if ENABLE_SIMD_OPT_BUFFER
#define ENABLE_SIMD_OPT_BCW                               1                                                 ///< SIMD optimization for Bcw
#endif

// End of SIMD optimizations


#define ME_ENABLE_ROUNDING_OF_MVS                         1 ///< 0 (default) = disables rounding of motion vectors when right shifted,  1 = enables rounding

#define RDOQ_CHROMA_LAMBDA                                1 ///< F386: weighting of chroma for RDOQ

#define U0132_TARGET_BITS_SATURATION                      1 ///< Rate control with target bits saturation method
#ifdef  U0132_TARGET_BITS_SATURATION
#define V0078_ADAPTIVE_LOWER_BOUND                        1 ///< Target bits saturation with adaptive lower bound
#endif
#define W0038_DB_OPT                                      1 ///< adaptive DB parameter selection, LoopFilterOffsetInPPS and LoopFilterDisable are set to 0 and DeblockingFilterMetric=2;
#define W0038_CQP_ADJ                                     1 ///< chroma QP adjustment based on TL, CQPTLAdjustEnabled is set to 1;

#define SHARP_LUMA_DELTA_QP                               1 ///< include non-normative LCU deltaQP and normative chromaQP change
#define ER_CHROMA_QP_WCG_PPS                              1 ///< Chroma QP model for WCG used in Anchor 3.2
#define ENABLE_QPA                                        1 ///< Non-normative perceptual QP adaptation according to JVET-H0047 and JVET-K0206. Deactivated by default, activated using encoder arguments --PerceptQPA=1 --SliceChromaQPOffsetPeriodicity=1
#define ENABLE_QPA_SUB_CTU                              ( 1 && ENABLE_QPA ) ///< when maximum delta-QP depth is greater than zero, use sub-CTU QPA


#define RDOQ_CHROMA                                       1 ///< use of RDOQ in chroma

#define QP_SWITCHING_FOR_PARALLEL                         1 ///< Replace floating point QP with a source-file frame number. After switching POC, increase base QP instead of frame level QP.

#define LUMA_ADAPTIVE_DEBLOCKING_FILTER_QP_OFFSET         1 /// JVET-L0414 (CE11.2.2) with explicit signalling of num interval, threshold and qpOffset
// ====================================================================================================================
// Derived macros
// ====================================================================================================================

#if RExt__HIGH_BIT_DEPTH_SUPPORT
#define FULL_NBIT                                         1 ///< When enabled, use distortion measure derived from all bits of source data, otherwise discard (bitDepth - 8) least-significant bits of distortion
#define RExt__HIGH_PRECISION_FORWARD_TRANSFORM            1 ///< 0 use original 6-bit transform matrices for both forward and inverse transform, 1 (default) = use original matrices for inverse transform and high precision matrices for forward transform
#else
#define FULL_NBIT                                         1 ///< When enabled, use distortion measure derived from all bits of source data, otherwise discard (bitDepth - 8) least-significant bits of distortion
#define RExt__HIGH_PRECISION_FORWARD_TRANSFORM            0 ///< 0 (default) use original 6-bit transform matrices for both forward and inverse transform, 1 = use original matrices for inverse transform and high precision matrices for forward transform
#endif

#if FULL_NBIT
#define DISTORTION_PRECISION_ADJUSTMENT(x)                0
#else
#define DISTORTION_ESTIMATION_BITS                        8
#define DISTORTION_PRECISION_ADJUSTMENT(x)                ((x>DISTORTION_ESTIMATION_BITS)? ((x)-DISTORTION_ESTIMATION_BITS) : 0)
#endif

// ====================================================================================================================
// Error checks
// ====================================================================================================================

#if ((RExt__HIGH_PRECISION_FORWARD_TRANSFORM != 0) && (RExt__HIGH_BIT_DEPTH_SUPPORT == 0))
#error ERROR: cannot enable RExt__HIGH_PRECISION_FORWARD_TRANSFORM without RExt__HIGH_BIT_DEPTH_SUPPORT
#endif

// ====================================================================================================================
// Named numerical types
// ====================================================================================================================

#if RExt__HIGH_BIT_DEPTH_SUPPORT
typedef       int             Pel;               ///< pixel type
typedef       int64_t           TCoeff;            ///< transform coefficient
typedef       int             TMatrixCoeff;      ///< transform matrix coefficient
typedef       int16_t           TFilterCoeff;      ///< filter coefficient
typedef       int64_t           Intermediate_Int;  ///< used as intermediate value in calculations
typedef       uint64_t          Intermediate_UInt; ///< used as intermediate value in calculations
#else
typedef       int16_t           Pel;               ///< pixel type
typedef       int             TCoeff;            ///< transform coefficient
typedef       int16_t           TMatrixCoeff;      ///< transform matrix coefficient
typedef       int16_t           TFilterCoeff;      ///< filter coefficient
typedef       int             Intermediate_Int;  ///< used as intermediate value in calculations
typedef       uint32_t            Intermediate_UInt; ///< used as intermediate value in calculations
#endif

typedef       uint64_t          SplitSeries;       ///< used to encoded the splits that caused a particular CU size
typedef       uint64_t          ModeTypeSeries;    ///< used to encoded the ModeType at different split depth

typedef       uint64_t        Distortion;        ///< distortion measurement

// ====================================================================================================================
// Enumeration
// ====================================================================================================================


enum ApsType
{
  ALF_APS = 0,
  LMCS_APS = 1,
  SCALING_LIST_APS = 2,
};

enum QuantFlags
{
  Q_INIT           = 0x0,
  Q_USE_RDOQ       = 0x1,
  Q_RDOQTS         = 0x2,
  Q_SELECTIVE_RDOQ = 0x4,
};

//EMT transform tags
enum TransType
{
  DCT2 = 0,
  DCT8 = 1,
  DST7 = 2,
  NUM_TRANS_TYPE = 3,
  DCT2_EMT = 4
};

enum MTSIdx
{
  MTS_DCT2_DCT2 = 0,
  MTS_SKIP = 1,
  MTS_DST7_DST7 = 2,
  MTS_DCT8_DST7 = 3,
  MTS_DST7_DCT8 = 4,
  MTS_DCT8_DCT8 = 5
};

enum ISPType
{
  NOT_INTRA_SUBPARTITIONS       = 0,
  HOR_INTRA_SUBPARTITIONS       = 1,
  VER_INTRA_SUBPARTITIONS       = 2,
  NUM_INTRA_SUBPARTITIONS_MODES = 3,
  INTRA_SUBPARTITIONS_RESERVED  = 4
};

enum SbtIdx
{
  SBT_OFF_DCT  = 0,
  SBT_VER_HALF = 1,
  SBT_HOR_HALF = 2,
  SBT_VER_QUAD = 3,
  SBT_HOR_QUAD = 4,
  NUMBER_SBT_IDX,
  SBT_OFF_MTS, //note: must be after all SBT modes, only used in fast algorithm to discern the best mode is inter EMT
};

enum SbtPos
{
  SBT_POS0 = 0,
  SBT_POS1 = 1,
  NUMBER_SBT_POS
};

enum SbtMode
{
  SBT_VER_H0 = 0,
  SBT_VER_H1 = 1,
  SBT_HOR_H0 = 2,
  SBT_HOR_H1 = 3,
  SBT_VER_Q0 = 4,
  SBT_VER_Q1 = 5,
  SBT_HOR_Q0 = 6,
  SBT_HOR_Q1 = 7,
  NUMBER_SBT_MODE
};

/// supported slice type
enum SliceType
{
  B_SLICE               = 0,
  P_SLICE               = 1,
  I_SLICE               = 2,
  NUMBER_OF_SLICE_TYPES = 3
};

/// chroma formats (according to how the monochrome or the color planes are intended to be coded)
enum ChromaFormat
{
  CHROMA_400        = 0,
  CHROMA_420        = 1,
  CHROMA_422        = 2,
  CHROMA_444        = 3,
  NUM_CHROMA_FORMAT = 4
};

enum ChannelType
{
  CHANNEL_TYPE_LUMA    = 0,
  CHANNEL_TYPE_CHROMA  = 1,
  MAX_NUM_CHANNEL_TYPE = 2
};

enum TreeType
{
  TREE_D = 0, //default tree status (for single-tree slice, TREE_D means joint tree; for dual-tree I slice, TREE_D means TREE_L for luma and TREE_C for chroma)
  TREE_L = 1, //separate tree only contains luma (may split)
  TREE_C = 2, //separate tree only contains chroma (not split), to avoid small chroma block
};

enum ModeType
{
  MODE_TYPE_ALL = 0, //all modes can try
  MODE_TYPE_INTER = 1, //can try inter
  MODE_TYPE_INTRA = 2, //can try intra, ibc, palette
};

#define CH_L CHANNEL_TYPE_LUMA
#define CH_C CHANNEL_TYPE_CHROMA

enum ComponentID
{
  COMPONENT_Y         = 0,
  COMPONENT_Cb        = 1,
  COMPONENT_Cr        = 2,
  MAX_NUM_COMPONENT   = 3,
  JOINT_CbCr          = MAX_NUM_COMPONENT,
  MAX_NUM_TBLOCKS     = MAX_NUM_COMPONENT
};

#define MAP_CHROMA(c) (ComponentID(c))

enum InputColourSpaceConversion // defined in terms of conversion prior to input of encoder.
{
  IPCOLOURSPACE_UNCHANGED               = 0,
  IPCOLOURSPACE_YCbCrtoYCrCb            = 1, // Mainly used for debug!
  IPCOLOURSPACE_YCbCrtoYYY              = 2, // Mainly used for debug!
  IPCOLOURSPACE_RGBtoGBR                = 3,
  NUMBER_INPUT_COLOUR_SPACE_CONVERSIONS = 4
};

enum MATRIX_COEFFICIENTS // Table E.5 (Matrix coefficients)
{
  MATRIX_COEFFICIENTS_RGB                           = 0,
  MATRIX_COEFFICIENTS_BT709                         = 1,
  MATRIX_COEFFICIENTS_UNSPECIFIED                   = 2,
  MATRIX_COEFFICIENTS_RESERVED_BY_ITUISOIEC         = 3,
  MATRIX_COEFFICIENTS_USFCCT47                      = 4,
  MATRIX_COEFFICIENTS_BT601_625                     = 5,
  MATRIX_COEFFICIENTS_BT601_525                     = 6,
  MATRIX_COEFFICIENTS_SMPTE240                      = 7,
  MATRIX_COEFFICIENTS_YCGCO                         = 8,
  MATRIX_COEFFICIENTS_BT2020_NON_CONSTANT_LUMINANCE = 9,
  MATRIX_COEFFICIENTS_BT2020_CONSTANT_LUMINANCE     = 10,
};

enum DeblockEdgeDir
{
  EDGE_VER     = 0,
  EDGE_HOR     = 1,
  NUM_EDGE_DIR = 2
};

/// supported prediction type
enum PredMode
{
  MODE_INTER                 = 0,     ///< inter-prediction mode
  MODE_INTRA                 = 1,     ///< intra-prediction mode
  MODE_IBC                   = 2,     ///< ibc-prediction mode
  MODE_PLT                   = 3,     ///< plt-prediction mode
  NUMBER_OF_PREDICTION_MODES = 4,
};

/// reference list index
enum RefPicList
{
  REF_PIC_LIST_0               = 0,   ///< reference list 0
  REF_PIC_LIST_1               = 1,   ///< reference list 1
  NUM_REF_PIC_LIST_01          = 2,
  REF_PIC_LIST_X               = 100  ///< special mark
};

#define L0 REF_PIC_LIST_0
#define L1 REF_PIC_LIST_1

/// distortion function index
enum DFunc
{
  DF_SSE             = 0,             ///< general size SSE
  DF_SSE2            = DF_SSE+1,      ///<   2xM SSE
  DF_SSE4            = DF_SSE+2,      ///<   4xM SSE
  DF_SSE8            = DF_SSE+3,      ///<   8xM SSE
  DF_SSE16           = DF_SSE+4,      ///<  16xM SSE
  DF_SSE32           = DF_SSE+5,      ///<  32xM SSE
  DF_SSE64           = DF_SSE+6,      ///<  64xM SSE
  DF_SSE16N          = DF_SSE+7,      ///< 16NxM SSE

  DF_SAD             = 8,             ///< general size SAD
  DF_SAD2            = DF_SAD+1,      ///<   2xM SAD
  DF_SAD4            = DF_SAD+2,      ///<   4xM SAD
  DF_SAD8            = DF_SAD+3,      ///<   8xM SAD
  DF_SAD16           = DF_SAD+4,      ///<  16xM SAD
  DF_SAD32           = DF_SAD+5,      ///<  32xM SAD
  DF_SAD64           = DF_SAD+6,      ///<  64xM SAD
  DF_SAD16N          = DF_SAD+7,      ///< 16NxM SAD

  DF_HAD             = 16,            ///< general size Hadamard
  DF_HAD2            = DF_HAD+1,      ///<   2xM HAD
  DF_HAD4            = DF_HAD+2,      ///<   4xM HAD
  DF_HAD8            = DF_HAD+3,      ///<   8xM HAD
  DF_HAD16           = DF_HAD+4,      ///<  16xM HAD
  DF_HAD32           = DF_HAD+5,      ///<  32xM HAD
  DF_HAD64           = DF_HAD+6,      ///<  64xM HAD
  DF_HAD16N          = DF_HAD+7,      ///< 16NxM HAD

  DF_SAD12           = 24,
  DF_SAD24           = 25,
  DF_SAD48           = 26,

  DF_MRSAD           = 27,            ///< general size MR SAD
  DF_MRSAD2          = DF_MRSAD+1,    ///<   2xM MR SAD
  DF_MRSAD4          = DF_MRSAD+2,    ///<   4xM MR SAD
  DF_MRSAD8          = DF_MRSAD+3,    ///<   8xM MR SAD
  DF_MRSAD16         = DF_MRSAD+4,    ///<  16xM MR SAD
  DF_MRSAD32         = DF_MRSAD+5,    ///<  32xM MR SAD
  DF_MRSAD64         = DF_MRSAD+6,    ///<  64xM MR SAD
  DF_MRSAD16N        = DF_MRSAD+7,    ///< 16NxM MR SAD

  DF_MRHAD           = 35,            ///< general size MR Hadamard
  DF_MRHAD2          = DF_MRHAD+1,    ///<   2xM MR HAD
  DF_MRHAD4          = DF_MRHAD+2,    ///<   4xM MR HAD
  DF_MRHAD8          = DF_MRHAD+3,    ///<   8xM MR HAD
  DF_MRHAD16         = DF_MRHAD+4,    ///<  16xM MR HAD
  DF_MRHAD32         = DF_MRHAD+5,    ///<  32xM MR HAD
  DF_MRHAD64         = DF_MRHAD+6,    ///<  64xM MR HAD
  DF_MRHAD16N        = DF_MRHAD+7,    ///< 16NxM MR HAD

  DF_MRSAD12         = 43,
  DF_MRSAD24         = 44,
  DF_MRSAD48         = 45,

  DF_SAD_FULL_NBIT    = 46,
  DF_SAD_FULL_NBIT2   = DF_SAD_FULL_NBIT+1,    ///<   2xM SAD with full bit usage
  DF_SAD_FULL_NBIT4   = DF_SAD_FULL_NBIT+2,    ///<   4xM SAD with full bit usage
  DF_SAD_FULL_NBIT8   = DF_SAD_FULL_NBIT+3,    ///<   8xM SAD with full bit usage
  DF_SAD_FULL_NBIT16  = DF_SAD_FULL_NBIT+4,    ///<  16xM SAD with full bit usage
  DF_SAD_FULL_NBIT32  = DF_SAD_FULL_NBIT+5,    ///<  32xM SAD with full bit usage
  DF_SAD_FULL_NBIT64  = DF_SAD_FULL_NBIT+6,    ///<  64xM SAD with full bit usage
  DF_SAD_FULL_NBIT16N = DF_SAD_FULL_NBIT+7,    ///< 16NxM SAD with full bit usage

  DF_SSE_WTD          = 54,                ///< general size SSE
  DF_SSE2_WTD         = DF_SSE_WTD+1,      ///<   4xM SSE
  DF_SSE4_WTD         = DF_SSE_WTD+2,      ///<   4xM SSE
  DF_SSE8_WTD         = DF_SSE_WTD+3,      ///<   8xM SSE
  DF_SSE16_WTD        = DF_SSE_WTD+4,      ///<  16xM SSE
  DF_SSE32_WTD        = DF_SSE_WTD+5,      ///<  32xM SSE
  DF_SSE64_WTD        = DF_SSE_WTD+6,      ///<  64xM SSE
  DF_SSE16N_WTD       = DF_SSE_WTD+7,      ///< 16NxM SSE
  DF_DEFAULT_ORI      = DF_SSE_WTD+8,

  DF_SAD_INTERMEDIATE_BITDEPTH = 63,

  DF_SAD_WITH_MASK   = 64,
  DF_TOTAL_FUNCTIONS = 65
};

/// motion vector predictor direction used in AMVP
enum MvpDir
{
  MD_LEFT = 0,          ///< MVP of left block
  MD_ABOVE,             ///< MVP of above block
  MD_ABOVE_RIGHT,       ///< MVP of above right block
  MD_BELOW_LEFT,        ///< MVP of below left block
  MD_ABOVE_LEFT         ///< MVP of above left block
};

enum TransformDirection
{
  TRANSFORM_FORWARD              = 0,
  TRANSFORM_INVERSE              = 1,
  TRANSFORM_NUMBER_OF_DIRECTIONS = 2
};

/// supported ME search methods
enum MESearchMethod
{
  MESEARCH_FULL              = 0,
  MESEARCH_DIAMOND           = 1,
  MESEARCH_SELECTIVE         = 2,
  MESEARCH_DIAMOND_ENHANCED  = 3,
  MESEARCH_NUMBER_OF_METHODS = 4
};

/// coefficient scanning type used in ACS
enum CoeffScanType
{
  SCAN_DIAG = 0,        ///< up-right diagonal scan
  SCAN_TRAV_HOR = 1,
  SCAN_TRAV_VER = 2,
  SCAN_NUMBER_OF_TYPES
};

enum CoeffScanGroupType
{
  SCAN_UNGROUPED   = 0,
  SCAN_GROUPED_4x4 = 1,
  SCAN_NUMBER_OF_GROUP_TYPES = 2
};

enum ScalingListMode
{
  SCALING_LIST_OFF,
  SCALING_LIST_DEFAULT,
  SCALING_LIST_FILE_READ
};

enum ScalingListSize
{
  SCALING_LIST_1x1 = 0,
  SCALING_LIST_2x2,
  SCALING_LIST_4x4,
  SCALING_LIST_8x8,
  SCALING_LIST_16x16,
  SCALING_LIST_32x32,
  SCALING_LIST_64x64,
  SCALING_LIST_128x128,
  SCALING_LIST_SIZE_NUM,
  //for user define matrix
  SCALING_LIST_FIRST_CODED = SCALING_LIST_2x2,
  SCALING_LIST_LAST_CODED = SCALING_LIST_64x64
};

enum ScalingList1dStartIdx
{
  SCALING_LIST_1D_START_2x2    = 0,
  SCALING_LIST_1D_START_4x4    = 2,
  SCALING_LIST_1D_START_8x8    = 8,
  SCALING_LIST_1D_START_16x16  = 14,
  SCALING_LIST_1D_START_32x32  = 20,
  SCALING_LIST_1D_START_64x64  = 26,
};

// For use with decoded picture hash SEI messages, generated by encoder.
enum HashType
{
  HASHTYPE_MD5             = 0,
  HASHTYPE_CRC             = 1,
  HASHTYPE_CHECKSUM        = 2,
  HASHTYPE_NONE            = 3,
  NUMBER_OF_HASHTYPES      = 4
};

enum SAOMode //mode
{
  SAO_MODE_OFF = 0,
  SAO_MODE_NEW,
  SAO_MODE_MERGE,
  NUM_SAO_MODES
};

enum SAOModeMergeTypes
{
  SAO_MERGE_LEFT =0,
  SAO_MERGE_ABOVE,
  NUM_SAO_MERGE_TYPES
};


enum SAOModeNewTypes
{
  SAO_TYPE_START_EO =0,
  SAO_TYPE_EO_0 = SAO_TYPE_START_EO,
  SAO_TYPE_EO_90,
  SAO_TYPE_EO_135,
  SAO_TYPE_EO_45,

  SAO_TYPE_START_BO,
  SAO_TYPE_BO = SAO_TYPE_START_BO,

  NUM_SAO_NEW_TYPES
};
#define NUM_SAO_EO_TYPES_LOG2 2

enum SAOEOClasses
{
  SAO_CLASS_EO_FULL_VALLEY = 0,
  SAO_CLASS_EO_HALF_VALLEY = 1,
  SAO_CLASS_EO_PLAIN       = 2,
  SAO_CLASS_EO_HALF_PEAK   = 3,
  SAO_CLASS_EO_FULL_PEAK   = 4,
  NUM_SAO_EO_CLASSES,
};

#define NUM_SAO_BO_CLASSES_LOG2  5
#define NUM_SAO_BO_CLASSES       (1<<NUM_SAO_BO_CLASSES_LOG2)

namespace Profile
{
  enum Name
  {
#if JVET_S_PROFILES
    NONE                                 = 0,
    STILL_PICTURE                        = 64,
    MAIN_10                              = 1,
    MAIN_10_STILL_PICTURE                = MAIN_10 | STILL_PICTURE,
    MULTILAYER_MAIN_10                   = 17,
    MULTILAYER_MAIN_10_STILL_PICTURE     = MULTILAYER_MAIN_10 | STILL_PICTURE,
    MAIN_10_444                          = 33,
    MAIN_10_444_STILL_PICTURE            = MAIN_10_444 | STILL_PICTURE,
    MULTILAYER_MAIN_10_444               = 49,
    MULTILAYER_MAIN_10_444_STILL_PICTURE = MULTILAYER_MAIN_10_444 | STILL_PICTURE,
#else
    NONE        = 0,
    MAIN_10     = 1,
    MAIN_444_10 = 2
#endif
  };
}

namespace Level
{
  enum Tier
  {
    MAIN = 0,
    HIGH = 1,
    NUMBER_OF_TIERS=2
  };

  enum Name
  {
    // code = (major_level * 16 + minor_level * 3)
    NONE     = 0,
    LEVEL1   = 16,
    LEVEL2   = 32,
    LEVEL2_1 = 35,
    LEVEL3   = 48,
    LEVEL3_1 = 51,
    LEVEL4   = 64,
    LEVEL4_1 = 67,
    LEVEL5   = 80,
    LEVEL5_1 = 83,
    LEVEL5_2 = 86,
    LEVEL6   = 96,
    LEVEL6_1 = 99,
    LEVEL6_2 = 102,
    LEVEL15_5 = 255,
  };
}

enum CostMode
{
  COST_STANDARD_LOSSY              = 0,
  COST_SEQUENCE_LEVEL_LOSSLESS     = 1,
  COST_LOSSLESS_CODING             = 2,
  COST_MIXED_LOSSLESS_LOSSY_CODING = 3
};

enum WeightedPredictionMethod
{
  WP_PER_PICTURE_WITH_SIMPLE_DC_COMBINED_COMPONENT                          =0,
  WP_PER_PICTURE_WITH_SIMPLE_DC_PER_COMPONENT                               =1,
  WP_PER_PICTURE_WITH_HISTOGRAM_AND_PER_COMPONENT                           =2,
  WP_PER_PICTURE_WITH_HISTOGRAM_AND_PER_COMPONENT_AND_CLIPPING              =3,
  WP_PER_PICTURE_WITH_HISTOGRAM_AND_PER_COMPONENT_AND_CLIPPING_AND_EXTENSION=4
};

enum FastInterSearchMode
{
  FASTINTERSEARCH_DISABLED = 0,
  FASTINTERSEARCH_MODE1    = 1, // TODO: assign better names to these.
  FASTINTERSEARCH_MODE2    = 2,
  FASTINTERSEARCH_MODE3    = 3
};

enum SPSExtensionFlagIndex
{
  SPS_EXT__REXT           = 0,
//SPS_EXT__MVHEVC         = 1, //for use in future versions
//SPS_EXT__SHVC           = 2, //for use in future versions
  SPS_EXT__NEXT           = 3,
  NUM_SPS_EXTENSION_FLAGS = 8
};

// TODO: Existing names used for the different NAL unit types can be altered to better reflect the names in the spec.
//       However, the names in the spec are not yet stable at this point. Once the names are stable, a cleanup
//       effort can be done without use of macros to alter the names used to indicate the different NAL unit types.
enum NalUnitType
{
  NAL_UNIT_CODED_SLICE_TRAIL = 0,   // 0
  NAL_UNIT_CODED_SLICE_STSA,        // 1
  NAL_UNIT_CODED_SLICE_RADL,        // 2
  NAL_UNIT_CODED_SLICE_RASL,        // 3

  NAL_UNIT_RESERVED_VCL_4,
  NAL_UNIT_RESERVED_VCL_5,
  NAL_UNIT_RESERVED_VCL_6,

  NAL_UNIT_CODED_SLICE_IDR_W_RADL,  // 7
  NAL_UNIT_CODED_SLICE_IDR_N_LP,    // 8
  NAL_UNIT_CODED_SLICE_CRA,         // 9
  NAL_UNIT_CODED_SLICE_GDR,         // 10

  NAL_UNIT_RESERVED_IRAP_VCL_11,
  NAL_UNIT_RESERVED_IRAP_VCL_12,
  NAL_UNIT_DCI,                     // 13
  NAL_UNIT_VPS,                     // 14
  NAL_UNIT_SPS,                     // 15
  NAL_UNIT_PPS,                     // 16
  NAL_UNIT_PREFIX_APS,              // 17
  NAL_UNIT_SUFFIX_APS,              // 18
  NAL_UNIT_PH,                      // 19
  NAL_UNIT_ACCESS_UNIT_DELIMITER,   // 20
  NAL_UNIT_EOS,                     // 21
  NAL_UNIT_EOB,                     // 22
  NAL_UNIT_PREFIX_SEI,              // 23
  NAL_UNIT_SUFFIX_SEI,              // 24
  NAL_UNIT_FD,                      // 25

  NAL_UNIT_RESERVED_NVCL_26,
  NAL_UNIT_RESERVED_NVCL_27,

  NAL_UNIT_UNSPECIFIED_28,
  NAL_UNIT_UNSPECIFIED_29,
  NAL_UNIT_UNSPECIFIED_30,
  NAL_UNIT_UNSPECIFIED_31,
  NAL_UNIT_INVALID
};

#if SHARP_LUMA_DELTA_QP
enum LumaLevelToDQPMode
{
  LUMALVL_TO_DQP_DISABLED   = 0,
  LUMALVL_TO_DQP_AVG_METHOD = 1, // use average of CTU to determine luma level
  LUMALVL_TO_DQP_NUM_MODES  = 2
};
#endif

enum MergeType
{
  MRG_TYPE_DEFAULT_N        = 0, // 0
  MRG_TYPE_SUBPU_ATMVP,
  MRG_TYPE_IBC,
  NUM_MRG_TYPE                   // 5
};


//////////////////////////////////////////////////////////////////////////
// Encoder modes to try out
//////////////////////////////////////////////////////////////////////////

enum EncModeFeature
{
  ENC_FT_FRAC_BITS = 0,
  ENC_FT_DISTORTION,
  ENC_FT_RD_COST,
  ENC_FT_ENC_MODE_TYPE,
  ENC_FT_ENC_MODE_OPTS,
  ENC_FT_ENC_MODE_PART,
  NUM_ENC_FEATURES
};

enum ImvMode
{
  IMV_OFF = 0,
  IMV_FPEL,
  IMV_4PEL,
  IMV_HPEL,
  NUM_IMV_MODES
};


// ====================================================================================================================
// Type definition
// ====================================================================================================================

/// parameters for adaptive loop filter
class PicSym;

#define MAX_NUM_SAO_CLASSES  32  //(NUM_SAO_EO_GROUPS > NUM_SAO_BO_GROUPS)?NUM_SAO_EO_GROUPS:NUM_SAO_BO_GROUPS

struct SAOOffset
{
  SAOMode modeIdc; // NEW, MERGE, OFF
  int typeIdc;     // union of SAOModeMergeTypes and SAOModeNewTypes, depending on modeIdc.
  int typeAuxInfo; // BO: starting band index
  int offset[MAX_NUM_SAO_CLASSES];

  SAOOffset();
  ~SAOOffset();
  void reset();

  const SAOOffset& operator= (const SAOOffset& src);
};

struct SAOBlkParam
{

  SAOBlkParam();
  ~SAOBlkParam();
  void reset();
  const SAOBlkParam& operator= (const SAOBlkParam& src);
  SAOOffset& operator[](int compIdx){ return offsetParam[compIdx];}
  const SAOOffset& operator[](int compIdx) const { return offsetParam[compIdx];}
private:
  SAOOffset offsetParam[MAX_NUM_COMPONENT];

};



struct BitDepths
{
  int recon[MAX_NUM_CHANNEL_TYPE]; ///< the bit depth as indicated in the SPS
};

enum PLTRunMode
{
  PLT_RUN_INDEX = 0,
  PLT_RUN_COPY  = 1,
  NUM_PLT_RUN   = 2
};
/// parameters for deblocking filter
struct LFCUParam
{
  bool internalEdge;                     ///< indicates internal edge
  bool leftEdge;                         ///< indicates left edge
  bool topEdge;                          ///< indicates top edge
};



struct PictureHash
{
  std::vector<uint8_t> hash;

  bool operator==(const PictureHash &other) const
  {
    if (other.hash.size() != hash.size())
    {
      return false;
    }
    for(uint32_t i=0; i<uint32_t(hash.size()); i++)
    {
      if (other.hash[i] != hash[i])
      {
        return false;
      }
    }
    return true;
  }

  bool operator!=(const PictureHash &other) const
  {
    return !(*this == other);
  }
};

struct SEITimeSet
{
  SEITimeSet() : clockTimeStampFlag(false),
                     numUnitFieldBasedFlag(false),
                     countingType(0),
                     fullTimeStampFlag(false),
                     discontinuityFlag(false),
                     cntDroppedFlag(false),
                     numberOfFrames(0),
                     secondsValue(0),
                     minutesValue(0),
                     hoursValue(0),
                     secondsFlag(false),
                     minutesFlag(false),
                     hoursFlag(false),
                     timeOffsetLength(0),
                     timeOffsetValue(0)
  { }
  bool clockTimeStampFlag;
  bool numUnitFieldBasedFlag;
  int  countingType;
  bool fullTimeStampFlag;
  bool discontinuityFlag;
  bool cntDroppedFlag;
  int  numberOfFrames;
  int  secondsValue;
  int  minutesValue;
  int  hoursValue;
  bool secondsFlag;
  bool minutesFlag;
  bool hoursFlag;
  int  timeOffsetLength;
  int  timeOffsetValue;
};

struct SEIMasteringDisplay
{
  bool      colourVolumeSEIEnabled;
  uint32_t      maxLuminance;
  uint32_t      minLuminance;
  uint16_t    primaries[3][2];
  uint16_t    whitePoint[2];
};

#if SHARP_LUMA_DELTA_QP
struct LumaLevelToDeltaQPMapping
{
  LumaLevelToDQPMode                 mode;             ///< use deltaQP determined by block luma level
  double                             maxMethodWeight;  ///< weight of max luma value when mode = 2
  std::vector< std::pair<int, int> > mapping;          ///< first=luma level, second=delta QP.
#if ENABLE_QPA
  bool isEnabled() const { return (mode != LUMALVL_TO_DQP_DISABLED && mode != LUMALVL_TO_DQP_NUM_MODES); }
#else
  bool isEnabled() const { return mode!=LUMALVL_TO_DQP_DISABLED; }
#endif
};
#endif

#if ER_CHROMA_QP_WCG_PPS
struct WCGChromaQPControl
{
  bool isEnabled() const { return enabled; }
  bool   enabled;         ///< Enabled flag (0:default)
  double chromaCbQpScale; ///< Chroma Cb QP Scale (1.0:default)
  double chromaCrQpScale; ///< Chroma Cr QP Scale (1.0:default)
  double chromaQpScale;   ///< Chroma QP Scale (0.0:default)
  double chromaQpOffset;  ///< Chroma QP Offset (0.0:default)
};
#endif

class ChromaCbfs
{
public:
  ChromaCbfs()
    : Cb(true), Cr(true)
  {}
  ChromaCbfs( bool _cbf )
    : Cb( _cbf ), Cr( _cbf )
  {}
public:
  bool sigChroma( ChromaFormat chromaFormat ) const
  {
    if( chromaFormat == CHROMA_400 )
    {
      return false;
    }
    return   ( Cb || Cr );
  }
  bool& cbf( ComponentID compID )
  {
    bool *cbfs[MAX_NUM_TBLOCKS] = { nullptr, &Cb, &Cr };

    return *cbfs[compID];
  }
public:
  bool Cb;
  bool Cr;
};


enum MsgLevel
{
  SILENT  = 0,
  ERROR   = 1,
  WARNING = 2,
  INFO    = 3,
  NOTICE  = 4,
  VERBOSE = 5,
  DETAILS = 6
};
enum RESHAPE_SIGNAL_TYPE
{
  RESHAPE_SIGNAL_SDR = 0,
  RESHAPE_SIGNAL_PQ  = 1,
  RESHAPE_SIGNAL_HLG = 2,
  RESHAPE_SIGNAL_NULL = 100,
};


// ---------------------------------------------------------------------------
// exception class
// ---------------------------------------------------------------------------

class Exception : public std::exception
{
public:
  Exception( const std::string& _s ) : m_str( _s ) { }
  Exception( const Exception& _e ) : std::exception( _e ), m_str( _e.m_str ) { }
  virtual ~Exception() noexcept { };
  virtual const char* what() const noexcept { return m_str.c_str(); }
  Exception& operator=( const Exception& _e ) { std::exception::operator=( _e ); m_str = _e.m_str; return *this; }
  template<typename T> Exception& operator<<( T t ) { std::ostringstream oss; oss << t; m_str += oss.str(); return *this; }
private:
  std::string m_str;
};

// if a check fails with THROW or CHECK, please check if ported correctly from assert in revision 1196)
#define THROW(x)            throw( Exception( "\nERROR: In function \"" ) << __FUNCTION__ << "\" in " << __FILE__ << ":" << __LINE__ << ": " << x )
#define CHECK(c,x)          if(c){ THROW(x); }
#define EXIT(x)             throw( Exception( "\n" ) << x << "\n" )
#define CHECK_NULLPTR(_ptr) CHECK( !( _ptr ), "Accessing an empty pointer pointer!" )

#if !NDEBUG  // for non MSVC compiler, define _DEBUG if in debug mode to have same behavior between MSVC and others in debug
#ifndef _DEBUG
#define _DEBUG 1
#endif
#endif

#if defined( _DEBUG )
#define CHECKD(c,x)         if(c){ THROW(x); }
#else
#define CHECKD(c,x)
#endif // _DEBUG

// ---------------------------------------------------------------------------
// static vector
// ---------------------------------------------------------------------------

template<typename T, size_t N>
class static_vector
{
  T _arr[ N ];
  size_t _size;

public:

  typedef T         value_type;
  typedef size_t    size_type;
  typedef ptrdiff_t difference_type;
  typedef T&        reference;
  typedef T const&  const_reference;
  typedef T*        pointer;
  typedef T const*  const_pointer;
  typedef T*        iterator;
  typedef T const*  const_iterator;

  static const size_type max_num_elements = N;

  static_vector() : _size( 0 )                                 { }
  static_vector( size_t N_ ) : _size( N_ )                     { }
  static_vector( size_t N_, const T& _val ) : _size( 0 )       { resize( N_, _val ); }
  template<typename It>
  static_vector( It _it1, It _it2 ) : _size( 0 )               { while( _it1 < _it2 ) _arr[ _size++ ] = *_it1++; }
  static_vector( std::initializer_list<T> _il ) : _size( 0 )
  {
    typename std::initializer_list<T>::iterator _src1 = _il.begin();
    typename std::initializer_list<T>::iterator _src2 = _il.end();

    while( _src1 < _src2 ) _arr[ _size++ ] = *_src1++;

    CHECKD( _size > N, "capacity exceeded" );
  }
  static_vector& operator=( std::initializer_list<T> _il )
  {
    _size = 0;

    typename std::initializer_list<T>::iterator _src1 = _il.begin();
    typename std::initializer_list<T>::iterator _src2 = _il.end();

    while( _src1 < _src2 ) _arr[ _size++ ] = *_src1++;

    CHECKD( _size > N, "capacity exceeded" );
  }

  void resize( size_t N_ )                      { CHECKD( N_ > N, "capacity exceeded" ); while(_size < N_) _arr[ _size++ ] = T() ; _size = N_; }
  void resize( size_t N_, const T& _val )       { CHECKD( N_ > N, "capacity exceeded" ); while(_size < N_) _arr[ _size++ ] = _val; _size = N_; }
  void reserve( size_t N_ )                     { CHECKD( N_ > N, "capacity exceeded" ); }
  void push_back( const T& _val )               { CHECKD( _size >= N, "capacity exceeded" ); _arr[ _size++ ] = _val; }
  void push_back( T&& val )                     { CHECKD( _size >= N, "capacity exceeded" ); _arr[ _size++ ] = std::forward<T>( val ); }
  void pop_back()                               { CHECKD( _size == 0, "calling pop_back on an empty vector" ); _size--; }
  void pop_front()                              { CHECKD( _size == 0, "calling pop_front on an empty vector" ); _size--; for( int i = 0; i < _size; i++ ) _arr[i] = _arr[i + 1]; }
  void clear()                                  { _size = 0; }
  reference       at( size_t _i )               { CHECKD( _i >= _size, "Trying to access an out-of-bound-element" ); return _arr[ _i ]; }
  const_reference at( size_t _i ) const         { CHECKD( _i >= _size, "Trying to access an out-of-bound-element" ); return _arr[ _i ]; }
  reference       operator[]( size_t _i )       { CHECKD( _i >= _size, "Trying to access an out-of-bound-element" ); return _arr[ _i ]; }
  const_reference operator[]( size_t _i ) const { CHECKD( _i >= _size, "Trying to access an out-of-bound-element" ); return _arr[ _i ]; }
  reference       front()                       { CHECKD( _size == 0, "Trying to access the first element of an empty vector" ); return _arr[ 0 ]; }
  const_reference front() const                 { CHECKD( _size == 0, "Trying to access the first element of an empty vector" ); return _arr[ 0 ]; }
  reference       back()                        { CHECKD( _size == 0, "Trying to access the last element of an empty vector" );  return _arr[ _size - 1 ]; }
  const_reference back() const                  { CHECKD( _size == 0, "Trying to access the last element of an empty vector" );  return _arr[ _size - 1 ]; }
  pointer         data()                        { return _arr; }
  const_pointer   data() const                  { return _arr; }
  iterator        begin()                       { return _arr; }
  const_iterator  begin() const                 { return _arr; }
  const_iterator  cbegin() const                { return _arr; }
  iterator        end()                         { return _arr + _size; }
  const_iterator  end() const                   { return _arr + _size; };
  const_iterator  cend() const                  { return _arr + _size; };
  size_type       size() const                  { return _size; };
  size_type       byte_size() const             { return _size * sizeof( T ); }
  bool            empty() const                 { return _size == 0; }

  size_type       capacity() const              { return N; }
  size_type       max_size() const              { return N; }
  size_type       byte_capacity() const         { return sizeof(_arr); }

  iterator        insert( const_iterator _pos, const T& _val )
                                                { CHECKD( _size >= N, "capacity exceeded" );
                                                  for( difference_type i = _size - 1; i >= _pos - _arr; i-- ) _arr[i + 1] = _arr[i];
                                                  *const_cast<iterator>( _pos ) = _val;
                                                  _size++;
                                                  return const_cast<iterator>( _pos ); }

  iterator        insert( const_iterator _pos, T&& _val )
                                                { CHECKD( _size >= N, "capacity exceeded" );
                                                  for( difference_type i = _size - 1; i >= _pos - _arr; i-- ) _arr[i + 1] = _arr[i];
                                                  *const_cast<iterator>( _pos ) = std::forward<T>( _val );
                                                  _size++; return const_cast<iterator>( _pos ); }
  template<class InputIt>
  iterator        insert( const_iterator _pos, InputIt first, InputIt last )
                                                { const difference_type numEl = last - first;
                                                  CHECKD( _size + numEl >= N, "capacity exceeded" );
                                                  for( difference_type i = _size - 1; i >= _pos - _arr; i-- ) _arr[i + numEl] = _arr[i];
                                                  iterator it = const_cast<iterator>( _pos ); _size += numEl;
                                                  while( first != last ) *it++ = *first++;
                                                  return const_cast<iterator>( _pos ); }

  iterator        insert( const_iterator _pos, size_t numEl, const T& val )
                                                { //const difference_type numEl = last - first;
                                                  CHECKD( _size + numEl >= N, "capacity exceeded" );
                                                  for( difference_type i = _size - 1; i >= _pos - _arr; i-- ) _arr[i + numEl] = _arr[i];
                                                  iterator it = const_cast<iterator>( _pos ); _size += numEl;
                                                  for ( int k = 0; k < numEl; k++) *it++ = val;
                                                  return const_cast<iterator>( _pos ); }

  void            erase( const_iterator _pos )  { iterator it   = const_cast<iterator>( _pos ) - 1;
                                                  iterator last = end() - 1;
                                                  while( ++it != last ) *it = *( it + 1 );
                                                  _size--; }
};


// ---------------------------------------------------------------------------
// dynamic cache
// ---------------------------------------------------------------------------

template<typename T>
class dynamic_cache
{
  std::vector<T*> m_cache;
#if ENABLE_SPLIT_PARALLELISM
  int64_t         m_cacheId;
#endif

public:

#if ENABLE_SPLIT_PARALLELISM
  dynamic_cache()
  {
    static int cacheId = 0;
    m_cacheId = cacheId++;
  }

#endif
  ~dynamic_cache()
  {
    deleteEntries();
  }

  void deleteEntries()
  {
    for( auto &p : m_cache )
    {
      delete p;
      p = nullptr;
    }

    m_cache.clear();
  }

  T* get()
  {
    T* ret;

    if( !m_cache.empty() )
    {
      ret = m_cache.back();
      m_cache.pop_back();
#if ENABLE_SPLIT_PARALLELISM
      CHECK( ret->cacheId != m_cacheId, "Putting item into wrong cache!" );
      CHECK( !ret->cacheUsed,           "Fetched an element that should've been in cache!!" );
#endif
    }
    else
    {
      ret = new T;
    }

#if ENABLE_SPLIT_PARALLELISM
    ret->cacheId   = m_cacheId;
    ret->cacheUsed = false;

#endif
    return ret;
  }

  void cache( T* el )
  {
#if ENABLE_SPLIT_PARALLELISM
    CHECK( el->cacheId != m_cacheId, "Putting item into wrong cache!" );
    CHECK( el->cacheUsed,            "Putting cached item back into cache!" );

    el->cacheUsed = true;

#endif
    m_cache.push_back( el );
  }

  void cache( std::vector<T*>& vel )
  {
#if ENABLE_SPLIT_PARALLELISM
    for( auto el : vel )
    {
      CHECK( el->cacheId != m_cacheId, "Putting item into wrong cache!" );
      CHECK( el->cacheUsed,            "Putting cached item back into cache!" );

      el->cacheUsed = true;
    }

#endif
    m_cache.insert( m_cache.end(), vel.begin(), vel.end() );
    vel.clear();
  }
};

typedef dynamic_cache<struct CodingUnit    > CUCache;
typedef dynamic_cache<struct PredictionUnit> PUCache;
typedef dynamic_cache<struct TransformUnit > TUCache;

struct XUCache
{
  CUCache cuCache;
  PUCache puCache;
  TUCache tuCache;
};

#define SIGN(x) ( (x) >= 0 ? 1 : -1 )

//! \}

#endif

<|MERGE_RESOLUTION|>--- conflicted
+++ resolved
@@ -174,13 +174,11 @@
 
 #define JVET_S0184_VIRTUAL_BOUNDARY_CONSTRAINT            1 // JVET-S0184: Conformance constraints regarding virtual boundary signalling when subpictures are present
 
-<<<<<<< HEAD
 #define JVET_Q0114_ASPECT5_GCI_FLAG                       1 // JVET-Q0114 Aspect 5: Add a general constraint on no reference picture resampling
 
 #define JVET_S0105_GCI_REORDER_IN_CATEGORY                1 // JVET-S0105: reorder and categorize GCI flags (assumes the following macros set to 1: JVET_S0050_GCI, JVET_S0113_S0195_GCI, JVET_S0066_GCI, JVET_S0138_GCI_PTL, JVET_S0058_GCI, JVET_R0341_GCI, JVET_Q0114_ASPECT5_GCI_FLAG)
-=======
+
 #define JVET_S0158_SUB_BITSTREAM_EXT                      1 // JVET-S0158: On the general sub-bitstream extraction process
->>>>>>> 4a46ccfc
 
 //########### place macros to be be kept below this line ###############
 #define JVET_S0257_DUMP_360SEI_MESSAGE                    1 // Software support of 360 SEI messages
