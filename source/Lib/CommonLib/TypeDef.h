--- conflicted
+++ resolved
@@ -64,14 +64,11 @@
 #define JVET_S0163_ON_TARGETOLS_SUBLAYERS                 1 // JVET-S0163: On target OLS and sublayers for decoding (OPI NAL Unit)
 #define JVET_R0266_GCI                                    1 // JVET-R0266 #5: Specify that no_gdr_constraint_flag equal to 1 specifies that sps_gdr_enabled_flag shall be equal to 0
 #define JVET_S0084_S0110_RADL                             1 // When the current picture is a RADL picture, allow RASL pictures with pps_mixed_nalu_types_in_pic_flag is equal to 1 in active entries in RefPicList[ 0 ] or RefPicList[ 1 ]
-
-<<<<<<< HEAD
-#define FIX_TICKET_1407                                   1 // The general_nal_hrd_params_present_flag and general_vcl_hrd_params_present_flag are allowed to both be equal to 0
-=======
 #define FIX_TICKET_1405                                   1 // Add dph_sei_single_component_flag and dph_sei_reserved_zero_7bits syntax to decoded picture hash SEI message
 #define FIX_SUBPICS_W_RPR                                 1 // Fix handling of RPR with subpictures (via scaling windows with no resolution change)
 #define JVET_S0175_ASPECT5                                1 // use u(8) instead of u(4) for (ffi_)display_elemental_periods_minus1 and pt_display_elemental_periods_minus1
->>>>>>> 09daa046
+#define JVET_S0175_ASPECT6                                1 // The general_nal_hrd_params_present_flag and general_vcl_hrd_params_present_flag are allowed to both be equal to 0
+
 
 //########### place macros to be be kept below this line ###############
 #define JVET_S0257_DUMP_360SEI_MESSAGE                    1 // Software support of 360 SEI messages
