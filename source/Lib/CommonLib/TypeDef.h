--- conflicted
+++ resolved
@@ -51,7 +51,7 @@
 #include <cassert>
 
 //########### place macros to be removed in next cycle below this line ###############
-<<<<<<< HEAD
+
 #define JVET_R0055_HANDLING_NON_EXISTENT_QM               1 // JVET-R0055: infer chroma scaling lists to be all 16 in 4:0:0 by copy mode flag
 
 #define JVET_R0097_MAX_TRSIZE_CONDITIONALY_SIGNALING      1 // JVET-R0097: Aspect 1, If the luma CTB size is not larger than 32, sps_max_luma_transform_size_64_flag is not signalled and inferred to be 0
@@ -100,9 +100,8 @@
 #define JVET_R0437_BS_DERIVATION                          1 // JVET-R0437: fix the bS derivation for palette mode
 
 #define JVET_R0110_MIXED_LOSSLESS                         1 // JVET-R0110: Slice level mixed lossy/lossless coding: encoder only method
-=======
+
 #define JVET_R0267_IDR_RPL                                1 // JVET-R0267: Add RPL constraint for IDR picture
->>>>>>> 96fa65f6
 
 #define JVET_R0330_CRS_CLIP_REM                           1 // JVET-R0330: Remove redundant clipping in chroma residual scaling factor derivation
 
