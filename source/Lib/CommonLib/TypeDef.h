--- conflicted
+++ resolved
@@ -52,13 +52,8 @@
 
 //########### place macros to be removed in next cycle below this line ###############
 
-<<<<<<< HEAD
-
-
-#define JVET_R0156_ASPECT4_SPS_CLEANUP                    1 // JVET-R0071 #1, R0156 #4, R0284 #1: Condition sps_independent_subpics_flag on "sps_num_subpics_minus1 > 0"
-=======
 #define JVET_R0143_TSRCdisableLL                          1 // JVET-R0143: disable TSRC for lossless coding
->>>>>>> 2275adb3
+
 
 #define JVET_R0233_CCALF_LINE_BUFFER_REDUCTION            1 // JVET-R0233 method 2: Line buffer reduction for CCALF
 
@@ -66,6 +61,7 @@
 #define JVET_R0208_ALF_VB_ROUNDING_FIX                    1 // JVET-R0208: Rounding offset fix for ALF virtual boundary processing
 #define JVET_R0232_CCALF_APS_CONSTRAINT                   1 // JVET-R0232 section 3.2: APS contraint for CCALF
 
+#define JVET_R0156_ASPECT4_SPS_CLEANUP                    1 // JVET-R0071 #1, R0156 #4, R0284 #1: Condition sps_independent_subpics_flag on "sps_num_subpics_minus1 > 0"
 
 //########### place macros to be be kept below this line ###############
 
