/* The copyright in this software is being made available under the BSD
 * License, included below. This software may be subject to other third party
 * and contributor rights, including patent rights, and no such rights are
 * granted under this license.
 *
 * Copyright (c) 2010-2019, ITU/ISO/IEC
 * All rights reserved.
 *
 * Redistribution and use in source and binary forms, with or without
 * modification, are permitted provided that the following conditions are met:
 *
 *  * Redistributions of source code must retain the above copyright notice,
 *    this list of conditions and the following disclaimer.
 *  * Redistributions in binary form must reproduce the above copyright notice,
 *    this list of conditions and the following disclaimer in the documentation
 *    and/or other materials provided with the distribution.
 *  * Neither the name of the ITU/ISO/IEC nor the names of its contributors may
 *    be used to endorse or promote products derived from this software without
 *    specific prior written permission.
 *
 * THIS SOFTWARE IS PROVIDED BY THE COPYRIGHT HOLDERS AND CONTRIBUTORS "AS IS"
 * AND ANY EXPRESS OR IMPLIED WARRANTIES, INCLUDING, BUT NOT LIMITED TO, THE
 * IMPLIED WARRANTIES OF MERCHANTABILITY AND FITNESS FOR A PARTICULAR PURPOSE
 * ARE DISCLAIMED. IN NO EVENT SHALL THE COPYRIGHT HOLDER OR CONTRIBUTORS
 * BE LIABLE FOR ANY DIRECT, INDIRECT, INCIDENTAL, SPECIAL, EXEMPLARY, OR
 * CONSEQUENTIAL DAMAGES (INCLUDING, BUT NOT LIMITED TO, PROCUREMENT OF
 * SUBSTITUTE GOODS OR SERVICES; LOSS OF USE, DATA, OR PROFITS; OR BUSINESS
 * INTERRUPTION) HOWEVER CAUSED AND ON ANY THEORY OF LIABILITY, WHETHER IN
 * CONTRACT, STRICT LIABILITY, OR TORT (INCLUDING NEGLIGENCE OR OTHERWISE)
 * ARISING IN ANY WAY OUT OF THE USE OF THIS SOFTWARE, EVEN IF ADVISED OF
 * THE POSSIBILITY OF SUCH DAMAGE.
 */

/** \file     TypeDef.h
    \brief    Define macros, basic types, new types and enumerations
*/

#ifndef __TYPEDEF__
#define __TYPEDEF__

#ifndef __COMMONDEF__
#error Include CommonDef.h not TypeDef.h
#endif

#include <vector>
#include <utility>
#include <sstream>
#include <cstddef>
#include <cstring>
#include <assert.h>
#include <cassert>

<<<<<<< HEAD
#define JVET_P0530_TPM_WEIGHT_ALIGN                       1 // JVET-P0530: align chroma weights with luma weights for TPM blending
=======
#define JVET_P0298_DISABLE_LEVELMAPPING_IN_BYPASS         1 // JVET-P0298: Disable level mapping in bypass mode

#define JVET_P0325_CHANGE_MERGE_CANDIDATE_ORDER           1 // JVET-P0325: reorder the spatial merge candidates

#define JVET_P0578_MINIMUM_CU_SIZE_CONSTRAINT             1 // JVET-P0578: minimum CU size constraint

#define JVET_P0091_REMOVE_BDOF_OFFSET_SHIFT               1 // JVET-P0091: Align sample offset calculation of BDOF and PROF

#define JVET_P0512_SIMD_HIGH_BITDEPTH                     1 // JVET-P0512: MC SIMD support for high internal bit-depthf
>>>>>>> 0c67b31f

#define JVET_P0491_BDOFPROF_MVD_RANGE                     1 // JVET-P0491: clip the MVD in BDOF/PROF to [-31 31]

#define JVET_P0460_PLT_TS_MIN_QP                          1 // JVET-P0460: Use TS min QP for Palette Escape mode

#define JVET_P1001_DEBLOCKING_CHROMAQP_FIX                1 //JVET-P1001/P1002: Align Chroma QP used in deblocking with the one used in Transform/invTransform

#define JVET_P0092_SMVD_SPEED_UP                          1 // JVET-P0092: SMVD speed-up

#define JVET_P0043_DEBLOCKING_CLEANUP                     1 // JVET-P0043: Fix deblocking design inconsistency in the affine and TPM mode

#define JVET_P0273_MTSIntraMaxCand                        1 // JVET-P0273: Use MTSIntraMaxCand if LFNST is used

#define JVET_P0057_BDOF_PROF_HARMONIZATION                1 // JVET-P0057: harmonization of BDOF and PROF on motion refinement precision

#define JVET_P0653_BDOF_PROF_PARA_DEV                     1 // JVET-P0653/P0281: fixed shift operations for BDOF and PROF parameter derivation

#define JVET_P0400_REMOVE_SHARED_MERGE_LIST               1 // JVET-P0400: removeal of shared merge list

#define JVET_P0170_ZERO_POS_SIMPLIFICATION                1 // JVET-P0170: Simplification of deriving ZeroPos

#define JVET_P0436_CQP_OFFSET_SIGNALLING                  1 // JVET_P0436: CU chroma QP offset signalling consistent with VPDU and bugfix 

#define JVET_P0505_ALF_CLIP_VALUE                         1 // JVET-P0505: Modified non-linear ALF clipping value derivations

#define JVET_P0154_PROF_SAMPLE_OFFSET_CLIPPING            1 // JVET-P0154/P0094/P0172/P0413/P0518/P0281: Clip the PROF sample offset to 14-bit

#define JVET_P1023_DMVR_BDOF_RP_CONDITION                 1 // JVET_P1023: Reference picture conditions in DMVR and BDOF

#define JVET_P0162_REMOVE_ALF_CTB_FIRST_USE_APS_FLAG      1 // JVET-P0162: Removal of alf_ctb_use_first_aps_flag

#define JVET_P0072_SIMPLIFIED_TSRC                        1 // JVET-P0072: Simplified transform-skip residual coding 

#define JVET_P0164_ALF_SYNTAX_SIMP                        1 // JVET-p0164: simplify alf syntax with method2

#define JVET_O0549_ENCODER_ONLY_FILTER                    1 // JVET-O0549: Encoder-only temporal filter, no decoder changes

#define JVET_P0042_FIX_INTER_DIR_CTX                      1 // JVET-P0042: Fix overlap in context between the bi-pred flag for 8x8 CUs and the L0/L1 flag for all size CUs

#define JVET_P0111_CHROMA_422_FIX                         1 // JVET-P0422: Bug fix of chroma 422 intra mode mapping

#define JVET_P0063_LDT_SPLIT_FIX                          1 // JVET-P0063: Fix local dual tree on BT/TT split conditions in inter coding region

#define JVET_P0329_PLANAR_SIMPLIFICATION                  1 // JVET-P0329: simplify planar prediction by comparison removal

#define JVET_P0081_CHROMA_LONG_DEBLOCKING_FIX             1 // JVET-P0081: Apply asymmetric long tap deblocking (1 + 3) filter at horizontal CTB boundaries for Chroma

#define JVET_P0516_PLT_BINARIZATION                       1 // JVET-P0516: PLT is always signaled when pred mode is euqal to 1 (intra mode) 

#define JVET_P0562_TS_RESIDUAL_CODING_SIMP                1 // JVET-P0562: Fix the Rice parameter equal to 1 for the remainder of TS residual coding

#define JVET_P0385_UNIFIED_MV_ROUNDING                    1

#define JVET_P0418_ALIGN_MLRP_CCLM                        1 // JVET-P0418: Align MLRP with CCLM in terms of reference lines/columns

#define JVET_P0158_ALIGN_ALF_VB                           1 // JVET-P0158: Apply ALF VB on the bottom CTU row

#define JVET_O0145_ENTRYPOINT_SIGNALLING                  0 // JVET-O0145: Not signalling num_entry_point_offsets but derive it at decoder

#define JVET_P0088_P0353_RPR_FILTERS                      1 // JVET-P0088 and JVET-P0353 Filters to use for downsampling in RPR

#define JVET_O0625_ALF_PADDING                            1 // JVET-O0625/O0654/O0662: Unified padding method in ALF

#if !JVET_P0400_REMOVE_SHARED_MERGE_LIST
#define MRG_SHARELIST_SHARSIZE                            32
#endif

#define JVET_M0497_MATRIX_MULT                            0 // 0: Fast method; 1: Matrix multiplication

#define APPLY_SBT_SL_ON_MTS                               1 // apply save & load fast algorithm on inter MTS when SBT is on

#define HEVC_SEI                                          0 // SEI messages that are defined in HEVC, but not in VVC

typedef std::pair<int, bool> TrMode;
typedef std::pair<int, int>  TrCost;

// clang-format off
#define REUSE_CU_RESULTS                                  1
#if REUSE_CU_RESULTS
#define REUSE_CU_RESULTS_WITH_MULTIPLE_TUS                1
#endif
// clang-format on


#ifndef JVET_J0090_MEMORY_BANDWITH_MEASURE
#define JVET_J0090_MEMORY_BANDWITH_MEASURE                0
#endif

#ifndef EXTENSION_360_VIDEO
#define EXTENSION_360_VIDEO                               0   ///< extension for 360/spherical video coding support; this macro should be controlled by makefile, as it would be used to control whether the library is built and linked
#endif

#ifndef EXTENSION_HDRTOOLS
#define EXTENSION_HDRTOOLS                                0 //< extension for HDRTools/Metrics support; this macro should be controlled by makefile, as it would be used to control whether the library is built and linked
#endif

#define JVET_O0756_CONFIG_HDRMETRICS                      1
#if EXTENSION_HDRTOOLS
#define JVET_O0756_CALCULATE_HDRMETRICS                   1
#endif

#ifndef ENABLE_WPP_PARALLELISM
#define ENABLE_WPP_PARALLELISM                            0
#endif
#if ENABLE_WPP_PARALLELISM
#ifndef ENABLE_WPP_STATIC_LINK
#define ENABLE_WPP_STATIC_LINK                            0 // bug fix static link
#endif
#define PARL_WPP_MAX_NUM_THREADS                         16

#endif
#ifndef ENABLE_SPLIT_PARALLELISM
#define ENABLE_SPLIT_PARALLELISM                          0
#endif
#if ENABLE_SPLIT_PARALLELISM
#define PARL_SPLIT_MAX_NUM_JOBS                           6                             // number of parallel jobs that can be defined and need memory allocated
#define NUM_RESERVERD_SPLIT_JOBS                        ( PARL_SPLIT_MAX_NUM_JOBS + 1 )  // number of all data structures including the merge thread (0)
#define PARL_SPLIT_MAX_NUM_THREADS                        PARL_SPLIT_MAX_NUM_JOBS
#define NUM_SPLIT_THREADS_IF_MSVC                         4

#endif


// ====================================================================================================================
// General settings
// ====================================================================================================================

#ifndef ENABLE_TRACING
#define ENABLE_TRACING                                    0 // DISABLE by default (enable only when debugging, requires 15% run-time in decoding) -- see documentation in 'doc/DTrace for NextSoftware.pdf'
#endif

#if ENABLE_TRACING
#define K0149_BLOCK_STATISTICS                            1 // enables block statistics, which can be analysed with YUView (https://github.com/IENT/YUView)
#if K0149_BLOCK_STATISTICS
#define BLOCK_STATS_AS_CSV                                0 // statistics will be written in a comma separated value format. this is not supported by YUView
#endif
#endif

#define WCG_EXT                                           1
#define WCG_WPSNR                                         WCG_EXT

#define KEEP_PRED_AND_RESI_SIGNALS                        0

// ====================================================================================================================
// Debugging
// ====================================================================================================================

// most debugging tools are now bundled within the ENABLE_TRACING macro -- see documentation to see how to use

#define PRINT_MACRO_VALUES                                1 ///< When enabled, the encoder prints out a list of the non-environment-variable controlled macros and their values on startup

#define INTRA_FULL_SEARCH                                 0 ///< enables full mode search for intra estimation

// TODO: rename this macro to DECODER_DEBUG_BIT_STATISTICS (may currently cause merge issues with other branches)
// This can be enabled by the makefile
#ifndef RExt__DECODER_DEBUG_BIT_STATISTICS
#define RExt__DECODER_DEBUG_BIT_STATISTICS                0 ///< 0 (default) = decoder reports as normal, 1 = decoder produces bit usage statistics (will impact decoder run time by up to ~10%)
#endif

#ifndef RExt__DECODER_DEBUG_TOOL_MAX_FRAME_STATS
#define RExt__DECODER_DEBUG_TOOL_MAX_FRAME_STATS         (1 && RExt__DECODER_DEBUG_BIT_STATISTICS )   ///< 0 (default) = decoder reports as normal, 1 = decoder produces max frame bit usage statistics
#endif

#define TR_ONLY_COEFF_STATS                              (1 && RExt__DECODER_DEBUG_BIT_STATISTICS )   ///< 0 combine TS and non-TS decoder debug statistics. 1 = separate TS and non-TS decoder debug statistics.
#define EPBINCOUNT_FIX                                   (1 && RExt__DECODER_DEBUG_BIT_STATISTICS )   ///< 0 use count to represent number of calls to decodeBins. 1 = count and bins for EP bins are the same.

#ifndef RExt__DECODER_DEBUG_TOOL_STATISTICS
#define RExt__DECODER_DEBUG_TOOL_STATISTICS               0 ///< 0 (default) = decoder reports as normal, 1 = decoder produces tool usage statistics
#endif

#if RExt__DECODER_DEBUG_BIT_STATISTICS || RExt__DECODER_DEBUG_TOOL_STATISTICS
#define RExt__DECODER_DEBUG_STATISTICS                    1
#endif

// ====================================================================================================================
// Tool Switches - transitory (these macros are likely to be removed in future revisions)
// ====================================================================================================================

#define DECODER_CHECK_SUBSTREAM_AND_SLICE_TRAILING_BYTES  1 ///< TODO: integrate this macro into a broader conformance checking system.
#define T0196_SELECTIVE_RDOQ                              1 ///< selective RDOQ
#define U0040_MODIFIED_WEIGHTEDPREDICTION_WITH_BIPRED_AND_CLIPPING 1
#define U0033_ALTERNATIVE_TRANSFER_CHARACTERISTICS_SEI    1 ///< Alternative transfer characteristics SEI message (JCTVC-U0033, with syntax naming from V1005)
#define X0038_LAMBDA_FROM_QP_CAPABILITY                   1 ///< This approach derives lambda from QP+QPoffset+QPoffset2. QPoffset2 is derived from QP+QPoffset using a linear model that is clipped between 0 and 3.
                                                            // To use this capability enable config parameter LambdaFromQpEnable

// ====================================================================================================================
// Tool Switches
// ====================================================================================================================


// This can be enabled by the makefile
#ifndef RExt__HIGH_BIT_DEPTH_SUPPORT
#define RExt__HIGH_BIT_DEPTH_SUPPORT                      0 ///< 0 (default) use data type definitions for 8-10 bit video, 1 = use larger data types to allow for up to 16-bit video (originally developed as part of N0188)
#endif

// SIMD optimizations
#define SIMD_ENABLE                                       1
#define ENABLE_SIMD_OPT                                 ( SIMD_ENABLE && !RExt__HIGH_BIT_DEPTH_SUPPORT )    ///< SIMD optimizations, no impact on RD performance
#define ENABLE_SIMD_OPT_MCIF                            ( 1 && ENABLE_SIMD_OPT )                            ///< SIMD optimization for the interpolation filter, no impact on RD performance
#define ENABLE_SIMD_OPT_BUFFER                          ( 1 && ENABLE_SIMD_OPT )                            ///< SIMD optimization for the buffer operations, no impact on RD performance
#define ENABLE_SIMD_OPT_DIST                            ( 1 && ENABLE_SIMD_OPT )                            ///< SIMD optimization for the distortion calculations(SAD,SSE,HADAMARD), no impact on RD performance
#define ENABLE_SIMD_OPT_AFFINE_ME                       ( 1 && ENABLE_SIMD_OPT )                            ///< SIMD optimization for affine ME, no impact on RD performance
#define ENABLE_SIMD_OPT_ALF                             ( 1 && ENABLE_SIMD_OPT )                            ///< SIMD optimization for ALF
#if ENABLE_SIMD_OPT_BUFFER
#define ENABLE_SIMD_OPT_GBI                               1                                                 ///< SIMD optimization for GBi
#endif

// End of SIMD optimizations


#define ME_ENABLE_ROUNDING_OF_MVS                         1 ///< 0 (default) = disables rounding of motion vectors when right shifted,  1 = enables rounding

#define RDOQ_CHROMA_LAMBDA                                1 ///< F386: weighting of chroma for RDOQ

#define U0132_TARGET_BITS_SATURATION                      1 ///< Rate control with target bits saturation method
#ifdef  U0132_TARGET_BITS_SATURATION
#define V0078_ADAPTIVE_LOWER_BOUND                        1 ///< Target bits saturation with adaptive lower bound
#endif
#define W0038_DB_OPT                                      1 ///< adaptive DB parameter selection, LoopFilterOffsetInPPS and LoopFilterDisable are set to 0 and DeblockingFilterMetric=2;
#define W0038_CQP_ADJ                                     1 ///< chroma QP adjustment based on TL, CQPTLAdjustEnabled is set to 1;

#define SHARP_LUMA_DELTA_QP                               1 ///< include non-normative LCU deltaQP and normative chromaQP change
#define ER_CHROMA_QP_WCG_PPS                              1 ///< Chroma QP model for WCG used in Anchor 3.2
#define ENABLE_QPA                                        1 ///< Non-normative perceptual QP adaptation according to JVET-H0047 and JVET-K0206. Deactivated by default, activated using encoder arguments --PerceptQPA=1 --SliceChromaQPOffsetPeriodicity=1
#define ENABLE_QPA_SUB_CTU                              ( 1 && ENABLE_QPA ) ///< when maximum delta-QP depth is greater than zero, use sub-CTU QPA


#define RDOQ_CHROMA                                       1 ///< use of RDOQ in chroma

#define QP_SWITCHING_FOR_PARALLEL                         1 ///< Replace floating point QP with a source-file frame number. After switching POC, increase base QP instead of frame level QP.

#define LUMA_ADAPTIVE_DEBLOCKING_FILTER_QP_OFFSET         1 /// JVET-L0414 (CE11.2.2) with explicit signalling of num interval, threshold and qpOffset
// ====================================================================================================================
// Derived macros
// ====================================================================================================================

#if RExt__HIGH_BIT_DEPTH_SUPPORT
#define FULL_NBIT                                         1 ///< When enabled, use distortion measure derived from all bits of source data, otherwise discard (bitDepth - 8) least-significant bits of distortion
#define RExt__HIGH_PRECISION_FORWARD_TRANSFORM            1 ///< 0 use original 6-bit transform matrices for both forward and inverse transform, 1 (default) = use original matrices for inverse transform and high precision matrices for forward transform
#else
#define FULL_NBIT                                         1 ///< When enabled, use distortion measure derived from all bits of source data, otherwise discard (bitDepth - 8) least-significant bits of distortion
#define RExt__HIGH_PRECISION_FORWARD_TRANSFORM            0 ///< 0 (default) use original 6-bit transform matrices for both forward and inverse transform, 1 = use original matrices for inverse transform and high precision matrices for forward transform
#endif

#if FULL_NBIT
#define DISTORTION_PRECISION_ADJUSTMENT(x)                0
#else
#define DISTORTION_ESTIMATION_BITS                        8
#define DISTORTION_PRECISION_ADJUSTMENT(x)                ((x>DISTORTION_ESTIMATION_BITS)? ((x)-DISTORTION_ESTIMATION_BITS) : 0)
#endif

// ====================================================================================================================
// Error checks
// ====================================================================================================================

#if ((RExt__HIGH_PRECISION_FORWARD_TRANSFORM != 0) && (RExt__HIGH_BIT_DEPTH_SUPPORT == 0))
#error ERROR: cannot enable RExt__HIGH_PRECISION_FORWARD_TRANSFORM without RExt__HIGH_BIT_DEPTH_SUPPORT
#endif

// ====================================================================================================================
// Named numerical types
// ====================================================================================================================

#if RExt__HIGH_BIT_DEPTH_SUPPORT
typedef       int             Pel;               ///< pixel type
typedef       int64_t           TCoeff;            ///< transform coefficient
typedef       int             TMatrixCoeff;      ///< transform matrix coefficient
typedef       int16_t           TFilterCoeff;      ///< filter coefficient
typedef       int64_t           Intermediate_Int;  ///< used as intermediate value in calculations
typedef       uint64_t          Intermediate_UInt; ///< used as intermediate value in calculations
#else
typedef       int16_t           Pel;               ///< pixel type
typedef       int             TCoeff;            ///< transform coefficient
typedef       int16_t           TMatrixCoeff;      ///< transform matrix coefficient
typedef       int16_t           TFilterCoeff;      ///< filter coefficient
typedef       int             Intermediate_Int;  ///< used as intermediate value in calculations
typedef       uint32_t            Intermediate_UInt; ///< used as intermediate value in calculations
#endif

typedef       uint64_t          SplitSeries;       ///< used to encoded the splits that caused a particular CU size
typedef       uint64_t          ModeTypeSeries;    ///< used to encoded the ModeType at different split depth

typedef       uint64_t        Distortion;        ///< distortion measurement

// ====================================================================================================================
// Enumeration
// ====================================================================================================================
enum ApsType
{
  ALF_APS = 0,
  LMCS_APS = 1,
  SCALING_LIST_APS = 2,
};

enum QuantFlags
{
  Q_INIT           = 0x0,
  Q_USE_RDOQ       = 0x1,
  Q_RDOQTS         = 0x2,
  Q_SELECTIVE_RDOQ = 0x4,
};

//EMT transform tags
enum TransType
{
  DCT2 = 0,
  DCT8 = 1,
  DST7 = 2,
  NUM_TRANS_TYPE = 3,
  DCT2_EMT = 4
};

enum MTSIdx
{
  MTS_DCT2_DCT2 = 0,
  MTS_SKIP = 1,
  MTS_DST7_DST7 = 2,
  MTS_DCT8_DST7 = 3,
  MTS_DST7_DCT8 = 4,
  MTS_DCT8_DCT8 = 5
};

enum ISPType
{
  NOT_INTRA_SUBPARTITIONS       = 0,
  HOR_INTRA_SUBPARTITIONS       = 1,
  VER_INTRA_SUBPARTITIONS       = 2,
  NUM_INTRA_SUBPARTITIONS_MODES = 3,
  INTRA_SUBPARTITIONS_RESERVED  = 4
};

enum SbtIdx
{
  SBT_OFF_DCT  = 0,
  SBT_VER_HALF = 1,
  SBT_HOR_HALF = 2,
  SBT_VER_QUAD = 3,
  SBT_HOR_QUAD = 4,
  NUMBER_SBT_IDX,
  SBT_OFF_MTS, //note: must be after all SBT modes, only used in fast algorithm to discern the best mode is inter EMT
};

enum SbtPos
{
  SBT_POS0 = 0,
  SBT_POS1 = 1,
  NUMBER_SBT_POS
};

enum SbtMode
{
  SBT_VER_H0 = 0,
  SBT_VER_H1 = 1,
  SBT_HOR_H0 = 2,
  SBT_HOR_H1 = 3,
  SBT_VER_Q0 = 4,
  SBT_VER_Q1 = 5,
  SBT_HOR_Q0 = 6,
  SBT_HOR_Q1 = 7,
  NUMBER_SBT_MODE
};

enum RDPCMMode
{
  RDPCM_OFF             = 0,
  RDPCM_HOR             = 1,
  RDPCM_VER             = 2,
  NUMBER_OF_RDPCM_MODES = 3
};

enum RDPCMSignallingMode
{
  RDPCM_SIGNAL_IMPLICIT            = 0,
  RDPCM_SIGNAL_EXPLICIT            = 1,
  NUMBER_OF_RDPCM_SIGNALLING_MODES = 2
};

/// supported slice type
enum SliceType
{
  B_SLICE               = 0,
  P_SLICE               = 1,
  I_SLICE               = 2,
  NUMBER_OF_SLICE_TYPES = 3
};

/// chroma formats (according to semantics of chroma_format_idc)
enum ChromaFormat
{
  CHROMA_400        = 0,
  CHROMA_420        = 1,
  CHROMA_422        = 2,
  CHROMA_444        = 3,
  NUM_CHROMA_FORMAT = 4
};

enum ChannelType
{
  CHANNEL_TYPE_LUMA    = 0,
  CHANNEL_TYPE_CHROMA  = 1,
  MAX_NUM_CHANNEL_TYPE = 2
};

enum TreeType
{
  TREE_D = 0, //default tree status (for single-tree slice, TREE_D means joint tree; for dual-tree I slice, TREE_D means TREE_L for luma and TREE_C for chroma)
  TREE_L = 1, //separate tree only contains luma (may split)
  TREE_C = 2, //separate tree only contains chroma (not split), to avoid small chroma block
};

enum ModeType
{
  MODE_TYPE_ALL = 0, //all modes can try
  MODE_TYPE_INTER = 1, //can try inter
  MODE_TYPE_INTRA = 2, //can try intra, ibc, palette
};

#define CH_L CHANNEL_TYPE_LUMA
#define CH_C CHANNEL_TYPE_CHROMA

enum ComponentID
{
  COMPONENT_Y         = 0,
  COMPONENT_Cb        = 1,
  COMPONENT_Cr        = 2,
  MAX_NUM_COMPONENT   = 3,
  JOINT_CbCr          = MAX_NUM_COMPONENT,
  MAX_NUM_TBLOCKS     = MAX_NUM_COMPONENT
};

#define MAP_CHROMA(c) (ComponentID(c))

enum InputColourSpaceConversion // defined in terms of conversion prior to input of encoder.
{
  IPCOLOURSPACE_UNCHANGED               = 0,
  IPCOLOURSPACE_YCbCrtoYCrCb            = 1, // Mainly used for debug!
  IPCOLOURSPACE_YCbCrtoYYY              = 2, // Mainly used for debug!
  IPCOLOURSPACE_RGBtoGBR                = 3,
  NUMBER_INPUT_COLOUR_SPACE_CONVERSIONS = 4
};

enum MATRIX_COEFFICIENTS // Table E.5 (Matrix coefficients)
{
  MATRIX_COEFFICIENTS_RGB                           = 0,
  MATRIX_COEFFICIENTS_BT709                         = 1,
  MATRIX_COEFFICIENTS_UNSPECIFIED                   = 2,
  MATRIX_COEFFICIENTS_RESERVED_BY_ITUISOIEC         = 3,
  MATRIX_COEFFICIENTS_USFCCT47                      = 4,
  MATRIX_COEFFICIENTS_BT601_625                     = 5,
  MATRIX_COEFFICIENTS_BT601_525                     = 6,
  MATRIX_COEFFICIENTS_SMPTE240                      = 7,
  MATRIX_COEFFICIENTS_YCGCO                         = 8,
  MATRIX_COEFFICIENTS_BT2020_NON_CONSTANT_LUMINANCE = 9,
  MATRIX_COEFFICIENTS_BT2020_CONSTANT_LUMINANCE     = 10,
};

enum DeblockEdgeDir
{
  EDGE_VER     = 0,
  EDGE_HOR     = 1,
  NUM_EDGE_DIR = 2
};

/// supported prediction type
enum PredMode
{
  MODE_INTER                 = 0,     ///< inter-prediction mode
  MODE_INTRA                 = 1,     ///< intra-prediction mode
  MODE_IBC                   = 2,     ///< ibc-prediction mode
  MODE_PLT                   = 3,     ///< plt-prediction mode
  NUMBER_OF_PREDICTION_MODES = 4,
};

/// reference list index
enum RefPicList
{
  REF_PIC_LIST_0               = 0,   ///< reference list 0
  REF_PIC_LIST_1               = 1,   ///< reference list 1
  NUM_REF_PIC_LIST_01          = 2,
  REF_PIC_LIST_X               = 100  ///< special mark
};

#define L0 REF_PIC_LIST_0
#define L1 REF_PIC_LIST_1

/// distortion function index
enum DFunc
{
  DF_SSE             = 0,             ///< general size SSE
  DF_SSE2            = DF_SSE+1,      ///<   2xM SSE
  DF_SSE4            = DF_SSE+2,      ///<   4xM SSE
  DF_SSE8            = DF_SSE+3,      ///<   8xM SSE
  DF_SSE16           = DF_SSE+4,      ///<  16xM SSE
  DF_SSE32           = DF_SSE+5,      ///<  32xM SSE
  DF_SSE64           = DF_SSE+6,      ///<  64xM SSE
  DF_SSE16N          = DF_SSE+7,      ///< 16NxM SSE

  DF_SAD             = 8,             ///< general size SAD
  DF_SAD2            = DF_SAD+1,      ///<   2xM SAD
  DF_SAD4            = DF_SAD+2,      ///<   4xM SAD
  DF_SAD8            = DF_SAD+3,      ///<   8xM SAD
  DF_SAD16           = DF_SAD+4,      ///<  16xM SAD
  DF_SAD32           = DF_SAD+5,      ///<  32xM SAD
  DF_SAD64           = DF_SAD+6,      ///<  64xM SAD
  DF_SAD16N          = DF_SAD+7,      ///< 16NxM SAD

  DF_HAD             = 16,            ///< general size Hadamard
  DF_HAD2            = DF_HAD+1,      ///<   2xM HAD
  DF_HAD4            = DF_HAD+2,      ///<   4xM HAD
  DF_HAD8            = DF_HAD+3,      ///<   8xM HAD
  DF_HAD16           = DF_HAD+4,      ///<  16xM HAD
  DF_HAD32           = DF_HAD+5,      ///<  32xM HAD
  DF_HAD64           = DF_HAD+6,      ///<  64xM HAD
  DF_HAD16N          = DF_HAD+7,      ///< 16NxM HAD

  DF_SAD12           = 24,
  DF_SAD24           = 25,
  DF_SAD48           = 26,

  DF_MRSAD           = 27,            ///< general size MR SAD
  DF_MRSAD2          = DF_MRSAD+1,    ///<   2xM MR SAD
  DF_MRSAD4          = DF_MRSAD+2,    ///<   4xM MR SAD
  DF_MRSAD8          = DF_MRSAD+3,    ///<   8xM MR SAD
  DF_MRSAD16         = DF_MRSAD+4,    ///<  16xM MR SAD
  DF_MRSAD32         = DF_MRSAD+5,    ///<  32xM MR SAD
  DF_MRSAD64         = DF_MRSAD+6,    ///<  64xM MR SAD
  DF_MRSAD16N        = DF_MRSAD+7,    ///< 16NxM MR SAD

  DF_MRHAD           = 35,            ///< general size MR Hadamard
  DF_MRHAD2          = DF_MRHAD+1,    ///<   2xM MR HAD
  DF_MRHAD4          = DF_MRHAD+2,    ///<   4xM MR HAD
  DF_MRHAD8          = DF_MRHAD+3,    ///<   8xM MR HAD
  DF_MRHAD16         = DF_MRHAD+4,    ///<  16xM MR HAD
  DF_MRHAD32         = DF_MRHAD+5,    ///<  32xM MR HAD
  DF_MRHAD64         = DF_MRHAD+6,    ///<  64xM MR HAD
  DF_MRHAD16N        = DF_MRHAD+7,    ///< 16NxM MR HAD

  DF_MRSAD12         = 43,
  DF_MRSAD24         = 44,
  DF_MRSAD48         = 45,

  DF_SAD_FULL_NBIT    = 46,
  DF_SAD_FULL_NBIT2   = DF_SAD_FULL_NBIT+1,    ///<   2xM SAD with full bit usage
  DF_SAD_FULL_NBIT4   = DF_SAD_FULL_NBIT+2,    ///<   4xM SAD with full bit usage
  DF_SAD_FULL_NBIT8   = DF_SAD_FULL_NBIT+3,    ///<   8xM SAD with full bit usage
  DF_SAD_FULL_NBIT16  = DF_SAD_FULL_NBIT+4,    ///<  16xM SAD with full bit usage
  DF_SAD_FULL_NBIT32  = DF_SAD_FULL_NBIT+5,    ///<  32xM SAD with full bit usage
  DF_SAD_FULL_NBIT64  = DF_SAD_FULL_NBIT+6,    ///<  64xM SAD with full bit usage
  DF_SAD_FULL_NBIT16N = DF_SAD_FULL_NBIT+7,    ///< 16NxM SAD with full bit usage

  DF_SSE_WTD          = 54,                ///< general size SSE
  DF_SSE2_WTD         = DF_SSE_WTD+1,      ///<   4xM SSE
  DF_SSE4_WTD         = DF_SSE_WTD+2,      ///<   4xM SSE
  DF_SSE8_WTD         = DF_SSE_WTD+3,      ///<   8xM SSE
  DF_SSE16_WTD        = DF_SSE_WTD+4,      ///<  16xM SSE
  DF_SSE32_WTD        = DF_SSE_WTD+5,      ///<  32xM SSE
  DF_SSE64_WTD        = DF_SSE_WTD+6,      ///<  64xM SSE
  DF_SSE16N_WTD       = DF_SSE_WTD+7,      ///< 16NxM SSE
  DF_DEFAULT_ORI      = DF_SSE_WTD+8,

  DF_SAD_INTERMEDIATE_BITDEPTH = 63,

  DF_TOTAL_FUNCTIONS = 64
};

/// motion vector predictor direction used in AMVP
enum MvpDir
{
  MD_LEFT = 0,          ///< MVP of left block
  MD_ABOVE,             ///< MVP of above block
  MD_ABOVE_RIGHT,       ///< MVP of above right block
  MD_BELOW_LEFT,        ///< MVP of below left block
  MD_ABOVE_LEFT         ///< MVP of above left block
};

enum TransformDirection
{
  TRANSFORM_FORWARD              = 0,
  TRANSFORM_INVERSE              = 1,
  TRANSFORM_NUMBER_OF_DIRECTIONS = 2
};

/// supported ME search methods
enum MESearchMethod
{
  MESEARCH_FULL              = 0,
  MESEARCH_DIAMOND           = 1,
  MESEARCH_SELECTIVE         = 2,
  MESEARCH_DIAMOND_ENHANCED  = 3,
  MESEARCH_NUMBER_OF_METHODS = 4
};

/// coefficient scanning type used in ACS
enum CoeffScanType
{
  SCAN_DIAG = 0,        ///< up-right diagonal scan
  SCAN_TRAV_HOR = 1,
  SCAN_TRAV_VER = 2,
  SCAN_NUMBER_OF_TYPES
};

enum CoeffScanGroupType
{
  SCAN_UNGROUPED   = 0,
  SCAN_GROUPED_4x4 = 1,
  SCAN_NUMBER_OF_GROUP_TYPES = 2
};

enum ScalingListMode
{
  SCALING_LIST_OFF,
  SCALING_LIST_DEFAULT,
  SCALING_LIST_FILE_READ
};

enum ScalingListSize
{
  SCALING_LIST_1x1 = 0,
  SCALING_LIST_2x2,
  SCALING_LIST_4x4,
  SCALING_LIST_8x8,
  SCALING_LIST_16x16,
  SCALING_LIST_32x32,
  SCALING_LIST_64x64,
  SCALING_LIST_128x128,
  SCALING_LIST_SIZE_NUM,
  //for user define matrix
  SCALING_LIST_FIRST_CODED = SCALING_LIST_2x2,
  SCALING_LIST_LAST_CODED = SCALING_LIST_64x64
};

// Slice / Slice segment encoding modes
enum SliceConstraint
{
  NO_SLICES              = 0,          ///< don't use slices / slice segments
  FIXED_NUMBER_OF_CTU    = 1,          ///< Limit maximum number of largest coding tree units in a slice / slice segments
  FIXED_NUMBER_OF_BYTES  = 2,          ///< Limit maximum number of bytes in a slice / slice segment
  FIXED_NUMBER_OF_TILES  = 3,          ///< slices / slice segments span an integer number of tiles
  SINGLE_BRICK_PER_SLICE = 4,          ///< each brick is coded as separate NAL unit (slice)
  NUMBER_OF_SLICE_CONSTRAINT_MODES = 5
};

// For use with decoded picture hash SEI messages, generated by encoder.
enum HashType
{
  HASHTYPE_MD5             = 0,
  HASHTYPE_CRC             = 1,
  HASHTYPE_CHECKSUM        = 2,
  HASHTYPE_NONE            = 3,
  NUMBER_OF_HASHTYPES      = 4
};

enum SAOMode //mode
{
  SAO_MODE_OFF = 0,
  SAO_MODE_NEW,
  SAO_MODE_MERGE,
  NUM_SAO_MODES
};

enum SAOModeMergeTypes
{
  SAO_MERGE_LEFT =0,
  SAO_MERGE_ABOVE,
  NUM_SAO_MERGE_TYPES
};


enum SAOModeNewTypes
{
  SAO_TYPE_START_EO =0,
  SAO_TYPE_EO_0 = SAO_TYPE_START_EO,
  SAO_TYPE_EO_90,
  SAO_TYPE_EO_135,
  SAO_TYPE_EO_45,

  SAO_TYPE_START_BO,
  SAO_TYPE_BO = SAO_TYPE_START_BO,

  NUM_SAO_NEW_TYPES
};
#define NUM_SAO_EO_TYPES_LOG2 2

enum SAOEOClasses
{
  SAO_CLASS_EO_FULL_VALLEY = 0,
  SAO_CLASS_EO_HALF_VALLEY = 1,
  SAO_CLASS_EO_PLAIN       = 2,
  SAO_CLASS_EO_HALF_PEAK   = 3,
  SAO_CLASS_EO_FULL_PEAK   = 4,
  NUM_SAO_EO_CLASSES,
};

#define NUM_SAO_BO_CLASSES_LOG2  5
#define NUM_SAO_BO_CLASSES       (1<<NUM_SAO_BO_CLASSES_LOG2)

namespace Profile
{
  enum Name
  {
    NONE = 0,
    MAIN = 1,
    MAIN10 = 2,
    MAINSTILLPICTURE = 3,
    MAINREXT = 4,
    HIGHTHROUGHPUTREXT = 5,
    NEXT = 6
  };
}

namespace Level
{
  enum Tier
  {
    MAIN = 0,
    HIGH = 1,
  };

  enum Name
  {
    // code = (level * 30)
    NONE     = 0,
    LEVEL1   = 30,
    LEVEL2   = 60,
    LEVEL2_1 = 63,
    LEVEL3   = 90,
    LEVEL3_1 = 93,
    LEVEL4   = 120,
    LEVEL4_1 = 123,
    LEVEL5   = 150,
    LEVEL5_1 = 153,
    LEVEL5_2 = 156,
    LEVEL6   = 180,
    LEVEL6_1 = 183,
    LEVEL6_2 = 186,
    LEVEL8_5 = 255,
  };
}

enum CostMode
{
  COST_STANDARD_LOSSY              = 0,
  COST_SEQUENCE_LEVEL_LOSSLESS     = 1,
  COST_LOSSLESS_CODING             = 2,
  COST_MIXED_LOSSLESS_LOSSY_CODING = 3
};

enum WeightedPredictionMethod
{
  WP_PER_PICTURE_WITH_SIMPLE_DC_COMBINED_COMPONENT                          =0,
  WP_PER_PICTURE_WITH_SIMPLE_DC_PER_COMPONENT                               =1,
  WP_PER_PICTURE_WITH_HISTOGRAM_AND_PER_COMPONENT                           =2,
  WP_PER_PICTURE_WITH_HISTOGRAM_AND_PER_COMPONENT_AND_CLIPPING              =3,
  WP_PER_PICTURE_WITH_HISTOGRAM_AND_PER_COMPONENT_AND_CLIPPING_AND_EXTENSION=4
};

enum FastInterSearchMode
{
  FASTINTERSEARCH_DISABLED = 0,
  FASTINTERSEARCH_MODE1    = 1, // TODO: assign better names to these.
  FASTINTERSEARCH_MODE2    = 2,
  FASTINTERSEARCH_MODE3    = 3
};

enum SPSExtensionFlagIndex
{
  SPS_EXT__REXT           = 0,
//SPS_EXT__MVHEVC         = 1, //for use in future versions
//SPS_EXT__SHVC           = 2, //for use in future versions
  SPS_EXT__NEXT           = 3,
  NUM_SPS_EXTENSION_FLAGS = 8
};

enum PPSExtensionFlagIndex
{
  PPS_EXT__REXT           = 0,
//PPS_EXT__MVHEVC         = 1, //for use in future versions
//PPS_EXT__SHVC           = 2, //for use in future versions
  NUM_PPS_EXTENSION_FLAGS = 8
};

// TODO: Existing names used for the different NAL unit types can be altered to better reflect the names in the spec.
//       However, the names in the spec are not yet stable at this point. Once the names are stable, a cleanup
//       effort can be done without use of macros to alter the names used to indicate the different NAL unit types.
enum NalUnitType
{
  NAL_UNIT_CODED_SLICE_TRAIL = 0,   // 0
  NAL_UNIT_CODED_SLICE_STSA,        // 1
  NAL_UNIT_CODED_SLICE_RASL,        // 2
  NAL_UNIT_CODED_SLICE_RADL,        // 3

  NAL_UNIT_RESERVED_VCL_4,
  NAL_UNIT_RESERVED_VCL_5,
  NAL_UNIT_RESERVED_VCL_6,
  NAL_UNIT_RESERVED_VCL_7,

  NAL_UNIT_CODED_SLICE_IDR_W_RADL,  // 8
  NAL_UNIT_CODED_SLICE_IDR_N_LP,    // 9
  NAL_UNIT_CODED_SLICE_CRA,         // 10
  NAL_UNIT_CODED_SLICE_GDR,         // 11

  NAL_UNIT_RESERVED_IRAP_VCL_12,
  NAL_UNIT_RESERVED_IRAP_VCL_13,

  NAL_UNIT_RESERVED_VCL_14,
  NAL_UNIT_RESERVED_VCL_15,

  NAL_UNIT_SPS,                     // 16
  NAL_UNIT_PPS,                     // 17
  NAL_UNIT_APS,                     // 18
  NAL_UNIT_ACCESS_UNIT_DELIMITER,   // 19
  NAL_UNIT_EOS,                     // 20
  NAL_UNIT_EOB,                     // 21
  NAL_UNIT_PREFIX_SEI,              // 22
  NAL_UNIT_SUFFIX_SEI,              // 23
  NAL_UNIT_DPS,                     // 24
  NAL_UNIT_VPS,                     // 25

  NAL_UNIT_RESERVED_NVCL_26,
  NAL_UNIT_RESERVED_NVCL_27,

  NAL_UNIT_UNSPECIFIED_28,
  NAL_UNIT_UNSPECIFIED_29,
  NAL_UNIT_UNSPECIFIED_30,
  NAL_UNIT_UNSPECIFIED_31,
  NAL_UNIT_INVALID
};

#if SHARP_LUMA_DELTA_QP
enum LumaLevelToDQPMode
{
  LUMALVL_TO_DQP_DISABLED   = 0,
  LUMALVL_TO_DQP_AVG_METHOD = 1, // use average of CTU to determine luma level
  LUMALVL_TO_DQP_NUM_MODES  = 2
};
#endif

enum MergeType
{
  MRG_TYPE_DEFAULT_N        = 0, // 0
  MRG_TYPE_SUBPU_ATMVP,
  MRG_TYPE_IBC,
  NUM_MRG_TYPE                   // 5
};

enum TriangleSplit
{
  TRIANGLE_DIR_135 = 0,
  TRIANGLE_DIR_45,
  TRIANGLE_DIR_NUM
};

#if !JVET_P0400_REMOVE_SHARED_MERGE_LIST
enum SharedMrgState
{
  NO_SHARE            = 0,
  GEN_ON_SHARED_BOUND = 1,
  SHARING             = 2
};
#endif
//////////////////////////////////////////////////////////////////////////
// Encoder modes to try out
//////////////////////////////////////////////////////////////////////////

enum EncModeFeature
{
  ENC_FT_FRAC_BITS = 0,
  ENC_FT_DISTORTION,
  ENC_FT_RD_COST,
  ENC_FT_ENC_MODE_TYPE,
  ENC_FT_ENC_MODE_OPTS,
  ENC_FT_ENC_MODE_PART,
  NUM_ENC_FEATURES
};

enum ImvMode
{
  IMV_OFF = 0,
  IMV_FPEL,
  IMV_4PEL,
  IMV_HPEL,
  NUM_IMV_MODES
};


// ====================================================================================================================
// Type definition
// ====================================================================================================================

/// parameters for adaptive loop filter
class PicSym;

#define MAX_NUM_SAO_CLASSES  32  //(NUM_SAO_EO_GROUPS > NUM_SAO_BO_GROUPS)?NUM_SAO_EO_GROUPS:NUM_SAO_BO_GROUPS

struct SAOOffset
{
  SAOMode modeIdc; // NEW, MERGE, OFF
  int typeIdc;     // union of SAOModeMergeTypes and SAOModeNewTypes, depending on modeIdc.
  int typeAuxInfo; // BO: starting band index
  int offset[MAX_NUM_SAO_CLASSES];

  SAOOffset();
  ~SAOOffset();
  void reset();

  const SAOOffset& operator= (const SAOOffset& src);
};

struct SAOBlkParam
{

  SAOBlkParam();
  ~SAOBlkParam();
  void reset();
  const SAOBlkParam& operator= (const SAOBlkParam& src);
  SAOOffset& operator[](int compIdx){ return offsetParam[compIdx];}
  const SAOOffset& operator[](int compIdx) const { return offsetParam[compIdx];}
private:
  SAOOffset offsetParam[MAX_NUM_COMPONENT];

};



struct BitDepths
{
  int recon[MAX_NUM_CHANNEL_TYPE]; ///< the bit depth as indicated in the SPS
};

enum PLTRunMode
{
  PLT_RUN_INDEX = 0,
  PLT_RUN_COPY  = 1,
  NUM_PLT_RUN   = 2
};
/// parameters for deblocking filter
struct LFCUParam
{
  bool internalEdge;                     ///< indicates internal edge
  bool leftEdge;                         ///< indicates left edge
  bool topEdge;                          ///< indicates top edge
};



struct PictureHash
{
  std::vector<uint8_t> hash;

  bool operator==(const PictureHash &other) const
  {
    if (other.hash.size() != hash.size())
    {
      return false;
    }
    for(uint32_t i=0; i<uint32_t(hash.size()); i++)
    {
      if (other.hash[i] != hash[i])
      {
        return false;
      }
    }
    return true;
  }

  bool operator!=(const PictureHash &other) const
  {
    return !(*this == other);
  }
};

struct SEITimeSet
{
  SEITimeSet() : clockTimeStampFlag(false),
                     numUnitFieldBasedFlag(false),
                     countingType(0),
                     fullTimeStampFlag(false),
                     discontinuityFlag(false),
                     cntDroppedFlag(false),
                     numberOfFrames(0),
                     secondsValue(0),
                     minutesValue(0),
                     hoursValue(0),
                     secondsFlag(false),
                     minutesFlag(false),
                     hoursFlag(false),
                     timeOffsetLength(0),
                     timeOffsetValue(0)
  { }
  bool clockTimeStampFlag;
  bool numUnitFieldBasedFlag;
  int  countingType;
  bool fullTimeStampFlag;
  bool discontinuityFlag;
  bool cntDroppedFlag;
  int  numberOfFrames;
  int  secondsValue;
  int  minutesValue;
  int  hoursValue;
  bool secondsFlag;
  bool minutesFlag;
  bool hoursFlag;
  int  timeOffsetLength;
  int  timeOffsetValue;
};

struct SEIMasteringDisplay
{
  bool      colourVolumeSEIEnabled;
  uint32_t      maxLuminance;
  uint32_t      minLuminance;
  uint16_t    primaries[3][2];
  uint16_t    whitePoint[2];
};

#if SHARP_LUMA_DELTA_QP
struct LumaLevelToDeltaQPMapping
{
  LumaLevelToDQPMode                 mode;             ///< use deltaQP determined by block luma level
  double                             maxMethodWeight;  ///< weight of max luma value when mode = 2
  std::vector< std::pair<int, int> > mapping;          ///< first=luma level, second=delta QP.
#if ENABLE_QPA
  bool isEnabled() const { return (mode != LUMALVL_TO_DQP_DISABLED && mode != LUMALVL_TO_DQP_NUM_MODES); }
#else
  bool isEnabled() const { return mode!=LUMALVL_TO_DQP_DISABLED; }
#endif
};
#endif

#if ER_CHROMA_QP_WCG_PPS
struct WCGChromaQPControl
{
  bool isEnabled() const { return enabled; }
  bool   enabled;         ///< Enabled flag (0:default)
  double chromaCbQpScale; ///< Chroma Cb QP Scale (1.0:default)
  double chromaCrQpScale; ///< Chroma Cr QP Scale (1.0:default)
  double chromaQpScale;   ///< Chroma QP Scale (0.0:default)
  double chromaQpOffset;  ///< Chroma QP Offset (0.0:default)
};
#endif

class ChromaCbfs
{
public:
  ChromaCbfs()
    : Cb(true), Cr(true)
  {}
  ChromaCbfs( bool _cbf )
    : Cb( _cbf ), Cr( _cbf )
  {}
public:
  bool sigChroma( ChromaFormat chromaFormat ) const
  {
    if( chromaFormat == CHROMA_400 )
    {
      return false;
    }
    return   ( Cb || Cr );
  }
  bool& cbf( ComponentID compID )
  {
    bool *cbfs[MAX_NUM_TBLOCKS] = { nullptr, &Cb, &Cr };

    return *cbfs[compID];
  }
public:
  bool Cb;
  bool Cr;
};


enum MsgLevel
{
  SILENT  = 0,
  ERROR   = 1,
  WARNING = 2,
  INFO    = 3,
  NOTICE  = 4,
  VERBOSE = 5,
  DETAILS = 6
};
enum RESHAPE_SIGNAL_TYPE
{
  RESHAPE_SIGNAL_SDR = 0,
  RESHAPE_SIGNAL_PQ  = 1,
  RESHAPE_SIGNAL_HLG = 2,
  RESHAPE_SIGNAL_NULL = 100,
};


// ---------------------------------------------------------------------------
// exception class
// ---------------------------------------------------------------------------

class Exception : public std::exception
{
public:
  Exception( const std::string& _s ) : m_str( _s ) { }
  Exception( const Exception& _e ) : std::exception( _e ), m_str( _e.m_str ) { }
  virtual ~Exception() noexcept { };
  virtual const char* what() const noexcept { return m_str.c_str(); }
  Exception& operator=( const Exception& _e ) { std::exception::operator=( _e ); m_str = _e.m_str; return *this; }
  template<typename T> Exception& operator<<( T t ) { std::ostringstream oss; oss << t; m_str += oss.str(); return *this; }
private:
  std::string m_str;
};

// if a check fails with THROW or CHECK, please check if ported correctly from assert in revision 1196)
#define THROW(x)            throw( Exception( "\nERROR: In function \"" ) << __FUNCTION__ << "\" in " << __FILE__ << ":" << __LINE__ << ": " << x )
#define CHECK(c,x)          if(c){ THROW(x); }
#define EXIT(x)             throw( Exception( "\n" ) << x << "\n" )
#define CHECK_NULLPTR(_ptr) CHECK( !( _ptr ), "Accessing an empty pointer pointer!" )

#if !NDEBUG  // for non MSVC compiler, define _DEBUG if in debug mode to have same behavior between MSVC and others in debug
#ifndef _DEBUG
#define _DEBUG 1
#endif
#endif

#if defined( _DEBUG )
#define CHECKD(c,x)         if(c){ THROW(x); }
#else
#define CHECKD(c,x)
#endif // _DEBUG

// ---------------------------------------------------------------------------
// static vector
// ---------------------------------------------------------------------------

template<typename T, size_t N>
class static_vector
{
  T _arr[ N ];
  size_t _size;

public:

  typedef T         value_type;
  typedef size_t    size_type;
  typedef ptrdiff_t difference_type;
  typedef T&        reference;
  typedef T const&  const_reference;
  typedef T*        pointer;
  typedef T const*  const_pointer;
  typedef T*        iterator;
  typedef T const*  const_iterator;

  static const size_type max_num_elements = N;

  static_vector() : _size( 0 )                                 { }
  static_vector( size_t N_ ) : _size( N_ )                     { }
  static_vector( size_t N_, const T& _val ) : _size( 0 )       { resize( N_, _val ); }
  template<typename It>
  static_vector( It _it1, It _it2 ) : _size( 0 )               { while( _it1 < _it2 ) _arr[ _size++ ] = *_it1++; }
  static_vector( std::initializer_list<T> _il ) : _size( 0 )
  {
    typename std::initializer_list<T>::iterator _src1 = _il.begin();
    typename std::initializer_list<T>::iterator _src2 = _il.end();

    while( _src1 < _src2 ) _arr[ _size++ ] = *_src1++;

    CHECKD( _size > N, "capacity exceeded" );
  }
  static_vector& operator=( std::initializer_list<T> _il )
  {
    _size = 0;

    typename std::initializer_list<T>::iterator _src1 = _il.begin();
    typename std::initializer_list<T>::iterator _src2 = _il.end();

    while( _src1 < _src2 ) _arr[ _size++ ] = *_src1++;

    CHECKD( _size > N, "capacity exceeded" );
  }

  void resize( size_t N_ )                      { CHECKD( N_ > N, "capacity exceeded" ); while(_size < N_) _arr[ _size++ ] = T() ; _size = N_; }
  void resize( size_t N_, const T& _val )       { CHECKD( N_ > N, "capacity exceeded" ); while(_size < N_) _arr[ _size++ ] = _val; _size = N_; }
  void reserve( size_t N_ )                     { CHECKD( N_ > N, "capacity exceeded" ); }
  void push_back( const T& _val )               { CHECKD( _size >= N, "capacity exceeded" ); _arr[ _size++ ] = _val; }
  void push_back( T&& val )                     { CHECKD( _size >= N, "capacity exceeded" ); _arr[ _size++ ] = std::forward<T>( val ); }
  void pop_back()                               { CHECKD( _size == 0, "calling pop_back on an empty vector" ); _size--; }
  void pop_front()                              { CHECKD( _size == 0, "calling pop_front on an empty vector" ); _size--; for( int i = 0; i < _size; i++ ) _arr[i] = _arr[i + 1]; }
  void clear()                                  { _size = 0; }
  reference       at( size_t _i )               { CHECKD( _i >= _size, "Trying to access an out-of-bound-element" ); return _arr[ _i ]; }
  const_reference at( size_t _i ) const         { CHECKD( _i >= _size, "Trying to access an out-of-bound-element" ); return _arr[ _i ]; }
  reference       operator[]( size_t _i )       { CHECKD( _i >= _size, "Trying to access an out-of-bound-element" ); return _arr[ _i ]; }
  const_reference operator[]( size_t _i ) const { CHECKD( _i >= _size, "Trying to access an out-of-bound-element" ); return _arr[ _i ]; }
  reference       front()                       { CHECKD( _size == 0, "Trying to access the first element of an empty vector" ); return _arr[ 0 ]; }
  const_reference front() const                 { CHECKD( _size == 0, "Trying to access the first element of an empty vector" ); return _arr[ 0 ]; }
  reference       back()                        { CHECKD( _size == 0, "Trying to access the last element of an empty vector" );  return _arr[ _size - 1 ]; }
  const_reference back() const                  { CHECKD( _size == 0, "Trying to access the last element of an empty vector" );  return _arr[ _size - 1 ]; }
  pointer         data()                        { return _arr; }
  const_pointer   data() const                  { return _arr; }
  iterator        begin()                       { return _arr; }
  const_iterator  begin() const                 { return _arr; }
  const_iterator  cbegin() const                { return _arr; }
  iterator        end()                         { return _arr + _size; }
  const_iterator  end() const                   { return _arr + _size; };
  const_iterator  cend() const                  { return _arr + _size; };
  size_type       size() const                  { return _size; };
  size_type       byte_size() const             { return _size * sizeof( T ); }
  bool            empty() const                 { return _size == 0; }

  size_type       capacity() const              { return N; }
  size_type       max_size() const              { return N; }
  size_type       byte_capacity() const         { return sizeof(_arr); }

  iterator        insert( const_iterator _pos, const T& _val )
                                                { CHECKD( _size >= N, "capacity exceeded" );
                                                  for( difference_type i = _size - 1; i >= _pos - _arr; i-- ) _arr[i + 1] = _arr[i];
                                                  *const_cast<iterator>( _pos ) = _val;
                                                  _size++;
                                                  return const_cast<iterator>( _pos ); }

  iterator        insert( const_iterator _pos, T&& _val )
                                                { CHECKD( _size >= N, "capacity exceeded" );
                                                  for( difference_type i = _size - 1; i >= _pos - _arr; i-- ) _arr[i + 1] = _arr[i];
                                                  *const_cast<iterator>( _pos ) = std::forward<T>( _val );
                                                  _size++; return const_cast<iterator>( _pos ); }
  template<class InputIt>
  iterator        insert( const_iterator _pos, InputIt first, InputIt last )
                                                { const difference_type numEl = last - first;
                                                  CHECKD( _size + numEl >= N, "capacity exceeded" );
                                                  for( difference_type i = _size - 1; i >= _pos - _arr; i-- ) _arr[i + numEl] = _arr[i];
                                                  iterator it = const_cast<iterator>( _pos ); _size += numEl;
                                                  while( first != last ) *it++ = *first++;
                                                  return const_cast<iterator>( _pos ); }

  iterator        insert( const_iterator _pos, size_t numEl, const T& val )
                                                { //const difference_type numEl = last - first;
                                                  CHECKD( _size + numEl >= N, "capacity exceeded" );
                                                  for( difference_type i = _size - 1; i >= _pos - _arr; i-- ) _arr[i + numEl] = _arr[i];
                                                  iterator it = const_cast<iterator>( _pos ); _size += numEl;
                                                  for ( int k = 0; k < numEl; k++) *it++ = val;
                                                  return const_cast<iterator>( _pos ); }

  void            erase( const_iterator _pos )  { iterator it   = const_cast<iterator>( _pos ) - 1;
                                                  iterator last = end() - 1;
                                                  while( ++it != last ) *it = *( it + 1 );
                                                  _size--; }
};


// ---------------------------------------------------------------------------
// dynamic cache
// ---------------------------------------------------------------------------

template<typename T>
class dynamic_cache
{
  std::vector<T*> m_cache;
#if ENABLE_SPLIT_PARALLELISM || ENABLE_WPP_PARALLELISM
  int64_t         m_cacheId;
#endif

public:

#if ENABLE_SPLIT_PARALLELISM || ENABLE_WPP_PARALLELISM
  dynamic_cache()
  {
    static int cacheId = 0;
    m_cacheId = cacheId++;
  }

#endif
  ~dynamic_cache()
  {
    deleteEntries();
  }

  void deleteEntries()
  {
    for( auto &p : m_cache )
    {
      delete p;
      p = nullptr;
    }

    m_cache.clear();
  }

  T* get()
  {
    T* ret;

    if( !m_cache.empty() )
    {
      ret = m_cache.back();
      m_cache.pop_back();
#if ENABLE_SPLIT_PARALLELISM || ENABLE_WPP_PARALLELISM
      CHECK( ret->cacheId != m_cacheId, "Putting item into wrong cache!" );
      CHECK( !ret->cacheUsed,           "Fetched an element that should've been in cache!!" );
#endif
    }
    else
    {
      ret = new T;
    }

#if ENABLE_SPLIT_PARALLELISM || ENABLE_WPP_PARALLELISM
    ret->cacheId   = m_cacheId;
    ret->cacheUsed = false;

#endif
    return ret;
  }

  void cache( T* el )
  {
#if ENABLE_SPLIT_PARALLELISM || ENABLE_WPP_PARALLELISM
    CHECK( el->cacheId != m_cacheId, "Putting item into wrong cache!" );
    CHECK( el->cacheUsed,            "Putting cached item back into cache!" );

    el->cacheUsed = true;

#endif
    m_cache.push_back( el );
  }

  void cache( std::vector<T*>& vel )
  {
#if ENABLE_SPLIT_PARALLELISM || ENABLE_WPP_PARALLELISM
    for( auto el : vel )
    {
      CHECK( el->cacheId != m_cacheId, "Putting item into wrong cache!" );
      CHECK( el->cacheUsed,            "Putting cached item back into cache!" );

      el->cacheUsed = true;
    }

#endif
    m_cache.insert( m_cache.end(), vel.begin(), vel.end() );
    vel.clear();
  }
};

typedef dynamic_cache<struct CodingUnit    > CUCache;
typedef dynamic_cache<struct PredictionUnit> PUCache;
typedef dynamic_cache<struct TransformUnit > TUCache;

struct XUCache
{
  CUCache cuCache;
  PUCache puCache;
  TUCache tuCache;
};

#define SIGN(x) ( (x) >= 0 ? 1 : -1 )

//! \}

#endif

<|MERGE_RESOLUTION|>--- conflicted
+++ resolved
@@ -50,9 +50,8 @@
 #include <assert.h>
 #include <cassert>
 
-<<<<<<< HEAD
 #define JVET_P0530_TPM_WEIGHT_ALIGN                       1 // JVET-P0530: align chroma weights with luma weights for TPM blending
-=======
+
 #define JVET_P0298_DISABLE_LEVELMAPPING_IN_BYPASS         1 // JVET-P0298: Disable level mapping in bypass mode
 
 #define JVET_P0325_CHANGE_MERGE_CANDIDATE_ORDER           1 // JVET-P0325: reorder the spatial merge candidates
@@ -62,7 +61,6 @@
 #define JVET_P0091_REMOVE_BDOF_OFFSET_SHIFT               1 // JVET-P0091: Align sample offset calculation of BDOF and PROF
 
 #define JVET_P0512_SIMD_HIGH_BITDEPTH                     1 // JVET-P0512: MC SIMD support for high internal bit-depthf
->>>>>>> 0c67b31f
 
 #define JVET_P0491_BDOFPROF_MVD_RANGE                     1 // JVET-P0491: clip the MVD in BDOF/PROF to [-31 31]
 
