/* The copyright in this software is being made available under the BSD
 * License, included below. This software may be subject to other third party
 * and contributor rights, including patent rights, and no such rights are
 * granted under this license.
 *
 * Copyright (c) 2010-2020, ITU/ISO/IEC
 * All rights reserved.
 *
 * Redistribution and use in source and binary forms, with or without
 * modification, are permitted provided that the following conditions are met:
 *
 *  * Redistributions of source code must retain the above copyright notice,
 *    this list of conditions and the following disclaimer.
 *  * Redistributions in binary form must reproduce the above copyright notice,
 *    this list of conditions and the following disclaimer in the documentation
 *    and/or other materials provided with the distribution.
 *  * Neither the name of the ITU/ISO/IEC nor the names of its contributors may
 *    be used to endorse or promote products derived from this software without
 *    specific prior written permission.
 *
 * THIS SOFTWARE IS PROVIDED BY THE COPYRIGHT HOLDERS AND CONTRIBUTORS "AS IS"
 * AND ANY EXPRESS OR IMPLIED WARRANTIES, INCLUDING, BUT NOT LIMITED TO, THE
 * IMPLIED WARRANTIES OF MERCHANTABILITY AND FITNESS FOR A PARTICULAR PURPOSE
 * ARE DISCLAIMED. IN NO EVENT SHALL THE COPYRIGHT HOLDER OR CONTRIBUTORS
 * BE LIABLE FOR ANY DIRECT, INDIRECT, INCIDENTAL, SPECIAL, EXEMPLARY, OR
 * CONSEQUENTIAL DAMAGES (INCLUDING, BUT NOT LIMITED TO, PROCUREMENT OF
 * SUBSTITUTE GOODS OR SERVICES; LOSS OF USE, DATA, OR PROFITS; OR BUSINESS
 * INTERRUPTION) HOWEVER CAUSED AND ON ANY THEORY OF LIABILITY, WHETHER IN
 * CONTRACT, STRICT LIABILITY, OR TORT (INCLUDING NEGLIGENCE OR OTHERWISE)
 * ARISING IN ANY WAY OUT OF THE USE OF THIS SOFTWARE, EVEN IF ADVISED OF
 * THE POSSIBILITY OF SUCH DAMAGE.
 */

/** \file     TypeDef.h
    \brief    Define macros, basic types, new types and enumerations
*/

#ifndef __TYPEDEF__
#define __TYPEDEF__

#ifndef __COMMONDEF__
#error Include CommonDef.h not TypeDef.h
#endif

#include <vector>
#include <utility>
#include <sstream>
#include <cstddef>
#include <cstring>
#include <assert.h>
#include <cassert>

<<<<<<< HEAD
#define JVET_Q0471_CHROMA_QT_SPLIT_ON_HEIGHT              1 // JVET-Q0471: Chroma QT split
=======
#define JVET_Q0172_CHROMA_FORMAT_BITDEPTH_CONSTRAINT      1 //JVET-Q0172: Disallow differing chroma format and different bit depths for cross-layer prediction. 

#define JVET_Q0491_PLT_ESCAPE                             1 // JVET-Q0491: Palette escape binarization

#define JVET_Q414_CONSTRAINT_ON_GDR_PIC_FLAG              1  //JVET-Q0414: when gdr_enabled_flag is equal to 0, gdr_pic_flag shall be 0
#define JVET_Q0413_SKIP_LAST_SUBPIC_SIG                   1  //JVET-Q0413 modification 2: skip the width and height signaling of last subpicture

#define JVET_Q0169_SUBPIC_LEN_CONFORM                     1 // JVET-Q0169: add bitstream conformance check on subpic length

#define JVET_Q0504_PLT_NON444                             1 // JVET-Q0504: enable palette mode for non 444 color format

#define JVET_Q0089_SLICE_LOSSLESS_CODING_CHROMA_BDPCM     1 // JVET-Q0089: RRC slice-level switch for lossless coding and one SPS flag for luma and chroma BDPCM.

#define JVET_Q0816                                        1 // JVET_Q0816: Omit the signalling of subpic layout when there is only one subpicture

#define JVET_Q0438_MONOCHROME_BUGFIXES                    1 // JVET-Q0438: Monochrome bug fixes

#define JVET_Q0043_RPR_and_Subpics                        1 // JVET-Q0043: Disallow for both RPR and subpics to be used together

#define JVET_Q0818_PT_SEI                                 1 // JVET-Q0818: add display_elemental_periods_minus1 to picture timing SEI message

>>>>>>> 8767517b
#define JVET_Q0110_Q0785_CHROMA_BDPCM_420                 1 // JVET-Q0110/Q0785: Enable chroma BDPCM for 420, separate contexts for chroma BDPCM and bug-fixes.

#define JVET_Q0042_VUI                                    1 // Modifications to VUI syntax

#define JVET_Q0512_ENC_CHROMA_TS_ACT                      1 // JVET-Q0512: encoder-side improvement on enabling chroma transform-skip for ACT

#define JVET_P0101_POC_MULTILAYER                         1 // POC derivation for pictures in dependent layers

#define JVET_Q0446_MIP_CONST_SHIFT_OFFSET                 1 // JVET-Q0446: MIP with constant shift and offset

#define JVET_Q0447_WP_PARAM_ESTIM                         1 // JVET-Q0447: Add search iterations for method 2,3 and 4

#define JVET_Q0820_ACT                                    1 // JVET-Q0820: ACT bug fixes and reversible ACT transform 

#define JVET_Q0353_ACT_SW_FIX                             1 // JVET-Q0353: Bug fix of ACT 

#define JVET_P0288_PIC_OUTPUT                             1 // JVET-P0288: Set the value of PictureOutputFlag

#define JVET_Q0695_CHROMA_TS_JCCR                         1 // JVET-Q0695: Enabling the RD checking of chroma transform-skip mode for JCCR at encoder
#define JVET_Q0500_CCLM_REF_PADDING                       1 // JVET-Q0500: Reference samples padding for CCLM

#define JVET_Q0128_DMVR_BDOF_ENABLING_CONDITION           1 // JVET-Q0128: Cleanup of enabling condition for DMVR and BDOF 

#define JVET_Q0784_LFNST_COMBINATION                      1 // lfnst signaling, latency reduction and a bugfix for scaling from Q0106, Q0686, Q0133

#define JVET_Q0501_PALETTE_WPP_INIT_ABOVECTU              1 // JVET-Q0501: Initialize palette predictor from above CTU row in WPP 

#define JVET_Q0503_Q0712_PLT_ENCODER_IMPROV_BUGFIX        1 // JVET-Q0503/Q0712: Platte encoder improvement/bugfix

#define JVET_Q0819_PH_CHANGES                             1 // JVET-Q0819: Combination of PH related syntax changes

#define JVET_Q0481_PARTITION_CONSTRAINTS_ORDER            1 // JVET-Q0481: Ordering of partition constraints syntax elements in the SPS

#define JVET_Q0155_COLOUR_ID                              1 // JVET-Q0155: move colour_plane_id from PH to SH

#define JVET_Q0444_AMVR_SIGNALLING                        1 // JVET-Q0444: Conditional signaling of sps_affine_amvr_enabled_flag based on sps_amvr_enabled_flag

#define JVET_Q0147_JCCR_SIGNALLING                        1 // JVET-Q0147: Conditional signaling of sps_joint_cbcr_enabled_flag based on ChromaArrayType

#define JVET_Q0267_RESET_CHROMA_QP_OFFSET                 1 // JVET-Q0267: Reset chroma QP offsets at the start of each chroma QP offset group

#define JVET_Q0293_REMOVAL_PDPC_CHROMA_NX2                1 // JVET-Q0293: Removal of chroma Nx2 blocks in PDPC 

#define JVET_Q0121_DEBLOCKING_CONTROL_PARAMETERS          1 // JVET-Q0121: Add deblocking control parameters for Cb and Cr and extend the parameter ranges

#define JVET_Q0517_RPR_AFFINE_DS                          1 // JVET-Q0517: affine down-sampling filters for RPR

#define JVET_O1143_SUBPIC_BOUNDARY                        1 // treat subpicture boundary as piucture boundary
#if JVET_O1143_SUBPIC_BOUNDARY
#define SUBPIC_DECCHECK                                   0
#endif

#define JVET_Q0495_NLALF_CLIP_CLEANUP                     1 // JVET-Q0495: Cleanup of clipping table for NL-ALF

#define JVET_Q0156_STSA                                   1 // JVET-Q0156: Enable inter-layer prediction for STSA pictures
#define JVET_Q0249_ALF_CHROMA_CLIPFLAG                    1 // JVET-Q0249: Cleanup of chroma clipping flags for ALF
#define JVET_Q0150                                        1 // fix for ALF virtual horizontal CTU boundary processing
#define JVET_Q0054                                        1 // fix for long luma deblocking decision
#define JVET_Q0795_CCALF                                  1 // Cross-component ALF

#define JVET_Q0297_MER                                    1 // JVET_Q0297: Merge estimation region

#define JVET_Q0483_CLIP_TMVP                              1 // JVET-Q0483: Clip TMVP when no scaling is applied

#define JVET_Q0516_MTS_SIGNALLING_DC_ONLY_COND            1 // JVET-Q0516/Q0685: disable MTS when there is only DC coefficient 

#define JVET_Q0806                                        1 // Geo related adoptions (JVET-Q0059, JVET-Q0077, JVET-Q0123, JVET-Q0188, JVET-Q0242_GEO, JVET-Q0309, JVET-Q0365 and JVET-Q0370)

#define JVET_Q0055_MTS_SIGNALLING                         1 // JVET-Q0055: Check for transform coefficients outside the 16x16 area
#define JVET_Q0480_RASTER_RECT_SLICES                     1 // JVET-Q0480: Eliminate redundant slice height syntax when in raster rectangular slice mode (tile_idx_delta_present_flag == 0)

#define JVET_Q0775_PH_IN_SH                               1 // JVET-Q0755: Allow picture header in slice header

#define JVET_Q0433_MODIFIED_CHROMA_DIST_WEIGHT            1 // modification of chroma distortion weight (as agreed during presentation of JVET-Q0433)

#define JVET_P0188_MINCR                                  1 // JVET-P0188: Add MinCR checking in encoder.
#define JVET_Q0436_CABAC_ZERO_WORD                        1 // JVET-Q0436: Add modified CABAC zero word insertion in encoder.

#define JVET_Q0487_SCALING_WINDOW_ISSUES                  1 // JVET-Q0487: Fix scaling window issues when scaling ratio is 1:1

#define JVET_Q0787_SUBPIC                                 1 // JVET-Q0787: fix subpicture location signalling

#define JVET_AHG14_LOSSLESS                               1
#define JVET_AHG14_LOSSLESS_ENC_QP_FIX                    1 && JVET_AHG14_LOSSLESS

#define JVET_M0497_MATRIX_MULT                            0 // 0: Fast method; 1: Matrix multiplication

#define APPLY_SBT_SL_ON_MTS                               1 // apply save & load fast algorithm on inter MTS when SBT is on

#define HEVC_SEI                                          0 // SEI messages that are defined in HEVC, but not in VVC

typedef std::pair<int, bool> TrMode;
typedef std::pair<int, int>  TrCost;

// clang-format off
#define REUSE_CU_RESULTS                                  1 
#if REUSE_CU_RESULTS
#define REUSE_CU_RESULTS_WITH_MULTIPLE_TUS                1
#endif
// clang-format on


#ifndef JVET_J0090_MEMORY_BANDWITH_MEASURE
#define JVET_J0090_MEMORY_BANDWITH_MEASURE                0
#endif

#ifndef EXTENSION_360_VIDEO
#define EXTENSION_360_VIDEO                               0   ///< extension for 360/spherical video coding support; this macro should be controlled by makefile, as it would be used to control whether the library is built and linked
#endif

#ifndef EXTENSION_HDRTOOLS
#define EXTENSION_HDRTOOLS                                0 //< extension for HDRTools/Metrics support; this macro should be controlled by makefile, as it would be used to control whether the library is built and linked
#endif

#define JVET_O0756_CONFIG_HDRMETRICS                      1
#if EXTENSION_HDRTOOLS
#define JVET_O0756_CALCULATE_HDRMETRICS                   1
#endif

#ifndef ENABLE_SPLIT_PARALLELISM
#define ENABLE_SPLIT_PARALLELISM                          0
#endif
#if ENABLE_SPLIT_PARALLELISM
#define PARL_SPLIT_MAX_NUM_JOBS                           6                             // number of parallel jobs that can be defined and need memory allocated
#define NUM_RESERVERD_SPLIT_JOBS                        ( PARL_SPLIT_MAX_NUM_JOBS + 1 )  // number of all data structures including the merge thread (0)
#define PARL_SPLIT_MAX_NUM_THREADS                        PARL_SPLIT_MAX_NUM_JOBS
#define NUM_SPLIT_THREADS_IF_MSVC                         4

#endif


// ====================================================================================================================
// General settings
// ====================================================================================================================

#ifndef ENABLE_TRACING
#define ENABLE_TRACING                                    0 // DISABLE by default (enable only when debugging, requires 15% run-time in decoding) -- see documentation in 'doc/DTrace for NextSoftware.pdf'
#endif

#if ENABLE_TRACING
#define K0149_BLOCK_STATISTICS                            1 // enables block statistics, which can be analysed with YUView (https://github.com/IENT/YUView)
#if K0149_BLOCK_STATISTICS
#define BLOCK_STATS_AS_CSV                                0 // statistics will be written in a comma separated value format. this is not supported by YUView
#endif
#endif

#define WCG_EXT                                           1
#define WCG_WPSNR                                         WCG_EXT

#define KEEP_PRED_AND_RESI_SIGNALS                        0

// ====================================================================================================================
// Debugging
// ====================================================================================================================

// most debugging tools are now bundled within the ENABLE_TRACING macro -- see documentation to see how to use

#define PRINT_MACRO_VALUES                                1 ///< When enabled, the encoder prints out a list of the non-environment-variable controlled macros and their values on startup

#define INTRA_FULL_SEARCH                                 0 ///< enables full mode search for intra estimation

// TODO: rename this macro to DECODER_DEBUG_BIT_STATISTICS (may currently cause merge issues with other branches)
// This can be enabled by the makefile
#ifndef RExt__DECODER_DEBUG_BIT_STATISTICS
#define RExt__DECODER_DEBUG_BIT_STATISTICS                0 ///< 0 (default) = decoder reports as normal, 1 = decoder produces bit usage statistics (will impact decoder run time by up to ~10%)
#endif

#ifndef RExt__DECODER_DEBUG_TOOL_MAX_FRAME_STATS
#define RExt__DECODER_DEBUG_TOOL_MAX_FRAME_STATS         (1 && RExt__DECODER_DEBUG_BIT_STATISTICS )   ///< 0 (default) = decoder reports as normal, 1 = decoder produces max frame bit usage statistics
#endif

#define TR_ONLY_COEFF_STATS                              (1 && RExt__DECODER_DEBUG_BIT_STATISTICS )   ///< 0 combine TS and non-TS decoder debug statistics. 1 = separate TS and non-TS decoder debug statistics.
#define EPBINCOUNT_FIX                                   (1 && RExt__DECODER_DEBUG_BIT_STATISTICS )   ///< 0 use count to represent number of calls to decodeBins. 1 = count and bins for EP bins are the same.

#ifndef RExt__DECODER_DEBUG_TOOL_STATISTICS
#define RExt__DECODER_DEBUG_TOOL_STATISTICS               0 ///< 0 (default) = decoder reports as normal, 1 = decoder produces tool usage statistics
#endif

#if RExt__DECODER_DEBUG_BIT_STATISTICS || RExt__DECODER_DEBUG_TOOL_STATISTICS
#define RExt__DECODER_DEBUG_STATISTICS                    1
#endif

// ====================================================================================================================
// Tool Switches - transitory (these macros are likely to be removed in future revisions)
// ====================================================================================================================

#define DECODER_CHECK_SUBSTREAM_AND_SLICE_TRAILING_BYTES  1 ///< TODO: integrate this macro into a broader conformance checking system.
#define T0196_SELECTIVE_RDOQ                              1 ///< selective RDOQ
#define U0040_MODIFIED_WEIGHTEDPREDICTION_WITH_BIPRED_AND_CLIPPING 1
#define U0033_ALTERNATIVE_TRANSFER_CHARACTERISTICS_SEI    1 ///< Alternative transfer characteristics SEI message (JCTVC-U0033, with syntax naming from V1005)
#define X0038_LAMBDA_FROM_QP_CAPABILITY                   1 ///< This approach derives lambda from QP+QPoffset+QPoffset2. QPoffset2 is derived from QP+QPoffset using a linear model that is clipped between 0 and 3.
                                                            // To use this capability enable config parameter LambdaFromQpEnable

// ====================================================================================================================
// Tool Switches
// ====================================================================================================================


// This can be enabled by the makefile
#ifndef RExt__HIGH_BIT_DEPTH_SUPPORT
#define RExt__HIGH_BIT_DEPTH_SUPPORT                      0 ///< 0 (default) use data type definitions for 8-10 bit video, 1 = use larger data types to allow for up to 16-bit video (originally developed as part of N0188)
#endif

// SIMD optimizations
#define SIMD_ENABLE                                       1
#define ENABLE_SIMD_OPT                                 ( SIMD_ENABLE && !RExt__HIGH_BIT_DEPTH_SUPPORT )    ///< SIMD optimizations, no impact on RD performance
#define ENABLE_SIMD_OPT_MCIF                            ( 1 && ENABLE_SIMD_OPT )                            ///< SIMD optimization for the interpolation filter, no impact on RD performance
#define ENABLE_SIMD_OPT_BUFFER                          ( 1 && ENABLE_SIMD_OPT )                            ///< SIMD optimization for the buffer operations, no impact on RD performance
#define ENABLE_SIMD_OPT_DIST                            ( 1 && ENABLE_SIMD_OPT )                            ///< SIMD optimization for the distortion calculations(SAD,SSE,HADAMARD), no impact on RD performance
#define ENABLE_SIMD_OPT_AFFINE_ME                       ( 1 && ENABLE_SIMD_OPT )                            ///< SIMD optimization for affine ME, no impact on RD performance
#define ENABLE_SIMD_OPT_ALF                             ( 1 && ENABLE_SIMD_OPT )                            ///< SIMD optimization for ALF
#if ENABLE_SIMD_OPT_BUFFER
#define ENABLE_SIMD_OPT_BCW                               1                                                 ///< SIMD optimization for Bcw
#endif

// End of SIMD optimizations


#define ME_ENABLE_ROUNDING_OF_MVS                         1 ///< 0 (default) = disables rounding of motion vectors when right shifted,  1 = enables rounding

#define RDOQ_CHROMA_LAMBDA                                1 ///< F386: weighting of chroma for RDOQ

#define U0132_TARGET_BITS_SATURATION                      1 ///< Rate control with target bits saturation method
#ifdef  U0132_TARGET_BITS_SATURATION
#define V0078_ADAPTIVE_LOWER_BOUND                        1 ///< Target bits saturation with adaptive lower bound
#endif
#define W0038_DB_OPT                                      1 ///< adaptive DB parameter selection, LoopFilterOffsetInPPS and LoopFilterDisable are set to 0 and DeblockingFilterMetric=2;
#define W0038_CQP_ADJ                                     1 ///< chroma QP adjustment based on TL, CQPTLAdjustEnabled is set to 1;

#define SHARP_LUMA_DELTA_QP                               1 ///< include non-normative LCU deltaQP and normative chromaQP change
#define ER_CHROMA_QP_WCG_PPS                              1 ///< Chroma QP model for WCG used in Anchor 3.2
#define ENABLE_QPA                                        1 ///< Non-normative perceptual QP adaptation according to JVET-H0047 and JVET-K0206. Deactivated by default, activated using encoder arguments --PerceptQPA=1 --SliceChromaQPOffsetPeriodicity=1
#define ENABLE_QPA_SUB_CTU                              ( 1 && ENABLE_QPA ) ///< when maximum delta-QP depth is greater than zero, use sub-CTU QPA


#define RDOQ_CHROMA                                       1 ///< use of RDOQ in chroma

#define QP_SWITCHING_FOR_PARALLEL                         1 ///< Replace floating point QP with a source-file frame number. After switching POC, increase base QP instead of frame level QP.

#define LUMA_ADAPTIVE_DEBLOCKING_FILTER_QP_OFFSET         1 /// JVET-L0414 (CE11.2.2) with explicit signalling of num interval, threshold and qpOffset
// ====================================================================================================================
// Derived macros
// ====================================================================================================================

#if RExt__HIGH_BIT_DEPTH_SUPPORT
#define FULL_NBIT                                         1 ///< When enabled, use distortion measure derived from all bits of source data, otherwise discard (bitDepth - 8) least-significant bits of distortion
#define RExt__HIGH_PRECISION_FORWARD_TRANSFORM            1 ///< 0 use original 6-bit transform matrices for both forward and inverse transform, 1 (default) = use original matrices for inverse transform and high precision matrices for forward transform
#else
#define FULL_NBIT                                         1 ///< When enabled, use distortion measure derived from all bits of source data, otherwise discard (bitDepth - 8) least-significant bits of distortion
#define RExt__HIGH_PRECISION_FORWARD_TRANSFORM            0 ///< 0 (default) use original 6-bit transform matrices for both forward and inverse transform, 1 = use original matrices for inverse transform and high precision matrices for forward transform
#endif

#if FULL_NBIT
#define DISTORTION_PRECISION_ADJUSTMENT(x)                0
#else
#define DISTORTION_ESTIMATION_BITS                        8
#define DISTORTION_PRECISION_ADJUSTMENT(x)                ((x>DISTORTION_ESTIMATION_BITS)? ((x)-DISTORTION_ESTIMATION_BITS) : 0)
#endif

// ====================================================================================================================
// Error checks
// ====================================================================================================================

#if ((RExt__HIGH_PRECISION_FORWARD_TRANSFORM != 0) && (RExt__HIGH_BIT_DEPTH_SUPPORT == 0))
#error ERROR: cannot enable RExt__HIGH_PRECISION_FORWARD_TRANSFORM without RExt__HIGH_BIT_DEPTH_SUPPORT
#endif

// ====================================================================================================================
// Named numerical types
// ====================================================================================================================

#if RExt__HIGH_BIT_DEPTH_SUPPORT
typedef       int             Pel;               ///< pixel type
typedef       int64_t           TCoeff;            ///< transform coefficient
typedef       int             TMatrixCoeff;      ///< transform matrix coefficient
typedef       int16_t           TFilterCoeff;      ///< filter coefficient
typedef       int64_t           Intermediate_Int;  ///< used as intermediate value in calculations
typedef       uint64_t          Intermediate_UInt; ///< used as intermediate value in calculations
#else
typedef       int16_t           Pel;               ///< pixel type
typedef       int             TCoeff;            ///< transform coefficient
typedef       int16_t           TMatrixCoeff;      ///< transform matrix coefficient
typedef       int16_t           TFilterCoeff;      ///< filter coefficient
typedef       int             Intermediate_Int;  ///< used as intermediate value in calculations
typedef       uint32_t            Intermediate_UInt; ///< used as intermediate value in calculations
#endif

typedef       uint64_t          SplitSeries;       ///< used to encoded the splits that caused a particular CU size
typedef       uint64_t          ModeTypeSeries;    ///< used to encoded the ModeType at different split depth

typedef       uint64_t        Distortion;        ///< distortion measurement

// ====================================================================================================================
// Enumeration
// ====================================================================================================================

#if !JVET_Q0089_SLICE_LOSSLESS_CODING_CHROMA_BDPCM
enum BDPCMControl
{
  BDPCM_INACTIVE = 0,
  BDPCM_LUMAONLY = 1,
  BDPCM_LUMACHROMA = 2,
};
#endif

enum ApsType
{
  ALF_APS = 0,
  LMCS_APS = 1,
  SCALING_LIST_APS = 2,
};

enum QuantFlags
{
  Q_INIT           = 0x0,
  Q_USE_RDOQ       = 0x1,
  Q_RDOQTS         = 0x2,
  Q_SELECTIVE_RDOQ = 0x4,
};

//EMT transform tags
enum TransType
{
  DCT2 = 0,
  DCT8 = 1,
  DST7 = 2,
  NUM_TRANS_TYPE = 3,
  DCT2_EMT = 4
};

enum MTSIdx
{
  MTS_DCT2_DCT2 = 0,
  MTS_SKIP = 1,
  MTS_DST7_DST7 = 2,
  MTS_DCT8_DST7 = 3,
  MTS_DST7_DCT8 = 4,
  MTS_DCT8_DCT8 = 5
};

enum ISPType
{
  NOT_INTRA_SUBPARTITIONS       = 0,
  HOR_INTRA_SUBPARTITIONS       = 1,
  VER_INTRA_SUBPARTITIONS       = 2,
  NUM_INTRA_SUBPARTITIONS_MODES = 3,
  INTRA_SUBPARTITIONS_RESERVED  = 4
};

enum SbtIdx
{
  SBT_OFF_DCT  = 0,
  SBT_VER_HALF = 1,
  SBT_HOR_HALF = 2,
  SBT_VER_QUAD = 3,
  SBT_HOR_QUAD = 4,
  NUMBER_SBT_IDX,
  SBT_OFF_MTS, //note: must be after all SBT modes, only used in fast algorithm to discern the best mode is inter EMT
};

enum SbtPos
{
  SBT_POS0 = 0,
  SBT_POS1 = 1,
  NUMBER_SBT_POS
};

enum SbtMode
{
  SBT_VER_H0 = 0,
  SBT_VER_H1 = 1,
  SBT_HOR_H0 = 2,
  SBT_HOR_H1 = 3,
  SBT_VER_Q0 = 4,
  SBT_VER_Q1 = 5,
  SBT_HOR_Q0 = 6,
  SBT_HOR_Q1 = 7,
  NUMBER_SBT_MODE
};

enum RDPCMMode
{
  RDPCM_OFF             = 0,
  RDPCM_HOR             = 1,
  RDPCM_VER             = 2,
  NUMBER_OF_RDPCM_MODES = 3
};

enum RDPCMSignallingMode
{
  RDPCM_SIGNAL_IMPLICIT            = 0,
  RDPCM_SIGNAL_EXPLICIT            = 1,
  NUMBER_OF_RDPCM_SIGNALLING_MODES = 2
};

/// supported slice type
enum SliceType
{
  B_SLICE               = 0,
  P_SLICE               = 1,
  I_SLICE               = 2,
  NUMBER_OF_SLICE_TYPES = 3
};

/// chroma formats (according to semantics of chroma_format_idc)
enum ChromaFormat
{
  CHROMA_400        = 0,
  CHROMA_420        = 1,
  CHROMA_422        = 2,
  CHROMA_444        = 3,
  NUM_CHROMA_FORMAT = 4
};

enum ChannelType
{
  CHANNEL_TYPE_LUMA    = 0,
  CHANNEL_TYPE_CHROMA  = 1,
  MAX_NUM_CHANNEL_TYPE = 2
};

enum TreeType
{
  TREE_D = 0, //default tree status (for single-tree slice, TREE_D means joint tree; for dual-tree I slice, TREE_D means TREE_L for luma and TREE_C for chroma)
  TREE_L = 1, //separate tree only contains luma (may split)
  TREE_C = 2, //separate tree only contains chroma (not split), to avoid small chroma block
};

enum ModeType
{
  MODE_TYPE_ALL = 0, //all modes can try
  MODE_TYPE_INTER = 1, //can try inter
  MODE_TYPE_INTRA = 2, //can try intra, ibc, palette
};

#define CH_L CHANNEL_TYPE_LUMA
#define CH_C CHANNEL_TYPE_CHROMA

enum ComponentID
{
  COMPONENT_Y         = 0,
  COMPONENT_Cb        = 1,
  COMPONENT_Cr        = 2,
  MAX_NUM_COMPONENT   = 3,
  JOINT_CbCr          = MAX_NUM_COMPONENT,
  MAX_NUM_TBLOCKS     = MAX_NUM_COMPONENT
};

#define MAP_CHROMA(c) (ComponentID(c))

enum InputColourSpaceConversion // defined in terms of conversion prior to input of encoder.
{
  IPCOLOURSPACE_UNCHANGED               = 0,
  IPCOLOURSPACE_YCbCrtoYCrCb            = 1, // Mainly used for debug!
  IPCOLOURSPACE_YCbCrtoYYY              = 2, // Mainly used for debug!
  IPCOLOURSPACE_RGBtoGBR                = 3,
  NUMBER_INPUT_COLOUR_SPACE_CONVERSIONS = 4
};

enum MATRIX_COEFFICIENTS // Table E.5 (Matrix coefficients)
{
  MATRIX_COEFFICIENTS_RGB                           = 0,
  MATRIX_COEFFICIENTS_BT709                         = 1,
  MATRIX_COEFFICIENTS_UNSPECIFIED                   = 2,
  MATRIX_COEFFICIENTS_RESERVED_BY_ITUISOIEC         = 3,
  MATRIX_COEFFICIENTS_USFCCT47                      = 4,
  MATRIX_COEFFICIENTS_BT601_625                     = 5,
  MATRIX_COEFFICIENTS_BT601_525                     = 6,
  MATRIX_COEFFICIENTS_SMPTE240                      = 7,
  MATRIX_COEFFICIENTS_YCGCO                         = 8,
  MATRIX_COEFFICIENTS_BT2020_NON_CONSTANT_LUMINANCE = 9,
  MATRIX_COEFFICIENTS_BT2020_CONSTANT_LUMINANCE     = 10,
};

enum DeblockEdgeDir
{
  EDGE_VER     = 0,
  EDGE_HOR     = 1,
  NUM_EDGE_DIR = 2
};

/// supported prediction type
enum PredMode
{
  MODE_INTER                 = 0,     ///< inter-prediction mode
  MODE_INTRA                 = 1,     ///< intra-prediction mode
  MODE_IBC                   = 2,     ///< ibc-prediction mode
  MODE_PLT                   = 3,     ///< plt-prediction mode
  NUMBER_OF_PREDICTION_MODES = 4,
};

/// reference list index
enum RefPicList
{
  REF_PIC_LIST_0               = 0,   ///< reference list 0
  REF_PIC_LIST_1               = 1,   ///< reference list 1
  NUM_REF_PIC_LIST_01          = 2,
  REF_PIC_LIST_X               = 100  ///< special mark
};

#define L0 REF_PIC_LIST_0
#define L1 REF_PIC_LIST_1

/// distortion function index
enum DFunc
{
  DF_SSE             = 0,             ///< general size SSE
  DF_SSE2            = DF_SSE+1,      ///<   2xM SSE
  DF_SSE4            = DF_SSE+2,      ///<   4xM SSE
  DF_SSE8            = DF_SSE+3,      ///<   8xM SSE
  DF_SSE16           = DF_SSE+4,      ///<  16xM SSE
  DF_SSE32           = DF_SSE+5,      ///<  32xM SSE
  DF_SSE64           = DF_SSE+6,      ///<  64xM SSE
  DF_SSE16N          = DF_SSE+7,      ///< 16NxM SSE

  DF_SAD             = 8,             ///< general size SAD
  DF_SAD2            = DF_SAD+1,      ///<   2xM SAD
  DF_SAD4            = DF_SAD+2,      ///<   4xM SAD
  DF_SAD8            = DF_SAD+3,      ///<   8xM SAD
  DF_SAD16           = DF_SAD+4,      ///<  16xM SAD
  DF_SAD32           = DF_SAD+5,      ///<  32xM SAD
  DF_SAD64           = DF_SAD+6,      ///<  64xM SAD
  DF_SAD16N          = DF_SAD+7,      ///< 16NxM SAD

  DF_HAD             = 16,            ///< general size Hadamard
  DF_HAD2            = DF_HAD+1,      ///<   2xM HAD
  DF_HAD4            = DF_HAD+2,      ///<   4xM HAD
  DF_HAD8            = DF_HAD+3,      ///<   8xM HAD
  DF_HAD16           = DF_HAD+4,      ///<  16xM HAD
  DF_HAD32           = DF_HAD+5,      ///<  32xM HAD
  DF_HAD64           = DF_HAD+6,      ///<  64xM HAD
  DF_HAD16N          = DF_HAD+7,      ///< 16NxM HAD

  DF_SAD12           = 24,
  DF_SAD24           = 25,
  DF_SAD48           = 26,

  DF_MRSAD           = 27,            ///< general size MR SAD
  DF_MRSAD2          = DF_MRSAD+1,    ///<   2xM MR SAD
  DF_MRSAD4          = DF_MRSAD+2,    ///<   4xM MR SAD
  DF_MRSAD8          = DF_MRSAD+3,    ///<   8xM MR SAD
  DF_MRSAD16         = DF_MRSAD+4,    ///<  16xM MR SAD
  DF_MRSAD32         = DF_MRSAD+5,    ///<  32xM MR SAD
  DF_MRSAD64         = DF_MRSAD+6,    ///<  64xM MR SAD
  DF_MRSAD16N        = DF_MRSAD+7,    ///< 16NxM MR SAD

  DF_MRHAD           = 35,            ///< general size MR Hadamard
  DF_MRHAD2          = DF_MRHAD+1,    ///<   2xM MR HAD
  DF_MRHAD4          = DF_MRHAD+2,    ///<   4xM MR HAD
  DF_MRHAD8          = DF_MRHAD+3,    ///<   8xM MR HAD
  DF_MRHAD16         = DF_MRHAD+4,    ///<  16xM MR HAD
  DF_MRHAD32         = DF_MRHAD+5,    ///<  32xM MR HAD
  DF_MRHAD64         = DF_MRHAD+6,    ///<  64xM MR HAD
  DF_MRHAD16N        = DF_MRHAD+7,    ///< 16NxM MR HAD

  DF_MRSAD12         = 43,
  DF_MRSAD24         = 44,
  DF_MRSAD48         = 45,

  DF_SAD_FULL_NBIT    = 46,
  DF_SAD_FULL_NBIT2   = DF_SAD_FULL_NBIT+1,    ///<   2xM SAD with full bit usage
  DF_SAD_FULL_NBIT4   = DF_SAD_FULL_NBIT+2,    ///<   4xM SAD with full bit usage
  DF_SAD_FULL_NBIT8   = DF_SAD_FULL_NBIT+3,    ///<   8xM SAD with full bit usage
  DF_SAD_FULL_NBIT16  = DF_SAD_FULL_NBIT+4,    ///<  16xM SAD with full bit usage
  DF_SAD_FULL_NBIT32  = DF_SAD_FULL_NBIT+5,    ///<  32xM SAD with full bit usage
  DF_SAD_FULL_NBIT64  = DF_SAD_FULL_NBIT+6,    ///<  64xM SAD with full bit usage
  DF_SAD_FULL_NBIT16N = DF_SAD_FULL_NBIT+7,    ///< 16NxM SAD with full bit usage

  DF_SSE_WTD          = 54,                ///< general size SSE
  DF_SSE2_WTD         = DF_SSE_WTD+1,      ///<   4xM SSE
  DF_SSE4_WTD         = DF_SSE_WTD+2,      ///<   4xM SSE
  DF_SSE8_WTD         = DF_SSE_WTD+3,      ///<   8xM SSE
  DF_SSE16_WTD        = DF_SSE_WTD+4,      ///<  16xM SSE
  DF_SSE32_WTD        = DF_SSE_WTD+5,      ///<  32xM SSE
  DF_SSE64_WTD        = DF_SSE_WTD+6,      ///<  64xM SSE
  DF_SSE16N_WTD       = DF_SSE_WTD+7,      ///< 16NxM SSE
  DF_DEFAULT_ORI      = DF_SSE_WTD+8,

  DF_SAD_INTERMEDIATE_BITDEPTH = 63,

#if JVET_Q0806
  DF_SAD_WITH_MASK   = 64,
  DF_TOTAL_FUNCTIONS = 65
#else
  DF_TOTAL_FUNCTIONS = 64
#endif
};

/// motion vector predictor direction used in AMVP
enum MvpDir
{
  MD_LEFT = 0,          ///< MVP of left block
  MD_ABOVE,             ///< MVP of above block
  MD_ABOVE_RIGHT,       ///< MVP of above right block
  MD_BELOW_LEFT,        ///< MVP of below left block
  MD_ABOVE_LEFT         ///< MVP of above left block
};

enum TransformDirection
{
  TRANSFORM_FORWARD              = 0,
  TRANSFORM_INVERSE              = 1,
  TRANSFORM_NUMBER_OF_DIRECTIONS = 2
};

/// supported ME search methods
enum MESearchMethod
{
  MESEARCH_FULL              = 0,
  MESEARCH_DIAMOND           = 1,
  MESEARCH_SELECTIVE         = 2,
  MESEARCH_DIAMOND_ENHANCED  = 3,
  MESEARCH_NUMBER_OF_METHODS = 4
};

/// coefficient scanning type used in ACS
enum CoeffScanType
{
  SCAN_DIAG = 0,        ///< up-right diagonal scan
  SCAN_TRAV_HOR = 1,
  SCAN_TRAV_VER = 2,
  SCAN_NUMBER_OF_TYPES
};

enum CoeffScanGroupType
{
  SCAN_UNGROUPED   = 0,
  SCAN_GROUPED_4x4 = 1,
  SCAN_NUMBER_OF_GROUP_TYPES = 2
};

enum ScalingListMode
{
  SCALING_LIST_OFF,
  SCALING_LIST_DEFAULT,
  SCALING_LIST_FILE_READ
};

enum ScalingListSize
{
  SCALING_LIST_1x1 = 0,
  SCALING_LIST_2x2,
  SCALING_LIST_4x4,
  SCALING_LIST_8x8,
  SCALING_LIST_16x16,
  SCALING_LIST_32x32,
  SCALING_LIST_64x64,
  SCALING_LIST_128x128,
  SCALING_LIST_SIZE_NUM,
  //for user define matrix
  SCALING_LIST_FIRST_CODED = SCALING_LIST_2x2,
  SCALING_LIST_LAST_CODED = SCALING_LIST_64x64
};

enum ScalingList1dStartIdx
{
  SCALING_LIST_1D_START_2x2    = 0,
  SCALING_LIST_1D_START_4x4    = 2,
  SCALING_LIST_1D_START_8x8    = 8,
  SCALING_LIST_1D_START_16x16  = 14,
  SCALING_LIST_1D_START_32x32  = 20,
  SCALING_LIST_1D_START_64x64  = 26,
};

// For use with decoded picture hash SEI messages, generated by encoder.
enum HashType
{
  HASHTYPE_MD5             = 0,
  HASHTYPE_CRC             = 1,
  HASHTYPE_CHECKSUM        = 2,
  HASHTYPE_NONE            = 3,
  NUMBER_OF_HASHTYPES      = 4
};

enum SAOMode //mode
{
  SAO_MODE_OFF = 0,
  SAO_MODE_NEW,
  SAO_MODE_MERGE,
  NUM_SAO_MODES
};

enum SAOModeMergeTypes
{
  SAO_MERGE_LEFT =0,
  SAO_MERGE_ABOVE,
  NUM_SAO_MERGE_TYPES
};


enum SAOModeNewTypes
{
  SAO_TYPE_START_EO =0,
  SAO_TYPE_EO_0 = SAO_TYPE_START_EO,
  SAO_TYPE_EO_90,
  SAO_TYPE_EO_135,
  SAO_TYPE_EO_45,

  SAO_TYPE_START_BO,
  SAO_TYPE_BO = SAO_TYPE_START_BO,

  NUM_SAO_NEW_TYPES
};
#define NUM_SAO_EO_TYPES_LOG2 2

enum SAOEOClasses
{
  SAO_CLASS_EO_FULL_VALLEY = 0,
  SAO_CLASS_EO_HALF_VALLEY = 1,
  SAO_CLASS_EO_PLAIN       = 2,
  SAO_CLASS_EO_HALF_PEAK   = 3,
  SAO_CLASS_EO_FULL_PEAK   = 4,
  NUM_SAO_EO_CLASSES,
};

#define NUM_SAO_BO_CLASSES_LOG2  5
#define NUM_SAO_BO_CLASSES       (1<<NUM_SAO_BO_CLASSES_LOG2)

namespace Profile
{
  enum Name
  {
    NONE        = 0,
    MAIN_10     = 1,
    MAIN_444_10 = 2
  };
}

namespace Level
{
  enum Tier
  {
    MAIN = 0,
    HIGH = 1,
    NUMBER_OF_TIERS=2
  };

  enum Name
  {
    // code = (level * 30)
    NONE     = 0,
    LEVEL1   = 30,
    LEVEL2   = 60,
    LEVEL2_1 = 63,
    LEVEL3   = 90,
    LEVEL3_1 = 93,
    LEVEL4   = 120,
    LEVEL4_1 = 123,
    LEVEL5   = 150,
    LEVEL5_1 = 153,
    LEVEL5_2 = 156,
    LEVEL6   = 180,
    LEVEL6_1 = 183,
    LEVEL6_2 = 186,
    LEVEL8_5 = 255,
  };
}

enum CostMode
{
  COST_STANDARD_LOSSY              = 0,
  COST_SEQUENCE_LEVEL_LOSSLESS     = 1,
  COST_LOSSLESS_CODING             = 2,
  COST_MIXED_LOSSLESS_LOSSY_CODING = 3
};

enum WeightedPredictionMethod
{
  WP_PER_PICTURE_WITH_SIMPLE_DC_COMBINED_COMPONENT                          =0,
  WP_PER_PICTURE_WITH_SIMPLE_DC_PER_COMPONENT                               =1,
  WP_PER_PICTURE_WITH_HISTOGRAM_AND_PER_COMPONENT                           =2,
  WP_PER_PICTURE_WITH_HISTOGRAM_AND_PER_COMPONENT_AND_CLIPPING              =3,
  WP_PER_PICTURE_WITH_HISTOGRAM_AND_PER_COMPONENT_AND_CLIPPING_AND_EXTENSION=4
};

enum FastInterSearchMode
{
  FASTINTERSEARCH_DISABLED = 0,
  FASTINTERSEARCH_MODE1    = 1, // TODO: assign better names to these.
  FASTINTERSEARCH_MODE2    = 2,
  FASTINTERSEARCH_MODE3    = 3
};

enum SPSExtensionFlagIndex
{
  SPS_EXT__REXT           = 0,
//SPS_EXT__MVHEVC         = 1, //for use in future versions
//SPS_EXT__SHVC           = 2, //for use in future versions
  SPS_EXT__NEXT           = 3,
  NUM_SPS_EXTENSION_FLAGS = 8
};

enum PPSExtensionFlagIndex
{
  PPS_EXT__REXT           = 0,
//PPS_EXT__MVHEVC         = 1, //for use in future versions
//PPS_EXT__SHVC           = 2, //for use in future versions
  NUM_PPS_EXTENSION_FLAGS = 8
};

// TODO: Existing names used for the different NAL unit types can be altered to better reflect the names in the spec.
//       However, the names in the spec are not yet stable at this point. Once the names are stable, a cleanup
//       effort can be done without use of macros to alter the names used to indicate the different NAL unit types.
enum NalUnitType
{
  NAL_UNIT_CODED_SLICE_TRAIL = 0,   // 0
  NAL_UNIT_CODED_SLICE_STSA,        // 1
  NAL_UNIT_CODED_SLICE_RADL,        // 2
  NAL_UNIT_CODED_SLICE_RASL,        // 3

  NAL_UNIT_RESERVED_VCL_4,
  NAL_UNIT_RESERVED_VCL_5,
  NAL_UNIT_RESERVED_VCL_6,

  NAL_UNIT_CODED_SLICE_IDR_W_RADL,  // 7
  NAL_UNIT_CODED_SLICE_IDR_N_LP,    // 8
  NAL_UNIT_CODED_SLICE_CRA,         // 9
  NAL_UNIT_CODED_SLICE_GDR,         // 10

  NAL_UNIT_RESERVED_IRAP_VCL_11,
  NAL_UNIT_RESERVED_IRAP_VCL_12,

  NAL_UNIT_DPS,                     // 13
  NAL_UNIT_VPS,                     // 14
  NAL_UNIT_SPS,                     // 15
  NAL_UNIT_PPS,                     // 16
  NAL_UNIT_PREFIX_APS,              // 17
  NAL_UNIT_SUFFIX_APS,              // 18
  NAL_UNIT_PH,                      // 19
  NAL_UNIT_ACCESS_UNIT_DELIMITER,   // 20
  NAL_UNIT_EOS,                     // 21
  NAL_UNIT_EOB,                     // 22
  NAL_UNIT_PREFIX_SEI,              // 23
  NAL_UNIT_SUFFIX_SEI,              // 24
  NAL_UNIT_FD,                      // 25

  NAL_UNIT_RESERVED_NVCL_26,
  NAL_UNIT_RESERVED_NVCL_27,

  NAL_UNIT_UNSPECIFIED_28,
  NAL_UNIT_UNSPECIFIED_29,
  NAL_UNIT_UNSPECIFIED_30,
  NAL_UNIT_UNSPECIFIED_31,
  NAL_UNIT_INVALID
};

#if SHARP_LUMA_DELTA_QP
enum LumaLevelToDQPMode
{
  LUMALVL_TO_DQP_DISABLED   = 0,
  LUMALVL_TO_DQP_AVG_METHOD = 1, // use average of CTU to determine luma level
  LUMALVL_TO_DQP_NUM_MODES  = 2
};
#endif

enum MergeType
{
  MRG_TYPE_DEFAULT_N        = 0, // 0
  MRG_TYPE_SUBPU_ATMVP,
  MRG_TYPE_IBC,
  NUM_MRG_TYPE                   // 5
};

#if !JVET_Q0806
enum TriangleSplit
{
  TRIANGLE_DIR_135 = 0,
  TRIANGLE_DIR_45,
  TRIANGLE_DIR_NUM
};
#endif

//////////////////////////////////////////////////////////////////////////
// Encoder modes to try out
//////////////////////////////////////////////////////////////////////////

enum EncModeFeature
{
  ENC_FT_FRAC_BITS = 0,
  ENC_FT_DISTORTION,
  ENC_FT_RD_COST,
  ENC_FT_ENC_MODE_TYPE,
  ENC_FT_ENC_MODE_OPTS,
  ENC_FT_ENC_MODE_PART,
  NUM_ENC_FEATURES
};

enum ImvMode
{
  IMV_OFF = 0,
  IMV_FPEL,
  IMV_4PEL,
  IMV_HPEL,
  NUM_IMV_MODES
};


// ====================================================================================================================
// Type definition
// ====================================================================================================================

/// parameters for adaptive loop filter
class PicSym;

#define MAX_NUM_SAO_CLASSES  32  //(NUM_SAO_EO_GROUPS > NUM_SAO_BO_GROUPS)?NUM_SAO_EO_GROUPS:NUM_SAO_BO_GROUPS

struct SAOOffset
{
  SAOMode modeIdc; // NEW, MERGE, OFF
  int typeIdc;     // union of SAOModeMergeTypes and SAOModeNewTypes, depending on modeIdc.
  int typeAuxInfo; // BO: starting band index
  int offset[MAX_NUM_SAO_CLASSES];

  SAOOffset();
  ~SAOOffset();
  void reset();

  const SAOOffset& operator= (const SAOOffset& src);
};

struct SAOBlkParam
{

  SAOBlkParam();
  ~SAOBlkParam();
  void reset();
  const SAOBlkParam& operator= (const SAOBlkParam& src);
  SAOOffset& operator[](int compIdx){ return offsetParam[compIdx];}
  const SAOOffset& operator[](int compIdx) const { return offsetParam[compIdx];}
private:
  SAOOffset offsetParam[MAX_NUM_COMPONENT];

};



struct BitDepths
{
  int recon[MAX_NUM_CHANNEL_TYPE]; ///< the bit depth as indicated in the SPS
};

enum PLTRunMode
{
  PLT_RUN_INDEX = 0,
  PLT_RUN_COPY  = 1,
  NUM_PLT_RUN   = 2
};
/// parameters for deblocking filter
struct LFCUParam
{
  bool internalEdge;                     ///< indicates internal edge
  bool leftEdge;                         ///< indicates left edge
  bool topEdge;                          ///< indicates top edge
};



struct PictureHash
{
  std::vector<uint8_t> hash;

  bool operator==(const PictureHash &other) const
  {
    if (other.hash.size() != hash.size())
    {
      return false;
    }
    for(uint32_t i=0; i<uint32_t(hash.size()); i++)
    {
      if (other.hash[i] != hash[i])
      {
        return false;
      }
    }
    return true;
  }

  bool operator!=(const PictureHash &other) const
  {
    return !(*this == other);
  }
};

struct SEITimeSet
{
  SEITimeSet() : clockTimeStampFlag(false),
                     numUnitFieldBasedFlag(false),
                     countingType(0),
                     fullTimeStampFlag(false),
                     discontinuityFlag(false),
                     cntDroppedFlag(false),
                     numberOfFrames(0),
                     secondsValue(0),
                     minutesValue(0),
                     hoursValue(0),
                     secondsFlag(false),
                     minutesFlag(false),
                     hoursFlag(false),
                     timeOffsetLength(0),
                     timeOffsetValue(0)
  { }
  bool clockTimeStampFlag;
  bool numUnitFieldBasedFlag;
  int  countingType;
  bool fullTimeStampFlag;
  bool discontinuityFlag;
  bool cntDroppedFlag;
  int  numberOfFrames;
  int  secondsValue;
  int  minutesValue;
  int  hoursValue;
  bool secondsFlag;
  bool minutesFlag;
  bool hoursFlag;
  int  timeOffsetLength;
  int  timeOffsetValue;
};

struct SEIMasteringDisplay
{
  bool      colourVolumeSEIEnabled;
  uint32_t      maxLuminance;
  uint32_t      minLuminance;
  uint16_t    primaries[3][2];
  uint16_t    whitePoint[2];
};

#if SHARP_LUMA_DELTA_QP
struct LumaLevelToDeltaQPMapping
{
  LumaLevelToDQPMode                 mode;             ///< use deltaQP determined by block luma level
  double                             maxMethodWeight;  ///< weight of max luma value when mode = 2
  std::vector< std::pair<int, int> > mapping;          ///< first=luma level, second=delta QP.
#if ENABLE_QPA
  bool isEnabled() const { return (mode != LUMALVL_TO_DQP_DISABLED && mode != LUMALVL_TO_DQP_NUM_MODES); }
#else
  bool isEnabled() const { return mode!=LUMALVL_TO_DQP_DISABLED; }
#endif
};
#endif

#if ER_CHROMA_QP_WCG_PPS
struct WCGChromaQPControl
{
  bool isEnabled() const { return enabled; }
  bool   enabled;         ///< Enabled flag (0:default)
  double chromaCbQpScale; ///< Chroma Cb QP Scale (1.0:default)
  double chromaCrQpScale; ///< Chroma Cr QP Scale (1.0:default)
  double chromaQpScale;   ///< Chroma QP Scale (0.0:default)
  double chromaQpOffset;  ///< Chroma QP Offset (0.0:default)
};
#endif

class ChromaCbfs
{
public:
  ChromaCbfs()
    : Cb(true), Cr(true)
  {}
  ChromaCbfs( bool _cbf )
    : Cb( _cbf ), Cr( _cbf )
  {}
public:
  bool sigChroma( ChromaFormat chromaFormat ) const
  {
    if( chromaFormat == CHROMA_400 )
    {
      return false;
    }
    return   ( Cb || Cr );
  }
  bool& cbf( ComponentID compID )
  {
    bool *cbfs[MAX_NUM_TBLOCKS] = { nullptr, &Cb, &Cr };

    return *cbfs[compID];
  }
public:
  bool Cb;
  bool Cr;
};


enum MsgLevel
{
  SILENT  = 0,
  ERROR   = 1,
  WARNING = 2,
  INFO    = 3,
  NOTICE  = 4,
  VERBOSE = 5,
  DETAILS = 6
};
enum RESHAPE_SIGNAL_TYPE
{
  RESHAPE_SIGNAL_SDR = 0,
  RESHAPE_SIGNAL_PQ  = 1,
  RESHAPE_SIGNAL_HLG = 2,
  RESHAPE_SIGNAL_NULL = 100,
};


// ---------------------------------------------------------------------------
// exception class
// ---------------------------------------------------------------------------

class Exception : public std::exception
{
public:
  Exception( const std::string& _s ) : m_str( _s ) { }
  Exception( const Exception& _e ) : std::exception( _e ), m_str( _e.m_str ) { }
  virtual ~Exception() noexcept { };
  virtual const char* what() const noexcept { return m_str.c_str(); }
  Exception& operator=( const Exception& _e ) { std::exception::operator=( _e ); m_str = _e.m_str; return *this; }
  template<typename T> Exception& operator<<( T t ) { std::ostringstream oss; oss << t; m_str += oss.str(); return *this; }
private:
  std::string m_str;
};

// if a check fails with THROW or CHECK, please check if ported correctly from assert in revision 1196)
#define THROW(x)            throw( Exception( "\nERROR: In function \"" ) << __FUNCTION__ << "\" in " << __FILE__ << ":" << __LINE__ << ": " << x )
#define CHECK(c,x)          if(c){ THROW(x); }
#define EXIT(x)             throw( Exception( "\n" ) << x << "\n" )
#define CHECK_NULLPTR(_ptr) CHECK( !( _ptr ), "Accessing an empty pointer pointer!" )

#if !NDEBUG  // for non MSVC compiler, define _DEBUG if in debug mode to have same behavior between MSVC and others in debug
#ifndef _DEBUG
#define _DEBUG 1
#endif
#endif

#if defined( _DEBUG )
#define CHECKD(c,x)         if(c){ THROW(x); }
#else
#define CHECKD(c,x)
#endif // _DEBUG

// ---------------------------------------------------------------------------
// static vector
// ---------------------------------------------------------------------------

template<typename T, size_t N>
class static_vector
{
  T _arr[ N ];
  size_t _size;

public:

  typedef T         value_type;
  typedef size_t    size_type;
  typedef ptrdiff_t difference_type;
  typedef T&        reference;
  typedef T const&  const_reference;
  typedef T*        pointer;
  typedef T const*  const_pointer;
  typedef T*        iterator;
  typedef T const*  const_iterator;

  static const size_type max_num_elements = N;

  static_vector() : _size( 0 )                                 { }
  static_vector( size_t N_ ) : _size( N_ )                     { }
  static_vector( size_t N_, const T& _val ) : _size( 0 )       { resize( N_, _val ); }
  template<typename It>
  static_vector( It _it1, It _it2 ) : _size( 0 )               { while( _it1 < _it2 ) _arr[ _size++ ] = *_it1++; }
  static_vector( std::initializer_list<T> _il ) : _size( 0 )
  {
    typename std::initializer_list<T>::iterator _src1 = _il.begin();
    typename std::initializer_list<T>::iterator _src2 = _il.end();

    while( _src1 < _src2 ) _arr[ _size++ ] = *_src1++;

    CHECKD( _size > N, "capacity exceeded" );
  }
  static_vector& operator=( std::initializer_list<T> _il )
  {
    _size = 0;

    typename std::initializer_list<T>::iterator _src1 = _il.begin();
    typename std::initializer_list<T>::iterator _src2 = _il.end();

    while( _src1 < _src2 ) _arr[ _size++ ] = *_src1++;

    CHECKD( _size > N, "capacity exceeded" );
  }

  void resize( size_t N_ )                      { CHECKD( N_ > N, "capacity exceeded" ); while(_size < N_) _arr[ _size++ ] = T() ; _size = N_; }
  void resize( size_t N_, const T& _val )       { CHECKD( N_ > N, "capacity exceeded" ); while(_size < N_) _arr[ _size++ ] = _val; _size = N_; }
  void reserve( size_t N_ )                     { CHECKD( N_ > N, "capacity exceeded" ); }
  void push_back( const T& _val )               { CHECKD( _size >= N, "capacity exceeded" ); _arr[ _size++ ] = _val; }
  void push_back( T&& val )                     { CHECKD( _size >= N, "capacity exceeded" ); _arr[ _size++ ] = std::forward<T>( val ); }
  void pop_back()                               { CHECKD( _size == 0, "calling pop_back on an empty vector" ); _size--; }
  void pop_front()                              { CHECKD( _size == 0, "calling pop_front on an empty vector" ); _size--; for( int i = 0; i < _size; i++ ) _arr[i] = _arr[i + 1]; }
  void clear()                                  { _size = 0; }
  reference       at( size_t _i )               { CHECKD( _i >= _size, "Trying to access an out-of-bound-element" ); return _arr[ _i ]; }
  const_reference at( size_t _i ) const         { CHECKD( _i >= _size, "Trying to access an out-of-bound-element" ); return _arr[ _i ]; }
  reference       operator[]( size_t _i )       { CHECKD( _i >= _size, "Trying to access an out-of-bound-element" ); return _arr[ _i ]; }
  const_reference operator[]( size_t _i ) const { CHECKD( _i >= _size, "Trying to access an out-of-bound-element" ); return _arr[ _i ]; }
  reference       front()                       { CHECKD( _size == 0, "Trying to access the first element of an empty vector" ); return _arr[ 0 ]; }
  const_reference front() const                 { CHECKD( _size == 0, "Trying to access the first element of an empty vector" ); return _arr[ 0 ]; }
  reference       back()                        { CHECKD( _size == 0, "Trying to access the last element of an empty vector" );  return _arr[ _size - 1 ]; }
  const_reference back() const                  { CHECKD( _size == 0, "Trying to access the last element of an empty vector" );  return _arr[ _size - 1 ]; }
  pointer         data()                        { return _arr; }
  const_pointer   data() const                  { return _arr; }
  iterator        begin()                       { return _arr; }
  const_iterator  begin() const                 { return _arr; }
  const_iterator  cbegin() const                { return _arr; }
  iterator        end()                         { return _arr + _size; }
  const_iterator  end() const                   { return _arr + _size; };
  const_iterator  cend() const                  { return _arr + _size; };
  size_type       size() const                  { return _size; };
  size_type       byte_size() const             { return _size * sizeof( T ); }
  bool            empty() const                 { return _size == 0; }

  size_type       capacity() const              { return N; }
  size_type       max_size() const              { return N; }
  size_type       byte_capacity() const         { return sizeof(_arr); }

  iterator        insert( const_iterator _pos, const T& _val )
                                                { CHECKD( _size >= N, "capacity exceeded" );
                                                  for( difference_type i = _size - 1; i >= _pos - _arr; i-- ) _arr[i + 1] = _arr[i];
                                                  *const_cast<iterator>( _pos ) = _val;
                                                  _size++;
                                                  return const_cast<iterator>( _pos ); }

  iterator        insert( const_iterator _pos, T&& _val )
                                                { CHECKD( _size >= N, "capacity exceeded" );
                                                  for( difference_type i = _size - 1; i >= _pos - _arr; i-- ) _arr[i + 1] = _arr[i];
                                                  *const_cast<iterator>( _pos ) = std::forward<T>( _val );
                                                  _size++; return const_cast<iterator>( _pos ); }
  template<class InputIt>
  iterator        insert( const_iterator _pos, InputIt first, InputIt last )
                                                { const difference_type numEl = last - first;
                                                  CHECKD( _size + numEl >= N, "capacity exceeded" );
                                                  for( difference_type i = _size - 1; i >= _pos - _arr; i-- ) _arr[i + numEl] = _arr[i];
                                                  iterator it = const_cast<iterator>( _pos ); _size += numEl;
                                                  while( first != last ) *it++ = *first++;
                                                  return const_cast<iterator>( _pos ); }

  iterator        insert( const_iterator _pos, size_t numEl, const T& val )
                                                { //const difference_type numEl = last - first;
                                                  CHECKD( _size + numEl >= N, "capacity exceeded" );
                                                  for( difference_type i = _size - 1; i >= _pos - _arr; i-- ) _arr[i + numEl] = _arr[i];
                                                  iterator it = const_cast<iterator>( _pos ); _size += numEl;
                                                  for ( int k = 0; k < numEl; k++) *it++ = val;
                                                  return const_cast<iterator>( _pos ); }

  void            erase( const_iterator _pos )  { iterator it   = const_cast<iterator>( _pos ) - 1;
                                                  iterator last = end() - 1;
                                                  while( ++it != last ) *it = *( it + 1 );
                                                  _size--; }
};


// ---------------------------------------------------------------------------
// dynamic cache
// ---------------------------------------------------------------------------

template<typename T>
class dynamic_cache
{
  std::vector<T*> m_cache;
#if ENABLE_SPLIT_PARALLELISM
  int64_t         m_cacheId;
#endif

public:

#if ENABLE_SPLIT_PARALLELISM
  dynamic_cache()
  {
    static int cacheId = 0;
    m_cacheId = cacheId++;
  }

#endif
  ~dynamic_cache()
  {
    deleteEntries();
  }

  void deleteEntries()
  {
    for( auto &p : m_cache )
    {
      delete p;
      p = nullptr;
    }

    m_cache.clear();
  }

  T* get()
  {
    T* ret;

    if( !m_cache.empty() )
    {
      ret = m_cache.back();
      m_cache.pop_back();
#if ENABLE_SPLIT_PARALLELISM
      CHECK( ret->cacheId != m_cacheId, "Putting item into wrong cache!" );
      CHECK( !ret->cacheUsed,           "Fetched an element that should've been in cache!!" );
#endif
    }
    else
    {
      ret = new T;
    }

#if ENABLE_SPLIT_PARALLELISM
    ret->cacheId   = m_cacheId;
    ret->cacheUsed = false;

#endif
    return ret;
  }

  void cache( T* el )
  {
#if ENABLE_SPLIT_PARALLELISM
    CHECK( el->cacheId != m_cacheId, "Putting item into wrong cache!" );
    CHECK( el->cacheUsed,            "Putting cached item back into cache!" );

    el->cacheUsed = true;

#endif
    m_cache.push_back( el );
  }

  void cache( std::vector<T*>& vel )
  {
#if ENABLE_SPLIT_PARALLELISM
    for( auto el : vel )
    {
      CHECK( el->cacheId != m_cacheId, "Putting item into wrong cache!" );
      CHECK( el->cacheUsed,            "Putting cached item back into cache!" );

      el->cacheUsed = true;
    }

#endif
    m_cache.insert( m_cache.end(), vel.begin(), vel.end() );
    vel.clear();
  }
};

typedef dynamic_cache<struct CodingUnit    > CUCache;
typedef dynamic_cache<struct PredictionUnit> PUCache;
typedef dynamic_cache<struct TransformUnit > TUCache;

struct XUCache
{
  CUCache cuCache;
  PUCache puCache;
  TUCache tuCache;
};

#define SIGN(x) ( (x) >= 0 ? 1 : -1 )

//! \}

#endif

<|MERGE_RESOLUTION|>--- conflicted
+++ resolved
@@ -50,9 +50,9 @@
 #include <assert.h>
 #include <cassert>
 
-<<<<<<< HEAD
+
 #define JVET_Q0471_CHROMA_QT_SPLIT_ON_HEIGHT              1 // JVET-Q0471: Chroma QT split
-=======
+
 #define JVET_Q0172_CHROMA_FORMAT_BITDEPTH_CONSTRAINT      1 //JVET-Q0172: Disallow differing chroma format and different bit depths for cross-layer prediction. 
 
 #define JVET_Q0491_PLT_ESCAPE                             1 // JVET-Q0491: Palette escape binarization
@@ -74,7 +74,6 @@
 
 #define JVET_Q0818_PT_SEI                                 1 // JVET-Q0818: add display_elemental_periods_minus1 to picture timing SEI message
 
->>>>>>> 8767517b
 #define JVET_Q0110_Q0785_CHROMA_BDPCM_420                 1 // JVET-Q0110/Q0785: Enable chroma BDPCM for 420, separate contexts for chroma BDPCM and bug-fixes.
 
 #define JVET_Q0042_VUI                                    1 // Modifications to VUI syntax
