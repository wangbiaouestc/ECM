/* The copyright in this software is being made available under the BSD
 * License, included below. This software may be subject to other third party
 * and contributor rights, including patent rights, and no such rights are
 * granted under this license.
 *
 * Copyright (c) 2010-2020, ITU/ISO/IEC
 * All rights reserved.
 *
 * Redistribution and use in source and binary forms, with or without
 * modification, are permitted provided that the following conditions are met:
 *
 *  * Redistributions of source code must retain the above copyright notice,
 *    this list of conditions and the following disclaimer.
 *  * Redistributions in binary form must reproduce the above copyright notice,
 *    this list of conditions and the following disclaimer in the documentation
 *    and/or other materials provided with the distribution.
 *  * Neither the name of the ITU/ISO/IEC nor the names of its contributors may
 *    be used to endorse or promote products derived from this software without
 *    specific prior written permission.
 *
 * THIS SOFTWARE IS PROVIDED BY THE COPYRIGHT HOLDERS AND CONTRIBUTORS "AS IS"
 * AND ANY EXPRESS OR IMPLIED WARRANTIES, INCLUDING, BUT NOT LIMITED TO, THE
 * IMPLIED WARRANTIES OF MERCHANTABILITY AND FITNESS FOR A PARTICULAR PURPOSE
 * ARE DISCLAIMED. IN NO EVENT SHALL THE COPYRIGHT HOLDER OR CONTRIBUTORS
 * BE LIABLE FOR ANY DIRECT, INDIRECT, INCIDENTAL, SPECIAL, EXEMPLARY, OR
 * CONSEQUENTIAL DAMAGES (INCLUDING, BUT NOT LIMITED TO, PROCUREMENT OF
 * SUBSTITUTE GOODS OR SERVICES; LOSS OF USE, DATA, OR PROFITS; OR BUSINESS
 * INTERRUPTION) HOWEVER CAUSED AND ON ANY THEORY OF LIABILITY, WHETHER IN
 * CONTRACT, STRICT LIABILITY, OR TORT (INCLUDING NEGLIGENCE OR OTHERWISE)
 * ARISING IN ANY WAY OUT OF THE USE OF THIS SOFTWARE, EVEN IF ADVISED OF
 * THE POSSIBILITY OF SUCH DAMAGE.
 */

/** \file     TypeDef.h
    \brief    Define macros, basic types, new types and enumerations
*/

#ifndef __TYPEDEF__
#define __TYPEDEF__

#ifndef __COMMONDEF__
#error Include CommonDef.h not TypeDef.h
#endif

#include <vector>
#include <utility>
#include <sstream>
#include <cstddef>
#include <cstring>
#include <assert.h>
#include <cassert>

//########### place macros to be removed in next cycle below this line ###############

#define JVET_R0162_WRAPAROUND_OFFSET_SIGNALING            1 // JVET-R0162 proposal 1 : signal "picture width minus wraparound offset" instead of "wraparound offset"

#define JVET_R0188                                        1 // JVET-R0188: Signalling slice_width_in_tiles_minus1[i] and slice_height_in_tiles_minus1[i]

#define JVET_R0203_IRAP_LEADING_CONSTRAINT                1 // JVET-R0203: Constraint that IRAP NAL unit type cannot be mixed with RASL_NUT / RADL_NUT

#define JVET_Q0488_SEI_REPETITION_CONSTRAINT              1 // JVET-Q0488: SEI repetition constraint

#define JVET_Q0764_WRAP_AROUND_WITH_RPR                   1 // JVET-Q0764: Combination of wrap around offset and RPR

#define JVET_R0055_HANDLING_NON_EXISTENT_QM               1 // JVET-R0055: infer chroma scaling lists to be all 16 in 4:0:0 by copy mode flag

#define JVET_R0097_MAX_TRSIZE_CONDITIONALY_SIGNALING      1 // JVET-R0097: Aspect 1, If the luma CTB size is not larger than 32, sps_max_luma_transform_size_64_flag is not signalled and inferred to be 0

#define JVET_R0483_SH_TSRC_DISABLED_FLAG_CLEANUP          1 // JVET-R0483 Comb 4: R0049 + R0271, only R0049 method 3 aspect (Skip signaling sh_ts_residual_coding_disabled_flag when sps_transform_skip_enabled_flag = 0, also proposed in R0068, R0097, R0142, R0153) as R0271 has its own macro 

#define JVET_R0380_SCALING_MATRIX_DISABLE_YCC_OR_RGB      1 // JVET-R0380 solution3-3: Disable scaling matrix for blocks coded in alternative colour space.

#define R0091_CONSTRAINT_SLICE_ORDER                      1 // JVET-R0091: constraint slice signalling order to be the same as slice coding order

#define JVET_R0161_CONDITION_SIGNAL_PTL_IDX               1 // JVET_R0161 proposal 2: skip PTL index signaling when number of signaled PTL structure is equal to number of OLSs

#define JVET_R0165_OPTIONAL_ENTRY_POINT                   1 // JVET-R0165: Optional entry point offset

#define JVET_R0166_SCALING_LISTS_CHROMA_444               1 // JVET-R0166: Scaling list for Chroma 444

#define JVET_R0191_ASPECT3                                1 // JVET-R0191#3: Modify the upper range of vps_num_dpb_params and num_ols_hrd_params_minus1 to be total number of OLSs minus the number of single-layer OLSs
                                                            //               Constrain that each PTL, DPB, and HRD params in VPS are referred to at least once

#define R0324_PH_SYNTAX_CONDITION_MODIFY                  1 // JVET-R0324 add conditions on PH syntax to conder whether current pic is bi-predictive picture

#define JVET_R0278_CONSTRAINT                             1 // JVET-R0278: ph_inter_slice_allowed_flag constraint

#define JVET_R0276_REORDERED_SUBPICS                      1 // JVET-R0276: reference picture constraint for reordered sub-pictures

#define JVET_R0130_TC_DERIVATION_BUGFIX                   1 // JVET-R0130: Cleanup of tC derivation for deblocking filter

#define JVET_R0334_PLT_CLEANUP                            1 // JVET-R0334: Disable chroma palette for local dual tree

#define JVET_R0286_GCI_CLEANUP                            1 // JVET-R0286: Sensibility constraints and general constraints on tools

#define JVET_R0090_VUI                                    1 // JVET-R0090: Fix parsing dependencies in VUI syntax

#define JVET_R0205                                        1 // JVET-R0205: Condition presence of inter_layer_ref_pics_present_flag on sps_video_parameter_set_id 

#define JVET_R0277_RPL                                    1 // JVET-R0277: Modified condition for sh_num_ref_idx_active_override_flag, inference for sh_collocated_from_l0_flag equal to 1 for P-slices

#define JVET_R0275_SPS_PTL_DBP_HRD                        1 // JVET-R0275: Modified constraint for sps_ptl_dpb_hrd_params_present_flag

#define JVET_R0186_CLEANUP                                1 // JVET-R0186 aspect 1: Signal the pps_no_pic_partition_flag ahead in the PPS.

#define JVET_R0225_SEPERATE_FLAGS_ALF_CHROMA              1 // Use two separate flags (one for Cb, one for Cr) to replace ph_alf_chroma_idc in PH and sh_alf_chroma_idc in SH

#define JVET_R0266_DESC                                   1 // JVET-R0266: change the signalling of the PPS ID from ue(v) to u(6); Code virtual boundary positions using ue(v)

#define JVET_R0094_DPB_TID_OFFSET                         1 // JVET-R0094: DPB output temporal ID offsets

#define JVET_R0437_BS_DERIVATION                          1 // JVET-R0437: fix the bS derivation for palette mode

#define JVET_R0110_MIXED_LOSSLESS                         1 // JVET-R0110: Slice level mixed lossy/lossless coding: encoder only method

#define JVET_R0267_IDR_RPL                                1 // JVET-R0267: Add RPL constraint for IDR picture

#define JVET_R0330_CRS_CLIP_REM                           1 // JVET-R0330: Remove redundant clipping in chroma residual scaling factor derivation

#define JVET_R0059_RPL_CLEANUP                            1 // JVET-R0059 aspect 2: Condition the signalling of ltrp_in_header_flag[ listIdx ][ rplsIdx ].

#define JVET_R0202_WHEN_PH_IN_SH_INFO_FLAGS_EQUAL_0       1 // JVET-R0202 When sh_picture_header_in_slice_header_flag is equal to 1, rpl_info_in_ph_flag, dbf_info_in_ph_flag, sao_info_in_ph_flag, wp_info_in_ph_flag, qp_delta_info_in_ph_flag shall be be equal to 0

#define JVET_R0201_PREFIX_SUFFIX_APS_CLEANUP              1 // JVET-R0201 Cleanups on Prefix and Suffix APS

#define JVET_R0202_WHEN_PH_IN_SH_NO_SUBPIC_SEPARATE_COLOR 1 // JVET-R0202 Add constraints when sh_picture_header_in_slice_header_flag equal to 1 sps_subpic_info_present_flag and separate_colour_plane_flag shall be equal to 0

#define JVET_R0247_PPS_LP_FTR_ACROSS_SLICES_FLAG_CLEANUP  1 // JVET-R0247: Skip pps_loop_filter_across_slices_enabled_flag when the picture contains one slice

#define JVET_R0327_ONE_PASS_CCALF                         1 // JVET-R0327: One-pass CCALF

#define JVET_R0200_MOVE_LMCS_AND_SCALING_LIST_SE          1 // JVET-R0200 Move the SH flags slice_lmcs_enabled_flag and slice_explicit_scaling_list_used_flag to be just after the ALF parameters

#if JVET_R0200_MOVE_LMCS_AND_SCALING_LIST_SE
#define JVET_R0098_LMCS_AND_SCALING_LISTS_FOR_PH_IN_SH    1 // JVET-R0098: Only signall LMCS and explicit scaling list enable flags in SH when PH is not in SH
#endif

#define JVET_R0388_DBF_CLEANUP                            1 // JVET-R0388: Cleanups on deblocking signalling

#define JVET_R0114_NEGATIVE_SCALING_WINDOW_OFFSETS        1 // JVET-R0114: Allow negative scaling window offsets

#define JVET_R0071_SPS_PPS_CELANUP                        1 // JVET-R0071 item 2-4: cleanups on subpicture signalling (item 1 has been ported in JVET_R0156_ASPECT4)

#define JVET_R0271_SLICE_LEVEL_DQ_SDH_RRC                 1 // JVET-R0271/R0155: Slice level DQ and SDH granularity for mixed lossy/lossless.

#define JVET_R0143_TSRCdisableLL                          1 // JVET-R0143: disable TSRC for lossless coding

#define JVET_R0371_MAX_NUM_SUB_BLK_MRG_CAND               1 // JVET-R0371: set the range of max number of subblock based merge candidate to 0 to 5 - sps_sbtmvp_enabled_flag. 

#define JVET_R0113_AND_JVET_R0106_PPS_CLEANUP             1 // JVET-R0113 and JVET-R0106: Cleanup in Picture Parameter Set

#define JVET_R0233_CCALF_LINE_BUFFER_REDUCTION            1 // JVET-R0233 method 2: Line buffer reduction for CCALF

#define JVET_Q0471_CHROMA_QT_SPLIT                        0 // JVET-Q0471: Chroma QT split, reverted by JVET-R0131

#define JVET_R0208_ALF_VB_ROUNDING_FIX                    1 // JVET-R0208: Rounding offset fix for ALF virtual boundary processing

#define JVET_R0232_CCALF_APS_CONSTRAINT                   1 // JVET-R0232 section 3.2: APS contraint for CCALF

#define JVET_R0210_NUMTILESINSLICE_SIGNALLING             1 // JVET-R0210 section 3.3: Don't signal NumTilesInSlice syntax element when numTilesInPic - slice_address is 1.

#define JVET_R0156_ASPECT4_SPS_CLEANUP                    1 // JVET-R0071 #1, R0156 #4, R0284 #1: Condition sps_independent_subpics_flag on "sps_num_subpics_minus1 > 0"

#define JVET_R0156_ASPECT3_SPS_CLEANUP                    1 // Condition sps_sublayer_dpb_params_flag on sps_ptl_dpb_hrd_params_present_flag, in addition to sps_max_sublayer_minus1,	JVET-R0156 proposal 3, JVET-R0170, JVET-R0222 proposal 2

#define JVET_R0350_MIP_CHROMA_444_SINGLETREE              1 // JVET-R0350: MIP for chroma in case of 4:4:4 format and single tree

#define JVET_R0347_MTT_SIZE_CONSTRAIN                     1 // JVET-R0347: Set upper limit of minQtSize and maxTtSize to 64, set upper limit of maxBtSize to 64 in chroma-tree

#define JVET_R0045_TS_MIN_QP_CLEANUP                      1 // JVET-R0045: Cleanup for signalling of minimum QP of transform skip

#define JVET_Q0394_TIMING_SEI                             1 // JVET_Q0394: Picture timing for OLSs

#define JVET_R0100                                        1 // JVET-R0100: Proposal 1 DUI Signalling and inference

#define JVET_R0413_HRD_TIMING_INFORMATION                 1 // JVET-R0413: HRD timing parameters signalling

#define JVET_R0214_MMVD_SYNTAX_MODIFICATION               1 // JVET-R0214: MMVD syntax modifications

#define JVET_R0101_SEI_INFERENCE_RULES                    1 // JVET-R0101: SEI alternative timing information inference rules (including those from JVET-R0413) 

#define JVET_R0108_DCI_SIGNALING                          1 // JVET-R0108 Proposal 1 DCI signaling changes

#define JVET_R0112_SEMANTICS_CLEANUP                      1 // JVET-R0112: Picture header semantics cleanup for gdr_or_irap_flag

#define JVET_R0107_VPS_SIGNALING                          1 // JVET-R017: Proposal 2 VPS signaling change and updated inference rule

<<<<<<< HEAD
#define JVET_R0103_DU_SIGNALLING                          1 // JVET-R0103: Proposal 1 decoding unit signalling change
=======
#define JVET_R0099_DPB_HRD_PARAMETERS_SIGNALLING          1   // JVET-R0099: DPB and HRD parameter signalling for OLS
>>>>>>> 86a5fc1a

//########### place macros to be be kept below this line ###############

#define JVET_R0164_MEAN_SCALED_SATD                       1 // JVET-R0164: Use a mean scaled version of SATD in encoder decisions

#define JVET_M0497_MATRIX_MULT                            0 // 0: Fast method; 1: Matrix multiplication

#define APPLY_SBT_SL_ON_MTS                               1 // apply save & load fast algorithm on inter MTS when SBT is on

typedef std::pair<int, bool> TrMode;
typedef std::pair<int, int>  TrCost;

// clang-format off
#define REUSE_CU_RESULTS                                  1
#if REUSE_CU_RESULTS
#define REUSE_CU_RESULTS_WITH_MULTIPLE_TUS                1
#endif
// clang-format on

#ifndef JVET_J0090_MEMORY_BANDWITH_MEASURE
#define JVET_J0090_MEMORY_BANDWITH_MEASURE                0
#endif

#ifndef EXTENSION_360_VIDEO
#define EXTENSION_360_VIDEO                               0   ///< extension for 360/spherical video coding support; this macro should be controlled by makefile, as it would be used to control whether the library is built and linked
#endif

#ifndef EXTENSION_HDRTOOLS
#define EXTENSION_HDRTOOLS                                0 //< extension for HDRTools/Metrics support; this macro should be controlled by makefile, as it would be used to control whether the library is built and linked
#endif

#define JVET_O0756_CONFIG_HDRMETRICS                      1
#if EXTENSION_HDRTOOLS
#define JVET_O0756_CALCULATE_HDRMETRICS                   1
#endif

#ifndef ENABLE_SPLIT_PARALLELISM
#define ENABLE_SPLIT_PARALLELISM                          0
#endif
#if ENABLE_SPLIT_PARALLELISM
#define PARL_SPLIT_MAX_NUM_JOBS                           6                             // number of parallel jobs that can be defined and need memory allocated
#define NUM_RESERVERD_SPLIT_JOBS                        ( PARL_SPLIT_MAX_NUM_JOBS + 1 )  // number of all data structures including the merge thread (0)
#define PARL_SPLIT_MAX_NUM_THREADS                        PARL_SPLIT_MAX_NUM_JOBS
#define NUM_SPLIT_THREADS_IF_MSVC                         4

#endif


// ====================================================================================================================
// General settings
// ====================================================================================================================

#ifndef ENABLE_TRACING
#define ENABLE_TRACING                                    0 // DISABLE by default (enable only when debugging, requires 15% run-time in decoding) -- see documentation in 'doc/DTrace for NextSoftware.pdf'
#endif

#if ENABLE_TRACING
#define K0149_BLOCK_STATISTICS                            1 // enables block statistics, which can be analysed with YUView (https://github.com/IENT/YUView)
#if K0149_BLOCK_STATISTICS
#define BLOCK_STATS_AS_CSV                                0 // statistics will be written in a comma separated value format. this is not supported by YUView
#endif
#endif

#define WCG_EXT                                           1
#define WCG_WPSNR                                         WCG_EXT

#define KEEP_PRED_AND_RESI_SIGNALS                        0

// ====================================================================================================================
// Debugging
// ====================================================================================================================

// most debugging tools are now bundled within the ENABLE_TRACING macro -- see documentation to see how to use

#define PRINT_MACRO_VALUES                                1 ///< When enabled, the encoder prints out a list of the non-environment-variable controlled macros and their values on startup

#define INTRA_FULL_SEARCH                                 0 ///< enables full mode search for intra estimation

// TODO: rename this macro to DECODER_DEBUG_BIT_STATISTICS (may currently cause merge issues with other branches)
// This can be enabled by the makefile
#ifndef RExt__DECODER_DEBUG_BIT_STATISTICS
#define RExt__DECODER_DEBUG_BIT_STATISTICS                0 ///< 0 (default) = decoder reports as normal, 1 = decoder produces bit usage statistics (will impact decoder run time by up to ~10%)
#endif

#ifndef RExt__DECODER_DEBUG_TOOL_MAX_FRAME_STATS
#define RExt__DECODER_DEBUG_TOOL_MAX_FRAME_STATS         (1 && RExt__DECODER_DEBUG_BIT_STATISTICS )   ///< 0 (default) = decoder reports as normal, 1 = decoder produces max frame bit usage statistics
#endif

#define TR_ONLY_COEFF_STATS                              (1 && RExt__DECODER_DEBUG_BIT_STATISTICS )   ///< 0 combine TS and non-TS decoder debug statistics. 1 = separate TS and non-TS decoder debug statistics.
#define EPBINCOUNT_FIX                                   (1 && RExt__DECODER_DEBUG_BIT_STATISTICS )   ///< 0 use count to represent number of calls to decodeBins. 1 = count and bins for EP bins are the same.

#ifndef RExt__DECODER_DEBUG_TOOL_STATISTICS
#define RExt__DECODER_DEBUG_TOOL_STATISTICS               0 ///< 0 (default) = decoder reports as normal, 1 = decoder produces tool usage statistics
#endif

#if RExt__DECODER_DEBUG_BIT_STATISTICS || RExt__DECODER_DEBUG_TOOL_STATISTICS
#define RExt__DECODER_DEBUG_STATISTICS                    1
#endif

// ====================================================================================================================
// Tool Switches - transitory (these macros are likely to be removed in future revisions)
// ====================================================================================================================

#define DECODER_CHECK_SUBSTREAM_AND_SLICE_TRAILING_BYTES  1 ///< TODO: integrate this macro into a broader conformance checking system.
#define T0196_SELECTIVE_RDOQ                              1 ///< selective RDOQ
#define U0040_MODIFIED_WEIGHTEDPREDICTION_WITH_BIPRED_AND_CLIPPING 1
#define U0033_ALTERNATIVE_TRANSFER_CHARACTERISTICS_SEI    1 ///< Alternative transfer characteristics SEI message (JCTVC-U0033, with syntax naming from V1005)
#define X0038_LAMBDA_FROM_QP_CAPABILITY                   1 ///< This approach derives lambda from QP+QPoffset+QPoffset2. QPoffset2 is derived from QP+QPoffset using a linear model that is clipped between 0 and 3.
                                                            // To use this capability enable config parameter LambdaFromQpEnable

// ====================================================================================================================
// Tool Switches
// ====================================================================================================================


// This can be enabled by the makefile
#ifndef RExt__HIGH_BIT_DEPTH_SUPPORT
#define RExt__HIGH_BIT_DEPTH_SUPPORT                      0 ///< 0 (default) use data type definitions for 8-10 bit video, 1 = use larger data types to allow for up to 16-bit video (originally developed as part of N0188)
#endif

// SIMD optimizations
#define SIMD_ENABLE                                       1
#define ENABLE_SIMD_OPT                                 ( SIMD_ENABLE && !RExt__HIGH_BIT_DEPTH_SUPPORT )    ///< SIMD optimizations, no impact on RD performance
#define ENABLE_SIMD_OPT_MCIF                            ( 1 && ENABLE_SIMD_OPT )                            ///< SIMD optimization for the interpolation filter, no impact on RD performance
#define ENABLE_SIMD_OPT_BUFFER                          ( 1 && ENABLE_SIMD_OPT )                            ///< SIMD optimization for the buffer operations, no impact on RD performance
#define ENABLE_SIMD_OPT_DIST                            ( 1 && ENABLE_SIMD_OPT )                            ///< SIMD optimization for the distortion calculations(SAD,SSE,HADAMARD), no impact on RD performance
#define ENABLE_SIMD_OPT_AFFINE_ME                       ( 1 && ENABLE_SIMD_OPT )                            ///< SIMD optimization for affine ME, no impact on RD performance
#define ENABLE_SIMD_OPT_ALF                             ( 1 && ENABLE_SIMD_OPT )                            ///< SIMD optimization for ALF
#if ENABLE_SIMD_OPT_BUFFER
#define ENABLE_SIMD_OPT_BCW                               1                                                 ///< SIMD optimization for Bcw
#endif

// End of SIMD optimizations


#define ME_ENABLE_ROUNDING_OF_MVS                         1 ///< 0 (default) = disables rounding of motion vectors when right shifted,  1 = enables rounding

#define RDOQ_CHROMA_LAMBDA                                1 ///< F386: weighting of chroma for RDOQ

#define U0132_TARGET_BITS_SATURATION                      1 ///< Rate control with target bits saturation method
#ifdef  U0132_TARGET_BITS_SATURATION
#define V0078_ADAPTIVE_LOWER_BOUND                        1 ///< Target bits saturation with adaptive lower bound
#endif
#define W0038_DB_OPT                                      1 ///< adaptive DB parameter selection, LoopFilterOffsetInPPS and LoopFilterDisable are set to 0 and DeblockingFilterMetric=2;
#define W0038_CQP_ADJ                                     1 ///< chroma QP adjustment based on TL, CQPTLAdjustEnabled is set to 1;

#define SHARP_LUMA_DELTA_QP                               1 ///< include non-normative LCU deltaQP and normative chromaQP change
#define ER_CHROMA_QP_WCG_PPS                              1 ///< Chroma QP model for WCG used in Anchor 3.2
#define ENABLE_QPA                                        1 ///< Non-normative perceptual QP adaptation according to JVET-H0047 and JVET-K0206. Deactivated by default, activated using encoder arguments --PerceptQPA=1 --SliceChromaQPOffsetPeriodicity=1
#define ENABLE_QPA_SUB_CTU                              ( 1 && ENABLE_QPA ) ///< when maximum delta-QP depth is greater than zero, use sub-CTU QPA


#define RDOQ_CHROMA                                       1 ///< use of RDOQ in chroma

#define QP_SWITCHING_FOR_PARALLEL                         1 ///< Replace floating point QP with a source-file frame number. After switching POC, increase base QP instead of frame level QP.

#define LUMA_ADAPTIVE_DEBLOCKING_FILTER_QP_OFFSET         1 /// JVET-L0414 (CE11.2.2) with explicit signalling of num interval, threshold and qpOffset
// ====================================================================================================================
// Derived macros
// ====================================================================================================================

#if RExt__HIGH_BIT_DEPTH_SUPPORT
#define FULL_NBIT                                         1 ///< When enabled, use distortion measure derived from all bits of source data, otherwise discard (bitDepth - 8) least-significant bits of distortion
#define RExt__HIGH_PRECISION_FORWARD_TRANSFORM            1 ///< 0 use original 6-bit transform matrices for both forward and inverse transform, 1 (default) = use original matrices for inverse transform and high precision matrices for forward transform
#else
#define FULL_NBIT                                         1 ///< When enabled, use distortion measure derived from all bits of source data, otherwise discard (bitDepth - 8) least-significant bits of distortion
#define RExt__HIGH_PRECISION_FORWARD_TRANSFORM            0 ///< 0 (default) use original 6-bit transform matrices for both forward and inverse transform, 1 = use original matrices for inverse transform and high precision matrices for forward transform
#endif

#if FULL_NBIT
#define DISTORTION_PRECISION_ADJUSTMENT(x)                0
#else
#define DISTORTION_ESTIMATION_BITS                        8
#define DISTORTION_PRECISION_ADJUSTMENT(x)                ((x>DISTORTION_ESTIMATION_BITS)? ((x)-DISTORTION_ESTIMATION_BITS) : 0)
#endif

// ====================================================================================================================
// Error checks
// ====================================================================================================================

#if ((RExt__HIGH_PRECISION_FORWARD_TRANSFORM != 0) && (RExt__HIGH_BIT_DEPTH_SUPPORT == 0))
#error ERROR: cannot enable RExt__HIGH_PRECISION_FORWARD_TRANSFORM without RExt__HIGH_BIT_DEPTH_SUPPORT
#endif

// ====================================================================================================================
// Named numerical types
// ====================================================================================================================

#if RExt__HIGH_BIT_DEPTH_SUPPORT
typedef       int             Pel;               ///< pixel type
typedef       int64_t           TCoeff;            ///< transform coefficient
typedef       int             TMatrixCoeff;      ///< transform matrix coefficient
typedef       int16_t           TFilterCoeff;      ///< filter coefficient
typedef       int64_t           Intermediate_Int;  ///< used as intermediate value in calculations
typedef       uint64_t          Intermediate_UInt; ///< used as intermediate value in calculations
#else
typedef       int16_t           Pel;               ///< pixel type
typedef       int             TCoeff;            ///< transform coefficient
typedef       int16_t           TMatrixCoeff;      ///< transform matrix coefficient
typedef       int16_t           TFilterCoeff;      ///< filter coefficient
typedef       int             Intermediate_Int;  ///< used as intermediate value in calculations
typedef       uint32_t            Intermediate_UInt; ///< used as intermediate value in calculations
#endif

typedef       uint64_t          SplitSeries;       ///< used to encoded the splits that caused a particular CU size
typedef       uint64_t          ModeTypeSeries;    ///< used to encoded the ModeType at different split depth

typedef       uint64_t        Distortion;        ///< distortion measurement

// ====================================================================================================================
// Enumeration
// ====================================================================================================================


enum ApsType
{
  ALF_APS = 0,
  LMCS_APS = 1,
  SCALING_LIST_APS = 2,
};

enum QuantFlags
{
  Q_INIT           = 0x0,
  Q_USE_RDOQ       = 0x1,
  Q_RDOQTS         = 0x2,
  Q_SELECTIVE_RDOQ = 0x4,
};

//EMT transform tags
enum TransType
{
  DCT2 = 0,
  DCT8 = 1,
  DST7 = 2,
  NUM_TRANS_TYPE = 3,
  DCT2_EMT = 4
};

enum MTSIdx
{
  MTS_DCT2_DCT2 = 0,
  MTS_SKIP = 1,
  MTS_DST7_DST7 = 2,
  MTS_DCT8_DST7 = 3,
  MTS_DST7_DCT8 = 4,
  MTS_DCT8_DCT8 = 5
};

enum ISPType
{
  NOT_INTRA_SUBPARTITIONS       = 0,
  HOR_INTRA_SUBPARTITIONS       = 1,
  VER_INTRA_SUBPARTITIONS       = 2,
  NUM_INTRA_SUBPARTITIONS_MODES = 3,
  INTRA_SUBPARTITIONS_RESERVED  = 4
};

enum SbtIdx
{
  SBT_OFF_DCT  = 0,
  SBT_VER_HALF = 1,
  SBT_HOR_HALF = 2,
  SBT_VER_QUAD = 3,
  SBT_HOR_QUAD = 4,
  NUMBER_SBT_IDX,
  SBT_OFF_MTS, //note: must be after all SBT modes, only used in fast algorithm to discern the best mode is inter EMT
};

enum SbtPos
{
  SBT_POS0 = 0,
  SBT_POS1 = 1,
  NUMBER_SBT_POS
};

enum SbtMode
{
  SBT_VER_H0 = 0,
  SBT_VER_H1 = 1,
  SBT_HOR_H0 = 2,
  SBT_HOR_H1 = 3,
  SBT_VER_Q0 = 4,
  SBT_VER_Q1 = 5,
  SBT_HOR_Q0 = 6,
  SBT_HOR_Q1 = 7,
  NUMBER_SBT_MODE
};

enum RDPCMMode
{
  RDPCM_OFF             = 0,
  RDPCM_HOR             = 1,
  RDPCM_VER             = 2,
  NUMBER_OF_RDPCM_MODES = 3
};

enum RDPCMSignallingMode
{
  RDPCM_SIGNAL_IMPLICIT            = 0,
  RDPCM_SIGNAL_EXPLICIT            = 1,
  NUMBER_OF_RDPCM_SIGNALLING_MODES = 2
};

/// supported slice type
enum SliceType
{
  B_SLICE               = 0,
  P_SLICE               = 1,
  I_SLICE               = 2,
  NUMBER_OF_SLICE_TYPES = 3
};

/// chroma formats (according to how the monochrome or the color planes are intended to be coded)
enum ChromaFormat
{
  CHROMA_400        = 0,
  CHROMA_420        = 1,
  CHROMA_422        = 2,
  CHROMA_444        = 3,
  NUM_CHROMA_FORMAT = 4
};

enum ChannelType
{
  CHANNEL_TYPE_LUMA    = 0,
  CHANNEL_TYPE_CHROMA  = 1,
  MAX_NUM_CHANNEL_TYPE = 2
};

enum TreeType
{
  TREE_D = 0, //default tree status (for single-tree slice, TREE_D means joint tree; for dual-tree I slice, TREE_D means TREE_L for luma and TREE_C for chroma)
  TREE_L = 1, //separate tree only contains luma (may split)
  TREE_C = 2, //separate tree only contains chroma (not split), to avoid small chroma block
};

enum ModeType
{
  MODE_TYPE_ALL = 0, //all modes can try
  MODE_TYPE_INTER = 1, //can try inter
  MODE_TYPE_INTRA = 2, //can try intra, ibc, palette
};

#define CH_L CHANNEL_TYPE_LUMA
#define CH_C CHANNEL_TYPE_CHROMA

enum ComponentID
{
  COMPONENT_Y         = 0,
  COMPONENT_Cb        = 1,
  COMPONENT_Cr        = 2,
  MAX_NUM_COMPONENT   = 3,
  JOINT_CbCr          = MAX_NUM_COMPONENT,
  MAX_NUM_TBLOCKS     = MAX_NUM_COMPONENT
};

#define MAP_CHROMA(c) (ComponentID(c))

enum InputColourSpaceConversion // defined in terms of conversion prior to input of encoder.
{
  IPCOLOURSPACE_UNCHANGED               = 0,
  IPCOLOURSPACE_YCbCrtoYCrCb            = 1, // Mainly used for debug!
  IPCOLOURSPACE_YCbCrtoYYY              = 2, // Mainly used for debug!
  IPCOLOURSPACE_RGBtoGBR                = 3,
  NUMBER_INPUT_COLOUR_SPACE_CONVERSIONS = 4
};

enum MATRIX_COEFFICIENTS // Table E.5 (Matrix coefficients)
{
  MATRIX_COEFFICIENTS_RGB                           = 0,
  MATRIX_COEFFICIENTS_BT709                         = 1,
  MATRIX_COEFFICIENTS_UNSPECIFIED                   = 2,
  MATRIX_COEFFICIENTS_RESERVED_BY_ITUISOIEC         = 3,
  MATRIX_COEFFICIENTS_USFCCT47                      = 4,
  MATRIX_COEFFICIENTS_BT601_625                     = 5,
  MATRIX_COEFFICIENTS_BT601_525                     = 6,
  MATRIX_COEFFICIENTS_SMPTE240                      = 7,
  MATRIX_COEFFICIENTS_YCGCO                         = 8,
  MATRIX_COEFFICIENTS_BT2020_NON_CONSTANT_LUMINANCE = 9,
  MATRIX_COEFFICIENTS_BT2020_CONSTANT_LUMINANCE     = 10,
};

enum DeblockEdgeDir
{
  EDGE_VER     = 0,
  EDGE_HOR     = 1,
  NUM_EDGE_DIR = 2
};

/// supported prediction type
enum PredMode
{
  MODE_INTER                 = 0,     ///< inter-prediction mode
  MODE_INTRA                 = 1,     ///< intra-prediction mode
  MODE_IBC                   = 2,     ///< ibc-prediction mode
  MODE_PLT                   = 3,     ///< plt-prediction mode
  NUMBER_OF_PREDICTION_MODES = 4,
};

/// reference list index
enum RefPicList
{
  REF_PIC_LIST_0               = 0,   ///< reference list 0
  REF_PIC_LIST_1               = 1,   ///< reference list 1
  NUM_REF_PIC_LIST_01          = 2,
  REF_PIC_LIST_X               = 100  ///< special mark
};

#define L0 REF_PIC_LIST_0
#define L1 REF_PIC_LIST_1

/// distortion function index
enum DFunc
{
  DF_SSE             = 0,             ///< general size SSE
  DF_SSE2            = DF_SSE+1,      ///<   2xM SSE
  DF_SSE4            = DF_SSE+2,      ///<   4xM SSE
  DF_SSE8            = DF_SSE+3,      ///<   8xM SSE
  DF_SSE16           = DF_SSE+4,      ///<  16xM SSE
  DF_SSE32           = DF_SSE+5,      ///<  32xM SSE
  DF_SSE64           = DF_SSE+6,      ///<  64xM SSE
  DF_SSE16N          = DF_SSE+7,      ///< 16NxM SSE

  DF_SAD             = 8,             ///< general size SAD
  DF_SAD2            = DF_SAD+1,      ///<   2xM SAD
  DF_SAD4            = DF_SAD+2,      ///<   4xM SAD
  DF_SAD8            = DF_SAD+3,      ///<   8xM SAD
  DF_SAD16           = DF_SAD+4,      ///<  16xM SAD
  DF_SAD32           = DF_SAD+5,      ///<  32xM SAD
  DF_SAD64           = DF_SAD+6,      ///<  64xM SAD
  DF_SAD16N          = DF_SAD+7,      ///< 16NxM SAD

  DF_HAD             = 16,            ///< general size Hadamard
  DF_HAD2            = DF_HAD+1,      ///<   2xM HAD
  DF_HAD4            = DF_HAD+2,      ///<   4xM HAD
  DF_HAD8            = DF_HAD+3,      ///<   8xM HAD
  DF_HAD16           = DF_HAD+4,      ///<  16xM HAD
  DF_HAD32           = DF_HAD+5,      ///<  32xM HAD
  DF_HAD64           = DF_HAD+6,      ///<  64xM HAD
  DF_HAD16N          = DF_HAD+7,      ///< 16NxM HAD

  DF_SAD12           = 24,
  DF_SAD24           = 25,
  DF_SAD48           = 26,

  DF_MRSAD           = 27,            ///< general size MR SAD
  DF_MRSAD2          = DF_MRSAD+1,    ///<   2xM MR SAD
  DF_MRSAD4          = DF_MRSAD+2,    ///<   4xM MR SAD
  DF_MRSAD8          = DF_MRSAD+3,    ///<   8xM MR SAD
  DF_MRSAD16         = DF_MRSAD+4,    ///<  16xM MR SAD
  DF_MRSAD32         = DF_MRSAD+5,    ///<  32xM MR SAD
  DF_MRSAD64         = DF_MRSAD+6,    ///<  64xM MR SAD
  DF_MRSAD16N        = DF_MRSAD+7,    ///< 16NxM MR SAD

  DF_MRHAD           = 35,            ///< general size MR Hadamard
  DF_MRHAD2          = DF_MRHAD+1,    ///<   2xM MR HAD
  DF_MRHAD4          = DF_MRHAD+2,    ///<   4xM MR HAD
  DF_MRHAD8          = DF_MRHAD+3,    ///<   8xM MR HAD
  DF_MRHAD16         = DF_MRHAD+4,    ///<  16xM MR HAD
  DF_MRHAD32         = DF_MRHAD+5,    ///<  32xM MR HAD
  DF_MRHAD64         = DF_MRHAD+6,    ///<  64xM MR HAD
  DF_MRHAD16N        = DF_MRHAD+7,    ///< 16NxM MR HAD

  DF_MRSAD12         = 43,
  DF_MRSAD24         = 44,
  DF_MRSAD48         = 45,

  DF_SAD_FULL_NBIT    = 46,
  DF_SAD_FULL_NBIT2   = DF_SAD_FULL_NBIT+1,    ///<   2xM SAD with full bit usage
  DF_SAD_FULL_NBIT4   = DF_SAD_FULL_NBIT+2,    ///<   4xM SAD with full bit usage
  DF_SAD_FULL_NBIT8   = DF_SAD_FULL_NBIT+3,    ///<   8xM SAD with full bit usage
  DF_SAD_FULL_NBIT16  = DF_SAD_FULL_NBIT+4,    ///<  16xM SAD with full bit usage
  DF_SAD_FULL_NBIT32  = DF_SAD_FULL_NBIT+5,    ///<  32xM SAD with full bit usage
  DF_SAD_FULL_NBIT64  = DF_SAD_FULL_NBIT+6,    ///<  64xM SAD with full bit usage
  DF_SAD_FULL_NBIT16N = DF_SAD_FULL_NBIT+7,    ///< 16NxM SAD with full bit usage

  DF_SSE_WTD          = 54,                ///< general size SSE
  DF_SSE2_WTD         = DF_SSE_WTD+1,      ///<   4xM SSE
  DF_SSE4_WTD         = DF_SSE_WTD+2,      ///<   4xM SSE
  DF_SSE8_WTD         = DF_SSE_WTD+3,      ///<   8xM SSE
  DF_SSE16_WTD        = DF_SSE_WTD+4,      ///<  16xM SSE
  DF_SSE32_WTD        = DF_SSE_WTD+5,      ///<  32xM SSE
  DF_SSE64_WTD        = DF_SSE_WTD+6,      ///<  64xM SSE
  DF_SSE16N_WTD       = DF_SSE_WTD+7,      ///< 16NxM SSE
  DF_DEFAULT_ORI      = DF_SSE_WTD+8,

  DF_SAD_INTERMEDIATE_BITDEPTH = 63,

  DF_SAD_WITH_MASK   = 64,
  DF_TOTAL_FUNCTIONS = 65
};

/// motion vector predictor direction used in AMVP
enum MvpDir
{
  MD_LEFT = 0,          ///< MVP of left block
  MD_ABOVE,             ///< MVP of above block
  MD_ABOVE_RIGHT,       ///< MVP of above right block
  MD_BELOW_LEFT,        ///< MVP of below left block
  MD_ABOVE_LEFT         ///< MVP of above left block
};

enum TransformDirection
{
  TRANSFORM_FORWARD              = 0,
  TRANSFORM_INVERSE              = 1,
  TRANSFORM_NUMBER_OF_DIRECTIONS = 2
};

/// supported ME search methods
enum MESearchMethod
{
  MESEARCH_FULL              = 0,
  MESEARCH_DIAMOND           = 1,
  MESEARCH_SELECTIVE         = 2,
  MESEARCH_DIAMOND_ENHANCED  = 3,
  MESEARCH_NUMBER_OF_METHODS = 4
};

/// coefficient scanning type used in ACS
enum CoeffScanType
{
  SCAN_DIAG = 0,        ///< up-right diagonal scan
  SCAN_TRAV_HOR = 1,
  SCAN_TRAV_VER = 2,
  SCAN_NUMBER_OF_TYPES
};

enum CoeffScanGroupType
{
  SCAN_UNGROUPED   = 0,
  SCAN_GROUPED_4x4 = 1,
  SCAN_NUMBER_OF_GROUP_TYPES = 2
};

enum ScalingListMode
{
  SCALING_LIST_OFF,
  SCALING_LIST_DEFAULT,
  SCALING_LIST_FILE_READ
};

enum ScalingListSize
{
  SCALING_LIST_1x1 = 0,
  SCALING_LIST_2x2,
  SCALING_LIST_4x4,
  SCALING_LIST_8x8,
  SCALING_LIST_16x16,
  SCALING_LIST_32x32,
  SCALING_LIST_64x64,
  SCALING_LIST_128x128,
  SCALING_LIST_SIZE_NUM,
  //for user define matrix
  SCALING_LIST_FIRST_CODED = SCALING_LIST_2x2,
  SCALING_LIST_LAST_CODED = SCALING_LIST_64x64
};

enum ScalingList1dStartIdx
{
  SCALING_LIST_1D_START_2x2    = 0,
  SCALING_LIST_1D_START_4x4    = 2,
  SCALING_LIST_1D_START_8x8    = 8,
  SCALING_LIST_1D_START_16x16  = 14,
  SCALING_LIST_1D_START_32x32  = 20,
  SCALING_LIST_1D_START_64x64  = 26,
};

// For use with decoded picture hash SEI messages, generated by encoder.
enum HashType
{
  HASHTYPE_MD5             = 0,
  HASHTYPE_CRC             = 1,
  HASHTYPE_CHECKSUM        = 2,
  HASHTYPE_NONE            = 3,
  NUMBER_OF_HASHTYPES      = 4
};

enum SAOMode //mode
{
  SAO_MODE_OFF = 0,
  SAO_MODE_NEW,
  SAO_MODE_MERGE,
  NUM_SAO_MODES
};

enum SAOModeMergeTypes
{
  SAO_MERGE_LEFT =0,
  SAO_MERGE_ABOVE,
  NUM_SAO_MERGE_TYPES
};


enum SAOModeNewTypes
{
  SAO_TYPE_START_EO =0,
  SAO_TYPE_EO_0 = SAO_TYPE_START_EO,
  SAO_TYPE_EO_90,
  SAO_TYPE_EO_135,
  SAO_TYPE_EO_45,

  SAO_TYPE_START_BO,
  SAO_TYPE_BO = SAO_TYPE_START_BO,

  NUM_SAO_NEW_TYPES
};
#define NUM_SAO_EO_TYPES_LOG2 2

enum SAOEOClasses
{
  SAO_CLASS_EO_FULL_VALLEY = 0,
  SAO_CLASS_EO_HALF_VALLEY = 1,
  SAO_CLASS_EO_PLAIN       = 2,
  SAO_CLASS_EO_HALF_PEAK   = 3,
  SAO_CLASS_EO_FULL_PEAK   = 4,
  NUM_SAO_EO_CLASSES,
};

#define NUM_SAO_BO_CLASSES_LOG2  5
#define NUM_SAO_BO_CLASSES       (1<<NUM_SAO_BO_CLASSES_LOG2)

namespace Profile
{
  enum Name
  {
    NONE        = 0,
    MAIN_10     = 1,
    MAIN_444_10 = 2
  };
}

namespace Level
{
  enum Tier
  {
    MAIN = 0,
    HIGH = 1,
    NUMBER_OF_TIERS=2
  };

  enum Name
  {
    // code = (level * 30)
    NONE     = 0,
    LEVEL1   = 30,
    LEVEL2   = 60,
    LEVEL2_1 = 63,
    LEVEL3   = 90,
    LEVEL3_1 = 93,
    LEVEL4   = 120,
    LEVEL4_1 = 123,
    LEVEL5   = 150,
    LEVEL5_1 = 153,
    LEVEL5_2 = 156,
    LEVEL6   = 180,
    LEVEL6_1 = 183,
    LEVEL6_2 = 186,
    LEVEL8_5 = 255,
  };
}

enum CostMode
{
  COST_STANDARD_LOSSY              = 0,
  COST_SEQUENCE_LEVEL_LOSSLESS     = 1,
  COST_LOSSLESS_CODING             = 2,
  COST_MIXED_LOSSLESS_LOSSY_CODING = 3
};

enum WeightedPredictionMethod
{
  WP_PER_PICTURE_WITH_SIMPLE_DC_COMBINED_COMPONENT                          =0,
  WP_PER_PICTURE_WITH_SIMPLE_DC_PER_COMPONENT                               =1,
  WP_PER_PICTURE_WITH_HISTOGRAM_AND_PER_COMPONENT                           =2,
  WP_PER_PICTURE_WITH_HISTOGRAM_AND_PER_COMPONENT_AND_CLIPPING              =3,
  WP_PER_PICTURE_WITH_HISTOGRAM_AND_PER_COMPONENT_AND_CLIPPING_AND_EXTENSION=4
};

enum FastInterSearchMode
{
  FASTINTERSEARCH_DISABLED = 0,
  FASTINTERSEARCH_MODE1    = 1, // TODO: assign better names to these.
  FASTINTERSEARCH_MODE2    = 2,
  FASTINTERSEARCH_MODE3    = 3
};

enum SPSExtensionFlagIndex
{
  SPS_EXT__REXT           = 0,
//SPS_EXT__MVHEVC         = 1, //for use in future versions
//SPS_EXT__SHVC           = 2, //for use in future versions
  SPS_EXT__NEXT           = 3,
  NUM_SPS_EXTENSION_FLAGS = 8
};

enum PPSExtensionFlagIndex
{
  PPS_EXT__REXT           = 0,
//PPS_EXT__MVHEVC         = 1, //for use in future versions
//PPS_EXT__SHVC           = 2, //for use in future versions
  NUM_PPS_EXTENSION_FLAGS = 8
};

// TODO: Existing names used for the different NAL unit types can be altered to better reflect the names in the spec.
//       However, the names in the spec are not yet stable at this point. Once the names are stable, a cleanup
//       effort can be done without use of macros to alter the names used to indicate the different NAL unit types.
enum NalUnitType
{
  NAL_UNIT_CODED_SLICE_TRAIL = 0,   // 0
  NAL_UNIT_CODED_SLICE_STSA,        // 1
  NAL_UNIT_CODED_SLICE_RADL,        // 2
  NAL_UNIT_CODED_SLICE_RASL,        // 3

  NAL_UNIT_RESERVED_VCL_4,
  NAL_UNIT_RESERVED_VCL_5,
  NAL_UNIT_RESERVED_VCL_6,

  NAL_UNIT_CODED_SLICE_IDR_W_RADL,  // 7
  NAL_UNIT_CODED_SLICE_IDR_N_LP,    // 8
  NAL_UNIT_CODED_SLICE_CRA,         // 9
  NAL_UNIT_CODED_SLICE_GDR,         // 10

  NAL_UNIT_RESERVED_IRAP_VCL_11,
  NAL_UNIT_RESERVED_IRAP_VCL_12,
  NAL_UNIT_DCI,                     // 13
  NAL_UNIT_VPS,                     // 14
  NAL_UNIT_SPS,                     // 15
  NAL_UNIT_PPS,                     // 16
  NAL_UNIT_PREFIX_APS,              // 17
  NAL_UNIT_SUFFIX_APS,              // 18
  NAL_UNIT_PH,                      // 19
  NAL_UNIT_ACCESS_UNIT_DELIMITER,   // 20
  NAL_UNIT_EOS,                     // 21
  NAL_UNIT_EOB,                     // 22
  NAL_UNIT_PREFIX_SEI,              // 23
  NAL_UNIT_SUFFIX_SEI,              // 24
  NAL_UNIT_FD,                      // 25

  NAL_UNIT_RESERVED_NVCL_26,
  NAL_UNIT_RESERVED_NVCL_27,

  NAL_UNIT_UNSPECIFIED_28,
  NAL_UNIT_UNSPECIFIED_29,
  NAL_UNIT_UNSPECIFIED_30,
  NAL_UNIT_UNSPECIFIED_31,
  NAL_UNIT_INVALID
};

#if SHARP_LUMA_DELTA_QP
enum LumaLevelToDQPMode
{
  LUMALVL_TO_DQP_DISABLED   = 0,
  LUMALVL_TO_DQP_AVG_METHOD = 1, // use average of CTU to determine luma level
  LUMALVL_TO_DQP_NUM_MODES  = 2
};
#endif

enum MergeType
{
  MRG_TYPE_DEFAULT_N        = 0, // 0
  MRG_TYPE_SUBPU_ATMVP,
  MRG_TYPE_IBC,
  NUM_MRG_TYPE                   // 5
};


//////////////////////////////////////////////////////////////////////////
// Encoder modes to try out
//////////////////////////////////////////////////////////////////////////

enum EncModeFeature
{
  ENC_FT_FRAC_BITS = 0,
  ENC_FT_DISTORTION,
  ENC_FT_RD_COST,
  ENC_FT_ENC_MODE_TYPE,
  ENC_FT_ENC_MODE_OPTS,
  ENC_FT_ENC_MODE_PART,
  NUM_ENC_FEATURES
};

enum ImvMode
{
  IMV_OFF = 0,
  IMV_FPEL,
  IMV_4PEL,
  IMV_HPEL,
  NUM_IMV_MODES
};


// ====================================================================================================================
// Type definition
// ====================================================================================================================

/// parameters for adaptive loop filter
class PicSym;

#define MAX_NUM_SAO_CLASSES  32  //(NUM_SAO_EO_GROUPS > NUM_SAO_BO_GROUPS)?NUM_SAO_EO_GROUPS:NUM_SAO_BO_GROUPS

struct SAOOffset
{
  SAOMode modeIdc; // NEW, MERGE, OFF
  int typeIdc;     // union of SAOModeMergeTypes and SAOModeNewTypes, depending on modeIdc.
  int typeAuxInfo; // BO: starting band index
  int offset[MAX_NUM_SAO_CLASSES];

  SAOOffset();
  ~SAOOffset();
  void reset();

  const SAOOffset& operator= (const SAOOffset& src);
};

struct SAOBlkParam
{

  SAOBlkParam();
  ~SAOBlkParam();
  void reset();
  const SAOBlkParam& operator= (const SAOBlkParam& src);
  SAOOffset& operator[](int compIdx){ return offsetParam[compIdx];}
  const SAOOffset& operator[](int compIdx) const { return offsetParam[compIdx];}
private:
  SAOOffset offsetParam[MAX_NUM_COMPONENT];

};



struct BitDepths
{
  int recon[MAX_NUM_CHANNEL_TYPE]; ///< the bit depth as indicated in the SPS
};

enum PLTRunMode
{
  PLT_RUN_INDEX = 0,
  PLT_RUN_COPY  = 1,
  NUM_PLT_RUN   = 2
};
/// parameters for deblocking filter
struct LFCUParam
{
  bool internalEdge;                     ///< indicates internal edge
  bool leftEdge;                         ///< indicates left edge
  bool topEdge;                          ///< indicates top edge
};



struct PictureHash
{
  std::vector<uint8_t> hash;

  bool operator==(const PictureHash &other) const
  {
    if (other.hash.size() != hash.size())
    {
      return false;
    }
    for(uint32_t i=0; i<uint32_t(hash.size()); i++)
    {
      if (other.hash[i] != hash[i])
      {
        return false;
      }
    }
    return true;
  }

  bool operator!=(const PictureHash &other) const
  {
    return !(*this == other);
  }
};

struct SEITimeSet
{
  SEITimeSet() : clockTimeStampFlag(false),
                     numUnitFieldBasedFlag(false),
                     countingType(0),
                     fullTimeStampFlag(false),
                     discontinuityFlag(false),
                     cntDroppedFlag(false),
                     numberOfFrames(0),
                     secondsValue(0),
                     minutesValue(0),
                     hoursValue(0),
                     secondsFlag(false),
                     minutesFlag(false),
                     hoursFlag(false),
                     timeOffsetLength(0),
                     timeOffsetValue(0)
  { }
  bool clockTimeStampFlag;
  bool numUnitFieldBasedFlag;
  int  countingType;
  bool fullTimeStampFlag;
  bool discontinuityFlag;
  bool cntDroppedFlag;
  int  numberOfFrames;
  int  secondsValue;
  int  minutesValue;
  int  hoursValue;
  bool secondsFlag;
  bool minutesFlag;
  bool hoursFlag;
  int  timeOffsetLength;
  int  timeOffsetValue;
};

struct SEIMasteringDisplay
{
  bool      colourVolumeSEIEnabled;
  uint32_t      maxLuminance;
  uint32_t      minLuminance;
  uint16_t    primaries[3][2];
  uint16_t    whitePoint[2];
};

#if SHARP_LUMA_DELTA_QP
struct LumaLevelToDeltaQPMapping
{
  LumaLevelToDQPMode                 mode;             ///< use deltaQP determined by block luma level
  double                             maxMethodWeight;  ///< weight of max luma value when mode = 2
  std::vector< std::pair<int, int> > mapping;          ///< first=luma level, second=delta QP.
#if ENABLE_QPA
  bool isEnabled() const { return (mode != LUMALVL_TO_DQP_DISABLED && mode != LUMALVL_TO_DQP_NUM_MODES); }
#else
  bool isEnabled() const { return mode!=LUMALVL_TO_DQP_DISABLED; }
#endif
};
#endif

#if ER_CHROMA_QP_WCG_PPS
struct WCGChromaQPControl
{
  bool isEnabled() const { return enabled; }
  bool   enabled;         ///< Enabled flag (0:default)
  double chromaCbQpScale; ///< Chroma Cb QP Scale (1.0:default)
  double chromaCrQpScale; ///< Chroma Cr QP Scale (1.0:default)
  double chromaQpScale;   ///< Chroma QP Scale (0.0:default)
  double chromaQpOffset;  ///< Chroma QP Offset (0.0:default)
};
#endif

class ChromaCbfs
{
public:
  ChromaCbfs()
    : Cb(true), Cr(true)
  {}
  ChromaCbfs( bool _cbf )
    : Cb( _cbf ), Cr( _cbf )
  {}
public:
  bool sigChroma( ChromaFormat chromaFormat ) const
  {
    if( chromaFormat == CHROMA_400 )
    {
      return false;
    }
    return   ( Cb || Cr );
  }
  bool& cbf( ComponentID compID )
  {
    bool *cbfs[MAX_NUM_TBLOCKS] = { nullptr, &Cb, &Cr };

    return *cbfs[compID];
  }
public:
  bool Cb;
  bool Cr;
};


enum MsgLevel
{
  SILENT  = 0,
  ERROR   = 1,
  WARNING = 2,
  INFO    = 3,
  NOTICE  = 4,
  VERBOSE = 5,
  DETAILS = 6
};
enum RESHAPE_SIGNAL_TYPE
{
  RESHAPE_SIGNAL_SDR = 0,
  RESHAPE_SIGNAL_PQ  = 1,
  RESHAPE_SIGNAL_HLG = 2,
  RESHAPE_SIGNAL_NULL = 100,
};


// ---------------------------------------------------------------------------
// exception class
// ---------------------------------------------------------------------------

class Exception : public std::exception
{
public:
  Exception( const std::string& _s ) : m_str( _s ) { }
  Exception( const Exception& _e ) : std::exception( _e ), m_str( _e.m_str ) { }
  virtual ~Exception() noexcept { };
  virtual const char* what() const noexcept { return m_str.c_str(); }
  Exception& operator=( const Exception& _e ) { std::exception::operator=( _e ); m_str = _e.m_str; return *this; }
  template<typename T> Exception& operator<<( T t ) { std::ostringstream oss; oss << t; m_str += oss.str(); return *this; }
private:
  std::string m_str;
};

// if a check fails with THROW or CHECK, please check if ported correctly from assert in revision 1196)
#define THROW(x)            throw( Exception( "\nERROR: In function \"" ) << __FUNCTION__ << "\" in " << __FILE__ << ":" << __LINE__ << ": " << x )
#define CHECK(c,x)          if(c){ THROW(x); }
#define EXIT(x)             throw( Exception( "\n" ) << x << "\n" )
#define CHECK_NULLPTR(_ptr) CHECK( !( _ptr ), "Accessing an empty pointer pointer!" )

#if !NDEBUG  // for non MSVC compiler, define _DEBUG if in debug mode to have same behavior between MSVC and others in debug
#ifndef _DEBUG
#define _DEBUG 1
#endif
#endif

#if defined( _DEBUG )
#define CHECKD(c,x)         if(c){ THROW(x); }
#else
#define CHECKD(c,x)
#endif // _DEBUG

// ---------------------------------------------------------------------------
// static vector
// ---------------------------------------------------------------------------

template<typename T, size_t N>
class static_vector
{
  T _arr[ N ];
  size_t _size;

public:

  typedef T         value_type;
  typedef size_t    size_type;
  typedef ptrdiff_t difference_type;
  typedef T&        reference;
  typedef T const&  const_reference;
  typedef T*        pointer;
  typedef T const*  const_pointer;
  typedef T*        iterator;
  typedef T const*  const_iterator;

  static const size_type max_num_elements = N;

  static_vector() : _size( 0 )                                 { }
  static_vector( size_t N_ ) : _size( N_ )                     { }
  static_vector( size_t N_, const T& _val ) : _size( 0 )       { resize( N_, _val ); }
  template<typename It>
  static_vector( It _it1, It _it2 ) : _size( 0 )               { while( _it1 < _it2 ) _arr[ _size++ ] = *_it1++; }
  static_vector( std::initializer_list<T> _il ) : _size( 0 )
  {
    typename std::initializer_list<T>::iterator _src1 = _il.begin();
    typename std::initializer_list<T>::iterator _src2 = _il.end();

    while( _src1 < _src2 ) _arr[ _size++ ] = *_src1++;

    CHECKD( _size > N, "capacity exceeded" );
  }
  static_vector& operator=( std::initializer_list<T> _il )
  {
    _size = 0;

    typename std::initializer_list<T>::iterator _src1 = _il.begin();
    typename std::initializer_list<T>::iterator _src2 = _il.end();

    while( _src1 < _src2 ) _arr[ _size++ ] = *_src1++;

    CHECKD( _size > N, "capacity exceeded" );
  }

  void resize( size_t N_ )                      { CHECKD( N_ > N, "capacity exceeded" ); while(_size < N_) _arr[ _size++ ] = T() ; _size = N_; }
  void resize( size_t N_, const T& _val )       { CHECKD( N_ > N, "capacity exceeded" ); while(_size < N_) _arr[ _size++ ] = _val; _size = N_; }
  void reserve( size_t N_ )                     { CHECKD( N_ > N, "capacity exceeded" ); }
  void push_back( const T& _val )               { CHECKD( _size >= N, "capacity exceeded" ); _arr[ _size++ ] = _val; }
  void push_back( T&& val )                     { CHECKD( _size >= N, "capacity exceeded" ); _arr[ _size++ ] = std::forward<T>( val ); }
  void pop_back()                               { CHECKD( _size == 0, "calling pop_back on an empty vector" ); _size--; }
  void pop_front()                              { CHECKD( _size == 0, "calling pop_front on an empty vector" ); _size--; for( int i = 0; i < _size; i++ ) _arr[i] = _arr[i + 1]; }
  void clear()                                  { _size = 0; }
  reference       at( size_t _i )               { CHECKD( _i >= _size, "Trying to access an out-of-bound-element" ); return _arr[ _i ]; }
  const_reference at( size_t _i ) const         { CHECKD( _i >= _size, "Trying to access an out-of-bound-element" ); return _arr[ _i ]; }
  reference       operator[]( size_t _i )       { CHECKD( _i >= _size, "Trying to access an out-of-bound-element" ); return _arr[ _i ]; }
  const_reference operator[]( size_t _i ) const { CHECKD( _i >= _size, "Trying to access an out-of-bound-element" ); return _arr[ _i ]; }
  reference       front()                       { CHECKD( _size == 0, "Trying to access the first element of an empty vector" ); return _arr[ 0 ]; }
  const_reference front() const                 { CHECKD( _size == 0, "Trying to access the first element of an empty vector" ); return _arr[ 0 ]; }
  reference       back()                        { CHECKD( _size == 0, "Trying to access the last element of an empty vector" );  return _arr[ _size - 1 ]; }
  const_reference back() const                  { CHECKD( _size == 0, "Trying to access the last element of an empty vector" );  return _arr[ _size - 1 ]; }
  pointer         data()                        { return _arr; }
  const_pointer   data() const                  { return _arr; }
  iterator        begin()                       { return _arr; }
  const_iterator  begin() const                 { return _arr; }
  const_iterator  cbegin() const                { return _arr; }
  iterator        end()                         { return _arr + _size; }
  const_iterator  end() const                   { return _arr + _size; };
  const_iterator  cend() const                  { return _arr + _size; };
  size_type       size() const                  { return _size; };
  size_type       byte_size() const             { return _size * sizeof( T ); }
  bool            empty() const                 { return _size == 0; }

  size_type       capacity() const              { return N; }
  size_type       max_size() const              { return N; }
  size_type       byte_capacity() const         { return sizeof(_arr); }

  iterator        insert( const_iterator _pos, const T& _val )
                                                { CHECKD( _size >= N, "capacity exceeded" );
                                                  for( difference_type i = _size - 1; i >= _pos - _arr; i-- ) _arr[i + 1] = _arr[i];
                                                  *const_cast<iterator>( _pos ) = _val;
                                                  _size++;
                                                  return const_cast<iterator>( _pos ); }

  iterator        insert( const_iterator _pos, T&& _val )
                                                { CHECKD( _size >= N, "capacity exceeded" );
                                                  for( difference_type i = _size - 1; i >= _pos - _arr; i-- ) _arr[i + 1] = _arr[i];
                                                  *const_cast<iterator>( _pos ) = std::forward<T>( _val );
                                                  _size++; return const_cast<iterator>( _pos ); }
  template<class InputIt>
  iterator        insert( const_iterator _pos, InputIt first, InputIt last )
                                                { const difference_type numEl = last - first;
                                                  CHECKD( _size + numEl >= N, "capacity exceeded" );
                                                  for( difference_type i = _size - 1; i >= _pos - _arr; i-- ) _arr[i + numEl] = _arr[i];
                                                  iterator it = const_cast<iterator>( _pos ); _size += numEl;
                                                  while( first != last ) *it++ = *first++;
                                                  return const_cast<iterator>( _pos ); }

  iterator        insert( const_iterator _pos, size_t numEl, const T& val )
                                                { //const difference_type numEl = last - first;
                                                  CHECKD( _size + numEl >= N, "capacity exceeded" );
                                                  for( difference_type i = _size - 1; i >= _pos - _arr; i-- ) _arr[i + numEl] = _arr[i];
                                                  iterator it = const_cast<iterator>( _pos ); _size += numEl;
                                                  for ( int k = 0; k < numEl; k++) *it++ = val;
                                                  return const_cast<iterator>( _pos ); }

  void            erase( const_iterator _pos )  { iterator it   = const_cast<iterator>( _pos ) - 1;
                                                  iterator last = end() - 1;
                                                  while( ++it != last ) *it = *( it + 1 );
                                                  _size--; }
};


// ---------------------------------------------------------------------------
// dynamic cache
// ---------------------------------------------------------------------------

template<typename T>
class dynamic_cache
{
  std::vector<T*> m_cache;
#if ENABLE_SPLIT_PARALLELISM
  int64_t         m_cacheId;
#endif

public:

#if ENABLE_SPLIT_PARALLELISM
  dynamic_cache()
  {
    static int cacheId = 0;
    m_cacheId = cacheId++;
  }

#endif
  ~dynamic_cache()
  {
    deleteEntries();
  }

  void deleteEntries()
  {
    for( auto &p : m_cache )
    {
      delete p;
      p = nullptr;
    }

    m_cache.clear();
  }

  T* get()
  {
    T* ret;

    if( !m_cache.empty() )
    {
      ret = m_cache.back();
      m_cache.pop_back();
#if ENABLE_SPLIT_PARALLELISM
      CHECK( ret->cacheId != m_cacheId, "Putting item into wrong cache!" );
      CHECK( !ret->cacheUsed,           "Fetched an element that should've been in cache!!" );
#endif
    }
    else
    {
      ret = new T;
    }

#if ENABLE_SPLIT_PARALLELISM
    ret->cacheId   = m_cacheId;
    ret->cacheUsed = false;

#endif
    return ret;
  }

  void cache( T* el )
  {
#if ENABLE_SPLIT_PARALLELISM
    CHECK( el->cacheId != m_cacheId, "Putting item into wrong cache!" );
    CHECK( el->cacheUsed,            "Putting cached item back into cache!" );

    el->cacheUsed = true;

#endif
    m_cache.push_back( el );
  }

  void cache( std::vector<T*>& vel )
  {
#if ENABLE_SPLIT_PARALLELISM
    for( auto el : vel )
    {
      CHECK( el->cacheId != m_cacheId, "Putting item into wrong cache!" );
      CHECK( el->cacheUsed,            "Putting cached item back into cache!" );

      el->cacheUsed = true;
    }

#endif
    m_cache.insert( m_cache.end(), vel.begin(), vel.end() );
    vel.clear();
  }
};

typedef dynamic_cache<struct CodingUnit    > CUCache;
typedef dynamic_cache<struct PredictionUnit> PUCache;
typedef dynamic_cache<struct TransformUnit > TUCache;

struct XUCache
{
  CUCache cuCache;
  PUCache puCache;
  TUCache tuCache;
};

#define SIGN(x) ( (x) >= 0 ? 1 : -1 )

//! \}

#endif

<|MERGE_RESOLUTION|>--- conflicted
+++ resolved
@@ -185,11 +185,9 @@
 
 #define JVET_R0107_VPS_SIGNALING                          1 // JVET-R017: Proposal 2 VPS signaling change and updated inference rule
 
-<<<<<<< HEAD
 #define JVET_R0103_DU_SIGNALLING                          1 // JVET-R0103: Proposal 1 decoding unit signalling change
-=======
+
 #define JVET_R0099_DPB_HRD_PARAMETERS_SIGNALLING          1   // JVET-R0099: DPB and HRD parameter signalling for OLS
->>>>>>> 86a5fc1a
 
 //########### place macros to be be kept below this line ###############
 
