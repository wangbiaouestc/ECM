--- conflicted
+++ resolved
@@ -62,17 +62,21 @@
 
 #define JVET_L0194_ONE_CTX_FOR_MRG_IDX                    1 // one context for full-block Merge index
 
-<<<<<<< HEAD
-
-
-
-
-
-#define JVET_L0646_GBI                                    1 // Generalized bi-prediction (GBi)
-=======
 #define JVET_L0274                                        1
 #define JVET_L0274_ENCODER_SPEED_UP                     ( 1 && JVET_L0274 ) // encoder speed-up by pre-calculating position dependent parameters
->>>>>>> 89a36c9b
+
+
+
+
+
+
+
+
+
+
+
+
+#define JVET_L0646_GBI                                    1 // Generalized bi-prediction (GBi)
 
 #define REUSE_CU_RESULTS                                  1
 
