--- conflicted
+++ resolved
@@ -50,15 +50,8 @@
 #include <assert.h>
 #include <cassert>
 
-<<<<<<< HEAD
-
-
-
 #define JVET_N0866_UNIF_TRFM_SEL_IMPL_MTS_ISP             1 // JVET-N0866: unified transform derivation for ISP and implicit MTS (combining JVET-N0172, JVET-N0375, JVET-N0419 and JVET-N0420)
 
-
-
-=======
 #define JVET_N0324_REGULAR_MRG_FLAG                       1
 
 #define JVET_N0251_ITEM4_IBC_LOCAL_SEARCH_RANGE           1
@@ -72,7 +65,6 @@
 #define JVET_N0308_MAX_CU_SIZE_FOR_ISP                    1
 
 #define JVET_N0280_RESIDUAL_CODING_TS                     1
->>>>>>> da553044
 
 #define JVET_N0103_CGSIZE_HARMONIZATION                   1 // Chroma CG sizes aligned to luma CG sizes
 
