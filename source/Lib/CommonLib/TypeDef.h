--- conflicted
+++ resolved
@@ -241,12 +241,9 @@
 
 #define JVET_M0497_MATRIX_MULT                            0 // 0: Fast method; 1: Matrix multiplication
 
-<<<<<<< HEAD
 #define JVET_P0181                                        1 // JVET-P0181 : Modifications to HRD information signalling
 
-=======
 #define JVET_P0183                                        1 // JVET-P0183 : conditionally signal cpb_removal_delay_delta_enabled_flag
->>>>>>> 61b5db31
 
 #define APPLY_SBT_SL_ON_MTS                               1 // apply save & load fast algorithm on inter MTS when SBT is on
 
