--- conflicted
+++ resolved
@@ -51,11 +51,9 @@
 #include <cassert>
 
 //########### place macros to be removed in next cycle below this line ###############
-<<<<<<< HEAD
+#define JVET_R0205                                        1 // JVET-R0205: Condition presence of inter_layer_ref_pics_present_flag on sps_video_parameter_set_id 
+
 #define JVET_R0186_CLEANUP                                1 // JVET-R0186 aspect 1: Signal the pps_no_pic_partition_flag ahead in the PPS.
-=======
-#define JVET_R0205                                        1 // JVET-R0205: Condition presence of inter_layer_ref_pics_present_flag on sps_video_parameter_set_id 
->>>>>>> b7c71870
 
 #define JVET_R0330_CRS_CLIP_REM                           1 // JVET-R0330: Remove redundant clipping in chroma residual scaling factor derivation
 
