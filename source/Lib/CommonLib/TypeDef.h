--- conflicted
+++ resolved
@@ -50,7 +50,6 @@
 #include <assert.h>
 #include <cassert>
 
-<<<<<<< HEAD
 #define JVET_O0219_LFNST_TRANSFORM_SET_FOR_LMCMODE        1
 
 #define JVET_O0426_MRL_REF_SAMPLES_DC_MODE                1 // JVET-O0426: align MRL reference samples used for DC intra mode prediction
@@ -66,8 +65,6 @@
 #define JVET_O0500_SEP_CTX_AFFINE_SUBBLOCK_MRG            1 // JVET-O0500: Different ctx models for inter affine flag and subblock merge flag
 
 #define JVET_O0414_SMVD_LTRP                              1 // JVET-O0414: long-term reference picture restriction for SMVD
-=======
->>>>>>> ea809c82
 
 #define JVET_O0258_REMOVE_CHROMA_IBC_FOR_DUALTREE         1 // JVET-O0258 Remove chroma IBC when dualtree is used
 
