/* The copyright in this software is being made available under the BSD
 * License, included below. This software may be subject to other third party
 * and contributor rights, including patent rights, and no such rights are
 * granted under this license.
 *
 * Copyright (c) 2010-2019, ITU/ISO/IEC
 * All rights reserved.
 *
 * Redistribution and use in source and binary forms, with or without
 * modification, are permitted provided that the following conditions are met:
 *
 *  * Redistributions of source code must retain the above copyright notice,
 *    this list of conditions and the following disclaimer.
 *  * Redistributions in binary form must reproduce the above copyright notice,
 *    this list of conditions and the following disclaimer in the documentation
 *    and/or other materials provided with the distribution.
 *  * Neither the name of the ITU/ISO/IEC nor the names of its contributors may
 *    be used to endorse or promote products derived from this software without
 *    specific prior written permission.
 *
 * THIS SOFTWARE IS PROVIDED BY THE COPYRIGHT HOLDERS AND CONTRIBUTORS "AS IS"
 * AND ANY EXPRESS OR IMPLIED WARRANTIES, INCLUDING, BUT NOT LIMITED TO, THE
 * IMPLIED WARRANTIES OF MERCHANTABILITY AND FITNESS FOR A PARTICULAR PURPOSE
 * ARE DISCLAIMED. IN NO EVENT SHALL THE COPYRIGHT HOLDER OR CONTRIBUTORS
 * BE LIABLE FOR ANY DIRECT, INDIRECT, INCIDENTAL, SPECIAL, EXEMPLARY, OR
 * CONSEQUENTIAL DAMAGES (INCLUDING, BUT NOT LIMITED TO, PROCUREMENT OF
 * SUBSTITUTE GOODS OR SERVICES; LOSS OF USE, DATA, OR PROFITS; OR BUSINESS
 * INTERRUPTION) HOWEVER CAUSED AND ON ANY THEORY OF LIABILITY, WHETHER IN
 * CONTRACT, STRICT LIABILITY, OR TORT (INCLUDING NEGLIGENCE OR OTHERWISE)
 * ARISING IN ANY WAY OUT OF THE USE OF THIS SOFTWARE, EVEN IF ADVISED OF
 * THE POSSIBILITY OF SUCH DAMAGE.
 */

/** \file     TypeDef.h
    \brief    Define macros, basic types, new types and enumerations
*/

#ifndef __TYPEDEF__
#define __TYPEDEF__

#ifndef __COMMONDEF__
#error Include CommonDef.h not TypeDef.h
#endif

#include <vector>
#include <utility>
#include <sstream>
#include <cstddef>
#include <cstring>
#include <assert.h>
#include <cassert>

<<<<<<< HEAD
#define JVET_P1001_DEBLOCKING_CHROMAQP_FIX                1 //JVET-P1001/P1002: Align Chroma QP used in deblocking with the one used in Transform/invTransform

#define JVET_P0043_DEBLOCKING_CLEANUP                     1 // JVET-P0043: Fix deblocking design inconsistency in the affine and TPM mode

#define JVET_P0273_MTSIntraMaxCand                        1 // JVET-P0273: Use MTSIntraMaxCand if LFNST is used

#define JVET_P0057_BDOF_PROF_HARMONIZATION                1 // JVET-P0057: harmonization of BDOF and PROF on motion refinement precision

#define JVET_P0653_BDOF_PROF_PARA_DEV                     1 // JVET-P0653/P0281: fixed shift operations for BDOF and PROF parameter derivation

#define JVET_P0400_REMOVE_SHARED_MERGE_LIST               1 // JVET-P0400: removeal of shared merge list

#define JVET_P0170_ZERO_POS_SIMPLIFICATION                1 // JVET-P0170: Simplification of deriving ZeroPos

#define JVET_P0436_CQP_OFFSET_SIGNALLING                  1 // JVET_P0436: CU chroma QP offset signalling consistent with VPDU and bugfix 

#define JVET_P0154_PROF_SAMPLE_OFFSET_CLIPPING            1 // JVET-P0154/P0094/P0172/P0413/P0518/P0281: Clip the PROF sample offset to 14-bit

#define JVET_P1023_DMVR_BDOF_RP_CONDITION                 1 // JVET_P1023: Reference picture conditions in DMVR and BDOF

#define JVET_P0162_REMOVE_ALF_CTB_FIRST_USE_APS_FLAG      1 // JVET-P0162: Removal of alf_ctb_use_first_aps_flag

#define JVET_P0072_SIMPLIFIED_TSRC                        1 // JVET-P0072: Simplified transform-skip residual coding 
=======
#define JVET_P0460_PLT_TS_MIN_QP                          1 // JVET-P0460: Use TS min QP for Palette Escape mode
>>>>>>> 0f92eb0c

#define JVET_P0164_ALF_SYNTAX_SIMP                        1 // JVET-p0164: simplify alf syntax with method2

#define JVET_P0042_FIX_INTER_DIR_CTX                      1 // JVET-P0042: Fix overlap in context between the bi-pred flag for 8x8 CUs and the L0/L1 flag for all size CUs

#define JVET_P0111_CHROMA_422_FIX                         1 // JVET-P0422: Bug fix of chroma 422 intra mode mapping

#define JVET_P0329_PLANAR_SIMPLIFICATION                  1 // JVET-P0329: simplify planar prediction by comparison removal

#define JVET_P0516_PLT_BINARIZATION                       1 // JVET-P0516: PLT is always signaled when pred mode is euqal to 1 (intra mode) 

#define JVET_P0562_TS_RESIDUAL_CODING_SIMP                1 // JVET-P0562: Fix the Rice parameter equal to 1 for the remainder of TS residual coding

#define JVET_P0385_UNIFIED_MV_ROUNDING                    1

#define JVET_P0418_ALIGN_MLRP_CCLM                        1 // JVET-P0418: Align MLRP with CCLM in terms of reference lines/columns

#define JVET_O0145_ENTRYPOINT_SIGNALLING                  0 // JVET-O0145: Not signalling num_entry_point_offsets but derive it at decoder

#define JVET_O0625_ALF_PADDING                            1 // JVET-O0625/O0654/O0662: Unified padding method in ALF

#if !JVET_P0400_REMOVE_SHARED_MERGE_LIST
#define MRG_SHARELIST_SHARSIZE                            32
#endif

#define JVET_M0497_MATRIX_MULT                            0 // 0: Fast method; 1: Matrix multiplication

#define APPLY_SBT_SL_ON_MTS                               1 // apply save & load fast algorithm on inter MTS when SBT is on

#define HEVC_SEI                                          0 // SEI messages that are defined in HEVC, but not in VVC

typedef std::pair<int, bool> TrMode;
typedef std::pair<int, int>  TrCost;

// clang-format off
#define REUSE_CU_RESULTS                                  1
#if REUSE_CU_RESULTS
#define REUSE_CU_RESULTS_WITH_MULTIPLE_TUS                1
#endif
// clang-format on


#ifndef JVET_J0090_MEMORY_BANDWITH_MEASURE
#define JVET_J0090_MEMORY_BANDWITH_MEASURE                0
#endif

#ifndef EXTENSION_360_VIDEO
#define EXTENSION_360_VIDEO                               0   ///< extension for 360/spherical video coding support; this macro should be controlled by makefile, as it would be used to control whether the library is built and linked
#endif

#ifndef EXTENSION_HDRTOOLS
#define EXTENSION_HDRTOOLS                                0 //< extension for HDRTools/Metrics support; this macro should be controlled by makefile, as it would be used to control whether the library is built and linked
#endif

#define JVET_O0756_CONFIG_HDRMETRICS                      1
#if EXTENSION_HDRTOOLS
#define JVET_O0756_CALCULATE_HDRMETRICS                   1
#endif

#ifndef ENABLE_WPP_PARALLELISM
#define ENABLE_WPP_PARALLELISM                            0
#endif
#if ENABLE_WPP_PARALLELISM
#ifndef ENABLE_WPP_STATIC_LINK
#define ENABLE_WPP_STATIC_LINK                            0 // bug fix static link
#endif
#define PARL_WPP_MAX_NUM_THREADS                         16

#endif
#ifndef ENABLE_SPLIT_PARALLELISM
#define ENABLE_SPLIT_PARALLELISM                          0
#endif
#if ENABLE_SPLIT_PARALLELISM
#define PARL_SPLIT_MAX_NUM_JOBS                           6                             // number of parallel jobs that can be defined and need memory allocated
#define NUM_RESERVERD_SPLIT_JOBS                        ( PARL_SPLIT_MAX_NUM_JOBS + 1 )  // number of all data structures including the merge thread (0)
#define PARL_SPLIT_MAX_NUM_THREADS                        PARL_SPLIT_MAX_NUM_JOBS
#define NUM_SPLIT_THREADS_IF_MSVC                         4

#endif


// ====================================================================================================================
// General settings
// ====================================================================================================================

#ifndef ENABLE_TRACING
#define ENABLE_TRACING                                    0 // DISABLE by default (enable only when debugging, requires 15% run-time in decoding) -- see documentation in 'doc/DTrace for NextSoftware.pdf'
#endif

#if ENABLE_TRACING
#define K0149_BLOCK_STATISTICS                            1 // enables block statistics, which can be analysed with YUView (https://github.com/IENT/YUView)
#if K0149_BLOCK_STATISTICS
#define BLOCK_STATS_AS_CSV                                0 // statistics will be written in a comma separated value format. this is not supported by YUView
#endif
#endif

#define WCG_EXT                                           1
#define WCG_WPSNR                                         WCG_EXT

#define KEEP_PRED_AND_RESI_SIGNALS                        0

// ====================================================================================================================
// Debugging
// ====================================================================================================================

// most debugging tools are now bundled within the ENABLE_TRACING macro -- see documentation to see how to use

#define PRINT_MACRO_VALUES                                1 ///< When enabled, the encoder prints out a list of the non-environment-variable controlled macros and their values on startup

#define INTRA_FULL_SEARCH                                 0 ///< enables full mode search for intra estimation

// TODO: rename this macro to DECODER_DEBUG_BIT_STATISTICS (may currently cause merge issues with other branches)
// This can be enabled by the makefile
#ifndef RExt__DECODER_DEBUG_BIT_STATISTICS
#define RExt__DECODER_DEBUG_BIT_STATISTICS                0 ///< 0 (default) = decoder reports as normal, 1 = decoder produces bit usage statistics (will impact decoder run time by up to ~10%)
#endif

#ifndef RExt__DECODER_DEBUG_TOOL_MAX_FRAME_STATS
#define RExt__DECODER_DEBUG_TOOL_MAX_FRAME_STATS         (1 && RExt__DECODER_DEBUG_BIT_STATISTICS )   ///< 0 (default) = decoder reports as normal, 1 = decoder produces max frame bit usage statistics
#endif

#define TR_ONLY_COEFF_STATS                              (1 && RExt__DECODER_DEBUG_BIT_STATISTICS )   ///< 0 combine TS and non-TS decoder debug statistics. 1 = separate TS and non-TS decoder debug statistics.
#define EPBINCOUNT_FIX                                   (1 && RExt__DECODER_DEBUG_BIT_STATISTICS )   ///< 0 use count to represent number of calls to decodeBins. 1 = count and bins for EP bins are the same.

#ifndef RExt__DECODER_DEBUG_TOOL_STATISTICS
#define RExt__DECODER_DEBUG_TOOL_STATISTICS               0 ///< 0 (default) = decoder reports as normal, 1 = decoder produces tool usage statistics
#endif

#if RExt__DECODER_DEBUG_BIT_STATISTICS || RExt__DECODER_DEBUG_TOOL_STATISTICS
#define RExt__DECODER_DEBUG_STATISTICS                    1
#endif

// ====================================================================================================================
// Tool Switches - transitory (these macros are likely to be removed in future revisions)
// ====================================================================================================================

#define DECODER_CHECK_SUBSTREAM_AND_SLICE_TRAILING_BYTES  1 ///< TODO: integrate this macro into a broader conformance checking system.
#define T0196_SELECTIVE_RDOQ                              1 ///< selective RDOQ
#define U0040_MODIFIED_WEIGHTEDPREDICTION_WITH_BIPRED_AND_CLIPPING 1
#define U0033_ALTERNATIVE_TRANSFER_CHARACTERISTICS_SEI    1 ///< Alternative transfer characteristics SEI message (JCTVC-U0033, with syntax naming from V1005)
#define X0038_LAMBDA_FROM_QP_CAPABILITY                   1 ///< This approach derives lambda from QP+QPoffset+QPoffset2. QPoffset2 is derived from QP+QPoffset using a linear model that is clipped between 0 and 3.
                                                            // To use this capability enable config parameter LambdaFromQpEnable

// ====================================================================================================================
// Tool Switches
// ====================================================================================================================


// This can be enabled by the makefile
#ifndef RExt__HIGH_BIT_DEPTH_SUPPORT
#define RExt__HIGH_BIT_DEPTH_SUPPORT                      0 ///< 0 (default) use data type definitions for 8-10 bit video, 1 = use larger data types to allow for up to 16-bit video (originally developed as part of N0188)
#endif

// SIMD optimizations
#define SIMD_ENABLE                                       1
#define ENABLE_SIMD_OPT                                 ( SIMD_ENABLE && !RExt__HIGH_BIT_DEPTH_SUPPORT )    ///< SIMD optimizations, no impact on RD performance
#define ENABLE_SIMD_OPT_MCIF                            ( 1 && ENABLE_SIMD_OPT )                            ///< SIMD optimization for the interpolation filter, no impact on RD performance
#define ENABLE_SIMD_OPT_BUFFER                          ( 1 && ENABLE_SIMD_OPT )                            ///< SIMD optimization for the buffer operations, no impact on RD performance
#define ENABLE_SIMD_OPT_DIST                            ( 1 && ENABLE_SIMD_OPT )                            ///< SIMD optimization for the distortion calculations(SAD,SSE,HADAMARD), no impact on RD performance
#define ENABLE_SIMD_OPT_AFFINE_ME                       ( 1 && ENABLE_SIMD_OPT )                            ///< SIMD optimization for affine ME, no impact on RD performance
#define ENABLE_SIMD_OPT_ALF                             ( 1 && ENABLE_SIMD_OPT )                            ///< SIMD optimization for ALF
#if ENABLE_SIMD_OPT_BUFFER
#define ENABLE_SIMD_OPT_GBI                               1                                                 ///< SIMD optimization for GBi
#endif

// End of SIMD optimizations


#define ME_ENABLE_ROUNDING_OF_MVS                         1 ///< 0 (default) = disables rounding of motion vectors when right shifted,  1 = enables rounding

#define RDOQ_CHROMA_LAMBDA                                1 ///< F386: weighting of chroma for RDOQ

#define U0132_TARGET_BITS_SATURATION                      1 ///< Rate control with target bits saturation method
#ifdef  U0132_TARGET_BITS_SATURATION
#define V0078_ADAPTIVE_LOWER_BOUND                        1 ///< Target bits saturation with adaptive lower bound
#endif
#define W0038_DB_OPT                                      1 ///< adaptive DB parameter selection, LoopFilterOffsetInPPS and LoopFilterDisable are set to 0 and DeblockingFilterMetric=2;
#define W0038_CQP_ADJ                                     1 ///< chroma QP adjustment based on TL, CQPTLAdjustEnabled is set to 1;

#define SHARP_LUMA_DELTA_QP                               1 ///< include non-normative LCU deltaQP and normative chromaQP change
#define ER_CHROMA_QP_WCG_PPS                              1 ///< Chroma QP model for WCG used in Anchor 3.2
#define ENABLE_QPA                                        1 ///< Non-normative perceptual QP adaptation according to JVET-H0047 and JVET-K0206. Deactivated by default, activated using encoder arguments --PerceptQPA=1 --SliceChromaQPOffsetPeriodicity=1
#define ENABLE_QPA_SUB_CTU                              ( 1 && ENABLE_QPA ) ///< when maximum delta-QP depth is greater than zero, use sub-CTU QPA


#define RDOQ_CHROMA                                       1 ///< use of RDOQ in chroma

#define QP_SWITCHING_FOR_PARALLEL                         1 ///< Replace floating point QP with a source-file frame number. After switching POC, increase base QP instead of frame level QP.

#define LUMA_ADAPTIVE_DEBLOCKING_FILTER_QP_OFFSET         1 /// JVET-L0414 (CE11.2.2) with explicit signalling of num interval, threshold and qpOffset
// ====================================================================================================================
// Derived macros
// ====================================================================================================================

#if RExt__HIGH_BIT_DEPTH_SUPPORT
#define FULL_NBIT                                         1 ///< When enabled, use distortion measure derived from all bits of source data, otherwise discard (bitDepth - 8) least-significant bits of distortion
#define RExt__HIGH_PRECISION_FORWARD_TRANSFORM            1 ///< 0 use original 6-bit transform matrices for both forward and inverse transform, 1 (default) = use original matrices for inverse transform and high precision matrices for forward transform
#else
#define FULL_NBIT                                         1 ///< When enabled, use distortion measure derived from all bits of source data, otherwise discard (bitDepth - 8) least-significant bits of distortion
#define RExt__HIGH_PRECISION_FORWARD_TRANSFORM            0 ///< 0 (default) use original 6-bit transform matrices for both forward and inverse transform, 1 = use original matrices for inverse transform and high precision matrices for forward transform
#endif

#if FULL_NBIT
#define DISTORTION_PRECISION_ADJUSTMENT(x)                0
#else
#define DISTORTION_ESTIMATION_BITS                        8
#define DISTORTION_PRECISION_ADJUSTMENT(x)                ((x>DISTORTION_ESTIMATION_BITS)? ((x)-DISTORTION_ESTIMATION_BITS) : 0)
#endif

// ====================================================================================================================
// Error checks
// ====================================================================================================================

#if ((RExt__HIGH_PRECISION_FORWARD_TRANSFORM != 0) && (RExt__HIGH_BIT_DEPTH_SUPPORT == 0))
#error ERROR: cannot enable RExt__HIGH_PRECISION_FORWARD_TRANSFORM without RExt__HIGH_BIT_DEPTH_SUPPORT
#endif

// ====================================================================================================================
// Named numerical types
// ====================================================================================================================

#if RExt__HIGH_BIT_DEPTH_SUPPORT
typedef       int             Pel;               ///< pixel type
typedef       int64_t           TCoeff;            ///< transform coefficient
typedef       int             TMatrixCoeff;      ///< transform matrix coefficient
typedef       int16_t           TFilterCoeff;      ///< filter coefficient
typedef       int64_t           Intermediate_Int;  ///< used as intermediate value in calculations
typedef       uint64_t          Intermediate_UInt; ///< used as intermediate value in calculations
#else
typedef       int16_t           Pel;               ///< pixel type
typedef       int             TCoeff;            ///< transform coefficient
typedef       int16_t           TMatrixCoeff;      ///< transform matrix coefficient
typedef       int16_t           TFilterCoeff;      ///< filter coefficient
typedef       int             Intermediate_Int;  ///< used as intermediate value in calculations
typedef       uint32_t            Intermediate_UInt; ///< used as intermediate value in calculations
#endif

typedef       uint64_t          SplitSeries;       ///< used to encoded the splits that caused a particular CU size
typedef       uint64_t          ModeTypeSeries;    ///< used to encoded the ModeType at different split depth

typedef       uint64_t        Distortion;        ///< distortion measurement

// ====================================================================================================================
// Enumeration
// ====================================================================================================================
enum ApsType
{
  ALF_APS = 0,
  LMCS_APS = 1,
  SCALING_LIST_APS = 2,
};

enum QuantFlags
{
  Q_INIT           = 0x0,
  Q_USE_RDOQ       = 0x1,
  Q_RDOQTS         = 0x2,
  Q_SELECTIVE_RDOQ = 0x4,
};

//EMT transform tags
enum TransType
{
  DCT2 = 0,
  DCT8 = 1,
  DST7 = 2,
  NUM_TRANS_TYPE = 3,
  DCT2_EMT = 4
};

enum MTSIdx
{
  MTS_DCT2_DCT2 = 0,
  MTS_SKIP = 1,
  MTS_DST7_DST7 = 2,
  MTS_DCT8_DST7 = 3,
  MTS_DST7_DCT8 = 4,
  MTS_DCT8_DCT8 = 5
};

enum ISPType
{
  NOT_INTRA_SUBPARTITIONS       = 0,
  HOR_INTRA_SUBPARTITIONS       = 1,
  VER_INTRA_SUBPARTITIONS       = 2,
  NUM_INTRA_SUBPARTITIONS_MODES = 3,
  INTRA_SUBPARTITIONS_RESERVED  = 4
};

enum SbtIdx
{
  SBT_OFF_DCT  = 0,
  SBT_VER_HALF = 1,
  SBT_HOR_HALF = 2,
  SBT_VER_QUAD = 3,
  SBT_HOR_QUAD = 4,
  NUMBER_SBT_IDX,
  SBT_OFF_MTS, //note: must be after all SBT modes, only used in fast algorithm to discern the best mode is inter EMT
};

enum SbtPos
{
  SBT_POS0 = 0,
  SBT_POS1 = 1,
  NUMBER_SBT_POS
};

enum SbtMode
{
  SBT_VER_H0 = 0,
  SBT_VER_H1 = 1,
  SBT_HOR_H0 = 2,
  SBT_HOR_H1 = 3,
  SBT_VER_Q0 = 4,
  SBT_VER_Q1 = 5,
  SBT_HOR_Q0 = 6,
  SBT_HOR_Q1 = 7,
  NUMBER_SBT_MODE
};

enum RDPCMMode
{
  RDPCM_OFF             = 0,
  RDPCM_HOR             = 1,
  RDPCM_VER             = 2,
  NUMBER_OF_RDPCM_MODES = 3
};

enum RDPCMSignallingMode
{
  RDPCM_SIGNAL_IMPLICIT            = 0,
  RDPCM_SIGNAL_EXPLICIT            = 1,
  NUMBER_OF_RDPCM_SIGNALLING_MODES = 2
};

/// supported slice type
enum SliceType
{
  B_SLICE               = 0,
  P_SLICE               = 1,
  I_SLICE               = 2,
  NUMBER_OF_SLICE_TYPES = 3
};

/// chroma formats (according to semantics of chroma_format_idc)
enum ChromaFormat
{
  CHROMA_400        = 0,
  CHROMA_420        = 1,
  CHROMA_422        = 2,
  CHROMA_444        = 3,
  NUM_CHROMA_FORMAT = 4
};

enum ChannelType
{
  CHANNEL_TYPE_LUMA    = 0,
  CHANNEL_TYPE_CHROMA  = 1,
  MAX_NUM_CHANNEL_TYPE = 2
};

enum TreeType
{
  TREE_D = 0, //default tree status (for single-tree slice, TREE_D means joint tree; for dual-tree I slice, TREE_D means TREE_L for luma and TREE_C for chroma)
  TREE_L = 1, //separate tree only contains luma (may split)
  TREE_C = 2, //separate tree only contains chroma (not split), to avoid small chroma block
};

enum ModeType
{
  MODE_TYPE_ALL = 0, //all modes can try
  MODE_TYPE_INTER = 1, //can try inter
  MODE_TYPE_INTRA = 2, //can try intra, ibc, palette
};

#define CH_L CHANNEL_TYPE_LUMA
#define CH_C CHANNEL_TYPE_CHROMA

enum ComponentID
{
  COMPONENT_Y         = 0,
  COMPONENT_Cb        = 1,
  COMPONENT_Cr        = 2,
  MAX_NUM_COMPONENT   = 3,
  JOINT_CbCr          = MAX_NUM_COMPONENT,
  MAX_NUM_TBLOCKS     = MAX_NUM_COMPONENT
};

#define MAP_CHROMA(c) (ComponentID(c))

enum InputColourSpaceConversion // defined in terms of conversion prior to input of encoder.
{
  IPCOLOURSPACE_UNCHANGED               = 0,
  IPCOLOURSPACE_YCbCrtoYCrCb            = 1, // Mainly used for debug!
  IPCOLOURSPACE_YCbCrtoYYY              = 2, // Mainly used for debug!
  IPCOLOURSPACE_RGBtoGBR                = 3,
  NUMBER_INPUT_COLOUR_SPACE_CONVERSIONS = 4
};

enum MATRIX_COEFFICIENTS // Table E.5 (Matrix coefficients)
{
  MATRIX_COEFFICIENTS_RGB                           = 0,
  MATRIX_COEFFICIENTS_BT709                         = 1,
  MATRIX_COEFFICIENTS_UNSPECIFIED                   = 2,
  MATRIX_COEFFICIENTS_RESERVED_BY_ITUISOIEC         = 3,
  MATRIX_COEFFICIENTS_USFCCT47                      = 4,
  MATRIX_COEFFICIENTS_BT601_625                     = 5,
  MATRIX_COEFFICIENTS_BT601_525                     = 6,
  MATRIX_COEFFICIENTS_SMPTE240                      = 7,
  MATRIX_COEFFICIENTS_YCGCO                         = 8,
  MATRIX_COEFFICIENTS_BT2020_NON_CONSTANT_LUMINANCE = 9,
  MATRIX_COEFFICIENTS_BT2020_CONSTANT_LUMINANCE     = 10,
};

enum DeblockEdgeDir
{
  EDGE_VER     = 0,
  EDGE_HOR     = 1,
  NUM_EDGE_DIR = 2
};

/// supported prediction type
enum PredMode
{
  MODE_INTER                 = 0,     ///< inter-prediction mode
  MODE_INTRA                 = 1,     ///< intra-prediction mode
  MODE_IBC                   = 2,     ///< ibc-prediction mode
  MODE_PLT                   = 3,     ///< plt-prediction mode
  NUMBER_OF_PREDICTION_MODES = 4,
};

/// reference list index
enum RefPicList
{
  REF_PIC_LIST_0               = 0,   ///< reference list 0
  REF_PIC_LIST_1               = 1,   ///< reference list 1
  NUM_REF_PIC_LIST_01          = 2,
  REF_PIC_LIST_X               = 100  ///< special mark
};

#define L0 REF_PIC_LIST_0
#define L1 REF_PIC_LIST_1

/// distortion function index
enum DFunc
{
  DF_SSE             = 0,             ///< general size SSE
  DF_SSE2            = DF_SSE+1,      ///<   2xM SSE
  DF_SSE4            = DF_SSE+2,      ///<   4xM SSE
  DF_SSE8            = DF_SSE+3,      ///<   8xM SSE
  DF_SSE16           = DF_SSE+4,      ///<  16xM SSE
  DF_SSE32           = DF_SSE+5,      ///<  32xM SSE
  DF_SSE64           = DF_SSE+6,      ///<  64xM SSE
  DF_SSE16N          = DF_SSE+7,      ///< 16NxM SSE

  DF_SAD             = 8,             ///< general size SAD
  DF_SAD2            = DF_SAD+1,      ///<   2xM SAD
  DF_SAD4            = DF_SAD+2,      ///<   4xM SAD
  DF_SAD8            = DF_SAD+3,      ///<   8xM SAD
  DF_SAD16           = DF_SAD+4,      ///<  16xM SAD
  DF_SAD32           = DF_SAD+5,      ///<  32xM SAD
  DF_SAD64           = DF_SAD+6,      ///<  64xM SAD
  DF_SAD16N          = DF_SAD+7,      ///< 16NxM SAD

  DF_HAD             = 16,            ///< general size Hadamard
  DF_HAD2            = DF_HAD+1,      ///<   2xM HAD
  DF_HAD4            = DF_HAD+2,      ///<   4xM HAD
  DF_HAD8            = DF_HAD+3,      ///<   8xM HAD
  DF_HAD16           = DF_HAD+4,      ///<  16xM HAD
  DF_HAD32           = DF_HAD+5,      ///<  32xM HAD
  DF_HAD64           = DF_HAD+6,      ///<  64xM HAD
  DF_HAD16N          = DF_HAD+7,      ///< 16NxM HAD

  DF_SAD12           = 24,
  DF_SAD24           = 25,
  DF_SAD48           = 26,

  DF_MRSAD           = 27,            ///< general size MR SAD
  DF_MRSAD2          = DF_MRSAD+1,    ///<   2xM MR SAD
  DF_MRSAD4          = DF_MRSAD+2,    ///<   4xM MR SAD
  DF_MRSAD8          = DF_MRSAD+3,    ///<   8xM MR SAD
  DF_MRSAD16         = DF_MRSAD+4,    ///<  16xM MR SAD
  DF_MRSAD32         = DF_MRSAD+5,    ///<  32xM MR SAD
  DF_MRSAD64         = DF_MRSAD+6,    ///<  64xM MR SAD
  DF_MRSAD16N        = DF_MRSAD+7,    ///< 16NxM MR SAD

  DF_MRHAD           = 35,            ///< general size MR Hadamard
  DF_MRHAD2          = DF_MRHAD+1,    ///<   2xM MR HAD
  DF_MRHAD4          = DF_MRHAD+2,    ///<   4xM MR HAD
  DF_MRHAD8          = DF_MRHAD+3,    ///<   8xM MR HAD
  DF_MRHAD16         = DF_MRHAD+4,    ///<  16xM MR HAD
  DF_MRHAD32         = DF_MRHAD+5,    ///<  32xM MR HAD
  DF_MRHAD64         = DF_MRHAD+6,    ///<  64xM MR HAD
  DF_MRHAD16N        = DF_MRHAD+7,    ///< 16NxM MR HAD

  DF_MRSAD12         = 43,
  DF_MRSAD24         = 44,
  DF_MRSAD48         = 45,

  DF_SAD_FULL_NBIT    = 46,
  DF_SAD_FULL_NBIT2   = DF_SAD_FULL_NBIT+1,    ///<   2xM SAD with full bit usage
  DF_SAD_FULL_NBIT4   = DF_SAD_FULL_NBIT+2,    ///<   4xM SAD with full bit usage
  DF_SAD_FULL_NBIT8   = DF_SAD_FULL_NBIT+3,    ///<   8xM SAD with full bit usage
  DF_SAD_FULL_NBIT16  = DF_SAD_FULL_NBIT+4,    ///<  16xM SAD with full bit usage
  DF_SAD_FULL_NBIT32  = DF_SAD_FULL_NBIT+5,    ///<  32xM SAD with full bit usage
  DF_SAD_FULL_NBIT64  = DF_SAD_FULL_NBIT+6,    ///<  64xM SAD with full bit usage
  DF_SAD_FULL_NBIT16N = DF_SAD_FULL_NBIT+7,    ///< 16NxM SAD with full bit usage

  DF_SSE_WTD          = 54,                ///< general size SSE
  DF_SSE2_WTD         = DF_SSE_WTD+1,      ///<   4xM SSE
  DF_SSE4_WTD         = DF_SSE_WTD+2,      ///<   4xM SSE
  DF_SSE8_WTD         = DF_SSE_WTD+3,      ///<   8xM SSE
  DF_SSE16_WTD        = DF_SSE_WTD+4,      ///<  16xM SSE
  DF_SSE32_WTD        = DF_SSE_WTD+5,      ///<  32xM SSE
  DF_SSE64_WTD        = DF_SSE_WTD+6,      ///<  64xM SSE
  DF_SSE16N_WTD       = DF_SSE_WTD+7,      ///< 16NxM SSE
  DF_DEFAULT_ORI      = DF_SSE_WTD+8,

  DF_SAD_INTERMEDIATE_BITDEPTH = 63,

  DF_TOTAL_FUNCTIONS = 64
};

/// motion vector predictor direction used in AMVP
enum MvpDir
{
  MD_LEFT = 0,          ///< MVP of left block
  MD_ABOVE,             ///< MVP of above block
  MD_ABOVE_RIGHT,       ///< MVP of above right block
  MD_BELOW_LEFT,        ///< MVP of below left block
  MD_ABOVE_LEFT         ///< MVP of above left block
};

enum TransformDirection
{
  TRANSFORM_FORWARD              = 0,
  TRANSFORM_INVERSE              = 1,
  TRANSFORM_NUMBER_OF_DIRECTIONS = 2
};

/// supported ME search methods
enum MESearchMethod
{
  MESEARCH_FULL              = 0,
  MESEARCH_DIAMOND           = 1,
  MESEARCH_SELECTIVE         = 2,
  MESEARCH_DIAMOND_ENHANCED  = 3,
  MESEARCH_NUMBER_OF_METHODS = 4
};

/// coefficient scanning type used in ACS
enum CoeffScanType
{
  SCAN_DIAG = 0,        ///< up-right diagonal scan
  SCAN_TRAV_HOR = 1,
  SCAN_TRAV_VER = 2,
  SCAN_NUMBER_OF_TYPES
};

enum CoeffScanGroupType
{
  SCAN_UNGROUPED   = 0,
  SCAN_GROUPED_4x4 = 1,
  SCAN_NUMBER_OF_GROUP_TYPES = 2
};

enum ScalingListMode
{
  SCALING_LIST_OFF,
  SCALING_LIST_DEFAULT,
  SCALING_LIST_FILE_READ
};

enum ScalingListSize
{
  SCALING_LIST_1x1 = 0,
  SCALING_LIST_2x2,
  SCALING_LIST_4x4,
  SCALING_LIST_8x8,
  SCALING_LIST_16x16,
  SCALING_LIST_32x32,
  SCALING_LIST_64x64,
  SCALING_LIST_128x128,
  SCALING_LIST_SIZE_NUM,
  //for user define matrix
  SCALING_LIST_FIRST_CODED = SCALING_LIST_2x2,
  SCALING_LIST_LAST_CODED = SCALING_LIST_64x64
};

// Slice / Slice segment encoding modes
enum SliceConstraint
{
  NO_SLICES              = 0,          ///< don't use slices / slice segments
  FIXED_NUMBER_OF_CTU    = 1,          ///< Limit maximum number of largest coding tree units in a slice / slice segments
  FIXED_NUMBER_OF_BYTES  = 2,          ///< Limit maximum number of bytes in a slice / slice segment
  FIXED_NUMBER_OF_TILES  = 3,          ///< slices / slice segments span an integer number of tiles
  SINGLE_BRICK_PER_SLICE = 4,          ///< each brick is coded as separate NAL unit (slice)
  NUMBER_OF_SLICE_CONSTRAINT_MODES = 5
};

// For use with decoded picture hash SEI messages, generated by encoder.
enum HashType
{
  HASHTYPE_MD5             = 0,
  HASHTYPE_CRC             = 1,
  HASHTYPE_CHECKSUM        = 2,
  HASHTYPE_NONE            = 3,
  NUMBER_OF_HASHTYPES      = 4
};

enum SAOMode //mode
{
  SAO_MODE_OFF = 0,
  SAO_MODE_NEW,
  SAO_MODE_MERGE,
  NUM_SAO_MODES
};

enum SAOModeMergeTypes
{
  SAO_MERGE_LEFT =0,
  SAO_MERGE_ABOVE,
  NUM_SAO_MERGE_TYPES
};


enum SAOModeNewTypes
{
  SAO_TYPE_START_EO =0,
  SAO_TYPE_EO_0 = SAO_TYPE_START_EO,
  SAO_TYPE_EO_90,
  SAO_TYPE_EO_135,
  SAO_TYPE_EO_45,

  SAO_TYPE_START_BO,
  SAO_TYPE_BO = SAO_TYPE_START_BO,

  NUM_SAO_NEW_TYPES
};
#define NUM_SAO_EO_TYPES_LOG2 2

enum SAOEOClasses
{
  SAO_CLASS_EO_FULL_VALLEY = 0,
  SAO_CLASS_EO_HALF_VALLEY = 1,
  SAO_CLASS_EO_PLAIN       = 2,
  SAO_CLASS_EO_HALF_PEAK   = 3,
  SAO_CLASS_EO_FULL_PEAK   = 4,
  NUM_SAO_EO_CLASSES,
};

#define NUM_SAO_BO_CLASSES_LOG2  5
#define NUM_SAO_BO_CLASSES       (1<<NUM_SAO_BO_CLASSES_LOG2)

namespace Profile
{
  enum Name
  {
    NONE = 0,
    MAIN = 1,
    MAIN10 = 2,
    MAINSTILLPICTURE = 3,
    MAINREXT = 4,
    HIGHTHROUGHPUTREXT = 5,
    NEXT = 6
  };
}

namespace Level
{
  enum Tier
  {
    MAIN = 0,
    HIGH = 1,
  };

  enum Name
  {
    // code = (level * 30)
    NONE     = 0,
    LEVEL1   = 30,
    LEVEL2   = 60,
    LEVEL2_1 = 63,
    LEVEL3   = 90,
    LEVEL3_1 = 93,
    LEVEL4   = 120,
    LEVEL4_1 = 123,
    LEVEL5   = 150,
    LEVEL5_1 = 153,
    LEVEL5_2 = 156,
    LEVEL6   = 180,
    LEVEL6_1 = 183,
    LEVEL6_2 = 186,
    LEVEL8_5 = 255,
  };
}

enum CostMode
{
  COST_STANDARD_LOSSY              = 0,
  COST_SEQUENCE_LEVEL_LOSSLESS     = 1,
  COST_LOSSLESS_CODING             = 2,
  COST_MIXED_LOSSLESS_LOSSY_CODING = 3
};

enum WeightedPredictionMethod
{
  WP_PER_PICTURE_WITH_SIMPLE_DC_COMBINED_COMPONENT                          =0,
  WP_PER_PICTURE_WITH_SIMPLE_DC_PER_COMPONENT                               =1,
  WP_PER_PICTURE_WITH_HISTOGRAM_AND_PER_COMPONENT                           =2,
  WP_PER_PICTURE_WITH_HISTOGRAM_AND_PER_COMPONENT_AND_CLIPPING              =3,
  WP_PER_PICTURE_WITH_HISTOGRAM_AND_PER_COMPONENT_AND_CLIPPING_AND_EXTENSION=4
};

enum FastInterSearchMode
{
  FASTINTERSEARCH_DISABLED = 0,
  FASTINTERSEARCH_MODE1    = 1, // TODO: assign better names to these.
  FASTINTERSEARCH_MODE2    = 2,
  FASTINTERSEARCH_MODE3    = 3
};

enum SPSExtensionFlagIndex
{
  SPS_EXT__REXT           = 0,
//SPS_EXT__MVHEVC         = 1, //for use in future versions
//SPS_EXT__SHVC           = 2, //for use in future versions
  SPS_EXT__NEXT           = 3,
  NUM_SPS_EXTENSION_FLAGS = 8
};

enum PPSExtensionFlagIndex
{
  PPS_EXT__REXT           = 0,
//PPS_EXT__MVHEVC         = 1, //for use in future versions
//PPS_EXT__SHVC           = 2, //for use in future versions
  NUM_PPS_EXTENSION_FLAGS = 8
};

// TODO: Existing names used for the different NAL unit types can be altered to better reflect the names in the spec.
//       However, the names in the spec are not yet stable at this point. Once the names are stable, a cleanup
//       effort can be done without use of macros to alter the names used to indicate the different NAL unit types.
enum NalUnitType
{
  NAL_UNIT_CODED_SLICE_TRAIL = 0,   // 0
  NAL_UNIT_CODED_SLICE_STSA,        // 1
  NAL_UNIT_CODED_SLICE_RASL,        // 2
  NAL_UNIT_CODED_SLICE_RADL,        // 3

  NAL_UNIT_RESERVED_VCL_4,
  NAL_UNIT_RESERVED_VCL_5,
  NAL_UNIT_RESERVED_VCL_6,
  NAL_UNIT_RESERVED_VCL_7,

  NAL_UNIT_CODED_SLICE_IDR_W_RADL,  // 8
  NAL_UNIT_CODED_SLICE_IDR_N_LP,    // 9
  NAL_UNIT_CODED_SLICE_CRA,         // 10
  NAL_UNIT_CODED_SLICE_GDR,         // 11

  NAL_UNIT_RESERVED_IRAP_VCL_12,
  NAL_UNIT_RESERVED_IRAP_VCL_13,

  NAL_UNIT_RESERVED_VCL_14,
  NAL_UNIT_RESERVED_VCL_15,

  NAL_UNIT_SPS,                     // 16
  NAL_UNIT_PPS,                     // 17
  NAL_UNIT_APS,                     // 18
  NAL_UNIT_ACCESS_UNIT_DELIMITER,   // 19
  NAL_UNIT_EOS,                     // 20
  NAL_UNIT_EOB,                     // 21
  NAL_UNIT_PREFIX_SEI,              // 22
  NAL_UNIT_SUFFIX_SEI,              // 23
  NAL_UNIT_DPS,                     // 24
  NAL_UNIT_VPS,                     // 25

  NAL_UNIT_RESERVED_NVCL_26,
  NAL_UNIT_RESERVED_NVCL_27,

  NAL_UNIT_UNSPECIFIED_28,
  NAL_UNIT_UNSPECIFIED_29,
  NAL_UNIT_UNSPECIFIED_30,
  NAL_UNIT_UNSPECIFIED_31,
  NAL_UNIT_INVALID
};

#if SHARP_LUMA_DELTA_QP
enum LumaLevelToDQPMode
{
  LUMALVL_TO_DQP_DISABLED   = 0,
  LUMALVL_TO_DQP_AVG_METHOD = 1, // use average of CTU to determine luma level
  LUMALVL_TO_DQP_NUM_MODES  = 2
};
#endif

enum MergeType
{
  MRG_TYPE_DEFAULT_N        = 0, // 0
  MRG_TYPE_SUBPU_ATMVP,
  MRG_TYPE_IBC,
  NUM_MRG_TYPE                   // 5
};

enum TriangleSplit
{
  TRIANGLE_DIR_135 = 0,
  TRIANGLE_DIR_45,
  TRIANGLE_DIR_NUM
};

#if !JVET_P0400_REMOVE_SHARED_MERGE_LIST
enum SharedMrgState
{
  NO_SHARE            = 0,
  GEN_ON_SHARED_BOUND = 1,
  SHARING             = 2
};
#endif
//////////////////////////////////////////////////////////////////////////
// Encoder modes to try out
//////////////////////////////////////////////////////////////////////////

enum EncModeFeature
{
  ENC_FT_FRAC_BITS = 0,
  ENC_FT_DISTORTION,
  ENC_FT_RD_COST,
  ENC_FT_ENC_MODE_TYPE,
  ENC_FT_ENC_MODE_OPTS,
  ENC_FT_ENC_MODE_PART,
  NUM_ENC_FEATURES
};

enum ImvMode
{
  IMV_OFF = 0,
  IMV_FPEL,
  IMV_4PEL,
  IMV_HPEL,
  NUM_IMV_MODES
};


// ====================================================================================================================
// Type definition
// ====================================================================================================================

/// parameters for adaptive loop filter
class PicSym;

#define MAX_NUM_SAO_CLASSES  32  //(NUM_SAO_EO_GROUPS > NUM_SAO_BO_GROUPS)?NUM_SAO_EO_GROUPS:NUM_SAO_BO_GROUPS

struct SAOOffset
{
  SAOMode modeIdc; // NEW, MERGE, OFF
  int typeIdc;     // union of SAOModeMergeTypes and SAOModeNewTypes, depending on modeIdc.
  int typeAuxInfo; // BO: starting band index
  int offset[MAX_NUM_SAO_CLASSES];

  SAOOffset();
  ~SAOOffset();
  void reset();

  const SAOOffset& operator= (const SAOOffset& src);
};

struct SAOBlkParam
{

  SAOBlkParam();
  ~SAOBlkParam();
  void reset();
  const SAOBlkParam& operator= (const SAOBlkParam& src);
  SAOOffset& operator[](int compIdx){ return offsetParam[compIdx];}
  const SAOOffset& operator[](int compIdx) const { return offsetParam[compIdx];}
private:
  SAOOffset offsetParam[MAX_NUM_COMPONENT];

};



struct BitDepths
{
  int recon[MAX_NUM_CHANNEL_TYPE]; ///< the bit depth as indicated in the SPS
};

enum PLTRunMode
{
  PLT_RUN_INDEX = 0,
  PLT_RUN_COPY  = 1,
  NUM_PLT_RUN   = 2
};
/// parameters for deblocking filter
struct LFCUParam
{
  bool internalEdge;                     ///< indicates internal edge
  bool leftEdge;                         ///< indicates left edge
  bool topEdge;                          ///< indicates top edge
};



struct PictureHash
{
  std::vector<uint8_t> hash;

  bool operator==(const PictureHash &other) const
  {
    if (other.hash.size() != hash.size())
    {
      return false;
    }
    for(uint32_t i=0; i<uint32_t(hash.size()); i++)
    {
      if (other.hash[i] != hash[i])
      {
        return false;
      }
    }
    return true;
  }

  bool operator!=(const PictureHash &other) const
  {
    return !(*this == other);
  }
};

struct SEITimeSet
{
  SEITimeSet() : clockTimeStampFlag(false),
                     numUnitFieldBasedFlag(false),
                     countingType(0),
                     fullTimeStampFlag(false),
                     discontinuityFlag(false),
                     cntDroppedFlag(false),
                     numberOfFrames(0),
                     secondsValue(0),
                     minutesValue(0),
                     hoursValue(0),
                     secondsFlag(false),
                     minutesFlag(false),
                     hoursFlag(false),
                     timeOffsetLength(0),
                     timeOffsetValue(0)
  { }
  bool clockTimeStampFlag;
  bool numUnitFieldBasedFlag;
  int  countingType;
  bool fullTimeStampFlag;
  bool discontinuityFlag;
  bool cntDroppedFlag;
  int  numberOfFrames;
  int  secondsValue;
  int  minutesValue;
  int  hoursValue;
  bool secondsFlag;
  bool minutesFlag;
  bool hoursFlag;
  int  timeOffsetLength;
  int  timeOffsetValue;
};

struct SEIMasteringDisplay
{
  bool      colourVolumeSEIEnabled;
  uint32_t      maxLuminance;
  uint32_t      minLuminance;
  uint16_t    primaries[3][2];
  uint16_t    whitePoint[2];
};

#if SHARP_LUMA_DELTA_QP
struct LumaLevelToDeltaQPMapping
{
  LumaLevelToDQPMode                 mode;             ///< use deltaQP determined by block luma level
  double                             maxMethodWeight;  ///< weight of max luma value when mode = 2
  std::vector< std::pair<int, int> > mapping;          ///< first=luma level, second=delta QP.
#if ENABLE_QPA
  bool isEnabled() const { return (mode != LUMALVL_TO_DQP_DISABLED && mode != LUMALVL_TO_DQP_NUM_MODES); }
#else
  bool isEnabled() const { return mode!=LUMALVL_TO_DQP_DISABLED; }
#endif
};
#endif

#if ER_CHROMA_QP_WCG_PPS
struct WCGChromaQPControl
{
  bool isEnabled() const { return enabled; }
  bool   enabled;         ///< Enabled flag (0:default)
  double chromaCbQpScale; ///< Chroma Cb QP Scale (1.0:default)
  double chromaCrQpScale; ///< Chroma Cr QP Scale (1.0:default)
  double chromaQpScale;   ///< Chroma QP Scale (0.0:default)
  double chromaQpOffset;  ///< Chroma QP Offset (0.0:default)
};
#endif

class ChromaCbfs
{
public:
  ChromaCbfs()
    : Cb(true), Cr(true)
  {}
  ChromaCbfs( bool _cbf )
    : Cb( _cbf ), Cr( _cbf )
  {}
public:
  bool sigChroma( ChromaFormat chromaFormat ) const
  {
    if( chromaFormat == CHROMA_400 )
    {
      return false;
    }
    return   ( Cb || Cr );
  }
  bool& cbf( ComponentID compID )
  {
    bool *cbfs[MAX_NUM_TBLOCKS] = { nullptr, &Cb, &Cr };

    return *cbfs[compID];
  }
public:
  bool Cb;
  bool Cr;
};


enum MsgLevel
{
  SILENT  = 0,
  ERROR   = 1,
  WARNING = 2,
  INFO    = 3,
  NOTICE  = 4,
  VERBOSE = 5,
  DETAILS = 6
};
enum RESHAPE_SIGNAL_TYPE
{
  RESHAPE_SIGNAL_SDR = 0,
  RESHAPE_SIGNAL_PQ  = 1,
  RESHAPE_SIGNAL_HLG = 2,
  RESHAPE_SIGNAL_NULL = 100,
};


// ---------------------------------------------------------------------------
// exception class
// ---------------------------------------------------------------------------

class Exception : public std::exception
{
public:
  Exception( const std::string& _s ) : m_str( _s ) { }
  Exception( const Exception& _e ) : std::exception( _e ), m_str( _e.m_str ) { }
  virtual ~Exception() noexcept { };
  virtual const char* what() const noexcept { return m_str.c_str(); }
  Exception& operator=( const Exception& _e ) { std::exception::operator=( _e ); m_str = _e.m_str; return *this; }
  template<typename T> Exception& operator<<( T t ) { std::ostringstream oss; oss << t; m_str += oss.str(); return *this; }
private:
  std::string m_str;
};

// if a check fails with THROW or CHECK, please check if ported correctly from assert in revision 1196)
#define THROW(x)            throw( Exception( "\nERROR: In function \"" ) << __FUNCTION__ << "\" in " << __FILE__ << ":" << __LINE__ << ": " << x )
#define CHECK(c,x)          if(c){ THROW(x); }
#define EXIT(x)             throw( Exception( "\n" ) << x << "\n" )
#define CHECK_NULLPTR(_ptr) CHECK( !( _ptr ), "Accessing an empty pointer pointer!" )

#if !NDEBUG  // for non MSVC compiler, define _DEBUG if in debug mode to have same behavior between MSVC and others in debug
#ifndef _DEBUG
#define _DEBUG 1
#endif
#endif

#if defined( _DEBUG )
#define CHECKD(c,x)         if(c){ THROW(x); }
#else
#define CHECKD(c,x)
#endif // _DEBUG

// ---------------------------------------------------------------------------
// static vector
// ---------------------------------------------------------------------------

template<typename T, size_t N>
class static_vector
{
  T _arr[ N ];
  size_t _size;

public:

  typedef T         value_type;
  typedef size_t    size_type;
  typedef ptrdiff_t difference_type;
  typedef T&        reference;
  typedef T const&  const_reference;
  typedef T*        pointer;
  typedef T const*  const_pointer;
  typedef T*        iterator;
  typedef T const*  const_iterator;

  static const size_type max_num_elements = N;

  static_vector() : _size( 0 )                                 { }
  static_vector( size_t N_ ) : _size( N_ )                     { }
  static_vector( size_t N_, const T& _val ) : _size( 0 )       { resize( N_, _val ); }
  template<typename It>
  static_vector( It _it1, It _it2 ) : _size( 0 )               { while( _it1 < _it2 ) _arr[ _size++ ] = *_it1++; }
  static_vector( std::initializer_list<T> _il ) : _size( 0 )
  {
    typename std::initializer_list<T>::iterator _src1 = _il.begin();
    typename std::initializer_list<T>::iterator _src2 = _il.end();

    while( _src1 < _src2 ) _arr[ _size++ ] = *_src1++;

    CHECKD( _size > N, "capacity exceeded" );
  }
  static_vector& operator=( std::initializer_list<T> _il )
  {
    _size = 0;

    typename std::initializer_list<T>::iterator _src1 = _il.begin();
    typename std::initializer_list<T>::iterator _src2 = _il.end();

    while( _src1 < _src2 ) _arr[ _size++ ] = *_src1++;

    CHECKD( _size > N, "capacity exceeded" );
  }

  void resize( size_t N_ )                      { CHECKD( N_ > N, "capacity exceeded" ); while(_size < N_) _arr[ _size++ ] = T() ; _size = N_; }
  void resize( size_t N_, const T& _val )       { CHECKD( N_ > N, "capacity exceeded" ); while(_size < N_) _arr[ _size++ ] = _val; _size = N_; }
  void reserve( size_t N_ )                     { CHECKD( N_ > N, "capacity exceeded" ); }
  void push_back( const T& _val )               { CHECKD( _size >= N, "capacity exceeded" ); _arr[ _size++ ] = _val; }
  void push_back( T&& val )                     { CHECKD( _size >= N, "capacity exceeded" ); _arr[ _size++ ] = std::forward<T>( val ); }
  void pop_back()                               { CHECKD( _size == 0, "calling pop_back on an empty vector" ); _size--; }
  void pop_front()                              { CHECKD( _size == 0, "calling pop_front on an empty vector" ); _size--; for( int i = 0; i < _size; i++ ) _arr[i] = _arr[i + 1]; }
  void clear()                                  { _size = 0; }
  reference       at( size_t _i )               { CHECKD( _i >= _size, "Trying to access an out-of-bound-element" ); return _arr[ _i ]; }
  const_reference at( size_t _i ) const         { CHECKD( _i >= _size, "Trying to access an out-of-bound-element" ); return _arr[ _i ]; }
  reference       operator[]( size_t _i )       { CHECKD( _i >= _size, "Trying to access an out-of-bound-element" ); return _arr[ _i ]; }
  const_reference operator[]( size_t _i ) const { CHECKD( _i >= _size, "Trying to access an out-of-bound-element" ); return _arr[ _i ]; }
  reference       front()                       { CHECKD( _size == 0, "Trying to access the first element of an empty vector" ); return _arr[ 0 ]; }
  const_reference front() const                 { CHECKD( _size == 0, "Trying to access the first element of an empty vector" ); return _arr[ 0 ]; }
  reference       back()                        { CHECKD( _size == 0, "Trying to access the last element of an empty vector" );  return _arr[ _size - 1 ]; }
  const_reference back() const                  { CHECKD( _size == 0, "Trying to access the last element of an empty vector" );  return _arr[ _size - 1 ]; }
  pointer         data()                        { return _arr; }
  const_pointer   data() const                  { return _arr; }
  iterator        begin()                       { return _arr; }
  const_iterator  begin() const                 { return _arr; }
  const_iterator  cbegin() const                { return _arr; }
  iterator        end()                         { return _arr + _size; }
  const_iterator  end() const                   { return _arr + _size; };
  const_iterator  cend() const                  { return _arr + _size; };
  size_type       size() const                  { return _size; };
  size_type       byte_size() const             { return _size * sizeof( T ); }
  bool            empty() const                 { return _size == 0; }

  size_type       capacity() const              { return N; }
  size_type       max_size() const              { return N; }
  size_type       byte_capacity() const         { return sizeof(_arr); }

  iterator        insert( const_iterator _pos, const T& _val )
                                                { CHECKD( _size >= N, "capacity exceeded" );
                                                  for( difference_type i = _size - 1; i >= _pos - _arr; i-- ) _arr[i + 1] = _arr[i];
                                                  *const_cast<iterator>( _pos ) = _val;
                                                  _size++;
                                                  return const_cast<iterator>( _pos ); }

  iterator        insert( const_iterator _pos, T&& _val )
                                                { CHECKD( _size >= N, "capacity exceeded" );
                                                  for( difference_type i = _size - 1; i >= _pos - _arr; i-- ) _arr[i + 1] = _arr[i];
                                                  *const_cast<iterator>( _pos ) = std::forward<T>( _val );
                                                  _size++; return const_cast<iterator>( _pos ); }
  template<class InputIt>
  iterator        insert( const_iterator _pos, InputIt first, InputIt last )
                                                { const difference_type numEl = last - first;
                                                  CHECKD( _size + numEl >= N, "capacity exceeded" );
                                                  for( difference_type i = _size - 1; i >= _pos - _arr; i-- ) _arr[i + numEl] = _arr[i];
                                                  iterator it = const_cast<iterator>( _pos ); _size += numEl;
                                                  while( first != last ) *it++ = *first++;
                                                  return const_cast<iterator>( _pos ); }

  iterator        insert( const_iterator _pos, size_t numEl, const T& val )
                                                { //const difference_type numEl = last - first;
                                                  CHECKD( _size + numEl >= N, "capacity exceeded" );
                                                  for( difference_type i = _size - 1; i >= _pos - _arr; i-- ) _arr[i + numEl] = _arr[i];
                                                  iterator it = const_cast<iterator>( _pos ); _size += numEl;
                                                  for ( int k = 0; k < numEl; k++) *it++ = val;
                                                  return const_cast<iterator>( _pos ); }

  void            erase( const_iterator _pos )  { iterator it   = const_cast<iterator>( _pos ) - 1;
                                                  iterator last = end() - 1;
                                                  while( ++it != last ) *it = *( it + 1 );
                                                  _size--; }
};


// ---------------------------------------------------------------------------
// dynamic cache
// ---------------------------------------------------------------------------

template<typename T>
class dynamic_cache
{
  std::vector<T*> m_cache;
#if ENABLE_SPLIT_PARALLELISM || ENABLE_WPP_PARALLELISM
  int64_t         m_cacheId;
#endif

public:

#if ENABLE_SPLIT_PARALLELISM || ENABLE_WPP_PARALLELISM
  dynamic_cache()
  {
    static int cacheId = 0;
    m_cacheId = cacheId++;
  }

#endif
  ~dynamic_cache()
  {
    deleteEntries();
  }

  void deleteEntries()
  {
    for( auto &p : m_cache )
    {
      delete p;
      p = nullptr;
    }

    m_cache.clear();
  }

  T* get()
  {
    T* ret;

    if( !m_cache.empty() )
    {
      ret = m_cache.back();
      m_cache.pop_back();
#if ENABLE_SPLIT_PARALLELISM || ENABLE_WPP_PARALLELISM
      CHECK( ret->cacheId != m_cacheId, "Putting item into wrong cache!" );
      CHECK( !ret->cacheUsed,           "Fetched an element that should've been in cache!!" );
#endif
    }
    else
    {
      ret = new T;
    }

#if ENABLE_SPLIT_PARALLELISM || ENABLE_WPP_PARALLELISM
    ret->cacheId   = m_cacheId;
    ret->cacheUsed = false;

#endif
    return ret;
  }

  void cache( T* el )
  {
#if ENABLE_SPLIT_PARALLELISM || ENABLE_WPP_PARALLELISM
    CHECK( el->cacheId != m_cacheId, "Putting item into wrong cache!" );
    CHECK( el->cacheUsed,            "Putting cached item back into cache!" );

    el->cacheUsed = true;

#endif
    m_cache.push_back( el );
  }

  void cache( std::vector<T*>& vel )
  {
#if ENABLE_SPLIT_PARALLELISM || ENABLE_WPP_PARALLELISM
    for( auto el : vel )
    {
      CHECK( el->cacheId != m_cacheId, "Putting item into wrong cache!" );
      CHECK( el->cacheUsed,            "Putting cached item back into cache!" );

      el->cacheUsed = true;
    }

#endif
    m_cache.insert( m_cache.end(), vel.begin(), vel.end() );
    vel.clear();
  }
};

typedef dynamic_cache<struct CodingUnit    > CUCache;
typedef dynamic_cache<struct PredictionUnit> PUCache;
typedef dynamic_cache<struct TransformUnit > TUCache;

struct XUCache
{
  CUCache cuCache;
  PUCache puCache;
  TUCache tuCache;
};

#define SIGN(x) ( (x) >= 0 ? 1 : -1 )

//! \}

#endif

<|MERGE_RESOLUTION|>--- conflicted
+++ resolved
@@ -50,7 +50,8 @@
 #include <assert.h>
 #include <cassert>
 
-<<<<<<< HEAD
+#define JVET_P0460_PLT_TS_MIN_QP                          1 // JVET-P0460: Use TS min QP for Palette Escape mode
+
 #define JVET_P1001_DEBLOCKING_CHROMAQP_FIX                1 //JVET-P1001/P1002: Align Chroma QP used in deblocking with the one used in Transform/invTransform
 
 #define JVET_P0043_DEBLOCKING_CLEANUP                     1 // JVET-P0043: Fix deblocking design inconsistency in the affine and TPM mode
@@ -74,9 +75,6 @@
 #define JVET_P0162_REMOVE_ALF_CTB_FIRST_USE_APS_FLAG      1 // JVET-P0162: Removal of alf_ctb_use_first_aps_flag
 
 #define JVET_P0072_SIMPLIFIED_TSRC                        1 // JVET-P0072: Simplified transform-skip residual coding 
-=======
-#define JVET_P0460_PLT_TS_MIN_QP                          1 // JVET-P0460: Use TS min QP for Palette Escape mode
->>>>>>> 0f92eb0c
 
 #define JVET_P0164_ALF_SYNTAX_SIMP                        1 // JVET-p0164: simplify alf syntax with method2
 
