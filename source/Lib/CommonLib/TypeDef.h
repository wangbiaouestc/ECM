/* The copyright in this software is being made available under the BSD
 * License, included below. This software may be subject to other third party
 * and contributor rights, including patent rights, and no such rights are
 * granted under this license.
 *
 * Copyright (c) 2010-2019, ITU/ISO/IEC
 * All rights reserved.
 *
 * Redistribution and use in source and binary forms, with or without
 * modification, are permitted provided that the following conditions are met:
 *
 *  * Redistributions of source code must retain the above copyright notice,
 *    this list of conditions and the following disclaimer.
 *  * Redistributions in binary form must reproduce the above copyright notice,
 *    this list of conditions and the following disclaimer in the documentation
 *    and/or other materials provided with the distribution.
 *  * Neither the name of the ITU/ISO/IEC nor the names of its contributors may
 *    be used to endorse or promote products derived from this software without
 *    specific prior written permission.
 *
 * THIS SOFTWARE IS PROVIDED BY THE COPYRIGHT HOLDERS AND CONTRIBUTORS "AS IS"
 * AND ANY EXPRESS OR IMPLIED WARRANTIES, INCLUDING, BUT NOT LIMITED TO, THE
 * IMPLIED WARRANTIES OF MERCHANTABILITY AND FITNESS FOR A PARTICULAR PURPOSE
 * ARE DISCLAIMED. IN NO EVENT SHALL THE COPYRIGHT HOLDER OR CONTRIBUTORS
 * BE LIABLE FOR ANY DIRECT, INDIRECT, INCIDENTAL, SPECIAL, EXEMPLARY, OR
 * CONSEQUENTIAL DAMAGES (INCLUDING, BUT NOT LIMITED TO, PROCUREMENT OF
 * SUBSTITUTE GOODS OR SERVICES; LOSS OF USE, DATA, OR PROFITS; OR BUSINESS
 * INTERRUPTION) HOWEVER CAUSED AND ON ANY THEORY OF LIABILITY, WHETHER IN
 * CONTRACT, STRICT LIABILITY, OR TORT (INCLUDING NEGLIGENCE OR OTHERWISE)
 * ARISING IN ANY WAY OUT OF THE USE OF THIS SOFTWARE, EVEN IF ADVISED OF
 * THE POSSIBILITY OF SUCH DAMAGE.
 */

/** \file     TypeDef.h
    \brief    Define macros, basic types, new types and enumerations
*/

#ifndef __TYPEDEF__
#define __TYPEDEF__

#ifndef __COMMONDEF__
#error Include CommonDef.h not TypeDef.h
#endif

#include <vector>
#include <utility>
#include <sstream>
#include <cstddef>
#include <cstring>
#include <assert.h>
#include <cassert>

#define JVET_O0247_ALF_CTB_CODING_REDUNDANCY_REMOVAL      1 // JVET-O0247: not signal APS index when number APS is 2

#define JVET_O0637_CHROMA_GRADIENT_LINE_SELECTION         1 // Choose line0 and line3 for gradient computation when chroma is same size as luma

#define JVET_O0288_UNIFY_ALF_SLICE_TYPE_REMOVAL           1 // JVET-O0288: remove slice type dependency in ALF

#define JVET_O0064_SIMP_ALF_CLIP_CODING                   1 // JVET-O0047/O0058/O0064/O0067/O0290/O0301/O0430: use FLC for alf clipping indices, always signal alf clipping indices

#define JVET_O0529_IMPLICIT_MTS_HARMONIZE                 1 // JVET-O0529/O0540: Harmonization of LFNST, MIP and implicit MTS

#define JVET_O0669_REMOVE_ALF_COEFF_PRED                  1 // JVET-O0425/O0427/O0669: remove prediction in ALF coefficients coding

#define JVET_O0541_IMPLICIT_MTS_CONDITION                 1 // JVET_O0541: Decouple the intra implicit transform selection from an inter MTS related SPS flag

#define JVET_O0655_422_CHROMA_DM_MAPPING_FIX              1 // JVET-O0655: modify chroma DM derivation table for 4:2:2 chroma format

#define JVET_O1109_UNFIY_CRS                              1 // JVET-O1109: Unified CRS derivation

#define JVET_O0590_REDUCE_DMVR_ORIG_MV_COST               1 // Reduce the DMVR cost of the original MV

#define JVET_O0429_CRS_LAMBDA_FIX                         1 // JVET-O0429: fix encoder lambda rounding used in CRS

#define JVET_O0428_LMCS_CLEANUP                           1 // JVET-O0428: LMCS cleanups

#define JVET_O0164_REMOVE_AMVP_SPATIAL_SCALING            1 // JVET-O0164/JVET-O0587: remove spatial AMVP candidate scaling

#define JVET_O0162_IBC_MVP_FLAG                           1 // JVET-O0162/O0331/O0480/O0574: IBC mvp flag conditioned on MaxNumMergeCand>1

#define JVET_O0055_INT_DMVR_DIS_BDOF                      1 // integer-distance DMVR cost to disable BDOF and disable BDOF early termination

#define JVET_O0267_IBC_SCALING_LIST                       1

#define JVET_O0280_SIMD_TRIANGLE_WEIGHTING                1 // JVET-O0280: SIMD implementation for weighted sample prediction process of triangle prediction mode

#define JVET_O0364_PDPC_DC                                1 // JVET-O0364 Part 4: align PDPC process for DC with the one for Planar
#define JVET_O0364_PDPC_ANGULAR                           1 // JVET-O0364 Part 5: simplify PDPC process for angular modes

<<<<<<< HEAD
#define JVET_O1124_ALLOW_CCLM_COND                        1 // JVET-O1124/JVET-O0196: CCLM restriction to reduce luma-chroma latency for chroma separate tree
=======
#define JVET_O0294_TRANSFORM_CLEANUP                      1 // JVET-O0294: Context modelling for MTS index
>>>>>>> 4d0ce7cc

#define FIX_DB_MAX_TRANSFORM_SIZE                         1

#define MRG_SHARELIST_SHARSIZE                            32

#define JVET_M0497_MATRIX_MULT                            0 // 0: Fast method; 1: Matrix multiplication

#define APPLY_SBT_SL_ON_MTS                               1 // apply save & load fast algorithm on inter MTS when SBT is on
#define FIX_PCM                                           1 // Fix PCM bugs in VTM3

#define MAX_TB_SIZE_SIGNALLING                            0

#define EMULATION_PREVENTION_FIX                          1 // fix for start code emulation reported in #270. Diverges from specification text

typedef std::pair<int, bool> TrMode;
typedef std::pair<int, int>  TrCost;

// clang-format off
#define INCLUDE_ISP_CFG_FLAG                              1
#define ENABLE_JVET_L0283_MRL                             1 // 1: Enable MRL, 0: Disable MRL
#define JVET_L0090_PAIR_AVG                               1 // Add pairwise average candidates, replace HEVC combined candidates
#define REUSE_CU_RESULTS                                  1
#if REUSE_CU_RESULTS
#define REUSE_CU_RESULTS_WITH_MULTIPLE_TUS                1
#define MAX_NUM_TUS                                       4
#endif
// clang-format on


#ifndef JVET_J0090_MEMORY_BANDWITH_MEASURE
#define JVET_J0090_MEMORY_BANDWITH_MEASURE                0
#endif

#ifndef EXTENSION_360_VIDEO
#define EXTENSION_360_VIDEO                               0   ///< extension for 360/spherical video coding support; this macro should be controlled by makefile, as it would be used to control whether the library is built and linked
#endif

#ifndef ENABLE_WPP_PARALLELISM
#define ENABLE_WPP_PARALLELISM                            0
#endif
#if ENABLE_WPP_PARALLELISM
#ifndef ENABLE_WPP_STATIC_LINK
#define ENABLE_WPP_STATIC_LINK                            0 // bug fix static link
#endif
#define PARL_WPP_MAX_NUM_THREADS                         16

#endif
#ifndef ENABLE_SPLIT_PARALLELISM
#define ENABLE_SPLIT_PARALLELISM                          0
#endif
#if ENABLE_SPLIT_PARALLELISM
#define PARL_SPLIT_MAX_NUM_JOBS                           6                             // number of parallel jobs that can be defined and need memory allocated
#define NUM_RESERVERD_SPLIT_JOBS                        ( PARL_SPLIT_MAX_NUM_JOBS + 1 )  // number of all data structures including the merge thread (0)
#define PARL_SPLIT_MAX_NUM_THREADS                        PARL_SPLIT_MAX_NUM_JOBS
#define NUM_SPLIT_THREADS_IF_MSVC                         4

#endif


// ====================================================================================================================
// NEXT software switches
// ====================================================================================================================
#define K0238_SAO_GREEDY_MERGE_ENCODING                   1

#ifndef ENABLE_TRACING
#define ENABLE_TRACING                                    0 // DISABLE by default (enable only when debugging, requires 15% run-time in decoding) -- see documentation in 'doc/DTrace for NextSoftware.pdf'
#endif

#if ENABLE_TRACING
#define K0149_BLOCK_STATISTICS                            1 // enables block statistics, which can be analysed with YUView (https://github.com/IENT/YUView)
#if K0149_BLOCK_STATISTICS
#define BLOCK_STATS_AS_CSV                                0 // statistics will be written in a comma separated value format. this is not supported by YUView
#endif
#endif

#define WCG_EXT                                           1
#define WCG_WPSNR                                         WCG_EXT


#define KEEP_PRED_AND_RESI_SIGNALS                        0

// ====================================================================================================================
// Debugging
// ====================================================================================================================

// most debugging tools are now bundled within the ENABLE_TRACING macro -- see documentation to see how to use

#define PRINT_MACRO_VALUES                                1 ///< When enabled, the encoder prints out a list of the non-environment-variable controlled macros and their values on startup

#define INTRA_FULL_SEARCH                                 0 ///< enables full mode search for intra estimation

// TODO: rename this macro to DECODER_DEBUG_BIT_STATISTICS (may currently cause merge issues with other branches)
// This can be enabled by the makefile
#ifndef RExt__DECODER_DEBUG_BIT_STATISTICS
#define RExt__DECODER_DEBUG_BIT_STATISTICS                0 ///< 0 (default) = decoder reports as normal, 1 = decoder produces bit usage statistics (will impact decoder run time by up to ~10%)
#endif

#ifndef RExt__DECODER_DEBUG_TOOL_STATISTICS
#define RExt__DECODER_DEBUG_TOOL_STATISTICS               0 ///< 0 (default) = decoder reports as normal, 1 = decoder produces tool usage statistics
#endif

#if RExt__DECODER_DEBUG_BIT_STATISTICS || RExt__DECODER_DEBUG_TOOL_STATISTICS
#define RExt__DECODER_DEBUG_STATISTICS                    1
#endif

// ====================================================================================================================
// Tool Switches - transitory (these macros are likely to be removed in future revisions)
// ====================================================================================================================

#define DECODER_CHECK_SUBSTREAM_AND_SLICE_TRAILING_BYTES  1 ///< TODO: integrate this macro into a broader conformance checking system.
#define T0196_SELECTIVE_RDOQ                              1 ///< selective RDOQ
#define U0040_MODIFIED_WEIGHTEDPREDICTION_WITH_BIPRED_AND_CLIPPING 1
#define U0033_ALTERNATIVE_TRANSFER_CHARACTERISTICS_SEI    1 ///< Alternative transfer characteristics SEI message (JCTVC-U0033, with syntax naming from V1005)
#define X0038_LAMBDA_FROM_QP_CAPABILITY                   1 ///< This approach derives lambda from QP+QPoffset+QPoffset2. QPoffset2 is derived from QP+QPoffset using a linear model that is clipped between 0 and 3.
                                                            // To use this capability enable config parameter LambdaFromQpEnable

// ====================================================================================================================
// Tool Switches
// ====================================================================================================================


// This can be enabled by the makefile
#ifndef RExt__HIGH_BIT_DEPTH_SUPPORT
#define RExt__HIGH_BIT_DEPTH_SUPPORT                      0 ///< 0 (default) use data type definitions for 8-10 bit video, 1 = use larger data types to allow for up to 16-bit video (originally developed as part of N0188)
#endif

// SIMD optimizations
#define SIMD_ENABLE                                       1
#define ENABLE_SIMD_OPT                                 ( SIMD_ENABLE && !RExt__HIGH_BIT_DEPTH_SUPPORT )    ///< SIMD optimizations, no impact on RD performance
#define ENABLE_SIMD_OPT_MCIF                            ( 1 && ENABLE_SIMD_OPT )                            ///< SIMD optimization for the interpolation filter, no impact on RD performance
#define ENABLE_SIMD_OPT_BUFFER                          ( 1 && ENABLE_SIMD_OPT )                            ///< SIMD optimization for the buffer operations, no impact on RD performance
#define ENABLE_SIMD_OPT_DIST                            ( 1 && ENABLE_SIMD_OPT )                            ///< SIMD optimization for the distortion calculations(SAD,SSE,HADAMARD), no impact on RD performance
#define ENABLE_SIMD_OPT_AFFINE_ME                       ( 1 && ENABLE_SIMD_OPT )                            ///< SIMD optimization for affine ME, no impact on RD performance
#define ENABLE_SIMD_OPT_ALF                             ( 1 && ENABLE_SIMD_OPT )                            ///< SIMD optimization for ALF
#if ENABLE_SIMD_OPT_BUFFER
#define ENABLE_SIMD_OPT_GBI                               1                                                 ///< SIMD optimization for GBi
#endif

// End of SIMD optimizations


#define ME_ENABLE_ROUNDING_OF_MVS                         1 ///< 0 (default) = disables rounding of motion vectors when right shifted,  1 = enables rounding

#define RDOQ_CHROMA_LAMBDA                                1 ///< F386: weighting of chroma for RDOQ

#define U0132_TARGET_BITS_SATURATION                      1 ///< Rate control with target bits saturation method
#ifdef  U0132_TARGET_BITS_SATURATION
#define V0078_ADAPTIVE_LOWER_BOUND                        1 ///< Target bits saturation with adaptive lower bound
#endif
#define W0038_DB_OPT                                      1 ///< adaptive DB parameter selection, LoopFilterOffsetInPPS and LoopFilterDisable are set to 0 and DeblockingFilterMetric=2;
#define W0038_CQP_ADJ                                     1 ///< chroma QP adjustment based on TL, CQPTLAdjustEnabled is set to 1;

#define SHARP_LUMA_DELTA_QP                               1 ///< include non-normative LCU deltaQP and normative chromaQP change
#define ER_CHROMA_QP_WCG_PPS                              1 ///< Chroma QP model for WCG used in Anchor 3.2
#define ENABLE_QPA                                        1 ///< Non-normative perceptual QP adaptation according to JVET-H0047 and JVET-K0206. Deactivated by default, activated using encoder arguments --PerceptQPA=1 --SliceChromaQPOffsetPeriodicity=1
#define ENABLE_QPA_SUB_CTU                              ( 1 && ENABLE_QPA ) ///< when maximum delta-QP depth is greater than zero, use sub-CTU QPA


#define RDOQ_CHROMA                                       1 ///< use of RDOQ in chroma

#define QP_SWITCHING_FOR_PARALLEL                         1 ///< Replace floating point QP with a source-file frame number. After switching POC, increase base QP instead of frame level QP.

#define LUMA_ADAPTIVE_DEBLOCKING_FILTER_QP_OFFSET         1 /// JVET-L0414 (CE11.2.2) with explicit signalling of num interval, threshold and qpOffset
// ====================================================================================================================
// Derived macros
// ====================================================================================================================

#if RExt__HIGH_BIT_DEPTH_SUPPORT
#define FULL_NBIT                                         1 ///< When enabled, use distortion measure derived from all bits of source data, otherwise discard (bitDepth - 8) least-significant bits of distortion
#define RExt__HIGH_PRECISION_FORWARD_TRANSFORM            1 ///< 0 use original 6-bit transform matrices for both forward and inverse transform, 1 (default) = use original matrices for inverse transform and high precision matrices for forward transform
#else
#define FULL_NBIT                                         1 ///< When enabled, use distortion measure derived from all bits of source data, otherwise discard (bitDepth - 8) least-significant bits of distortion
#define RExt__HIGH_PRECISION_FORWARD_TRANSFORM            0 ///< 0 (default) use original 6-bit transform matrices for both forward and inverse transform, 1 = use original matrices for inverse transform and high precision matrices for forward transform
#endif

#if FULL_NBIT
#define DISTORTION_PRECISION_ADJUSTMENT(x)                0
#else
#define DISTORTION_ESTIMATION_BITS                        8
#define DISTORTION_PRECISION_ADJUSTMENT(x)                ((x>DISTORTION_ESTIMATION_BITS)? ((x)-DISTORTION_ESTIMATION_BITS) : 0)
#endif

// ====================================================================================================================
// Error checks
// ====================================================================================================================

#if ((RExt__HIGH_PRECISION_FORWARD_TRANSFORM != 0) && (RExt__HIGH_BIT_DEPTH_SUPPORT == 0))
#error ERROR: cannot enable RExt__HIGH_PRECISION_FORWARD_TRANSFORM without RExt__HIGH_BIT_DEPTH_SUPPORT
#endif

// ====================================================================================================================
// Named numerical types
// ====================================================================================================================

#if RExt__HIGH_BIT_DEPTH_SUPPORT
typedef       int             Pel;               ///< pixel type
typedef       int64_t           TCoeff;            ///< transform coefficient
typedef       int             TMatrixCoeff;      ///< transform matrix coefficient
typedef       int16_t           TFilterCoeff;      ///< filter coefficient
typedef       int64_t           Intermediate_Int;  ///< used as intermediate value in calculations
typedef       uint64_t          Intermediate_UInt; ///< used as intermediate value in calculations
#else
typedef       int16_t           Pel;               ///< pixel type
typedef       int             TCoeff;            ///< transform coefficient
typedef       int16_t           TMatrixCoeff;      ///< transform matrix coefficient
typedef       int16_t           TFilterCoeff;      ///< filter coefficient
typedef       int             Intermediate_Int;  ///< used as intermediate value in calculations
typedef       uint32_t            Intermediate_UInt; ///< used as intermediate value in calculations
#endif

typedef       uint64_t          SplitSeries;       ///< used to encoded the splits that caused a particular CU size

typedef       uint64_t        Distortion;        ///< distortion measurement

// ====================================================================================================================
// Enumeration
// ====================================================================================================================
enum ApsTypeValues
{
  ALF_APS = 0,
  LMCS_APS = 1,
};

enum QuantFlags
{
  Q_INIT           = 0x0,
  Q_USE_RDOQ       = 0x1,
  Q_RDOQTS         = 0x2,
  Q_SELECTIVE_RDOQ = 0x4,
};

//EMT transform tags
enum TransType
{
  DCT2 = 0,
  DCT8 = 1,
  DST7 = 2,
  NUM_TRANS_TYPE = 3,
  DCT2_EMT = 4
};

enum MTSIdx
{
  MTS_DCT2_DCT2 = 0,
  MTS_SKIP = 1,
  MTS_DST7_DST7 = 2,
  MTS_DCT8_DST7 = 3,
  MTS_DST7_DCT8 = 4,
  MTS_DCT8_DCT8 = 5
};

enum ISPType
{
  NOT_INTRA_SUBPARTITIONS       = 0,
  HOR_INTRA_SUBPARTITIONS       = 1,
  VER_INTRA_SUBPARTITIONS       = 2,
  NUM_INTRA_SUBPARTITIONS_MODES = 3,
  CAN_USE_VER_AND_HORL_SPLITS   = 4
};

enum SbtIdx
{
  SBT_OFF_DCT  = 0,
  SBT_VER_HALF = 1,
  SBT_HOR_HALF = 2,
  SBT_VER_QUAD = 3,
  SBT_HOR_QUAD = 4,
  NUMBER_SBT_IDX,
  SBT_OFF_MTS, //note: must be after all SBT modes, only used in fast algorithm to discern the best mode is inter EMT
};

enum SbtPos
{
  SBT_POS0 = 0,
  SBT_POS1 = 1,
  NUMBER_SBT_POS
};

enum SbtMode
{
  SBT_VER_H0 = 0,
  SBT_VER_H1 = 1,
  SBT_HOR_H0 = 2,
  SBT_HOR_H1 = 3,
  SBT_VER_Q0 = 4,
  SBT_VER_Q1 = 5,
  SBT_HOR_Q0 = 6,
  SBT_HOR_Q1 = 7,
  NUMBER_SBT_MODE
};

enum RDPCMMode
{
  RDPCM_OFF             = 0,
  RDPCM_HOR             = 1,
  RDPCM_VER             = 2,
  NUMBER_OF_RDPCM_MODES = 3
};

enum RDPCMSignallingMode
{
  RDPCM_SIGNAL_IMPLICIT            = 0,
  RDPCM_SIGNAL_EXPLICIT            = 1,
  NUMBER_OF_RDPCM_SIGNALLING_MODES = 2
};

/// supported slice type
enum SliceType
{
  B_SLICE               = 0,
  P_SLICE               = 1,
  I_SLICE               = 2,
  NUMBER_OF_SLICE_TYPES = 3
};

/// chroma formats (according to semantics of chroma_format_idc)
enum ChromaFormat
{
  CHROMA_400        = 0,
  CHROMA_420        = 1,
  CHROMA_422        = 2,
  CHROMA_444        = 3,
  NUM_CHROMA_FORMAT = 4
};

enum ChannelType
{
  CHANNEL_TYPE_LUMA    = 0,
  CHANNEL_TYPE_CHROMA  = 1,
  MAX_NUM_CHANNEL_TYPE = 2
};

#define CH_L CHANNEL_TYPE_LUMA
#define CH_C CHANNEL_TYPE_CHROMA

enum ComponentID
{
  COMPONENT_Y         = 0,
  COMPONENT_Cb        = 1,
  COMPONENT_Cr        = 2,
  MAX_NUM_COMPONENT   = 3,
  JOINT_CbCr          = MAX_NUM_COMPONENT,
  MAX_NUM_TBLOCKS     = MAX_NUM_COMPONENT
};

#define MAP_CHROMA(c) (ComponentID(c))

enum InputColourSpaceConversion // defined in terms of conversion prior to input of encoder.
{
  IPCOLOURSPACE_UNCHANGED               = 0,
  IPCOLOURSPACE_YCbCrtoYCrCb            = 1, // Mainly used for debug!
  IPCOLOURSPACE_YCbCrtoYYY              = 2, // Mainly used for debug!
  IPCOLOURSPACE_RGBtoGBR                = 3,
  NUMBER_INPUT_COLOUR_SPACE_CONVERSIONS = 4
};

enum MATRIX_COEFFICIENTS // Table E.5 (Matrix coefficients)
{
  MATRIX_COEFFICIENTS_RGB                           = 0,
  MATRIX_COEFFICIENTS_BT709                         = 1,
  MATRIX_COEFFICIENTS_UNSPECIFIED                   = 2,
  MATRIX_COEFFICIENTS_RESERVED_BY_ITUISOIEC         = 3,
  MATRIX_COEFFICIENTS_USFCCT47                      = 4,
  MATRIX_COEFFICIENTS_BT601_625                     = 5,
  MATRIX_COEFFICIENTS_BT601_525                     = 6,
  MATRIX_COEFFICIENTS_SMPTE240                      = 7,
  MATRIX_COEFFICIENTS_YCGCO                         = 8,
  MATRIX_COEFFICIENTS_BT2020_NON_CONSTANT_LUMINANCE = 9,
  MATRIX_COEFFICIENTS_BT2020_CONSTANT_LUMINANCE     = 10,
};

enum DeblockEdgeDir
{
  EDGE_VER     = 0,
  EDGE_HOR     = 1,
  NUM_EDGE_DIR = 2
};

/// supported prediction type
enum PredMode
{
  MODE_INTER                 = 0,     ///< inter-prediction mode
  MODE_INTRA                 = 1,     ///< intra-prediction mode
  MODE_IBC                   = 2,     ///< ibc-prediction mode
  NUMBER_OF_PREDICTION_MODES = 3,
};

/// reference list index
enum RefPicList
{
  REF_PIC_LIST_0               = 0,   ///< reference list 0
  REF_PIC_LIST_1               = 1,   ///< reference list 1
  NUM_REF_PIC_LIST_01          = 2,
  REF_PIC_LIST_X               = 100  ///< special mark
};

#define L0 REF_PIC_LIST_0
#define L1 REF_PIC_LIST_1

/// distortion function index
enum DFunc
{
  DF_SSE             = 0,             ///< general size SSE
  DF_SSE2            = DF_SSE+1,      ///<   2xM SSE
  DF_SSE4            = DF_SSE+2,      ///<   4xM SSE
  DF_SSE8            = DF_SSE+3,      ///<   8xM SSE
  DF_SSE16           = DF_SSE+4,      ///<  16xM SSE
  DF_SSE32           = DF_SSE+5,      ///<  32xM SSE
  DF_SSE64           = DF_SSE+6,      ///<  64xM SSE
  DF_SSE16N          = DF_SSE+7,      ///< 16NxM SSE

  DF_SAD             = 8,             ///< general size SAD
  DF_SAD2            = DF_SAD+1,      ///<   2xM SAD
  DF_SAD4            = DF_SAD+2,      ///<   4xM SAD
  DF_SAD8            = DF_SAD+3,      ///<   8xM SAD
  DF_SAD16           = DF_SAD+4,      ///<  16xM SAD
  DF_SAD32           = DF_SAD+5,      ///<  32xM SAD
  DF_SAD64           = DF_SAD+6,      ///<  64xM SAD
  DF_SAD16N          = DF_SAD+7,      ///< 16NxM SAD

  DF_HAD             = 16,            ///< general size Hadamard
  DF_HAD2            = DF_HAD+1,      ///<   2xM HAD
  DF_HAD4            = DF_HAD+2,      ///<   4xM HAD
  DF_HAD8            = DF_HAD+3,      ///<   8xM HAD
  DF_HAD16           = DF_HAD+4,      ///<  16xM HAD
  DF_HAD32           = DF_HAD+5,      ///<  32xM HAD
  DF_HAD64           = DF_HAD+6,      ///<  64xM HAD
  DF_HAD16N          = DF_HAD+7,      ///< 16NxM HAD

  DF_SAD12           = 24,
  DF_SAD24           = 25,
  DF_SAD48           = 26,

  DF_MRSAD           = 27,            ///< general size MR SAD
  DF_MRSAD2          = DF_MRSAD+1,    ///<   2xM MR SAD
  DF_MRSAD4          = DF_MRSAD+2,    ///<   4xM MR SAD
  DF_MRSAD8          = DF_MRSAD+3,    ///<   8xM MR SAD
  DF_MRSAD16         = DF_MRSAD+4,    ///<  16xM MR SAD
  DF_MRSAD32         = DF_MRSAD+5,    ///<  32xM MR SAD
  DF_MRSAD64         = DF_MRSAD+6,    ///<  64xM MR SAD
  DF_MRSAD16N        = DF_MRSAD+7,    ///< 16NxM MR SAD

  DF_MRHAD           = 35,            ///< general size MR Hadamard
  DF_MRHAD2          = DF_MRHAD+1,    ///<   2xM MR HAD
  DF_MRHAD4          = DF_MRHAD+2,    ///<   4xM MR HAD
  DF_MRHAD8          = DF_MRHAD+3,    ///<   8xM MR HAD
  DF_MRHAD16         = DF_MRHAD+4,    ///<  16xM MR HAD
  DF_MRHAD32         = DF_MRHAD+5,    ///<  32xM MR HAD
  DF_MRHAD64         = DF_MRHAD+6,    ///<  64xM MR HAD
  DF_MRHAD16N        = DF_MRHAD+7,    ///< 16NxM MR HAD

  DF_MRSAD12         = 43,
  DF_MRSAD24         = 44,
  DF_MRSAD48         = 45,

  DF_SAD_FULL_NBIT    = 46,
  DF_SAD_FULL_NBIT2   = DF_SAD_FULL_NBIT+1,    ///<   2xM SAD with full bit usage
  DF_SAD_FULL_NBIT4   = DF_SAD_FULL_NBIT+2,    ///<   4xM SAD with full bit usage
  DF_SAD_FULL_NBIT8   = DF_SAD_FULL_NBIT+3,    ///<   8xM SAD with full bit usage
  DF_SAD_FULL_NBIT16  = DF_SAD_FULL_NBIT+4,    ///<  16xM SAD with full bit usage
  DF_SAD_FULL_NBIT32  = DF_SAD_FULL_NBIT+5,    ///<  32xM SAD with full bit usage
  DF_SAD_FULL_NBIT64  = DF_SAD_FULL_NBIT+6,    ///<  64xM SAD with full bit usage
  DF_SAD_FULL_NBIT16N = DF_SAD_FULL_NBIT+7,    ///< 16NxM SAD with full bit usage

  DF_SSE_WTD          = 54,                ///< general size SSE
  DF_SSE2_WTD         = DF_SSE_WTD+1,      ///<   4xM SSE
  DF_SSE4_WTD         = DF_SSE_WTD+2,      ///<   4xM SSE
  DF_SSE8_WTD         = DF_SSE_WTD+3,      ///<   8xM SSE
  DF_SSE16_WTD        = DF_SSE_WTD+4,      ///<  16xM SSE
  DF_SSE32_WTD        = DF_SSE_WTD+5,      ///<  32xM SSE
  DF_SSE64_WTD        = DF_SSE_WTD+6,      ///<  64xM SSE
  DF_SSE16N_WTD       = DF_SSE_WTD+7,      ///< 16NxM SSE
  DF_DEFAULT_ORI      = DF_SSE_WTD+8,

  DF_SAD_INTERMEDIATE_BITDEPTH = 63,

  DF_TOTAL_FUNCTIONS = 64
};

/// motion vector predictor direction used in AMVP
enum MvpDir
{
  MD_LEFT = 0,          ///< MVP of left block
  MD_ABOVE,             ///< MVP of above block
  MD_ABOVE_RIGHT,       ///< MVP of above right block
  MD_BELOW_LEFT,        ///< MVP of below left block
  MD_ABOVE_LEFT         ///< MVP of above left block
};

enum TransformDirection
{
  TRANSFORM_FORWARD              = 0,
  TRANSFORM_INVERSE              = 1,
  TRANSFORM_NUMBER_OF_DIRECTIONS = 2
};

/// supported ME search methods
enum MESearchMethod
{
  MESEARCH_FULL              = 0,
  MESEARCH_DIAMOND           = 1,
  MESEARCH_SELECTIVE         = 2,
  MESEARCH_DIAMOND_ENHANCED  = 3,
  MESEARCH_NUMBER_OF_METHODS = 4
};

/// coefficient scanning type used in ACS
enum CoeffScanType
{
  SCAN_DIAG = 0,        ///< up-right diagonal scan
  SCAN_NUMBER_OF_TYPES
};

enum CoeffScanGroupType
{
  SCAN_UNGROUPED   = 0,
  SCAN_GROUPED_4x4 = 1,
  SCAN_NUMBER_OF_GROUP_TYPES = 2
};

enum ScalingListMode
{
  SCALING_LIST_OFF,
  SCALING_LIST_DEFAULT,
  SCALING_LIST_FILE_READ
};

enum ScalingListSize
{
  SCALING_LIST_1x1 = 0,
  SCALING_LIST_2x2,
  SCALING_LIST_4x4,
  SCALING_LIST_8x8,
  SCALING_LIST_16x16,
  SCALING_LIST_32x32,
  SCALING_LIST_64x64,
  SCALING_LIST_128x128,
  SCALING_LIST_SIZE_NUM,
  //for user define matrix
  SCALING_LIST_FIRST_CODED = SCALING_LIST_2x2,
  SCALING_LIST_LAST_CODED = SCALING_LIST_64x64
};

// Slice / Slice segment encoding modes
enum SliceConstraint
{
  NO_SLICES              = 0,          ///< don't use slices / slice segments
  FIXED_NUMBER_OF_CTU    = 1,          ///< Limit maximum number of largest coding tree units in a slice / slice segments
  FIXED_NUMBER_OF_BYTES  = 2,          ///< Limit maximum number of bytes in a slice / slice segment
  FIXED_NUMBER_OF_TILES  = 3,          ///< slices / slice segments span an integer number of tiles
  SINGLE_BRICK_PER_SLICE = 4,          ///< each brick is coded as separate NAL unit (slice)
  NUMBER_OF_SLICE_CONSTRAINT_MODES = 5
};

// For use with decoded picture hash SEI messages, generated by encoder.
enum HashType
{
  HASHTYPE_MD5             = 0,
  HASHTYPE_CRC             = 1,
  HASHTYPE_CHECKSUM        = 2,
  HASHTYPE_NONE            = 3,
  NUMBER_OF_HASHTYPES      = 4
};

enum SAOMode //mode
{
  SAO_MODE_OFF = 0,
  SAO_MODE_NEW,
  SAO_MODE_MERGE,
  NUM_SAO_MODES
};

enum SAOModeMergeTypes
{
  SAO_MERGE_LEFT =0,
  SAO_MERGE_ABOVE,
  NUM_SAO_MERGE_TYPES
};


enum SAOModeNewTypes
{
  SAO_TYPE_START_EO =0,
  SAO_TYPE_EO_0 = SAO_TYPE_START_EO,
  SAO_TYPE_EO_90,
  SAO_TYPE_EO_135,
  SAO_TYPE_EO_45,

  SAO_TYPE_START_BO,
  SAO_TYPE_BO = SAO_TYPE_START_BO,

  NUM_SAO_NEW_TYPES
};
#define NUM_SAO_EO_TYPES_LOG2 2

enum SAOEOClasses
{
  SAO_CLASS_EO_FULL_VALLEY = 0,
  SAO_CLASS_EO_HALF_VALLEY = 1,
  SAO_CLASS_EO_PLAIN       = 2,
  SAO_CLASS_EO_HALF_PEAK   = 3,
  SAO_CLASS_EO_FULL_PEAK   = 4,
  NUM_SAO_EO_CLASSES,
};

#define NUM_SAO_BO_CLASSES_LOG2  5
#define NUM_SAO_BO_CLASSES       (1<<NUM_SAO_BO_CLASSES_LOG2)

namespace Profile
{
  enum Name
  {
    NONE = 0,
    MAIN = 1,
    MAIN10 = 2,
    MAINSTILLPICTURE = 3,
    MAINREXT = 4,
    HIGHTHROUGHPUTREXT = 5,
    NEXT = 6
  };
}

namespace Level
{
  enum Tier
  {
    MAIN = 0,
    HIGH = 1,
  };

  enum Name
  {
    // code = (level * 30)
    NONE     = 0,
    LEVEL1   = 30,
    LEVEL2   = 60,
    LEVEL2_1 = 63,
    LEVEL3   = 90,
    LEVEL3_1 = 93,
    LEVEL4   = 120,
    LEVEL4_1 = 123,
    LEVEL5   = 150,
    LEVEL5_1 = 153,
    LEVEL5_2 = 156,
    LEVEL6   = 180,
    LEVEL6_1 = 183,
    LEVEL6_2 = 186,
    LEVEL8_5 = 255,
  };
}

enum CostMode
{
  COST_STANDARD_LOSSY              = 0,
  COST_SEQUENCE_LEVEL_LOSSLESS     = 1,
  COST_LOSSLESS_CODING             = 2,
  COST_MIXED_LOSSLESS_LOSSY_CODING = 3
};

enum WeightedPredictionMethod
{
  WP_PER_PICTURE_WITH_SIMPLE_DC_COMBINED_COMPONENT                          =0,
  WP_PER_PICTURE_WITH_SIMPLE_DC_PER_COMPONENT                               =1,
  WP_PER_PICTURE_WITH_HISTOGRAM_AND_PER_COMPONENT                           =2,
  WP_PER_PICTURE_WITH_HISTOGRAM_AND_PER_COMPONENT_AND_CLIPPING              =3,
  WP_PER_PICTURE_WITH_HISTOGRAM_AND_PER_COMPONENT_AND_CLIPPING_AND_EXTENSION=4
};

enum FastInterSearchMode
{
  FASTINTERSEARCH_DISABLED = 0,
  FASTINTERSEARCH_MODE1    = 1, // TODO: assign better names to these.
  FASTINTERSEARCH_MODE2    = 2,
  FASTINTERSEARCH_MODE3    = 3
};

enum SPSExtensionFlagIndex
{
  SPS_EXT__REXT           = 0,
//SPS_EXT__MVHEVC         = 1, //for use in future versions
//SPS_EXT__SHVC           = 2, //for use in future versions
  SPS_EXT__NEXT           = 3,
  NUM_SPS_EXTENSION_FLAGS = 8
};

enum PPSExtensionFlagIndex
{
  PPS_EXT__REXT           = 0,
//PPS_EXT__MVHEVC         = 1, //for use in future versions
//PPS_EXT__SHVC           = 2, //for use in future versions
  NUM_PPS_EXTENSION_FLAGS = 8
};

// TODO: Existing names used for the different NAL unit types can be altered to better reflect the names in the spec.
//       However, the names in the spec are not yet stable at this point. Once the names are stable, a cleanup
//       effort can be done without use of macros to alter the names used to indicate the different NAL unit types.
enum NalUnitType
{
  NAL_UNIT_PPS = 0,                     // 0 
  NAL_UNIT_ACCESS_UNIT_DELIMITER,       // 1
  NAL_UNIT_PREFIX_SEI,                  // 2
  NAL_UNIT_SUFFIX_SEI,                  // 3
  NAL_UNIT_APS,                         // 4
  NAL_UNIT_RESERVED_NVCL_5,             // 5
  NAL_UNIT_RESERVED_NVCL_6,             // 6
  NAL_UNIT_RESERVED_NVCL_7,             // 7
  NAL_UNIT_CODED_SLICE_TRAIL,           // 8
  NAL_UNIT_CODED_SLICE_STSA,            // 9
  NAL_UNIT_CODED_SLICE_RADL,            // 10
  NAL_UNIT_CODED_SLICE_RASL,            // 11
  NAL_UNIT_RESERVED_VCL_12,             // 12
  NAL_UNIT_RESERVED_VCL_13,             // 13
  NAL_UNIT_RESERVED_VCL_14,             // 14
  NAL_UNIT_RESERVED_VCL_15,             // 15
  NAL_UNIT_DPS,                         // 16
  NAL_UNIT_SPS,                         // 17
  NAL_UNIT_EOS,                         // 18
  NAL_UNIT_EOB,                         // 19
  NAL_UNIT_VPS,                         // 20
  NAL_UNIT_RESERVED_NVCL_21,            // 21
  NAL_UNIT_RESERVED_NVCL_22,            // 22
  NAL_UNIT_RESERVED_NVCL_23,            // 23
  NAL_UNIT_CODED_SLICE_IDR_W_RADL,      // 24
  NAL_UNIT_CODED_SLICE_IDR_N_LP,        // 25
  NAL_UNIT_CODED_SLICE_CRA,             // 26
  NAL_UNIT_CODED_SLICE_GRA,             // 27
  NAL_UNIT_UNSPECIFIED_28,              // 29              
  NAL_UNIT_UNSPECIFIED_29,              // 30
  NAL_UNIT_UNSPECIFIED_30,              // 31
  NAL_UNIT_UNSPECIFIED_31,              // 32
  NAL_UNIT_INVALID
};

#if SHARP_LUMA_DELTA_QP
enum LumaLevelToDQPMode
{
  LUMALVL_TO_DQP_DISABLED   = 0,
  LUMALVL_TO_DQP_AVG_METHOD = 1, // use average of CTU to determine luma level
  LUMALVL_TO_DQP_NUM_MODES  = 2
};
#endif

enum MergeType
{
  MRG_TYPE_DEFAULT_N        = 0, // 0
  MRG_TYPE_SUBPU_ATMVP,
  MRG_TYPE_IBC,
  NUM_MRG_TYPE                   // 5
};

enum TriangleSplit
{
  TRIANGLE_DIR_135 = 0,
  TRIANGLE_DIR_45,
  TRIANGLE_DIR_NUM
};

enum SharedMrgState
{
  NO_SHARE            = 0,
  GEN_ON_SHARED_BOUND = 1,
  SHARING             = 2
};
//////////////////////////////////////////////////////////////////////////
// Encoder modes to try out
//////////////////////////////////////////////////////////////////////////

enum EncModeFeature
{
  ENC_FT_FRAC_BITS = 0,
  ENC_FT_DISTORTION,
  ENC_FT_RD_COST,
  ENC_FT_ENC_MODE_TYPE,
  ENC_FT_ENC_MODE_OPTS,
  ENC_FT_ENC_MODE_PART,
  NUM_ENC_FEATURES
};

enum ImvMode
{
  IMV_OFF = 0,
  IMV_DEFAULT,
  IMV_4PEL,
  NUM_IMV_MODES
};


// ====================================================================================================================
// Type definition
// ====================================================================================================================

/// parameters for adaptive loop filter
class PicSym;

#define MAX_NUM_SAO_CLASSES  32  //(NUM_SAO_EO_GROUPS > NUM_SAO_BO_GROUPS)?NUM_SAO_EO_GROUPS:NUM_SAO_BO_GROUPS

struct SAOOffset
{
  SAOMode modeIdc; // NEW, MERGE, OFF
  int typeIdc;     // union of SAOModeMergeTypes and SAOModeNewTypes, depending on modeIdc.
  int typeAuxInfo; // BO: starting band index
  int offset[MAX_NUM_SAO_CLASSES];

  SAOOffset();
  ~SAOOffset();
  void reset();

  const SAOOffset& operator= (const SAOOffset& src);
};

struct SAOBlkParam
{

  SAOBlkParam();
  ~SAOBlkParam();
  void reset();
  const SAOBlkParam& operator= (const SAOBlkParam& src);
  SAOOffset& operator[](int compIdx){ return offsetParam[compIdx];}
  const SAOOffset& operator[](int compIdx) const { return offsetParam[compIdx];}
private:
  SAOOffset offsetParam[MAX_NUM_COMPONENT];

};



struct BitDepths
{
  int recon[MAX_NUM_CHANNEL_TYPE]; ///< the bit depth as indicated in the SPS
};

/// parameters for deblocking filter
struct LFCUParam
{
  bool internalEdge;                     ///< indicates internal edge
  bool leftEdge;                         ///< indicates left edge
  bool topEdge;                          ///< indicates top edge
};



struct PictureHash
{
  std::vector<uint8_t> hash;

  bool operator==(const PictureHash &other) const
  {
    if (other.hash.size() != hash.size())
    {
      return false;
    }
    for(uint32_t i=0; i<uint32_t(hash.size()); i++)
    {
      if (other.hash[i] != hash[i])
      {
        return false;
      }
    }
    return true;
  }

  bool operator!=(const PictureHash &other) const
  {
    return !(*this == other);
  }
};

struct SEITimeSet
{
  SEITimeSet() : clockTimeStampFlag(false),
                     numUnitFieldBasedFlag(false),
                     countingType(0),
                     fullTimeStampFlag(false),
                     discontinuityFlag(false),
                     cntDroppedFlag(false),
                     numberOfFrames(0),
                     secondsValue(0),
                     minutesValue(0),
                     hoursValue(0),
                     secondsFlag(false),
                     minutesFlag(false),
                     hoursFlag(false),
                     timeOffsetLength(0),
                     timeOffsetValue(0)
  { }
  bool clockTimeStampFlag;
  bool numUnitFieldBasedFlag;
  int  countingType;
  bool fullTimeStampFlag;
  bool discontinuityFlag;
  bool cntDroppedFlag;
  int  numberOfFrames;
  int  secondsValue;
  int  minutesValue;
  int  hoursValue;
  bool secondsFlag;
  bool minutesFlag;
  bool hoursFlag;
  int  timeOffsetLength;
  int  timeOffsetValue;
};

struct SEIMasteringDisplay
{
  bool      colourVolumeSEIEnabled;
  uint32_t      maxLuminance;
  uint32_t      minLuminance;
  uint16_t    primaries[3][2];
  uint16_t    whitePoint[2];
};

#if SHARP_LUMA_DELTA_QP
struct LumaLevelToDeltaQPMapping
{
  LumaLevelToDQPMode                 mode;             ///< use deltaQP determined by block luma level
  double                             maxMethodWeight;  ///< weight of max luma value when mode = 2
  std::vector< std::pair<int, int> > mapping;          ///< first=luma level, second=delta QP.
#if ENABLE_QPA
  bool isEnabled() const { return (mode != LUMALVL_TO_DQP_DISABLED && mode != LUMALVL_TO_DQP_NUM_MODES); }
#else
  bool isEnabled() const { return mode!=LUMALVL_TO_DQP_DISABLED; }
#endif
};
#endif

#if ER_CHROMA_QP_WCG_PPS
struct WCGChromaQPControl
{
  bool isEnabled() const { return enabled; }
  bool   enabled;         ///< Enabled flag (0:default)
  double chromaCbQpScale; ///< Chroma Cb QP Scale (1.0:default)
  double chromaCrQpScale; ///< Chroma Cr QP Scale (1.0:default)
  double chromaQpScale;   ///< Chroma QP Scale (0.0:default)
  double chromaQpOffset;  ///< Chroma QP Offset (0.0:default)
};
#endif

class ChromaCbfs
{
public:
  ChromaCbfs()
    : Cb(true), Cr(true)
  {}
  ChromaCbfs( bool _cbf )
    : Cb( _cbf ), Cr( _cbf )
  {}
public:
  bool sigChroma( ChromaFormat chromaFormat ) const
  {
    if( chromaFormat == CHROMA_400 )
    {
      return false;
    }
    return   ( Cb || Cr );
  }
  bool& cbf( ComponentID compID )
  {
    bool *cbfs[MAX_NUM_TBLOCKS] = { nullptr, &Cb, &Cr };

    return *cbfs[compID];
  }
public:
  bool Cb;
  bool Cr;
};


enum MsgLevel
{
  SILENT  = 0,
  ERROR   = 1,
  WARNING = 2,
  INFO    = 3,
  NOTICE  = 4,
  VERBOSE = 5,
  DETAILS = 6
};
enum RESHAPE_SIGNAL_TYPE
{
  RESHAPE_SIGNAL_SDR = 0,
  RESHAPE_SIGNAL_PQ  = 1,
  RESHAPE_SIGNAL_HLG = 2,
  RESHAPE_SIGNAL_NULL = 100,
};


// ---------------------------------------------------------------------------
// exception class
// ---------------------------------------------------------------------------

class Exception : public std::exception
{
public:
  Exception( const std::string& _s ) : m_str( _s ) { }
  Exception( const Exception& _e ) : std::exception( _e ), m_str( _e.m_str ) { }
  virtual ~Exception() noexcept { };
  virtual const char* what() const noexcept { return m_str.c_str(); }
  Exception& operator=( const Exception& _e ) { std::exception::operator=( _e ); m_str = _e.m_str; return *this; }
  template<typename T> Exception& operator<<( T t ) { std::ostringstream oss; oss << t; m_str += oss.str(); return *this; }
private:
  std::string m_str;
};

// if a check fails with THROW or CHECK, please check if ported correctly from assert in revision 1196)
#define THROW(x)            throw( Exception( "\nERROR: In function \"" ) << __FUNCTION__ << "\" in " << __FILE__ << ":" << __LINE__ << ": " << x )
#define CHECK(c,x)          if(c){ THROW(x); }
#define EXIT(x)             throw( Exception( "\n" ) << x << "\n" )
#define CHECK_NULLPTR(_ptr) CHECK( !( _ptr ), "Accessing an empty pointer pointer!" )

#if !NDEBUG  // for non MSVC compiler, define _DEBUG if in debug mode to have same behavior between MSVC and others in debug
#ifndef _DEBUG
#define _DEBUG 1
#endif
#endif

#if defined( _DEBUG )
#define CHECKD(c,x)         if(c){ THROW(x); }
#else
#define CHECKD(c,x)
#endif // _DEBUG

// ---------------------------------------------------------------------------
// static vector
// ---------------------------------------------------------------------------

template<typename T, size_t N>
class static_vector
{
  T _arr[ N ];
  size_t _size;

public:

  typedef T         value_type;
  typedef size_t    size_type;
  typedef ptrdiff_t difference_type;
  typedef T&        reference;
  typedef T const&  const_reference;
  typedef T*        pointer;
  typedef T const*  const_pointer;
  typedef T*        iterator;
  typedef T const*  const_iterator;

  static const size_type max_num_elements = N;

  static_vector() : _size( 0 )                                 { }
  static_vector( size_t N_ ) : _size( N_ )                     { }
  static_vector( size_t N_, const T& _val ) : _size( 0 )       { resize( N_, _val ); }
  template<typename It>
  static_vector( It _it1, It _it2 ) : _size( 0 )               { while( _it1 < _it2 ) _arr[ _size++ ] = *_it1++; }
  static_vector( std::initializer_list<T> _il ) : _size( 0 )
  {
    typename std::initializer_list<T>::iterator _src1 = _il.begin();
    typename std::initializer_list<T>::iterator _src2 = _il.end();

    while( _src1 < _src2 ) _arr[ _size++ ] = *_src1++;

    CHECKD( _size > N, "capacity exceeded" );
  }
  static_vector& operator=( std::initializer_list<T> _il )
  {
    _size = 0;

    typename std::initializer_list<T>::iterator _src1 = _il.begin();
    typename std::initializer_list<T>::iterator _src2 = _il.end();

    while( _src1 < _src2 ) _arr[ _size++ ] = *_src1++;

    CHECKD( _size > N, "capacity exceeded" );
  }

  void resize( size_t N_ )                      { CHECKD( N_ > N, "capacity exceeded" ); while(_size < N_) _arr[ _size++ ] = T() ; _size = N_; }
  void resize( size_t N_, const T& _val )       { CHECKD( N_ > N, "capacity exceeded" ); while(_size < N_) _arr[ _size++ ] = _val; _size = N_; }
  void reserve( size_t N_ )                     { CHECKD( N_ > N, "capacity exceeded" ); }
  void push_back( const T& _val )               { CHECKD( _size >= N, "capacity exceeded" ); _arr[ _size++ ] = _val; }
  void push_back( T&& val )                     { CHECKD( _size >= N, "capacity exceeded" ); _arr[ _size++ ] = std::forward<T>( val ); }
  void pop_back()                               { CHECKD( _size == 0, "calling pop_back on an empty vector" ); _size--; }
  void pop_front()                              { CHECKD( _size == 0, "calling pop_front on an empty vector" ); _size--; for( int i = 0; i < _size; i++ ) _arr[i] = _arr[i + 1]; }
  void clear()                                  { _size = 0; }
  reference       at( size_t _i )               { CHECKD( _i >= _size, "Trying to access an out-of-bound-element" ); return _arr[ _i ]; }
  const_reference at( size_t _i ) const         { CHECKD( _i >= _size, "Trying to access an out-of-bound-element" ); return _arr[ _i ]; }
  reference       operator[]( size_t _i )       { CHECKD( _i >= _size, "Trying to access an out-of-bound-element" ); return _arr[ _i ]; }
  const_reference operator[]( size_t _i ) const { CHECKD( _i >= _size, "Trying to access an out-of-bound-element" ); return _arr[ _i ]; }
  reference       front()                       { CHECKD( _size == 0, "Trying to access the first element of an empty vector" ); return _arr[ 0 ]; }
  const_reference front() const                 { CHECKD( _size == 0, "Trying to access the first element of an empty vector" ); return _arr[ 0 ]; }
  reference       back()                        { CHECKD( _size == 0, "Trying to access the last element of an empty vector" );  return _arr[ _size - 1 ]; }
  const_reference back() const                  { CHECKD( _size == 0, "Trying to access the last element of an empty vector" );  return _arr[ _size - 1 ]; }
  pointer         data()                        { return _arr; }
  const_pointer   data() const                  { return _arr; }
  iterator        begin()                       { return _arr; }
  const_iterator  begin() const                 { return _arr; }
  const_iterator  cbegin() const                { return _arr; }
  iterator        end()                         { return _arr + _size; }
  const_iterator  end() const                   { return _arr + _size; };
  const_iterator  cend() const                  { return _arr + _size; };
  size_type       size() const                  { return _size; };
  size_type       byte_size() const             { return _size * sizeof( T ); }
  bool            empty() const                 { return _size == 0; }

  size_type       capacity() const              { return N; }
  size_type       max_size() const              { return N; }
  size_type       byte_capacity() const         { return sizeof(_arr); }

  iterator        insert( const_iterator _pos, const T& _val )
                                                { CHECKD( _size >= N, "capacity exceeded" );
                                                  for( difference_type i = _size - 1; i >= _pos - _arr; i-- ) _arr[i + 1] = _arr[i];
                                                  *const_cast<iterator>( _pos ) = _val;
                                                  _size++;
                                                  return const_cast<iterator>( _pos ); }

  iterator        insert( const_iterator _pos, T&& _val )
                                                { CHECKD( _size >= N, "capacity exceeded" );
                                                  for( difference_type i = _size - 1; i >= _pos - _arr; i-- ) _arr[i + 1] = _arr[i];
                                                  *const_cast<iterator>( _pos ) = std::forward<T>( _val );
                                                  _size++; return const_cast<iterator>( _pos ); }
  template<class InputIt>
  iterator        insert( const_iterator _pos, InputIt first, InputIt last )
                                                { const difference_type numEl = last - first;
                                                  CHECKD( _size + numEl >= N, "capacity exceeded" );
                                                  for( difference_type i = _size - 1; i >= _pos - _arr; i-- ) _arr[i + numEl] = _arr[i];
                                                  iterator it = const_cast<iterator>( _pos ); _size += numEl;
                                                  while( first != last ) *it++ = *first++;
                                                  return const_cast<iterator>( _pos ); }

  iterator        insert( const_iterator _pos, size_t numEl, const T& val )
                                                { //const difference_type numEl = last - first;
                                                  CHECKD( _size + numEl >= N, "capacity exceeded" );
                                                  for( difference_type i = _size - 1; i >= _pos - _arr; i-- ) _arr[i + numEl] = _arr[i];
                                                  iterator it = const_cast<iterator>( _pos ); _size += numEl;
                                                  for ( int k = 0; k < numEl; k++) *it++ = val;
                                                  return const_cast<iterator>( _pos ); }

  void            erase( const_iterator _pos )  { iterator it   = const_cast<iterator>( _pos ) - 1;
                                                  iterator last = end() - 1;
                                                  while( ++it != last ) *it = *( it + 1 );
                                                  _size--; }
};


// ---------------------------------------------------------------------------
// dynamic cache
// ---------------------------------------------------------------------------

template<typename T>
class dynamic_cache
{
  std::vector<T*> m_cache;
#if ENABLE_SPLIT_PARALLELISM || ENABLE_WPP_PARALLELISM
  int64_t         m_cacheId;
#endif

public:

#if ENABLE_SPLIT_PARALLELISM || ENABLE_WPP_PARALLELISM
  dynamic_cache()
  {
    static int cacheId = 0;
    m_cacheId = cacheId++;
  }

#endif
  ~dynamic_cache()
  {
    deleteEntries();
  }

  void deleteEntries()
  {
    for( auto &p : m_cache )
    {
      delete p;
      p = nullptr;
    }

    m_cache.clear();
  }

  T* get()
  {
    T* ret;

    if( !m_cache.empty() )
    {
      ret = m_cache.back();
      m_cache.pop_back();
#if ENABLE_SPLIT_PARALLELISM || ENABLE_WPP_PARALLELISM
      CHECK( ret->cacheId != m_cacheId, "Putting item into wrong cache!" );
      CHECK( !ret->cacheUsed,           "Fetched an element that should've been in cache!!" );
#endif
    }
    else
    {
      ret = new T;
    }

#if ENABLE_SPLIT_PARALLELISM || ENABLE_WPP_PARALLELISM
    ret->cacheId   = m_cacheId;
    ret->cacheUsed = false;

#endif
    return ret;
  }

  void cache( T* el )
  {
#if ENABLE_SPLIT_PARALLELISM || ENABLE_WPP_PARALLELISM
    CHECK( el->cacheId != m_cacheId, "Putting item into wrong cache!" );
    CHECK( el->cacheUsed,            "Putting cached item back into cache!" );

    el->cacheUsed = true;

#endif
    m_cache.push_back( el );
  }

  void cache( std::vector<T*>& vel )
  {
#if ENABLE_SPLIT_PARALLELISM || ENABLE_WPP_PARALLELISM
    for( auto el : vel )
    {
      CHECK( el->cacheId != m_cacheId, "Putting item into wrong cache!" );
      CHECK( el->cacheUsed,            "Putting cached item back into cache!" );

      el->cacheUsed = true;
    }

#endif
    m_cache.insert( m_cache.end(), vel.begin(), vel.end() );
    vel.clear();
  }
};

typedef dynamic_cache<struct CodingUnit    > CUCache;
typedef dynamic_cache<struct PredictionUnit> PUCache;
typedef dynamic_cache<struct TransformUnit > TUCache;

struct XUCache
{
  CUCache cuCache;
  PUCache puCache;
  TUCache tuCache;
};

#define SIGN(x) ( (x) >= 0 ? 1 : -1 )

#define MAX_NUM_ALF_CLASSES             25
#define MAX_NUM_ALF_LUMA_COEFF          13
#define MAX_NUM_ALF_CHROMA_COEFF        7
#define MAX_ALF_FILTER_LENGTH           7
#define MAX_NUM_ALF_COEFF               (MAX_ALF_FILTER_LENGTH * MAX_ALF_FILTER_LENGTH / 2 + 1)
#define MAX_ALF_PADDING_SIZE            4

enum AlfFilterType
{
  ALF_FILTER_5,
  ALF_FILTER_7,
  ALF_NUM_OF_FILTER_TYPES
};

struct AlfFilterShape
{
  AlfFilterShape( int size )
    : filterLength( size ),
    numCoeff( size * size / 4 + 1 ),
    filterSize( size * size / 2 + 1 )
  {
    if( size == 5 )
    {
      pattern = {
                 0,
             1,  2,  3,
         4,  5,  6,  5,  4,
             3,  2,  1,
                 0
      };

      weights = {
                 2,
              2, 2, 2,
           2, 2, 1, 1
      };

      golombIdx = {
                 0,
              0, 1, 0,
           0, 1, 2, 2
      };

      filterType = ALF_FILTER_5;
    }
    else if( size == 7 )
    {
      pattern = {
                     0,
                 1,  2,  3,
             4,  5,  6,  7,  8,
         9, 10, 11, 12, 11, 10, 9,
             8,  7,  6,  5,  4,
                 3,  2,  1,
                     0
      };

      weights = {
                    2,
                2,  2,  2,
            2,  2,  2,  2,  2,
        2,  2,  2,  1,  1
      };

      golombIdx = {
                    0,
                 0, 1, 0,
              0, 1, 2, 1, 0,
           0, 1, 2, 3, 3
      };

      filterType = ALF_FILTER_7;
    }
    else
    {
      filterType = ALF_NUM_OF_FILTER_TYPES;
      CHECK( 0, "Wrong ALF filter shape" );
    }
  }

  AlfFilterType filterType;
  int filterLength;
  int numCoeff;      //TO DO: check whether we need both numCoeff and filterSize
  int filterSize;
  std::vector<int> pattern;
  std::vector<int> weights;
  std::vector<int> golombIdx;
};

struct AlfSliceParam
{
  bool                         enabledFlag[MAX_NUM_COMPONENT];                          // alf_slice_enable_flag, alf_chroma_idc
  bool                         nonLinearFlag[MAX_NUM_CHANNEL_TYPE];                     // alf_nonlinear_enable_flag[Luma/Chroma]
  short                        lumaCoeff[MAX_NUM_ALF_CLASSES * MAX_NUM_ALF_LUMA_COEFF]; // alf_coeff_luma_delta[i][j]
  short                        lumaClipp[MAX_NUM_ALF_CLASSES * MAX_NUM_ALF_LUMA_COEFF]; // alf_clipp_luma_[i][j]
  short                        chromaCoeff[MAX_NUM_ALF_CHROMA_COEFF];                   // alf_coeff_chroma[i]
  short                        chromaClipp[MAX_NUM_ALF_CHROMA_COEFF];                   // alf_clipp_chroma[i]
  short                        filterCoeffDeltaIdx[MAX_NUM_ALF_CLASSES];                // filter_coeff_delta[i]
  bool                         alfLumaCoeffFlag[MAX_NUM_ALF_CLASSES];                   // alf_luma_coeff_flag[i]
  int                          numLumaFilters;                                          // number_of_filters_minus1 + 1
  bool                         alfLumaCoeffDeltaFlag;                                   // alf_luma_coeff_delta_flag
#if !JVET_O0669_REMOVE_ALF_COEFF_PRED
  bool                         alfLumaCoeffDeltaPredictionFlag;                         // alf_luma_coeff_delta_prediction_flag
#endif
  std::vector<AlfFilterShape>* filterShapes;
  int                          tLayer;
  bool                         newFilterFlag[MAX_NUM_CHANNEL_TYPE];
#if !JVET_O0669_REMOVE_ALF_COEFF_PRED
  int                          fixedFilterPattern;
  int                          fixedFilterIdx[MAX_NUM_ALF_CLASSES];
  int                          fixedFilterSetIndex;
#endif

  AlfSliceParam()
  {
    reset();
  }

  void reset()
  {
    std::memset( enabledFlag, false, sizeof( enabledFlag ) );
    std::memset( nonLinearFlag, false, sizeof( nonLinearFlag ) );
    std::memset( lumaCoeff, 0, sizeof( lumaCoeff ) );
    std::memset( lumaClipp, 0, sizeof( lumaClipp ) );
    std::memset( chromaCoeff, 0, sizeof( chromaCoeff ) );
    std::memset( chromaClipp, 0, sizeof( chromaClipp ) );
    std::memset( filterCoeffDeltaIdx, 0, sizeof( filterCoeffDeltaIdx ) );
    std::memset( alfLumaCoeffFlag, true, sizeof( alfLumaCoeffFlag ) );
    numLumaFilters = 1;
    alfLumaCoeffDeltaFlag = false;
#if !JVET_O0669_REMOVE_ALF_COEFF_PRED
    alfLumaCoeffDeltaPredictionFlag = false;
#endif
    tLayer = 0;
    memset(newFilterFlag, 0, sizeof(newFilterFlag));
#if !JVET_O0669_REMOVE_ALF_COEFF_PRED
    fixedFilterPattern = 0;
    std::memset(fixedFilterIdx, 0, sizeof(fixedFilterIdx));
    fixedFilterSetIndex = 0;
#endif
  }

  const AlfSliceParam& operator = ( const AlfSliceParam& src )
  {
    std::memcpy( enabledFlag, src.enabledFlag, sizeof( enabledFlag ) );
    std::memcpy( nonLinearFlag, src.nonLinearFlag, sizeof( nonLinearFlag ) );
    std::memcpy( lumaCoeff, src.lumaCoeff, sizeof( lumaCoeff ) );
    std::memcpy( lumaClipp, src.lumaClipp, sizeof( lumaClipp ) );
    std::memcpy( chromaCoeff, src.chromaCoeff, sizeof( chromaCoeff ) );
    std::memcpy( chromaClipp, src.chromaClipp, sizeof( chromaClipp ) );
    std::memcpy( filterCoeffDeltaIdx, src.filterCoeffDeltaIdx, sizeof( filterCoeffDeltaIdx ) );
    std::memcpy( alfLumaCoeffFlag, src.alfLumaCoeffFlag, sizeof( alfLumaCoeffFlag ) );
    numLumaFilters = src.numLumaFilters;
    alfLumaCoeffDeltaFlag = src.alfLumaCoeffDeltaFlag;
#if !JVET_O0669_REMOVE_ALF_COEFF_PRED
    alfLumaCoeffDeltaPredictionFlag = src.alfLumaCoeffDeltaPredictionFlag;
#endif
    filterShapes = src.filterShapes;
    tLayer = src.tLayer;
    std::memcpy(newFilterFlag, src.newFilterFlag, sizeof(newFilterFlag));
#if !JVET_O0669_REMOVE_ALF_COEFF_PRED
    fixedFilterPattern = src.fixedFilterPattern;
    std::memcpy(fixedFilterIdx, src.fixedFilterIdx, sizeof(fixedFilterIdx));
    fixedFilterSetIndex = src.fixedFilterSetIndex;
#endif
    return *this;
  }
};

//! \}

#endif

<|MERGE_RESOLUTION|>--- conflicted
+++ resolved
@@ -87,11 +87,9 @@
 #define JVET_O0364_PDPC_DC                                1 // JVET-O0364 Part 4: align PDPC process for DC with the one for Planar
 #define JVET_O0364_PDPC_ANGULAR                           1 // JVET-O0364 Part 5: simplify PDPC process for angular modes
 
-<<<<<<< HEAD
+#define JVET_O0294_TRANSFORM_CLEANUP                      1 // JVET-O0294: Context modelling for MTS index
+
 #define JVET_O1124_ALLOW_CCLM_COND                        1 // JVET-O1124/JVET-O0196: CCLM restriction to reduce luma-chroma latency for chroma separate tree
-=======
-#define JVET_O0294_TRANSFORM_CLEANUP                      1 // JVET-O0294: Context modelling for MTS index
->>>>>>> 4d0ce7cc
 
 #define FIX_DB_MAX_TRANSFORM_SIZE                         1
 
