--- conflicted
+++ resolved
@@ -50,11 +50,9 @@
 #include <assert.h>
 #include <cassert>
 
-<<<<<<< HEAD
 #define FIELD_CODING_FIX                                  1 // Fix field coding 
-=======
+
 #define JVET_P2001_REMOVE_TRANSQUANT_BYPASS               1 // JVET-P2001: Remove transquant bypass - not supported in JVET-P2001 draft text
->>>>>>> 69629bb7
 
 #define JVET_P2001_SYNTAX_ORDER_MISMATCHES                1 // JVET-P2001: Rearrange SPS/PPS syntax to match JVET-P2001 draft text
 
