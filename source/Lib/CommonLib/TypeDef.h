--- conflicted
+++ resolved
@@ -50,13 +50,11 @@
 #include <assert.h>
 #include <cassert>
 
-<<<<<<< HEAD
+#define JVET_N0413_RDPCM                                  1 // Residual DPCM JVET-N0413/N0214
+
 #define JVET_N0866_UNIF_TRFM_SEL_IMPL_MTS_ISP             1 // JVET-N0866: unified transform derivation for ISP and implicit MTS (combining JVET-N0172, JVET-N0375, JVET-N0419 and JVET-N0420)
 
 #define JVET_N0340_TRI_MERGE_CAND                         1
-=======
-#define JVET_N0413_RDPCM                                  1 // Residual DPCM JVET-N0413/N0214
->>>>>>> 258d348f
 
 #define JVET_N0324_REGULAR_MRG_FLAG                       1
 
