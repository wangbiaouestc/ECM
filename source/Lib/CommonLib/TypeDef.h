--- conflicted
+++ resolved
@@ -50,9 +50,8 @@
 #include <assert.h>
 #include <cassert>
 
-<<<<<<< HEAD
 #define JVET_Q0468_Q0469_MIN_LUMA_CB_AND_MIN_QT_FIX       1 // JVET-Q0468: add support of min Luma coding block size; JVET-Q0469: fix for signaling of Intra Chroma Min QT size
-=======
+
 #define JVET_Q0491_PLT_ESCAPE                             1 // JVET-Q0491: Palette escape binarization
 
 #define JVET_Q414_CONSTRAINT_ON_GDR_PIC_FLAG              1  //JVET-Q0414: when gdr_enabled_flag is equal to 0, gdr_pic_flag shall be 0
@@ -71,7 +70,6 @@
 #define JVET_Q0043_RPR_and_Subpics                        1 // JVET-Q0043: Disallow for both RPR and subpics to be used together
 
 #define JVET_Q0818_PT_SEI                                 1 // JVET-Q0818: add display_elemental_periods_minus1 to picture timing SEI message
->>>>>>> 490a4c21
 
 #define JVET_Q0110_Q0785_CHROMA_BDPCM_420                 1 // JVET-Q0110/Q0785: Enable chroma BDPCM for 420, separate contexts for chroma BDPCM and bug-fixes.
 
