/* The copyright in this software is being made available under the BSD
 * License, included below. This software may be subject to other third party
 * and contributor rights, including patent rights, and no such rights are
 * granted under this license.
 *
 * Copyright (c) 2010-2019, ITU/ISO/IEC
 * All rights reserved.
 *
 * Redistribution and use in source and binary forms, with or without
 * modification, are permitted provided that the following conditions are met:
 *
 *  * Redistributions of source code must retain the above copyright notice,
 *    this list of conditions and the following disclaimer.
 *  * Redistributions in binary form must reproduce the above copyright notice,
 *    this list of conditions and the following disclaimer in the documentation
 *    and/or other materials provided with the distribution.
 *  * Neither the name of the ITU/ISO/IEC nor the names of its contributors may
 *    be used to endorse or promote products derived from this software without
 *    specific prior written permission.
 *
 * THIS SOFTWARE IS PROVIDED BY THE COPYRIGHT HOLDERS AND CONTRIBUTORS "AS IS"
 * AND ANY EXPRESS OR IMPLIED WARRANTIES, INCLUDING, BUT NOT LIMITED TO, THE
 * IMPLIED WARRANTIES OF MERCHANTABILITY AND FITNESS FOR A PARTICULAR PURPOSE
 * ARE DISCLAIMED. IN NO EVENT SHALL THE COPYRIGHT HOLDER OR CONTRIBUTORS
 * BE LIABLE FOR ANY DIRECT, INDIRECT, INCIDENTAL, SPECIAL, EXEMPLARY, OR
 * CONSEQUENTIAL DAMAGES (INCLUDING, BUT NOT LIMITED TO, PROCUREMENT OF
 * SUBSTITUTE GOODS OR SERVICES; LOSS OF USE, DATA, OR PROFITS; OR BUSINESS
 * INTERRUPTION) HOWEVER CAUSED AND ON ANY THEORY OF LIABILITY, WHETHER IN
 * CONTRACT, STRICT LIABILITY, OR TORT (INCLUDING NEGLIGENCE OR OTHERWISE)
 * ARISING IN ANY WAY OUT OF THE USE OF THIS SOFTWARE, EVEN IF ADVISED OF
 * THE POSSIBILITY OF SUCH DAMAGE.
 */

/** \file     TypeDef.h
    \brief    Define macros, basic types, new types and enumerations
*/

#ifndef __TYPEDEF__
#define __TYPEDEF__

#ifndef __COMMONDEF__
#error Include CommonDef.h not TypeDef.h
#endif

#include <vector>
#include <utility>
#include <sstream>
#include <cstddef>
#include <cstring>
#include <assert.h>
#include <cassert>

<<<<<<< HEAD
#define JVET_O0304_SIMPLIFIED_BDOF                        1 // JVET-O0304: Reduction of number of multiplications in BDOF
=======
#define JVET_O0368_LFNST_WITH_DCT2_ONLY                   1 // JVET-O0368/O0292/O0521/O0466: disable LFNST for non-DCT2 MTS candidates normatively

#define JVET_O0106_ISP_4xN_PREDREG_FOR_1xN_2xN            1 // JVET-O0106: use 4xN prediction regions for 1xN and 2xN subblocks

#define JVET_O0500_SEP_CTX_AFFINE_SUBBLOCK_MRG            1 // JVET-O0500: Different ctx models for inter affine flag and subblock merge flag

#define JVET_O0414_SMVD_LTRP                              1 // JVET-O0414: long-term reference picture restriction for SMVD
>>>>>>> 29fb1a22

#define JVET_O0258_REMOVE_CHROMA_IBC_FOR_DUALTREE         1 // JVET-O0258 Remove chroma IBC when dualtree is used

#define JVET_O1161_IBC_MAX_SIZE                           1 // Limit largest IBC luma CU size to 64x64 per discussion of JVET-O1161

#define JVET_O0315_RDPCM_INTRAMODE_ALIGN                  1 // JVET-O0200/O0205/O0296/O0342/O0463/O0542: Intra prediction mode alignment for BDPCM

#define JVET_O0284_CONDITION_SMVD_MVDL1ZEROFLAG           1 // JVET-O0284: condition sym_mvd_flag on mvd_l1_zero_flag

#define JVET_O0438_SPS_AFFINE_AMVR_FLAG                   1 // JVET-O0438: affine AMVR control flag conditioned on affine control flag in SPS

#define JVET_O0065_CABAC_INIT                             0 // JVET-O0065: CABAC initialization

#define JVET_O0052_TU_LEVEL_CTX_CODED_BIN_CONSTRAINT      1 // JVET-O0052 Method-1: TU-level context coded bin constraint

#define JVET_O0105_ICT                                    1 // JVET-O0105: inter-chroma transform (ICT) as extension of joint chroma coding (JCC)
#define JVET_O0543_ICT_ICU_ONLY                           1 // JVET-O0543: ICT only in Intra CUs (was Intra slices, modified during adoption)
#define JVET_N0288_PROPOSAL1                              1   // JVET-N0288 Proposal 1

#define JVET_O0216_ALF_COEFF_EG3                          1 // JVET-O0216/O0302/O0648: using EG3 for ALF coefficients coding

#define JVET_O0256_ADJUST_THD_DEPQUANT                    1 // JVET-O0256: Fast encoder with adjusted threshold in dependent quantization

#define JVET_O0272_LMCS_SIMP_INVERSE_MAPPING              1 // JVET-O0272: LMCS simplified inverse mapping

#define JVET_O0247_ALF_CTB_CODING_REDUNDANCY_REMOVAL      1 // JVET-O0247: not signal APS index when number APS is 2

#define JVET_O0297_DMVR_PADDING                           1 // JVET-O0297 DMVR Padding

#define JVET_O0637_CHROMA_GRADIENT_LINE_SELECTION         1 // Choose line0 and line3 for gradient computation when chroma is same size as luma

#define JVET_O0288_UNIFY_ALF_SLICE_TYPE_REMOVAL           1 // JVET-O0288: remove slice type dependency in ALF

#define JVET_O0064_SIMP_ALF_CLIP_CODING                   1 // JVET-O0047/O0058/O0064/O0067/O0290/O0301/O0430: use FLC for alf clipping indices, always signal alf clipping indices

#define JVET_O0529_IMPLICIT_MTS_HARMONIZE                 1 // JVET-O0529/O0540: Harmonization of LFNST, MIP and implicit MTS

#define JVET_O0669_REMOVE_ALF_COEFF_PRED                  1 // JVET-O0425/O0427/O0669: remove prediction in ALF coefficients coding

#define JVET_O0541_IMPLICIT_MTS_CONDITION                 1 // JVET_O0541: Decouple the intra implicit transform selection from an inter MTS related SPS flag
#define JVET_O0163_REMOVE_SWITCHING_TMV                   1 // JVET-O0163/JVET-O0588: Remove switching between L0 and L1 for temporal MV
#define JVET_O0655_422_CHROMA_DM_MAPPING_FIX              1 // JVET-O0655: modify chroma DM derivation table for 4:2:2 chroma format

#define JVET_O1109_UNFIY_CRS                              1 // JVET-O1109: Unified CRS derivation

#define JVET_O0590_REDUCE_DMVR_ORIG_MV_COST               1 // Reduce the DMVR cost of the original MV

#define JVET_O0429_CRS_LAMBDA_FIX                         1 // JVET-O0429: fix encoder lambda rounding used in CRS

#define JVET_O0428_LMCS_CLEANUP                           1 // JVET-O0428: LMCS cleanups

#define JVET_O0164_REMOVE_AMVP_SPATIAL_SCALING            1 // JVET-O0164/JVET-O0587: remove spatial AMVP candidate scaling

#define JVET_O0162_IBC_MVP_FLAG                           1 // JVET-O0162/O0331/O0480/O0574: IBC mvp flag conditioned on MaxNumMergeCand>1

#define JVET_O0055_INT_DMVR_DIS_BDOF                      1 // integer-distance DMVR cost to disable BDOF and disable BDOF early termination

#define JVET_O0277_INTRA_SMALL_BLOCK_DCTIF                1 // JVET-O0277: DCT-IF interpolation filter is always used for 4x4, 4x8, and 8x4 luma CB

#define JVET_O0267_IBC_SCALING_LIST                       1

#define JVET_O0280_SIMD_TRIANGLE_WEIGHTING                1 // JVET-O0280: SIMD implementation for weighted sample prediction process of triangle prediction mode

#define JVET_O0364_PDPC_DC                                1 // JVET-O0364 Part 4: align PDPC process for DC with the one for Planar
#define JVET_O0364_PDPC_ANGULAR                           1 // JVET-O0364 Part 5: simplify PDPC process for angular modes

#define JVET_O0094_LFNST_ZERO_PRIM_COEFFS                 1 // JVET-O0049: CE6-2.1a, LFNST involves zeroing of primary only coefficient positions

#define JVET_O0294_TRANSFORM_CLEANUP                      1 // JVET-O0294: Context modelling for MTS index

#define JVET_O1124_ALLOW_CCLM_COND                        1 // JVET-O1124/JVET-O0196: CCLM restriction to reduce luma-chroma latency for chroma separate tree

#define JVET_O0078_SINGLE_HMVPLUT                         1 // JVET-O0078Single HMVP table for all CUs inside the shared merge list region for IBC

#define JVET_O0126_BPWA_INDEX_CODING_FIX                  1 // JVET-O0126 align BPWA index coding with specification

#define JVET_O0592_ENC_ME_IMP                             1 // JVET-O0592 encoder ME improvement

#define JVET_O0108_DIS_DMVR_BDOF_CIIP                     1 // JVET_O0108 CE9-2.2: disable DMVR and BDOF for CIIP

#define JVET_O1140_SLICE_DISABLE_BDOF_DMVR_FLAG           1 // JVET-O1140 slice level disable flag for BDOF and DMVR


#define JVET_O0596_CBF_SIG_ALIGN_TO_SPEC                  1 // JVET-O0596 align cbf signaling with specification

#define FIX_DB_MAX_TRANSFORM_SIZE                         1

#define MRG_SHARELIST_SHARSIZE                            32

#define JVET_M0497_MATRIX_MULT                            0 // 0: Fast method; 1: Matrix multiplication

#define APPLY_SBT_SL_ON_MTS                               1 // apply save & load fast algorithm on inter MTS when SBT is on
#define FIX_PCM                                           1 // Fix PCM bugs in VTM3

#define MAX_TB_SIZE_SIGNALLING                            0

#define EMULATION_PREVENTION_FIX                          1 // fix for start code emulation reported in #270. Diverges from specification text

typedef std::pair<int, bool> TrMode;
typedef std::pair<int, int>  TrCost;

// clang-format off
#define INCLUDE_ISP_CFG_FLAG                              1
#define ENABLE_JVET_L0283_MRL                             1 // 1: Enable MRL, 0: Disable MRL
#define JVET_L0090_PAIR_AVG                               1 // Add pairwise average candidates, replace HEVC combined candidates
#define REUSE_CU_RESULTS                                  1
#if REUSE_CU_RESULTS
#define REUSE_CU_RESULTS_WITH_MULTIPLE_TUS                1
#define MAX_NUM_TUS                                       4
#endif
// clang-format on


#ifndef JVET_J0090_MEMORY_BANDWITH_MEASURE
#define JVET_J0090_MEMORY_BANDWITH_MEASURE                0
#endif

#ifndef EXTENSION_360_VIDEO
#define EXTENSION_360_VIDEO                               0   ///< extension for 360/spherical video coding support; this macro should be controlled by makefile, as it would be used to control whether the library is built and linked
#endif

#ifndef ENABLE_WPP_PARALLELISM
#define ENABLE_WPP_PARALLELISM                            0
#endif
#if ENABLE_WPP_PARALLELISM
#ifndef ENABLE_WPP_STATIC_LINK
#define ENABLE_WPP_STATIC_LINK                            0 // bug fix static link
#endif
#define PARL_WPP_MAX_NUM_THREADS                         16

#endif
#ifndef ENABLE_SPLIT_PARALLELISM
#define ENABLE_SPLIT_PARALLELISM                          0
#endif
#if ENABLE_SPLIT_PARALLELISM
#define PARL_SPLIT_MAX_NUM_JOBS                           6                             // number of parallel jobs that can be defined and need memory allocated
#define NUM_RESERVERD_SPLIT_JOBS                        ( PARL_SPLIT_MAX_NUM_JOBS + 1 )  // number of all data structures including the merge thread (0)
#define PARL_SPLIT_MAX_NUM_THREADS                        PARL_SPLIT_MAX_NUM_JOBS
#define NUM_SPLIT_THREADS_IF_MSVC                         4

#endif


// ====================================================================================================================
// NEXT software switches
// ====================================================================================================================
#define K0238_SAO_GREEDY_MERGE_ENCODING                   1

#ifndef ENABLE_TRACING
#define ENABLE_TRACING                                    0 // DISABLE by default (enable only when debugging, requires 15% run-time in decoding) -- see documentation in 'doc/DTrace for NextSoftware.pdf'
#endif

#if ENABLE_TRACING
#define K0149_BLOCK_STATISTICS                            1 // enables block statistics, which can be analysed with YUView (https://github.com/IENT/YUView)
#if K0149_BLOCK_STATISTICS
#define BLOCK_STATS_AS_CSV                                0 // statistics will be written in a comma separated value format. this is not supported by YUView
#endif
#endif

#define WCG_EXT                                           1
#define WCG_WPSNR                                         WCG_EXT


#define KEEP_PRED_AND_RESI_SIGNALS                        0

// ====================================================================================================================
// Debugging
// ====================================================================================================================

// most debugging tools are now bundled within the ENABLE_TRACING macro -- see documentation to see how to use

#define PRINT_MACRO_VALUES                                1 ///< When enabled, the encoder prints out a list of the non-environment-variable controlled macros and their values on startup

#define INTRA_FULL_SEARCH                                 0 ///< enables full mode search for intra estimation

// TODO: rename this macro to DECODER_DEBUG_BIT_STATISTICS (may currently cause merge issues with other branches)
// This can be enabled by the makefile
#ifndef RExt__DECODER_DEBUG_BIT_STATISTICS
#define RExt__DECODER_DEBUG_BIT_STATISTICS                0 ///< 0 (default) = decoder reports as normal, 1 = decoder produces bit usage statistics (will impact decoder run time by up to ~10%)
#endif

#ifndef RExt__DECODER_DEBUG_TOOL_MAX_FRAME_STATS
#define RExt__DECODER_DEBUG_TOOL_MAX_FRAME_STATS         (1 && RExt__DECODER_DEBUG_BIT_STATISTICS )   ///< 0 (default) = decoder reports as normal, 1 = decoder produces max frame bit usage statistics
#if RExt__DECODER_DEBUG_TOOL_MAX_FRAME_STATS
#define TR_ONLY_COEFF_STATS                               1
#define EPBINCOUNT_FIX                                    1
#endif
#endif

#ifndef RExt__DECODER_DEBUG_TOOL_STATISTICS
#define RExt__DECODER_DEBUG_TOOL_STATISTICS               0 ///< 0 (default) = decoder reports as normal, 1 = decoder produces tool usage statistics
#endif

#if RExt__DECODER_DEBUG_BIT_STATISTICS || RExt__DECODER_DEBUG_TOOL_STATISTICS
#define RExt__DECODER_DEBUG_STATISTICS                    1
#endif

// ====================================================================================================================
// Tool Switches - transitory (these macros are likely to be removed in future revisions)
// ====================================================================================================================

#define DECODER_CHECK_SUBSTREAM_AND_SLICE_TRAILING_BYTES  1 ///< TODO: integrate this macro into a broader conformance checking system.
#define T0196_SELECTIVE_RDOQ                              1 ///< selective RDOQ
#define U0040_MODIFIED_WEIGHTEDPREDICTION_WITH_BIPRED_AND_CLIPPING 1
#define U0033_ALTERNATIVE_TRANSFER_CHARACTERISTICS_SEI    1 ///< Alternative transfer characteristics SEI message (JCTVC-U0033, with syntax naming from V1005)
#define X0038_LAMBDA_FROM_QP_CAPABILITY                   1 ///< This approach derives lambda from QP+QPoffset+QPoffset2. QPoffset2 is derived from QP+QPoffset using a linear model that is clipped between 0 and 3.
                                                            // To use this capability enable config parameter LambdaFromQpEnable

// ====================================================================================================================
// Tool Switches
// ====================================================================================================================


// This can be enabled by the makefile
#ifndef RExt__HIGH_BIT_DEPTH_SUPPORT
#define RExt__HIGH_BIT_DEPTH_SUPPORT                      0 ///< 0 (default) use data type definitions for 8-10 bit video, 1 = use larger data types to allow for up to 16-bit video (originally developed as part of N0188)
#endif

// SIMD optimizations
#define SIMD_ENABLE                                       1
#define ENABLE_SIMD_OPT                                 ( SIMD_ENABLE && !RExt__HIGH_BIT_DEPTH_SUPPORT )    ///< SIMD optimizations, no impact on RD performance
#define ENABLE_SIMD_OPT_MCIF                            ( 1 && ENABLE_SIMD_OPT )                            ///< SIMD optimization for the interpolation filter, no impact on RD performance
#define ENABLE_SIMD_OPT_BUFFER                          ( 1 && ENABLE_SIMD_OPT )                            ///< SIMD optimization for the buffer operations, no impact on RD performance
#define ENABLE_SIMD_OPT_DIST                            ( 1 && ENABLE_SIMD_OPT )                            ///< SIMD optimization for the distortion calculations(SAD,SSE,HADAMARD), no impact on RD performance
#define ENABLE_SIMD_OPT_AFFINE_ME                       ( 1 && ENABLE_SIMD_OPT )                            ///< SIMD optimization for affine ME, no impact on RD performance
#define ENABLE_SIMD_OPT_ALF                             ( 1 && ENABLE_SIMD_OPT )                            ///< SIMD optimization for ALF
#if ENABLE_SIMD_OPT_BUFFER
#define ENABLE_SIMD_OPT_GBI                               1                                                 ///< SIMD optimization for GBi
#endif

// End of SIMD optimizations


#define ME_ENABLE_ROUNDING_OF_MVS                         1 ///< 0 (default) = disables rounding of motion vectors when right shifted,  1 = enables rounding

#define RDOQ_CHROMA_LAMBDA                                1 ///< F386: weighting of chroma for RDOQ

#define U0132_TARGET_BITS_SATURATION                      1 ///< Rate control with target bits saturation method
#ifdef  U0132_TARGET_BITS_SATURATION
#define V0078_ADAPTIVE_LOWER_BOUND                        1 ///< Target bits saturation with adaptive lower bound
#endif
#define W0038_DB_OPT                                      1 ///< adaptive DB parameter selection, LoopFilterOffsetInPPS and LoopFilterDisable are set to 0 and DeblockingFilterMetric=2;
#define W0038_CQP_ADJ                                     1 ///< chroma QP adjustment based on TL, CQPTLAdjustEnabled is set to 1;

#define SHARP_LUMA_DELTA_QP                               1 ///< include non-normative LCU deltaQP and normative chromaQP change
#define ER_CHROMA_QP_WCG_PPS                              1 ///< Chroma QP model for WCG used in Anchor 3.2
#define ENABLE_QPA                                        1 ///< Non-normative perceptual QP adaptation according to JVET-H0047 and JVET-K0206. Deactivated by default, activated using encoder arguments --PerceptQPA=1 --SliceChromaQPOffsetPeriodicity=1
#define ENABLE_QPA_SUB_CTU                              ( 1 && ENABLE_QPA ) ///< when maximum delta-QP depth is greater than zero, use sub-CTU QPA


#define RDOQ_CHROMA                                       1 ///< use of RDOQ in chroma

#define QP_SWITCHING_FOR_PARALLEL                         1 ///< Replace floating point QP with a source-file frame number. After switching POC, increase base QP instead of frame level QP.

#define LUMA_ADAPTIVE_DEBLOCKING_FILTER_QP_OFFSET         1 /// JVET-L0414 (CE11.2.2) with explicit signalling of num interval, threshold and qpOffset
// ====================================================================================================================
// Derived macros
// ====================================================================================================================

#if RExt__HIGH_BIT_DEPTH_SUPPORT
#define FULL_NBIT                                         1 ///< When enabled, use distortion measure derived from all bits of source data, otherwise discard (bitDepth - 8) least-significant bits of distortion
#define RExt__HIGH_PRECISION_FORWARD_TRANSFORM            1 ///< 0 use original 6-bit transform matrices for both forward and inverse transform, 1 (default) = use original matrices for inverse transform and high precision matrices for forward transform
#else
#define FULL_NBIT                                         1 ///< When enabled, use distortion measure derived from all bits of source data, otherwise discard (bitDepth - 8) least-significant bits of distortion
#define RExt__HIGH_PRECISION_FORWARD_TRANSFORM            0 ///< 0 (default) use original 6-bit transform matrices for both forward and inverse transform, 1 = use original matrices for inverse transform and high precision matrices for forward transform
#endif

#if FULL_NBIT
#define DISTORTION_PRECISION_ADJUSTMENT(x)                0
#else
#define DISTORTION_ESTIMATION_BITS                        8
#define DISTORTION_PRECISION_ADJUSTMENT(x)                ((x>DISTORTION_ESTIMATION_BITS)? ((x)-DISTORTION_ESTIMATION_BITS) : 0)
#endif

// ====================================================================================================================
// Error checks
// ====================================================================================================================

#if ((RExt__HIGH_PRECISION_FORWARD_TRANSFORM != 0) && (RExt__HIGH_BIT_DEPTH_SUPPORT == 0))
#error ERROR: cannot enable RExt__HIGH_PRECISION_FORWARD_TRANSFORM without RExt__HIGH_BIT_DEPTH_SUPPORT
#endif

// ====================================================================================================================
// Named numerical types
// ====================================================================================================================

#if RExt__HIGH_BIT_DEPTH_SUPPORT
typedef       int             Pel;               ///< pixel type
typedef       int64_t           TCoeff;            ///< transform coefficient
typedef       int             TMatrixCoeff;      ///< transform matrix coefficient
typedef       int16_t           TFilterCoeff;      ///< filter coefficient
typedef       int64_t           Intermediate_Int;  ///< used as intermediate value in calculations
typedef       uint64_t          Intermediate_UInt; ///< used as intermediate value in calculations
#else
typedef       int16_t           Pel;               ///< pixel type
typedef       int             TCoeff;            ///< transform coefficient
typedef       int16_t           TMatrixCoeff;      ///< transform matrix coefficient
typedef       int16_t           TFilterCoeff;      ///< filter coefficient
typedef       int             Intermediate_Int;  ///< used as intermediate value in calculations
typedef       uint32_t            Intermediate_UInt; ///< used as intermediate value in calculations
#endif

typedef       uint64_t          SplitSeries;       ///< used to encoded the splits that caused a particular CU size

typedef       uint64_t        Distortion;        ///< distortion measurement

// ====================================================================================================================
// Enumeration
// ====================================================================================================================
enum ApsTypeValues
{
  ALF_APS = 0,
  LMCS_APS = 1,
};

enum QuantFlags
{
  Q_INIT           = 0x0,
  Q_USE_RDOQ       = 0x1,
  Q_RDOQTS         = 0x2,
  Q_SELECTIVE_RDOQ = 0x4,
};

//EMT transform tags
enum TransType
{
  DCT2 = 0,
  DCT8 = 1,
  DST7 = 2,
  NUM_TRANS_TYPE = 3,
  DCT2_EMT = 4
};

enum MTSIdx
{
  MTS_DCT2_DCT2 = 0,
  MTS_SKIP = 1,
  MTS_DST7_DST7 = 2,
  MTS_DCT8_DST7 = 3,
  MTS_DST7_DCT8 = 4,
  MTS_DCT8_DCT8 = 5
};

enum ISPType
{
  NOT_INTRA_SUBPARTITIONS       = 0,
  HOR_INTRA_SUBPARTITIONS       = 1,
  VER_INTRA_SUBPARTITIONS       = 2,
  NUM_INTRA_SUBPARTITIONS_MODES = 3,
  CAN_USE_VER_AND_HORL_SPLITS   = 4
};

enum SbtIdx
{
  SBT_OFF_DCT  = 0,
  SBT_VER_HALF = 1,
  SBT_HOR_HALF = 2,
  SBT_VER_QUAD = 3,
  SBT_HOR_QUAD = 4,
  NUMBER_SBT_IDX,
  SBT_OFF_MTS, //note: must be after all SBT modes, only used in fast algorithm to discern the best mode is inter EMT
};

enum SbtPos
{
  SBT_POS0 = 0,
  SBT_POS1 = 1,
  NUMBER_SBT_POS
};

enum SbtMode
{
  SBT_VER_H0 = 0,
  SBT_VER_H1 = 1,
  SBT_HOR_H0 = 2,
  SBT_HOR_H1 = 3,
  SBT_VER_Q0 = 4,
  SBT_VER_Q1 = 5,
  SBT_HOR_Q0 = 6,
  SBT_HOR_Q1 = 7,
  NUMBER_SBT_MODE
};

enum RDPCMMode
{
  RDPCM_OFF             = 0,
  RDPCM_HOR             = 1,
  RDPCM_VER             = 2,
  NUMBER_OF_RDPCM_MODES = 3
};

enum RDPCMSignallingMode
{
  RDPCM_SIGNAL_IMPLICIT            = 0,
  RDPCM_SIGNAL_EXPLICIT            = 1,
  NUMBER_OF_RDPCM_SIGNALLING_MODES = 2
};

/// supported slice type
enum SliceType
{
  B_SLICE               = 0,
  P_SLICE               = 1,
  I_SLICE               = 2,
  NUMBER_OF_SLICE_TYPES = 3
};

/// chroma formats (according to semantics of chroma_format_idc)
enum ChromaFormat
{
  CHROMA_400        = 0,
  CHROMA_420        = 1,
  CHROMA_422        = 2,
  CHROMA_444        = 3,
  NUM_CHROMA_FORMAT = 4
};

enum ChannelType
{
  CHANNEL_TYPE_LUMA    = 0,
  CHANNEL_TYPE_CHROMA  = 1,
  MAX_NUM_CHANNEL_TYPE = 2
};

#define CH_L CHANNEL_TYPE_LUMA
#define CH_C CHANNEL_TYPE_CHROMA

enum ComponentID
{
  COMPONENT_Y         = 0,
  COMPONENT_Cb        = 1,
  COMPONENT_Cr        = 2,
  MAX_NUM_COMPONENT   = 3,
  JOINT_CbCr          = MAX_NUM_COMPONENT,
  MAX_NUM_TBLOCKS     = MAX_NUM_COMPONENT
};

#define MAP_CHROMA(c) (ComponentID(c))

enum InputColourSpaceConversion // defined in terms of conversion prior to input of encoder.
{
  IPCOLOURSPACE_UNCHANGED               = 0,
  IPCOLOURSPACE_YCbCrtoYCrCb            = 1, // Mainly used for debug!
  IPCOLOURSPACE_YCbCrtoYYY              = 2, // Mainly used for debug!
  IPCOLOURSPACE_RGBtoGBR                = 3,
  NUMBER_INPUT_COLOUR_SPACE_CONVERSIONS = 4
};

enum MATRIX_COEFFICIENTS // Table E.5 (Matrix coefficients)
{
  MATRIX_COEFFICIENTS_RGB                           = 0,
  MATRIX_COEFFICIENTS_BT709                         = 1,
  MATRIX_COEFFICIENTS_UNSPECIFIED                   = 2,
  MATRIX_COEFFICIENTS_RESERVED_BY_ITUISOIEC         = 3,
  MATRIX_COEFFICIENTS_USFCCT47                      = 4,
  MATRIX_COEFFICIENTS_BT601_625                     = 5,
  MATRIX_COEFFICIENTS_BT601_525                     = 6,
  MATRIX_COEFFICIENTS_SMPTE240                      = 7,
  MATRIX_COEFFICIENTS_YCGCO                         = 8,
  MATRIX_COEFFICIENTS_BT2020_NON_CONSTANT_LUMINANCE = 9,
  MATRIX_COEFFICIENTS_BT2020_CONSTANT_LUMINANCE     = 10,
};

enum DeblockEdgeDir
{
  EDGE_VER     = 0,
  EDGE_HOR     = 1,
  NUM_EDGE_DIR = 2
};

/// supported prediction type
enum PredMode
{
  MODE_INTER                 = 0,     ///< inter-prediction mode
  MODE_INTRA                 = 1,     ///< intra-prediction mode
  MODE_IBC                   = 2,     ///< ibc-prediction mode
  NUMBER_OF_PREDICTION_MODES = 3,
};

/// reference list index
enum RefPicList
{
  REF_PIC_LIST_0               = 0,   ///< reference list 0
  REF_PIC_LIST_1               = 1,   ///< reference list 1
  NUM_REF_PIC_LIST_01          = 2,
  REF_PIC_LIST_X               = 100  ///< special mark
};

#define L0 REF_PIC_LIST_0
#define L1 REF_PIC_LIST_1

/// distortion function index
enum DFunc
{
  DF_SSE             = 0,             ///< general size SSE
  DF_SSE2            = DF_SSE+1,      ///<   2xM SSE
  DF_SSE4            = DF_SSE+2,      ///<   4xM SSE
  DF_SSE8            = DF_SSE+3,      ///<   8xM SSE
  DF_SSE16           = DF_SSE+4,      ///<  16xM SSE
  DF_SSE32           = DF_SSE+5,      ///<  32xM SSE
  DF_SSE64           = DF_SSE+6,      ///<  64xM SSE
  DF_SSE16N          = DF_SSE+7,      ///< 16NxM SSE

  DF_SAD             = 8,             ///< general size SAD
  DF_SAD2            = DF_SAD+1,      ///<   2xM SAD
  DF_SAD4            = DF_SAD+2,      ///<   4xM SAD
  DF_SAD8            = DF_SAD+3,      ///<   8xM SAD
  DF_SAD16           = DF_SAD+4,      ///<  16xM SAD
  DF_SAD32           = DF_SAD+5,      ///<  32xM SAD
  DF_SAD64           = DF_SAD+6,      ///<  64xM SAD
  DF_SAD16N          = DF_SAD+7,      ///< 16NxM SAD

  DF_HAD             = 16,            ///< general size Hadamard
  DF_HAD2            = DF_HAD+1,      ///<   2xM HAD
  DF_HAD4            = DF_HAD+2,      ///<   4xM HAD
  DF_HAD8            = DF_HAD+3,      ///<   8xM HAD
  DF_HAD16           = DF_HAD+4,      ///<  16xM HAD
  DF_HAD32           = DF_HAD+5,      ///<  32xM HAD
  DF_HAD64           = DF_HAD+6,      ///<  64xM HAD
  DF_HAD16N          = DF_HAD+7,      ///< 16NxM HAD

  DF_SAD12           = 24,
  DF_SAD24           = 25,
  DF_SAD48           = 26,

  DF_MRSAD           = 27,            ///< general size MR SAD
  DF_MRSAD2          = DF_MRSAD+1,    ///<   2xM MR SAD
  DF_MRSAD4          = DF_MRSAD+2,    ///<   4xM MR SAD
  DF_MRSAD8          = DF_MRSAD+3,    ///<   8xM MR SAD
  DF_MRSAD16         = DF_MRSAD+4,    ///<  16xM MR SAD
  DF_MRSAD32         = DF_MRSAD+5,    ///<  32xM MR SAD
  DF_MRSAD64         = DF_MRSAD+6,    ///<  64xM MR SAD
  DF_MRSAD16N        = DF_MRSAD+7,    ///< 16NxM MR SAD

  DF_MRHAD           = 35,            ///< general size MR Hadamard
  DF_MRHAD2          = DF_MRHAD+1,    ///<   2xM MR HAD
  DF_MRHAD4          = DF_MRHAD+2,    ///<   4xM MR HAD
  DF_MRHAD8          = DF_MRHAD+3,    ///<   8xM MR HAD
  DF_MRHAD16         = DF_MRHAD+4,    ///<  16xM MR HAD
  DF_MRHAD32         = DF_MRHAD+5,    ///<  32xM MR HAD
  DF_MRHAD64         = DF_MRHAD+6,    ///<  64xM MR HAD
  DF_MRHAD16N        = DF_MRHAD+7,    ///< 16NxM MR HAD

  DF_MRSAD12         = 43,
  DF_MRSAD24         = 44,
  DF_MRSAD48         = 45,

  DF_SAD_FULL_NBIT    = 46,
  DF_SAD_FULL_NBIT2   = DF_SAD_FULL_NBIT+1,    ///<   2xM SAD with full bit usage
  DF_SAD_FULL_NBIT4   = DF_SAD_FULL_NBIT+2,    ///<   4xM SAD with full bit usage
  DF_SAD_FULL_NBIT8   = DF_SAD_FULL_NBIT+3,    ///<   8xM SAD with full bit usage
  DF_SAD_FULL_NBIT16  = DF_SAD_FULL_NBIT+4,    ///<  16xM SAD with full bit usage
  DF_SAD_FULL_NBIT32  = DF_SAD_FULL_NBIT+5,    ///<  32xM SAD with full bit usage
  DF_SAD_FULL_NBIT64  = DF_SAD_FULL_NBIT+6,    ///<  64xM SAD with full bit usage
  DF_SAD_FULL_NBIT16N = DF_SAD_FULL_NBIT+7,    ///< 16NxM SAD with full bit usage

  DF_SSE_WTD          = 54,                ///< general size SSE
  DF_SSE2_WTD         = DF_SSE_WTD+1,      ///<   4xM SSE
  DF_SSE4_WTD         = DF_SSE_WTD+2,      ///<   4xM SSE
  DF_SSE8_WTD         = DF_SSE_WTD+3,      ///<   8xM SSE
  DF_SSE16_WTD        = DF_SSE_WTD+4,      ///<  16xM SSE
  DF_SSE32_WTD        = DF_SSE_WTD+5,      ///<  32xM SSE
  DF_SSE64_WTD        = DF_SSE_WTD+6,      ///<  64xM SSE
  DF_SSE16N_WTD       = DF_SSE_WTD+7,      ///< 16NxM SSE
  DF_DEFAULT_ORI      = DF_SSE_WTD+8,

  DF_SAD_INTERMEDIATE_BITDEPTH = 63,

  DF_TOTAL_FUNCTIONS = 64
};

/// motion vector predictor direction used in AMVP
enum MvpDir
{
  MD_LEFT = 0,          ///< MVP of left block
  MD_ABOVE,             ///< MVP of above block
  MD_ABOVE_RIGHT,       ///< MVP of above right block
  MD_BELOW_LEFT,        ///< MVP of below left block
  MD_ABOVE_LEFT         ///< MVP of above left block
};

enum TransformDirection
{
  TRANSFORM_FORWARD              = 0,
  TRANSFORM_INVERSE              = 1,
  TRANSFORM_NUMBER_OF_DIRECTIONS = 2
};

/// supported ME search methods
enum MESearchMethod
{
  MESEARCH_FULL              = 0,
  MESEARCH_DIAMOND           = 1,
  MESEARCH_SELECTIVE         = 2,
  MESEARCH_DIAMOND_ENHANCED  = 3,
  MESEARCH_NUMBER_OF_METHODS = 4
};

/// coefficient scanning type used in ACS
enum CoeffScanType
{
  SCAN_DIAG = 0,        ///< up-right diagonal scan
  SCAN_NUMBER_OF_TYPES
};

enum CoeffScanGroupType
{
  SCAN_UNGROUPED   = 0,
  SCAN_GROUPED_4x4 = 1,
  SCAN_NUMBER_OF_GROUP_TYPES = 2
};

enum ScalingListMode
{
  SCALING_LIST_OFF,
  SCALING_LIST_DEFAULT,
  SCALING_LIST_FILE_READ
};

enum ScalingListSize
{
  SCALING_LIST_1x1 = 0,
  SCALING_LIST_2x2,
  SCALING_LIST_4x4,
  SCALING_LIST_8x8,
  SCALING_LIST_16x16,
  SCALING_LIST_32x32,
  SCALING_LIST_64x64,
  SCALING_LIST_128x128,
  SCALING_LIST_SIZE_NUM,
  //for user define matrix
  SCALING_LIST_FIRST_CODED = SCALING_LIST_2x2,
  SCALING_LIST_LAST_CODED = SCALING_LIST_64x64
};

// Slice / Slice segment encoding modes
enum SliceConstraint
{
  NO_SLICES              = 0,          ///< don't use slices / slice segments
  FIXED_NUMBER_OF_CTU    = 1,          ///< Limit maximum number of largest coding tree units in a slice / slice segments
  FIXED_NUMBER_OF_BYTES  = 2,          ///< Limit maximum number of bytes in a slice / slice segment
  FIXED_NUMBER_OF_TILES  = 3,          ///< slices / slice segments span an integer number of tiles
  SINGLE_BRICK_PER_SLICE = 4,          ///< each brick is coded as separate NAL unit (slice)
  NUMBER_OF_SLICE_CONSTRAINT_MODES = 5
};

// For use with decoded picture hash SEI messages, generated by encoder.
enum HashType
{
  HASHTYPE_MD5             = 0,
  HASHTYPE_CRC             = 1,
  HASHTYPE_CHECKSUM        = 2,
  HASHTYPE_NONE            = 3,
  NUMBER_OF_HASHTYPES      = 4
};

enum SAOMode //mode
{
  SAO_MODE_OFF = 0,
  SAO_MODE_NEW,
  SAO_MODE_MERGE,
  NUM_SAO_MODES
};

enum SAOModeMergeTypes
{
  SAO_MERGE_LEFT =0,
  SAO_MERGE_ABOVE,
  NUM_SAO_MERGE_TYPES
};


enum SAOModeNewTypes
{
  SAO_TYPE_START_EO =0,
  SAO_TYPE_EO_0 = SAO_TYPE_START_EO,
  SAO_TYPE_EO_90,
  SAO_TYPE_EO_135,
  SAO_TYPE_EO_45,

  SAO_TYPE_START_BO,
  SAO_TYPE_BO = SAO_TYPE_START_BO,

  NUM_SAO_NEW_TYPES
};
#define NUM_SAO_EO_TYPES_LOG2 2

enum SAOEOClasses
{
  SAO_CLASS_EO_FULL_VALLEY = 0,
  SAO_CLASS_EO_HALF_VALLEY = 1,
  SAO_CLASS_EO_PLAIN       = 2,
  SAO_CLASS_EO_HALF_PEAK   = 3,
  SAO_CLASS_EO_FULL_PEAK   = 4,
  NUM_SAO_EO_CLASSES,
};

#define NUM_SAO_BO_CLASSES_LOG2  5
#define NUM_SAO_BO_CLASSES       (1<<NUM_SAO_BO_CLASSES_LOG2)

namespace Profile
{
  enum Name
  {
    NONE = 0,
    MAIN = 1,
    MAIN10 = 2,
    MAINSTILLPICTURE = 3,
    MAINREXT = 4,
    HIGHTHROUGHPUTREXT = 5,
    NEXT = 6
  };
}

namespace Level
{
  enum Tier
  {
    MAIN = 0,
    HIGH = 1,
  };

  enum Name
  {
    // code = (level * 30)
    NONE     = 0,
    LEVEL1   = 30,
    LEVEL2   = 60,
    LEVEL2_1 = 63,
    LEVEL3   = 90,
    LEVEL3_1 = 93,
    LEVEL4   = 120,
    LEVEL4_1 = 123,
    LEVEL5   = 150,
    LEVEL5_1 = 153,
    LEVEL5_2 = 156,
    LEVEL6   = 180,
    LEVEL6_1 = 183,
    LEVEL6_2 = 186,
    LEVEL8_5 = 255,
  };
}

enum CostMode
{
  COST_STANDARD_LOSSY              = 0,
  COST_SEQUENCE_LEVEL_LOSSLESS     = 1,
  COST_LOSSLESS_CODING             = 2,
  COST_MIXED_LOSSLESS_LOSSY_CODING = 3
};

enum WeightedPredictionMethod
{
  WP_PER_PICTURE_WITH_SIMPLE_DC_COMBINED_COMPONENT                          =0,
  WP_PER_PICTURE_WITH_SIMPLE_DC_PER_COMPONENT                               =1,
  WP_PER_PICTURE_WITH_HISTOGRAM_AND_PER_COMPONENT                           =2,
  WP_PER_PICTURE_WITH_HISTOGRAM_AND_PER_COMPONENT_AND_CLIPPING              =3,
  WP_PER_PICTURE_WITH_HISTOGRAM_AND_PER_COMPONENT_AND_CLIPPING_AND_EXTENSION=4
};

enum FastInterSearchMode
{
  FASTINTERSEARCH_DISABLED = 0,
  FASTINTERSEARCH_MODE1    = 1, // TODO: assign better names to these.
  FASTINTERSEARCH_MODE2    = 2,
  FASTINTERSEARCH_MODE3    = 3
};

enum SPSExtensionFlagIndex
{
  SPS_EXT__REXT           = 0,
//SPS_EXT__MVHEVC         = 1, //for use in future versions
//SPS_EXT__SHVC           = 2, //for use in future versions
  SPS_EXT__NEXT           = 3,
  NUM_SPS_EXTENSION_FLAGS = 8
};

enum PPSExtensionFlagIndex
{
  PPS_EXT__REXT           = 0,
//PPS_EXT__MVHEVC         = 1, //for use in future versions
//PPS_EXT__SHVC           = 2, //for use in future versions
  NUM_PPS_EXTENSION_FLAGS = 8
};

// TODO: Existing names used for the different NAL unit types can be altered to better reflect the names in the spec.
//       However, the names in the spec are not yet stable at this point. Once the names are stable, a cleanup
//       effort can be done without use of macros to alter the names used to indicate the different NAL unit types.
enum NalUnitType
{
  NAL_UNIT_PPS = 0,                     // 0 
  NAL_UNIT_ACCESS_UNIT_DELIMITER,       // 1
  NAL_UNIT_PREFIX_SEI,                  // 2
  NAL_UNIT_SUFFIX_SEI,                  // 3
  NAL_UNIT_APS,                         // 4
  NAL_UNIT_RESERVED_NVCL_5,             // 5
  NAL_UNIT_RESERVED_NVCL_6,             // 6
  NAL_UNIT_RESERVED_NVCL_7,             // 7
  NAL_UNIT_CODED_SLICE_TRAIL,           // 8
  NAL_UNIT_CODED_SLICE_STSA,            // 9
  NAL_UNIT_CODED_SLICE_RADL,            // 10
  NAL_UNIT_CODED_SLICE_RASL,            // 11
  NAL_UNIT_RESERVED_VCL_12,             // 12
  NAL_UNIT_RESERVED_VCL_13,             // 13
  NAL_UNIT_RESERVED_VCL_14,             // 14
  NAL_UNIT_RESERVED_VCL_15,             // 15
  NAL_UNIT_DPS,                         // 16
  NAL_UNIT_SPS,                         // 17
  NAL_UNIT_EOS,                         // 18
  NAL_UNIT_EOB,                         // 19
  NAL_UNIT_VPS,                         // 20
  NAL_UNIT_RESERVED_NVCL_21,            // 21
  NAL_UNIT_RESERVED_NVCL_22,            // 22
  NAL_UNIT_RESERVED_NVCL_23,            // 23
  NAL_UNIT_CODED_SLICE_IDR_W_RADL,      // 24
  NAL_UNIT_CODED_SLICE_IDR_N_LP,        // 25
  NAL_UNIT_CODED_SLICE_CRA,             // 26
  NAL_UNIT_CODED_SLICE_GRA,             // 27
  NAL_UNIT_UNSPECIFIED_28,              // 29              
  NAL_UNIT_UNSPECIFIED_29,              // 30
  NAL_UNIT_UNSPECIFIED_30,              // 31
  NAL_UNIT_UNSPECIFIED_31,              // 32
  NAL_UNIT_INVALID
};

#if SHARP_LUMA_DELTA_QP
enum LumaLevelToDQPMode
{
  LUMALVL_TO_DQP_DISABLED   = 0,
  LUMALVL_TO_DQP_AVG_METHOD = 1, // use average of CTU to determine luma level
  LUMALVL_TO_DQP_NUM_MODES  = 2
};
#endif

enum MergeType
{
  MRG_TYPE_DEFAULT_N        = 0, // 0
  MRG_TYPE_SUBPU_ATMVP,
  MRG_TYPE_IBC,
  NUM_MRG_TYPE                   // 5
};

enum TriangleSplit
{
  TRIANGLE_DIR_135 = 0,
  TRIANGLE_DIR_45,
  TRIANGLE_DIR_NUM
};

enum SharedMrgState
{
  NO_SHARE            = 0,
  GEN_ON_SHARED_BOUND = 1,
  SHARING             = 2
};
//////////////////////////////////////////////////////////////////////////
// Encoder modes to try out
//////////////////////////////////////////////////////////////////////////

enum EncModeFeature
{
  ENC_FT_FRAC_BITS = 0,
  ENC_FT_DISTORTION,
  ENC_FT_RD_COST,
  ENC_FT_ENC_MODE_TYPE,
  ENC_FT_ENC_MODE_OPTS,
  ENC_FT_ENC_MODE_PART,
  NUM_ENC_FEATURES
};

enum ImvMode
{
  IMV_OFF = 0,
  IMV_DEFAULT,
  IMV_4PEL,
  NUM_IMV_MODES
};


// ====================================================================================================================
// Type definition
// ====================================================================================================================

/// parameters for adaptive loop filter
class PicSym;

#define MAX_NUM_SAO_CLASSES  32  //(NUM_SAO_EO_GROUPS > NUM_SAO_BO_GROUPS)?NUM_SAO_EO_GROUPS:NUM_SAO_BO_GROUPS

struct SAOOffset
{
  SAOMode modeIdc; // NEW, MERGE, OFF
  int typeIdc;     // union of SAOModeMergeTypes and SAOModeNewTypes, depending on modeIdc.
  int typeAuxInfo; // BO: starting band index
  int offset[MAX_NUM_SAO_CLASSES];

  SAOOffset();
  ~SAOOffset();
  void reset();

  const SAOOffset& operator= (const SAOOffset& src);
};

struct SAOBlkParam
{

  SAOBlkParam();
  ~SAOBlkParam();
  void reset();
  const SAOBlkParam& operator= (const SAOBlkParam& src);
  SAOOffset& operator[](int compIdx){ return offsetParam[compIdx];}
  const SAOOffset& operator[](int compIdx) const { return offsetParam[compIdx];}
private:
  SAOOffset offsetParam[MAX_NUM_COMPONENT];

};



struct BitDepths
{
  int recon[MAX_NUM_CHANNEL_TYPE]; ///< the bit depth as indicated in the SPS
};

/// parameters for deblocking filter
struct LFCUParam
{
  bool internalEdge;                     ///< indicates internal edge
  bool leftEdge;                         ///< indicates left edge
  bool topEdge;                          ///< indicates top edge
};



struct PictureHash
{
  std::vector<uint8_t> hash;

  bool operator==(const PictureHash &other) const
  {
    if (other.hash.size() != hash.size())
    {
      return false;
    }
    for(uint32_t i=0; i<uint32_t(hash.size()); i++)
    {
      if (other.hash[i] != hash[i])
      {
        return false;
      }
    }
    return true;
  }

  bool operator!=(const PictureHash &other) const
  {
    return !(*this == other);
  }
};

struct SEITimeSet
{
  SEITimeSet() : clockTimeStampFlag(false),
                     numUnitFieldBasedFlag(false),
                     countingType(0),
                     fullTimeStampFlag(false),
                     discontinuityFlag(false),
                     cntDroppedFlag(false),
                     numberOfFrames(0),
                     secondsValue(0),
                     minutesValue(0),
                     hoursValue(0),
                     secondsFlag(false),
                     minutesFlag(false),
                     hoursFlag(false),
                     timeOffsetLength(0),
                     timeOffsetValue(0)
  { }
  bool clockTimeStampFlag;
  bool numUnitFieldBasedFlag;
  int  countingType;
  bool fullTimeStampFlag;
  bool discontinuityFlag;
  bool cntDroppedFlag;
  int  numberOfFrames;
  int  secondsValue;
  int  minutesValue;
  int  hoursValue;
  bool secondsFlag;
  bool minutesFlag;
  bool hoursFlag;
  int  timeOffsetLength;
  int  timeOffsetValue;
};

struct SEIMasteringDisplay
{
  bool      colourVolumeSEIEnabled;
  uint32_t      maxLuminance;
  uint32_t      minLuminance;
  uint16_t    primaries[3][2];
  uint16_t    whitePoint[2];
};

#if SHARP_LUMA_DELTA_QP
struct LumaLevelToDeltaQPMapping
{
  LumaLevelToDQPMode                 mode;             ///< use deltaQP determined by block luma level
  double                             maxMethodWeight;  ///< weight of max luma value when mode = 2
  std::vector< std::pair<int, int> > mapping;          ///< first=luma level, second=delta QP.
#if ENABLE_QPA
  bool isEnabled() const { return (mode != LUMALVL_TO_DQP_DISABLED && mode != LUMALVL_TO_DQP_NUM_MODES); }
#else
  bool isEnabled() const { return mode!=LUMALVL_TO_DQP_DISABLED; }
#endif
};
#endif

#if ER_CHROMA_QP_WCG_PPS
struct WCGChromaQPControl
{
  bool isEnabled() const { return enabled; }
  bool   enabled;         ///< Enabled flag (0:default)
  double chromaCbQpScale; ///< Chroma Cb QP Scale (1.0:default)
  double chromaCrQpScale; ///< Chroma Cr QP Scale (1.0:default)
  double chromaQpScale;   ///< Chroma QP Scale (0.0:default)
  double chromaQpOffset;  ///< Chroma QP Offset (0.0:default)
};
#endif

class ChromaCbfs
{
public:
  ChromaCbfs()
    : Cb(true), Cr(true)
  {}
  ChromaCbfs( bool _cbf )
    : Cb( _cbf ), Cr( _cbf )
  {}
public:
  bool sigChroma( ChromaFormat chromaFormat ) const
  {
    if( chromaFormat == CHROMA_400 )
    {
      return false;
    }
    return   ( Cb || Cr );
  }
  bool& cbf( ComponentID compID )
  {
    bool *cbfs[MAX_NUM_TBLOCKS] = { nullptr, &Cb, &Cr };

    return *cbfs[compID];
  }
public:
  bool Cb;
  bool Cr;
};


enum MsgLevel
{
  SILENT  = 0,
  ERROR   = 1,
  WARNING = 2,
  INFO    = 3,
  NOTICE  = 4,
  VERBOSE = 5,
  DETAILS = 6
};
enum RESHAPE_SIGNAL_TYPE
{
  RESHAPE_SIGNAL_SDR = 0,
  RESHAPE_SIGNAL_PQ  = 1,
  RESHAPE_SIGNAL_HLG = 2,
  RESHAPE_SIGNAL_NULL = 100,
};


// ---------------------------------------------------------------------------
// exception class
// ---------------------------------------------------------------------------

class Exception : public std::exception
{
public:
  Exception( const std::string& _s ) : m_str( _s ) { }
  Exception( const Exception& _e ) : std::exception( _e ), m_str( _e.m_str ) { }
  virtual ~Exception() noexcept { };
  virtual const char* what() const noexcept { return m_str.c_str(); }
  Exception& operator=( const Exception& _e ) { std::exception::operator=( _e ); m_str = _e.m_str; return *this; }
  template<typename T> Exception& operator<<( T t ) { std::ostringstream oss; oss << t; m_str += oss.str(); return *this; }
private:
  std::string m_str;
};

// if a check fails with THROW or CHECK, please check if ported correctly from assert in revision 1196)
#define THROW(x)            throw( Exception( "\nERROR: In function \"" ) << __FUNCTION__ << "\" in " << __FILE__ << ":" << __LINE__ << ": " << x )
#define CHECK(c,x)          if(c){ THROW(x); }
#define EXIT(x)             throw( Exception( "\n" ) << x << "\n" )
#define CHECK_NULLPTR(_ptr) CHECK( !( _ptr ), "Accessing an empty pointer pointer!" )

#if !NDEBUG  // for non MSVC compiler, define _DEBUG if in debug mode to have same behavior between MSVC and others in debug
#ifndef _DEBUG
#define _DEBUG 1
#endif
#endif

#if defined( _DEBUG )
#define CHECKD(c,x)         if(c){ THROW(x); }
#else
#define CHECKD(c,x)
#endif // _DEBUG

// ---------------------------------------------------------------------------
// static vector
// ---------------------------------------------------------------------------

template<typename T, size_t N>
class static_vector
{
  T _arr[ N ];
  size_t _size;

public:

  typedef T         value_type;
  typedef size_t    size_type;
  typedef ptrdiff_t difference_type;
  typedef T&        reference;
  typedef T const&  const_reference;
  typedef T*        pointer;
  typedef T const*  const_pointer;
  typedef T*        iterator;
  typedef T const*  const_iterator;

  static const size_type max_num_elements = N;

  static_vector() : _size( 0 )                                 { }
  static_vector( size_t N_ ) : _size( N_ )                     { }
  static_vector( size_t N_, const T& _val ) : _size( 0 )       { resize( N_, _val ); }
  template<typename It>
  static_vector( It _it1, It _it2 ) : _size( 0 )               { while( _it1 < _it2 ) _arr[ _size++ ] = *_it1++; }
  static_vector( std::initializer_list<T> _il ) : _size( 0 )
  {
    typename std::initializer_list<T>::iterator _src1 = _il.begin();
    typename std::initializer_list<T>::iterator _src2 = _il.end();

    while( _src1 < _src2 ) _arr[ _size++ ] = *_src1++;

    CHECKD( _size > N, "capacity exceeded" );
  }
  static_vector& operator=( std::initializer_list<T> _il )
  {
    _size = 0;

    typename std::initializer_list<T>::iterator _src1 = _il.begin();
    typename std::initializer_list<T>::iterator _src2 = _il.end();

    while( _src1 < _src2 ) _arr[ _size++ ] = *_src1++;

    CHECKD( _size > N, "capacity exceeded" );
  }

  void resize( size_t N_ )                      { CHECKD( N_ > N, "capacity exceeded" ); while(_size < N_) _arr[ _size++ ] = T() ; _size = N_; }
  void resize( size_t N_, const T& _val )       { CHECKD( N_ > N, "capacity exceeded" ); while(_size < N_) _arr[ _size++ ] = _val; _size = N_; }
  void reserve( size_t N_ )                     { CHECKD( N_ > N, "capacity exceeded" ); }
  void push_back( const T& _val )               { CHECKD( _size >= N, "capacity exceeded" ); _arr[ _size++ ] = _val; }
  void push_back( T&& val )                     { CHECKD( _size >= N, "capacity exceeded" ); _arr[ _size++ ] = std::forward<T>( val ); }
  void pop_back()                               { CHECKD( _size == 0, "calling pop_back on an empty vector" ); _size--; }
  void pop_front()                              { CHECKD( _size == 0, "calling pop_front on an empty vector" ); _size--; for( int i = 0; i < _size; i++ ) _arr[i] = _arr[i + 1]; }
  void clear()                                  { _size = 0; }
  reference       at( size_t _i )               { CHECKD( _i >= _size, "Trying to access an out-of-bound-element" ); return _arr[ _i ]; }
  const_reference at( size_t _i ) const         { CHECKD( _i >= _size, "Trying to access an out-of-bound-element" ); return _arr[ _i ]; }
  reference       operator[]( size_t _i )       { CHECKD( _i >= _size, "Trying to access an out-of-bound-element" ); return _arr[ _i ]; }
  const_reference operator[]( size_t _i ) const { CHECKD( _i >= _size, "Trying to access an out-of-bound-element" ); return _arr[ _i ]; }
  reference       front()                       { CHECKD( _size == 0, "Trying to access the first element of an empty vector" ); return _arr[ 0 ]; }
  const_reference front() const                 { CHECKD( _size == 0, "Trying to access the first element of an empty vector" ); return _arr[ 0 ]; }
  reference       back()                        { CHECKD( _size == 0, "Trying to access the last element of an empty vector" );  return _arr[ _size - 1 ]; }
  const_reference back() const                  { CHECKD( _size == 0, "Trying to access the last element of an empty vector" );  return _arr[ _size - 1 ]; }
  pointer         data()                        { return _arr; }
  const_pointer   data() const                  { return _arr; }
  iterator        begin()                       { return _arr; }
  const_iterator  begin() const                 { return _arr; }
  const_iterator  cbegin() const                { return _arr; }
  iterator        end()                         { return _arr + _size; }
  const_iterator  end() const                   { return _arr + _size; };
  const_iterator  cend() const                  { return _arr + _size; };
  size_type       size() const                  { return _size; };
  size_type       byte_size() const             { return _size * sizeof( T ); }
  bool            empty() const                 { return _size == 0; }

  size_type       capacity() const              { return N; }
  size_type       max_size() const              { return N; }
  size_type       byte_capacity() const         { return sizeof(_arr); }

  iterator        insert( const_iterator _pos, const T& _val )
                                                { CHECKD( _size >= N, "capacity exceeded" );
                                                  for( difference_type i = _size - 1; i >= _pos - _arr; i-- ) _arr[i + 1] = _arr[i];
                                                  *const_cast<iterator>( _pos ) = _val;
                                                  _size++;
                                                  return const_cast<iterator>( _pos ); }

  iterator        insert( const_iterator _pos, T&& _val )
                                                { CHECKD( _size >= N, "capacity exceeded" );
                                                  for( difference_type i = _size - 1; i >= _pos - _arr; i-- ) _arr[i + 1] = _arr[i];
                                                  *const_cast<iterator>( _pos ) = std::forward<T>( _val );
                                                  _size++; return const_cast<iterator>( _pos ); }
  template<class InputIt>
  iterator        insert( const_iterator _pos, InputIt first, InputIt last )
                                                { const difference_type numEl = last - first;
                                                  CHECKD( _size + numEl >= N, "capacity exceeded" );
                                                  for( difference_type i = _size - 1; i >= _pos - _arr; i-- ) _arr[i + numEl] = _arr[i];
                                                  iterator it = const_cast<iterator>( _pos ); _size += numEl;
                                                  while( first != last ) *it++ = *first++;
                                                  return const_cast<iterator>( _pos ); }

  iterator        insert( const_iterator _pos, size_t numEl, const T& val )
                                                { //const difference_type numEl = last - first;
                                                  CHECKD( _size + numEl >= N, "capacity exceeded" );
                                                  for( difference_type i = _size - 1; i >= _pos - _arr; i-- ) _arr[i + numEl] = _arr[i];
                                                  iterator it = const_cast<iterator>( _pos ); _size += numEl;
                                                  for ( int k = 0; k < numEl; k++) *it++ = val;
                                                  return const_cast<iterator>( _pos ); }

  void            erase( const_iterator _pos )  { iterator it   = const_cast<iterator>( _pos ) - 1;
                                                  iterator last = end() - 1;
                                                  while( ++it != last ) *it = *( it + 1 );
                                                  _size--; }
};


// ---------------------------------------------------------------------------
// dynamic cache
// ---------------------------------------------------------------------------

template<typename T>
class dynamic_cache
{
  std::vector<T*> m_cache;
#if ENABLE_SPLIT_PARALLELISM || ENABLE_WPP_PARALLELISM
  int64_t         m_cacheId;
#endif

public:

#if ENABLE_SPLIT_PARALLELISM || ENABLE_WPP_PARALLELISM
  dynamic_cache()
  {
    static int cacheId = 0;
    m_cacheId = cacheId++;
  }

#endif
  ~dynamic_cache()
  {
    deleteEntries();
  }

  void deleteEntries()
  {
    for( auto &p : m_cache )
    {
      delete p;
      p = nullptr;
    }

    m_cache.clear();
  }

  T* get()
  {
    T* ret;

    if( !m_cache.empty() )
    {
      ret = m_cache.back();
      m_cache.pop_back();
#if ENABLE_SPLIT_PARALLELISM || ENABLE_WPP_PARALLELISM
      CHECK( ret->cacheId != m_cacheId, "Putting item into wrong cache!" );
      CHECK( !ret->cacheUsed,           "Fetched an element that should've been in cache!!" );
#endif
    }
    else
    {
      ret = new T;
    }

#if ENABLE_SPLIT_PARALLELISM || ENABLE_WPP_PARALLELISM
    ret->cacheId   = m_cacheId;
    ret->cacheUsed = false;

#endif
    return ret;
  }

  void cache( T* el )
  {
#if ENABLE_SPLIT_PARALLELISM || ENABLE_WPP_PARALLELISM
    CHECK( el->cacheId != m_cacheId, "Putting item into wrong cache!" );
    CHECK( el->cacheUsed,            "Putting cached item back into cache!" );

    el->cacheUsed = true;

#endif
    m_cache.push_back( el );
  }

  void cache( std::vector<T*>& vel )
  {
#if ENABLE_SPLIT_PARALLELISM || ENABLE_WPP_PARALLELISM
    for( auto el : vel )
    {
      CHECK( el->cacheId != m_cacheId, "Putting item into wrong cache!" );
      CHECK( el->cacheUsed,            "Putting cached item back into cache!" );

      el->cacheUsed = true;
    }

#endif
    m_cache.insert( m_cache.end(), vel.begin(), vel.end() );
    vel.clear();
  }
};

typedef dynamic_cache<struct CodingUnit    > CUCache;
typedef dynamic_cache<struct PredictionUnit> PUCache;
typedef dynamic_cache<struct TransformUnit > TUCache;

struct XUCache
{
  CUCache cuCache;
  PUCache puCache;
  TUCache tuCache;
};

#define SIGN(x) ( (x) >= 0 ? 1 : -1 )

#define MAX_NUM_ALF_CLASSES             25
#define MAX_NUM_ALF_LUMA_COEFF          13
#define MAX_NUM_ALF_CHROMA_COEFF        7
#define MAX_ALF_FILTER_LENGTH           7
#define MAX_NUM_ALF_COEFF               (MAX_ALF_FILTER_LENGTH * MAX_ALF_FILTER_LENGTH / 2 + 1)
#define MAX_ALF_PADDING_SIZE            4

enum AlfFilterType
{
  ALF_FILTER_5,
  ALF_FILTER_7,
  ALF_NUM_OF_FILTER_TYPES
};

struct AlfFilterShape
{
  AlfFilterShape( int size )
    : filterLength( size ),
    numCoeff( size * size / 4 + 1 ),
    filterSize( size * size / 2 + 1 )
  {
    if( size == 5 )
    {
      pattern = {
                 0,
             1,  2,  3,
         4,  5,  6,  5,  4,
             3,  2,  1,
                 0
      };

      weights = {
                 2,
              2, 2, 2,
           2, 2, 1, 1
      };
#if !JVET_O0216_ALF_COEFF_EG3 || !JVET_O0064_SIMP_ALF_CLIP_CODING
      golombIdx = {
                 0,
              0, 1, 0,
           0, 1, 2, 2
      };
#endif

      filterType = ALF_FILTER_5;
    }
    else if( size == 7 )
    {
      pattern = {
                     0,
                 1,  2,  3,
             4,  5,  6,  7,  8,
         9, 10, 11, 12, 11, 10, 9,
             8,  7,  6,  5,  4,
                 3,  2,  1,
                     0
      };

      weights = {
                    2,
                2,  2,  2,
            2,  2,  2,  2,  2,
        2,  2,  2,  1,  1
      };
#if !JVET_O0216_ALF_COEFF_EG3 || !JVET_O0064_SIMP_ALF_CLIP_CODING
      golombIdx = {
                    0,
                 0, 1, 0,
              0, 1, 2, 1, 0,
           0, 1, 2, 3, 3
      };
#endif

      filterType = ALF_FILTER_7;
    }
    else
    {
      filterType = ALF_NUM_OF_FILTER_TYPES;
      CHECK( 0, "Wrong ALF filter shape" );
    }
  }

  AlfFilterType filterType;
  int filterLength;
  int numCoeff;      //TO DO: check whether we need both numCoeff and filterSize
  int filterSize;
  std::vector<int> pattern;
  std::vector<int> weights;
#if !JVET_O0216_ALF_COEFF_EG3 || !JVET_O0064_SIMP_ALF_CLIP_CODING
  std::vector<int> golombIdx;
#endif
};

struct AlfSliceParam
{
  bool                         enabledFlag[MAX_NUM_COMPONENT];                          // alf_slice_enable_flag, alf_chroma_idc
  bool                         nonLinearFlag[MAX_NUM_CHANNEL_TYPE];                     // alf_nonlinear_enable_flag[Luma/Chroma]
  short                        lumaCoeff[MAX_NUM_ALF_CLASSES * MAX_NUM_ALF_LUMA_COEFF]; // alf_coeff_luma_delta[i][j]
  short                        lumaClipp[MAX_NUM_ALF_CLASSES * MAX_NUM_ALF_LUMA_COEFF]; // alf_clipp_luma_[i][j]
  short                        chromaCoeff[MAX_NUM_ALF_CHROMA_COEFF];                   // alf_coeff_chroma[i]
  short                        chromaClipp[MAX_NUM_ALF_CHROMA_COEFF];                   // alf_clipp_chroma[i]
  short                        filterCoeffDeltaIdx[MAX_NUM_ALF_CLASSES];                // filter_coeff_delta[i]
  bool                         alfLumaCoeffFlag[MAX_NUM_ALF_CLASSES];                   // alf_luma_coeff_flag[i]
  int                          numLumaFilters;                                          // number_of_filters_minus1 + 1
  bool                         alfLumaCoeffDeltaFlag;                                   // alf_luma_coeff_delta_flag
#if !JVET_O0669_REMOVE_ALF_COEFF_PRED
  bool                         alfLumaCoeffDeltaPredictionFlag;                         // alf_luma_coeff_delta_prediction_flag
#endif
  std::vector<AlfFilterShape>* filterShapes;
  int                          tLayer;
  bool                         newFilterFlag[MAX_NUM_CHANNEL_TYPE];
#if !JVET_O0669_REMOVE_ALF_COEFF_PRED
  int                          fixedFilterPattern;
  int                          fixedFilterIdx[MAX_NUM_ALF_CLASSES];
  int                          fixedFilterSetIndex;
#endif

  AlfSliceParam()
  {
    reset();
  }

  void reset()
  {
    std::memset( enabledFlag, false, sizeof( enabledFlag ) );
    std::memset( nonLinearFlag, false, sizeof( nonLinearFlag ) );
    std::memset( lumaCoeff, 0, sizeof( lumaCoeff ) );
    std::memset( lumaClipp, 0, sizeof( lumaClipp ) );
    std::memset( chromaCoeff, 0, sizeof( chromaCoeff ) );
    std::memset( chromaClipp, 0, sizeof( chromaClipp ) );
    std::memset( filterCoeffDeltaIdx, 0, sizeof( filterCoeffDeltaIdx ) );
    std::memset( alfLumaCoeffFlag, true, sizeof( alfLumaCoeffFlag ) );
    numLumaFilters = 1;
    alfLumaCoeffDeltaFlag = false;
#if !JVET_O0669_REMOVE_ALF_COEFF_PRED
    alfLumaCoeffDeltaPredictionFlag = false;
#endif
    tLayer = 0;
    memset(newFilterFlag, 0, sizeof(newFilterFlag));
#if !JVET_O0669_REMOVE_ALF_COEFF_PRED
    fixedFilterPattern = 0;
    std::memset(fixedFilterIdx, 0, sizeof(fixedFilterIdx));
    fixedFilterSetIndex = 0;
#endif
  }

  const AlfSliceParam& operator = ( const AlfSliceParam& src )
  {
    std::memcpy( enabledFlag, src.enabledFlag, sizeof( enabledFlag ) );
    std::memcpy( nonLinearFlag, src.nonLinearFlag, sizeof( nonLinearFlag ) );
    std::memcpy( lumaCoeff, src.lumaCoeff, sizeof( lumaCoeff ) );
    std::memcpy( lumaClipp, src.lumaClipp, sizeof( lumaClipp ) );
    std::memcpy( chromaCoeff, src.chromaCoeff, sizeof( chromaCoeff ) );
    std::memcpy( chromaClipp, src.chromaClipp, sizeof( chromaClipp ) );
    std::memcpy( filterCoeffDeltaIdx, src.filterCoeffDeltaIdx, sizeof( filterCoeffDeltaIdx ) );
    std::memcpy( alfLumaCoeffFlag, src.alfLumaCoeffFlag, sizeof( alfLumaCoeffFlag ) );
    numLumaFilters = src.numLumaFilters;
    alfLumaCoeffDeltaFlag = src.alfLumaCoeffDeltaFlag;
#if !JVET_O0669_REMOVE_ALF_COEFF_PRED
    alfLumaCoeffDeltaPredictionFlag = src.alfLumaCoeffDeltaPredictionFlag;
#endif
    filterShapes = src.filterShapes;
    tLayer = src.tLayer;
    std::memcpy(newFilterFlag, src.newFilterFlag, sizeof(newFilterFlag));
#if !JVET_O0669_REMOVE_ALF_COEFF_PRED
    fixedFilterPattern = src.fixedFilterPattern;
    std::memcpy(fixedFilterIdx, src.fixedFilterIdx, sizeof(fixedFilterIdx));
    fixedFilterSetIndex = src.fixedFilterSetIndex;
#endif
    return *this;
  }
};

//! \}

#endif

<|MERGE_RESOLUTION|>--- conflicted
+++ resolved
@@ -50,9 +50,8 @@
 #include <assert.h>
 #include <cassert>
 
-<<<<<<< HEAD
 #define JVET_O0304_SIMPLIFIED_BDOF                        1 // JVET-O0304: Reduction of number of multiplications in BDOF
-=======
+
 #define JVET_O0368_LFNST_WITH_DCT2_ONLY                   1 // JVET-O0368/O0292/O0521/O0466: disable LFNST for non-DCT2 MTS candidates normatively
 
 #define JVET_O0106_ISP_4xN_PREDREG_FOR_1xN_2xN            1 // JVET-O0106: use 4xN prediction regions for 1xN and 2xN subblocks
@@ -60,7 +59,6 @@
 #define JVET_O0500_SEP_CTX_AFFINE_SUBBLOCK_MRG            1 // JVET-O0500: Different ctx models for inter affine flag and subblock merge flag
 
 #define JVET_O0414_SMVD_LTRP                              1 // JVET-O0414: long-term reference picture restriction for SMVD
->>>>>>> 29fb1a22
 
 #define JVET_O0258_REMOVE_CHROMA_IBC_FOR_DUALTREE         1 // JVET-O0258 Remove chroma IBC when dualtree is used
 
