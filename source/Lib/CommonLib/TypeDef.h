/* The copyright in this software is being made available under the BSD
 * License, included below. This software may be subject to other third party
 * and contributor rights, including patent rights, and no such rights are
 * granted under this license.
 *
 * Copyright (c) 2010-2020, ITU/ISO/IEC
 * All rights reserved.
 *
 * Redistribution and use in source and binary forms, with or without
 * modification, are permitted provided that the following conditions are met:
 *
 *  * Redistributions of source code must retain the above copyright notice,
 *    this list of conditions and the following disclaimer.
 *  * Redistributions in binary form must reproduce the above copyright notice,
 *    this list of conditions and the following disclaimer in the documentation
 *    and/or other materials provided with the distribution.
 *  * Neither the name of the ITU/ISO/IEC nor the names of its contributors may
 *    be used to endorse or promote products derived from this software without
 *    specific prior written permission.
 *
 * THIS SOFTWARE IS PROVIDED BY THE COPYRIGHT HOLDERS AND CONTRIBUTORS "AS IS"
 * AND ANY EXPRESS OR IMPLIED WARRANTIES, INCLUDING, BUT NOT LIMITED TO, THE
 * IMPLIED WARRANTIES OF MERCHANTABILITY AND FITNESS FOR A PARTICULAR PURPOSE
 * ARE DISCLAIMED. IN NO EVENT SHALL THE COPYRIGHT HOLDER OR CONTRIBUTORS
 * BE LIABLE FOR ANY DIRECT, INDIRECT, INCIDENTAL, SPECIAL, EXEMPLARY, OR
 * CONSEQUENTIAL DAMAGES (INCLUDING, BUT NOT LIMITED TO, PROCUREMENT OF
 * SUBSTITUTE GOODS OR SERVICES; LOSS OF USE, DATA, OR PROFITS; OR BUSINESS
 * INTERRUPTION) HOWEVER CAUSED AND ON ANY THEORY OF LIABILITY, WHETHER IN
 * CONTRACT, STRICT LIABILITY, OR TORT (INCLUDING NEGLIGENCE OR OTHERWISE)
 * ARISING IN ANY WAY OUT OF THE USE OF THIS SOFTWARE, EVEN IF ADVISED OF
 * THE POSSIBILITY OF SUCH DAMAGE.
 */

/** \file     TypeDef.h
    \brief    Define macros, basic types, new types and enumerations
*/

#ifndef __TYPEDEF__
#define __TYPEDEF__

#ifndef __COMMONDEF__
#error Include CommonDef.h not TypeDef.h
#endif

#include <vector>
#include <utility>
#include <sstream>
#include <cstddef>
#include <cstring>
#include <assert.h>
#include <cassert>

<<<<<<< HEAD
=======
#define JVET_Q0249_ALF_CHROMA_CLIPFLAG                    1 // JVET-Q0249: Cleanup of chroma clipping flags for ALF
#define JVET_Q0150                                        1 // fix for ALF virtual horizontal CTU boundary processing
#define JVET_Q0054                                        1 // fix for long luma deblocking decision
>>>>>>> b155ada1

#define JVET_Q0055_MTS_SIGNALLING                         1 // JVET-Q0055: Check for transform coefficients outside the 16x16 area
#define JVET_Q0480_RASTER_RECT_SLICES                     1 // JVET-Q0480: Eliminate redundant slice height syntax when in raster rectangular slice mode (tile_idx_delta_present_flag == 0)

#define JVET_Q0433_MODIFIED_CHROMA_DIST_WEIGHT            1 // modification of chroma distortion weight (as agreed during presentation of JVET-Q0433)

#define JVET_Q0487_SCALING_WINDOW_ISSUES                  1 // JVET-Q0487: Fix scaling window issues when scaling ratio is 1:1

#define JVET_AHG14_LOSSLESS                               1
#define JVET_AHG14_LOSSLESS_ENC_QP_FIX                    1 && JVET_AHG14_LOSSLESS

#define JVET_M0497_MATRIX_MULT                            0 // 0: Fast method; 1: Matrix multiplication

#define APPLY_SBT_SL_ON_MTS                               1 // apply save & load fast algorithm on inter MTS when SBT is on
<<<<<<< HEAD
#define MAX_TB_SIZE_SIGNALLING                            0
=======

>>>>>>> b155ada1
#define HEVC_SEI                                          0 // SEI messages that are defined in HEVC, but not in VVC

typedef std::pair<int, bool> TrMode;
typedef std::pair<int, int>  TrCost;

// clang-format off
#define REUSE_CU_RESULTS                                  1 
#if REUSE_CU_RESULTS
#define REUSE_CU_RESULTS_WITH_MULTIPLE_TUS                1
#endif
// clang-format on
<<<<<<< HEAD
=======


>>>>>>> b155ada1
#ifndef JVET_J0090_MEMORY_BANDWITH_MEASURE
#define JVET_J0090_MEMORY_BANDWITH_MEASURE                0
#endif

#ifndef EXTENSION_360_VIDEO
#define EXTENSION_360_VIDEO                               0   ///< extension for 360/spherical video coding support; this macro should be controlled by makefile, as it would be used to control whether the library is built and linked
#endif

#ifndef EXTENSION_HDRTOOLS
#define EXTENSION_HDRTOOLS                                0 //< extension for HDRTools/Metrics support; this macro should be controlled by makefile, as it would be used to control whether the library is built and linked
#endif

#define JVET_O0756_CONFIG_HDRMETRICS                      1
#if EXTENSION_HDRTOOLS
#define JVET_O0756_CALCULATE_HDRMETRICS                   1
#endif

#ifndef ENABLE_SPLIT_PARALLELISM
#define ENABLE_SPLIT_PARALLELISM                          0
#endif
#if ENABLE_SPLIT_PARALLELISM
#define PARL_SPLIT_MAX_NUM_JOBS                           6                             // number of parallel jobs that can be defined and need memory allocated
#define NUM_RESERVERD_SPLIT_JOBS                        ( PARL_SPLIT_MAX_NUM_JOBS + 1 )  // number of all data structures including the merge thread (0)
#define PARL_SPLIT_MAX_NUM_THREADS                        PARL_SPLIT_MAX_NUM_JOBS
#define NUM_SPLIT_THREADS_IF_MSVC                         4

#endif


// ====================================================================================================================
// General settings
// ====================================================================================================================

#ifndef ENABLE_TRACING
#define ENABLE_TRACING                                    0 // DISABLE by default (enable only when debugging, requires 15% run-time in decoding) -- see documentation in 'doc/DTrace for NextSoftware.pdf'
#endif

#if ENABLE_TRACING
#define K0149_BLOCK_STATISTICS                            1 // enables block statistics, which can be analysed with YUView (https://github.com/IENT/YUView)
#if K0149_BLOCK_STATISTICS
#define BLOCK_STATS_AS_CSV                                0 // statistics will be written in a comma separated value format. this is not supported by YUView
#endif
#endif

#define WCG_EXT                                           1
#define WCG_WPSNR                                         WCG_EXT

#define KEEP_PRED_AND_RESI_SIGNALS                        0
<<<<<<< HEAD
=======

>>>>>>> b155ada1
// ====================================================================================================================
// Debugging
// ====================================================================================================================

// most debugging tools are now bundled within the ENABLE_TRACING macro -- see documentation to see how to use

#define PRINT_MACRO_VALUES                                1 ///< When enabled, the encoder prints out a list of the non-environment-variable controlled macros and their values on startup

#define INTRA_FULL_SEARCH                                 0 ///< enables full mode search for intra estimation

// TODO: rename this macro to DECODER_DEBUG_BIT_STATISTICS (may currently cause merge issues with other branches)
// This can be enabled by the makefile
#ifndef RExt__DECODER_DEBUG_BIT_STATISTICS
#define RExt__DECODER_DEBUG_BIT_STATISTICS                0 ///< 0 (default) = decoder reports as normal, 1 = decoder produces bit usage statistics (will impact decoder run time by up to ~10%)
#endif

#ifndef RExt__DECODER_DEBUG_TOOL_MAX_FRAME_STATS
#define RExt__DECODER_DEBUG_TOOL_MAX_FRAME_STATS         (1 && RExt__DECODER_DEBUG_BIT_STATISTICS )   ///< 0 (default) = decoder reports as normal, 1 = decoder produces max frame bit usage statistics
#endif

#define TR_ONLY_COEFF_STATS                              (1 && RExt__DECODER_DEBUG_BIT_STATISTICS )   ///< 0 combine TS and non-TS decoder debug statistics. 1 = separate TS and non-TS decoder debug statistics.
#define EPBINCOUNT_FIX                                   (1 && RExt__DECODER_DEBUG_BIT_STATISTICS )   ///< 0 use count to represent number of calls to decodeBins. 1 = count and bins for EP bins are the same.

#ifndef RExt__DECODER_DEBUG_TOOL_STATISTICS
#define RExt__DECODER_DEBUG_TOOL_STATISTICS               0 ///< 0 (default) = decoder reports as normal, 1 = decoder produces tool usage statistics
#endif

#if RExt__DECODER_DEBUG_BIT_STATISTICS || RExt__DECODER_DEBUG_TOOL_STATISTICS
#define RExt__DECODER_DEBUG_STATISTICS                    1
#endif

// ====================================================================================================================
// Tool Switches - transitory (these macros are likely to be removed in future revisions)
// ====================================================================================================================

#define DECODER_CHECK_SUBSTREAM_AND_SLICE_TRAILING_BYTES  1 ///< TODO: integrate this macro into a broader conformance checking system.
#define T0196_SELECTIVE_RDOQ                              1 ///< selective RDOQ
#define U0040_MODIFIED_WEIGHTEDPREDICTION_WITH_BIPRED_AND_CLIPPING 1
#define U0033_ALTERNATIVE_TRANSFER_CHARACTERISTICS_SEI    1 ///< Alternative transfer characteristics SEI message (JCTVC-U0033, with syntax naming from V1005)
#define X0038_LAMBDA_FROM_QP_CAPABILITY                   1 ///< This approach derives lambda from QP+QPoffset+QPoffset2. QPoffset2 is derived from QP+QPoffset using a linear model that is clipped between 0 and 3.
                                                            // To use this capability enable config parameter LambdaFromQpEnable

// ====================================================================================================================
// Tool Switches
// ====================================================================================================================


// This can be enabled by the makefile
#ifndef RExt__HIGH_BIT_DEPTH_SUPPORT
#define RExt__HIGH_BIT_DEPTH_SUPPORT                      0 ///< 0 (default) use data type definitions for 8-10 bit video, 1 = use larger data types to allow for up to 16-bit video (originally developed as part of N0188)
#endif

// SIMD optimizations
#define SIMD_ENABLE                                       1
#define ENABLE_SIMD_OPT                                 ( SIMD_ENABLE && !RExt__HIGH_BIT_DEPTH_SUPPORT )    ///< SIMD optimizations, no impact on RD performance
#define ENABLE_SIMD_OPT_MCIF                            ( 1 && ENABLE_SIMD_OPT )                            ///< SIMD optimization for the interpolation filter, no impact on RD performance
#define ENABLE_SIMD_OPT_BUFFER                          ( 1 && ENABLE_SIMD_OPT )                            ///< SIMD optimization for the buffer operations, no impact on RD performance
#define ENABLE_SIMD_OPT_DIST                            ( 1 && ENABLE_SIMD_OPT )                            ///< SIMD optimization for the distortion calculations(SAD,SSE,HADAMARD), no impact on RD performance
#define ENABLE_SIMD_OPT_AFFINE_ME                       ( 1 && ENABLE_SIMD_OPT )                            ///< SIMD optimization for affine ME, no impact on RD performance
#define ENABLE_SIMD_OPT_ALF                             ( 1 && ENABLE_SIMD_OPT )                            ///< SIMD optimization for ALF
#if ENABLE_SIMD_OPT_BUFFER
#define ENABLE_SIMD_OPT_BCW                               1                                                 ///< SIMD optimization for Bcw
#endif

// End of SIMD optimizations


#define ME_ENABLE_ROUNDING_OF_MVS                         1 ///< 0 (default) = disables rounding of motion vectors when right shifted,  1 = enables rounding

#define RDOQ_CHROMA_LAMBDA                                1 ///< F386: weighting of chroma for RDOQ

#define U0132_TARGET_BITS_SATURATION                      1 ///< Rate control with target bits saturation method
#ifdef  U0132_TARGET_BITS_SATURATION
#define V0078_ADAPTIVE_LOWER_BOUND                        1 ///< Target bits saturation with adaptive lower bound
#endif
#define W0038_DB_OPT                                      1 ///< adaptive DB parameter selection, LoopFilterOffsetInPPS and LoopFilterDisable are set to 0 and DeblockingFilterMetric=2;
#define W0038_CQP_ADJ                                     1 ///< chroma QP adjustment based on TL, CQPTLAdjustEnabled is set to 1;

#define SHARP_LUMA_DELTA_QP                               1 ///< include non-normative LCU deltaQP and normative chromaQP change
#define ER_CHROMA_QP_WCG_PPS                              1 ///< Chroma QP model for WCG used in Anchor 3.2
#define ENABLE_QPA                                        1 ///< Non-normative perceptual QP adaptation according to JVET-H0047 and JVET-K0206. Deactivated by default, activated using encoder arguments --PerceptQPA=1 --SliceChromaQPOffsetPeriodicity=1
#define ENABLE_QPA_SUB_CTU                              ( 1 && ENABLE_QPA ) ///< when maximum delta-QP depth is greater than zero, use sub-CTU QPA


#define RDOQ_CHROMA                                       1 ///< use of RDOQ in chroma

#define QP_SWITCHING_FOR_PARALLEL                         1 ///< Replace floating point QP with a source-file frame number. After switching POC, increase base QP instead of frame level QP.

#define LUMA_ADAPTIVE_DEBLOCKING_FILTER_QP_OFFSET         1 /// JVET-L0414 (CE11.2.2) with explicit signalling of num interval, threshold and qpOffset
// ====================================================================================================================
// Derived macros
// ====================================================================================================================

#if RExt__HIGH_BIT_DEPTH_SUPPORT
#define FULL_NBIT                                         1 ///< When enabled, use distortion measure derived from all bits of source data, otherwise discard (bitDepth - 8) least-significant bits of distortion
#define RExt__HIGH_PRECISION_FORWARD_TRANSFORM            1 ///< 0 use original 6-bit transform matrices for both forward and inverse transform, 1 (default) = use original matrices for inverse transform and high precision matrices for forward transform
#else
#define FULL_NBIT                                         1 ///< When enabled, use distortion measure derived from all bits of source data, otherwise discard (bitDepth - 8) least-significant bits of distortion
#define RExt__HIGH_PRECISION_FORWARD_TRANSFORM            0 ///< 0 (default) use original 6-bit transform matrices for both forward and inverse transform, 1 = use original matrices for inverse transform and high precision matrices for forward transform
#endif

#if FULL_NBIT
#define DISTORTION_PRECISION_ADJUSTMENT(x)                0
#else
#define DISTORTION_ESTIMATION_BITS                        8
#define DISTORTION_PRECISION_ADJUSTMENT(x)                ((x>DISTORTION_ESTIMATION_BITS)? ((x)-DISTORTION_ESTIMATION_BITS) : 0)
#endif

// ====================================================================================================================
// Error checks
// ====================================================================================================================

#if ((RExt__HIGH_PRECISION_FORWARD_TRANSFORM != 0) && (RExt__HIGH_BIT_DEPTH_SUPPORT == 0))
#error ERROR: cannot enable RExt__HIGH_PRECISION_FORWARD_TRANSFORM without RExt__HIGH_BIT_DEPTH_SUPPORT
#endif

// ====================================================================================================================
// Named numerical types
// ====================================================================================================================

#if RExt__HIGH_BIT_DEPTH_SUPPORT
typedef       int             Pel;               ///< pixel type
typedef       int64_t           TCoeff;            ///< transform coefficient
typedef       int             TMatrixCoeff;      ///< transform matrix coefficient
typedef       int16_t           TFilterCoeff;      ///< filter coefficient
typedef       int64_t           Intermediate_Int;  ///< used as intermediate value in calculations
typedef       uint64_t          Intermediate_UInt; ///< used as intermediate value in calculations
#else
typedef       int16_t           Pel;               ///< pixel type
typedef       int             TCoeff;            ///< transform coefficient
typedef       int16_t           TMatrixCoeff;      ///< transform matrix coefficient
typedef       int16_t           TFilterCoeff;      ///< filter coefficient
typedef       int             Intermediate_Int;  ///< used as intermediate value in calculations
typedef       uint32_t            Intermediate_UInt; ///< used as intermediate value in calculations
#endif

typedef       uint64_t          SplitSeries;       ///< used to encoded the splits that caused a particular CU size
typedef       uint64_t          ModeTypeSeries;    ///< used to encoded the ModeType at different split depth

typedef       uint64_t        Distortion;        ///< distortion measurement

// ====================================================================================================================
// Enumeration
// ====================================================================================================================

enum BDPCMControl
{
  BDPCM_INACTIVE = 0,
  BDPCM_LUMAONLY = 1,
  BDPCM_LUMACHROMA = 2,
};

enum ApsType
{
  ALF_APS = 0,
  LMCS_APS = 1,
  SCALING_LIST_APS = 2,
};

enum QuantFlags
{
  Q_INIT           = 0x0,
  Q_USE_RDOQ       = 0x1,
  Q_RDOQTS         = 0x2,
  Q_SELECTIVE_RDOQ = 0x4,
};

//EMT transform tags
enum TransType
{
  DCT2 = 0,
  DCT8 = 1,
  DST7 = 2,
  NUM_TRANS_TYPE = 3,
  DCT2_EMT = 4
};

enum MTSIdx
{
  MTS_DCT2_DCT2 = 0,
  MTS_SKIP = 1,
  MTS_DST7_DST7 = 2,
  MTS_DCT8_DST7 = 3,
  MTS_DST7_DCT8 = 4,
  MTS_DCT8_DCT8 = 5
};

enum ISPType
{
  NOT_INTRA_SUBPARTITIONS       = 0,
  HOR_INTRA_SUBPARTITIONS       = 1,
  VER_INTRA_SUBPARTITIONS       = 2,
<<<<<<< HEAD
  NUM_INTRA_SUBPARTITIONS_MODES = 3,  
=======
  NUM_INTRA_SUBPARTITIONS_MODES = 3,
>>>>>>> b155ada1
  INTRA_SUBPARTITIONS_RESERVED  = 4
};

enum SbtIdx
{
  SBT_OFF_DCT  = 0,
  SBT_VER_HALF = 1,
  SBT_HOR_HALF = 2,
  SBT_VER_QUAD = 3,
  SBT_HOR_QUAD = 4,
  NUMBER_SBT_IDX,
  SBT_OFF_MTS, //note: must be after all SBT modes, only used in fast algorithm to discern the best mode is inter EMT
};

enum SbtPos
{
  SBT_POS0 = 0,
  SBT_POS1 = 1,
  NUMBER_SBT_POS
};

enum SbtMode
{
  SBT_VER_H0 = 0,
  SBT_VER_H1 = 1,
  SBT_HOR_H0 = 2,
  SBT_HOR_H1 = 3,
  SBT_VER_Q0 = 4,
  SBT_VER_Q1 = 5,
  SBT_HOR_Q0 = 6,
  SBT_HOR_Q1 = 7,
  NUMBER_SBT_MODE
};

enum RDPCMMode
{
  RDPCM_OFF             = 0,
  RDPCM_HOR             = 1,
  RDPCM_VER             = 2,
  NUMBER_OF_RDPCM_MODES = 3
};

enum RDPCMSignallingMode
{
  RDPCM_SIGNAL_IMPLICIT            = 0,
  RDPCM_SIGNAL_EXPLICIT            = 1,
  NUMBER_OF_RDPCM_SIGNALLING_MODES = 2
};

/// supported slice type
enum SliceType
{
  B_SLICE               = 0,
  P_SLICE               = 1,
  I_SLICE               = 2,
  NUMBER_OF_SLICE_TYPES = 3
};

/// chroma formats (according to semantics of chroma_format_idc)
enum ChromaFormat
{
  CHROMA_400        = 0,
  CHROMA_420        = 1,
  CHROMA_422        = 2,
  CHROMA_444        = 3,
  NUM_CHROMA_FORMAT = 4
};

enum ChannelType
{
  CHANNEL_TYPE_LUMA    = 0,
  CHANNEL_TYPE_CHROMA  = 1,
  MAX_NUM_CHANNEL_TYPE = 2
};

enum TreeType
{
  TREE_D = 0, //default tree status (for single-tree slice, TREE_D means joint tree; for dual-tree I slice, TREE_D means TREE_L for luma and TREE_C for chroma)
  TREE_L = 1, //separate tree only contains luma (may split)
  TREE_C = 2, //separate tree only contains chroma (not split), to avoid small chroma block
};

enum ModeType
{
  MODE_TYPE_ALL = 0, //all modes can try
  MODE_TYPE_INTER = 1, //can try inter
  MODE_TYPE_INTRA = 2, //can try intra, ibc, palette
};

#define CH_L CHANNEL_TYPE_LUMA
#define CH_C CHANNEL_TYPE_CHROMA

enum ComponentID
{
  COMPONENT_Y         = 0,
  COMPONENT_Cb        = 1,
  COMPONENT_Cr        = 2,
  MAX_NUM_COMPONENT   = 3,
  JOINT_CbCr          = MAX_NUM_COMPONENT,
  MAX_NUM_TBLOCKS     = MAX_NUM_COMPONENT
};

#define MAP_CHROMA(c) (ComponentID(c))

enum InputColourSpaceConversion // defined in terms of conversion prior to input of encoder.
{
  IPCOLOURSPACE_UNCHANGED               = 0,
  IPCOLOURSPACE_YCbCrtoYCrCb            = 1, // Mainly used for debug!
  IPCOLOURSPACE_YCbCrtoYYY              = 2, // Mainly used for debug!
  IPCOLOURSPACE_RGBtoGBR                = 3,
  NUMBER_INPUT_COLOUR_SPACE_CONVERSIONS = 4
};

enum MATRIX_COEFFICIENTS // Table E.5 (Matrix coefficients)
{
  MATRIX_COEFFICIENTS_RGB                           = 0,
  MATRIX_COEFFICIENTS_BT709                         = 1,
  MATRIX_COEFFICIENTS_UNSPECIFIED                   = 2,
  MATRIX_COEFFICIENTS_RESERVED_BY_ITUISOIEC         = 3,
  MATRIX_COEFFICIENTS_USFCCT47                      = 4,
  MATRIX_COEFFICIENTS_BT601_625                     = 5,
  MATRIX_COEFFICIENTS_BT601_525                     = 6,
  MATRIX_COEFFICIENTS_SMPTE240                      = 7,
  MATRIX_COEFFICIENTS_YCGCO                         = 8,
  MATRIX_COEFFICIENTS_BT2020_NON_CONSTANT_LUMINANCE = 9,
  MATRIX_COEFFICIENTS_BT2020_CONSTANT_LUMINANCE     = 10,
};

enum DeblockEdgeDir
{
  EDGE_VER     = 0,
  EDGE_HOR     = 1,
  NUM_EDGE_DIR = 2
};

/// supported prediction type
enum PredMode
{
  MODE_INTER                 = 0,     ///< inter-prediction mode
  MODE_INTRA                 = 1,     ///< intra-prediction mode
  MODE_IBC                   = 2,     ///< ibc-prediction mode
  MODE_PLT                   = 3,     ///< plt-prediction mode
  NUMBER_OF_PREDICTION_MODES = 4,
};

/// reference list index
enum RefPicList
{
  REF_PIC_LIST_0               = 0,   ///< reference list 0
  REF_PIC_LIST_1               = 1,   ///< reference list 1
  NUM_REF_PIC_LIST_01          = 2,
  REF_PIC_LIST_X               = 100  ///< special mark
};

#define L0 REF_PIC_LIST_0
#define L1 REF_PIC_LIST_1

/// distortion function index
enum DFunc
{
  DF_SSE             = 0,             ///< general size SSE
  DF_SSE2            = DF_SSE+1,      ///<   2xM SSE
  DF_SSE4            = DF_SSE+2,      ///<   4xM SSE
  DF_SSE8            = DF_SSE+3,      ///<   8xM SSE
  DF_SSE16           = DF_SSE+4,      ///<  16xM SSE
  DF_SSE32           = DF_SSE+5,      ///<  32xM SSE
  DF_SSE64           = DF_SSE+6,      ///<  64xM SSE
  DF_SSE16N          = DF_SSE+7,      ///< 16NxM SSE

  DF_SAD             = 8,             ///< general size SAD
  DF_SAD2            = DF_SAD+1,      ///<   2xM SAD
  DF_SAD4            = DF_SAD+2,      ///<   4xM SAD
  DF_SAD8            = DF_SAD+3,      ///<   8xM SAD
  DF_SAD16           = DF_SAD+4,      ///<  16xM SAD
  DF_SAD32           = DF_SAD+5,      ///<  32xM SAD
  DF_SAD64           = DF_SAD+6,      ///<  64xM SAD
  DF_SAD16N          = DF_SAD+7,      ///< 16NxM SAD

  DF_HAD             = 16,            ///< general size Hadamard
  DF_HAD2            = DF_HAD+1,      ///<   2xM HAD
  DF_HAD4            = DF_HAD+2,      ///<   4xM HAD
  DF_HAD8            = DF_HAD+3,      ///<   8xM HAD
  DF_HAD16           = DF_HAD+4,      ///<  16xM HAD
  DF_HAD32           = DF_HAD+5,      ///<  32xM HAD
  DF_HAD64           = DF_HAD+6,      ///<  64xM HAD
  DF_HAD16N          = DF_HAD+7,      ///< 16NxM HAD

  DF_SAD12           = 24,
  DF_SAD24           = 25,
  DF_SAD48           = 26,

  DF_MRSAD           = 27,            ///< general size MR SAD
  DF_MRSAD2          = DF_MRSAD+1,    ///<   2xM MR SAD
  DF_MRSAD4          = DF_MRSAD+2,    ///<   4xM MR SAD
  DF_MRSAD8          = DF_MRSAD+3,    ///<   8xM MR SAD
  DF_MRSAD16         = DF_MRSAD+4,    ///<  16xM MR SAD
  DF_MRSAD32         = DF_MRSAD+5,    ///<  32xM MR SAD
  DF_MRSAD64         = DF_MRSAD+6,    ///<  64xM MR SAD
  DF_MRSAD16N        = DF_MRSAD+7,    ///< 16NxM MR SAD

  DF_MRHAD           = 35,            ///< general size MR Hadamard
  DF_MRHAD2          = DF_MRHAD+1,    ///<   2xM MR HAD
  DF_MRHAD4          = DF_MRHAD+2,    ///<   4xM MR HAD
  DF_MRHAD8          = DF_MRHAD+3,    ///<   8xM MR HAD
  DF_MRHAD16         = DF_MRHAD+4,    ///<  16xM MR HAD
  DF_MRHAD32         = DF_MRHAD+5,    ///<  32xM MR HAD
  DF_MRHAD64         = DF_MRHAD+6,    ///<  64xM MR HAD
  DF_MRHAD16N        = DF_MRHAD+7,    ///< 16NxM MR HAD

  DF_MRSAD12         = 43,
  DF_MRSAD24         = 44,
  DF_MRSAD48         = 45,

  DF_SAD_FULL_NBIT    = 46,
  DF_SAD_FULL_NBIT2   = DF_SAD_FULL_NBIT+1,    ///<   2xM SAD with full bit usage
  DF_SAD_FULL_NBIT4   = DF_SAD_FULL_NBIT+2,    ///<   4xM SAD with full bit usage
  DF_SAD_FULL_NBIT8   = DF_SAD_FULL_NBIT+3,    ///<   8xM SAD with full bit usage
  DF_SAD_FULL_NBIT16  = DF_SAD_FULL_NBIT+4,    ///<  16xM SAD with full bit usage
  DF_SAD_FULL_NBIT32  = DF_SAD_FULL_NBIT+5,    ///<  32xM SAD with full bit usage
  DF_SAD_FULL_NBIT64  = DF_SAD_FULL_NBIT+6,    ///<  64xM SAD with full bit usage
  DF_SAD_FULL_NBIT16N = DF_SAD_FULL_NBIT+7,    ///< 16NxM SAD with full bit usage

  DF_SSE_WTD          = 54,                ///< general size SSE
  DF_SSE2_WTD         = DF_SSE_WTD+1,      ///<   4xM SSE
  DF_SSE4_WTD         = DF_SSE_WTD+2,      ///<   4xM SSE
  DF_SSE8_WTD         = DF_SSE_WTD+3,      ///<   8xM SSE
  DF_SSE16_WTD        = DF_SSE_WTD+4,      ///<  16xM SSE
  DF_SSE32_WTD        = DF_SSE_WTD+5,      ///<  32xM SSE
  DF_SSE64_WTD        = DF_SSE_WTD+6,      ///<  64xM SSE
  DF_SSE16N_WTD       = DF_SSE_WTD+7,      ///< 16NxM SSE
  DF_DEFAULT_ORI      = DF_SSE_WTD+8,

  DF_SAD_INTERMEDIATE_BITDEPTH = 63,

  DF_TOTAL_FUNCTIONS = 64
};

/// motion vector predictor direction used in AMVP
enum MvpDir
{
  MD_LEFT = 0,          ///< MVP of left block
  MD_ABOVE,             ///< MVP of above block
  MD_ABOVE_RIGHT,       ///< MVP of above right block
  MD_BELOW_LEFT,        ///< MVP of below left block
  MD_ABOVE_LEFT         ///< MVP of above left block
};

enum TransformDirection
{
  TRANSFORM_FORWARD              = 0,
  TRANSFORM_INVERSE              = 1,
  TRANSFORM_NUMBER_OF_DIRECTIONS = 2
};

/// supported ME search methods
enum MESearchMethod
{
  MESEARCH_FULL              = 0,
  MESEARCH_DIAMOND           = 1,
  MESEARCH_SELECTIVE         = 2,
  MESEARCH_DIAMOND_ENHANCED  = 3,
  MESEARCH_NUMBER_OF_METHODS = 4
};

/// coefficient scanning type used in ACS
enum CoeffScanType
{
  SCAN_DIAG = 0,        ///< up-right diagonal scan
  SCAN_TRAV_HOR = 1,
  SCAN_TRAV_VER = 2,
  SCAN_NUMBER_OF_TYPES
};

enum CoeffScanGroupType
{
  SCAN_UNGROUPED   = 0,
  SCAN_GROUPED_4x4 = 1,
  SCAN_NUMBER_OF_GROUP_TYPES = 2
};

enum ScalingListMode
{
  SCALING_LIST_OFF,
  SCALING_LIST_DEFAULT,
  SCALING_LIST_FILE_READ
};

enum ScalingListSize
{
  SCALING_LIST_1x1 = 0,
  SCALING_LIST_2x2,
  SCALING_LIST_4x4,
  SCALING_LIST_8x8,
  SCALING_LIST_16x16,
  SCALING_LIST_32x32,
  SCALING_LIST_64x64,
  SCALING_LIST_128x128,
  SCALING_LIST_SIZE_NUM,
  //for user define matrix
  SCALING_LIST_FIRST_CODED = SCALING_LIST_2x2,
  SCALING_LIST_LAST_CODED = SCALING_LIST_64x64
};
<<<<<<< HEAD
=======

>>>>>>> b155ada1
enum ScalingList1dStartIdx
{
  SCALING_LIST_1D_START_2x2    = 0,
  SCALING_LIST_1D_START_4x4    = 2,
  SCALING_LIST_1D_START_8x8    = 8,
  SCALING_LIST_1D_START_16x16  = 14,
  SCALING_LIST_1D_START_32x32  = 20,
  SCALING_LIST_1D_START_64x64  = 26,
};

// For use with decoded picture hash SEI messages, generated by encoder.
enum HashType
{
  HASHTYPE_MD5             = 0,
  HASHTYPE_CRC             = 1,
  HASHTYPE_CHECKSUM        = 2,
  HASHTYPE_NONE            = 3,
  NUMBER_OF_HASHTYPES      = 4
};

enum SAOMode //mode
{
  SAO_MODE_OFF = 0,
  SAO_MODE_NEW,
  SAO_MODE_MERGE,
  NUM_SAO_MODES
};

enum SAOModeMergeTypes
{
  SAO_MERGE_LEFT =0,
  SAO_MERGE_ABOVE,
  NUM_SAO_MERGE_TYPES
};


enum SAOModeNewTypes
{
  SAO_TYPE_START_EO =0,
  SAO_TYPE_EO_0 = SAO_TYPE_START_EO,
  SAO_TYPE_EO_90,
  SAO_TYPE_EO_135,
  SAO_TYPE_EO_45,

  SAO_TYPE_START_BO,
  SAO_TYPE_BO = SAO_TYPE_START_BO,

  NUM_SAO_NEW_TYPES
};
#define NUM_SAO_EO_TYPES_LOG2 2

enum SAOEOClasses
{
  SAO_CLASS_EO_FULL_VALLEY = 0,
  SAO_CLASS_EO_HALF_VALLEY = 1,
  SAO_CLASS_EO_PLAIN       = 2,
  SAO_CLASS_EO_HALF_PEAK   = 3,
  SAO_CLASS_EO_FULL_PEAK   = 4,
  NUM_SAO_EO_CLASSES,
};

#define NUM_SAO_BO_CLASSES_LOG2  5
#define NUM_SAO_BO_CLASSES       (1<<NUM_SAO_BO_CLASSES_LOG2)

namespace Profile
{
  enum Name
  {
    NONE        = 0,
    MAIN_10     = 1,
    MAIN_444_10 = 2
  };
}

namespace Level
{
  enum Tier
  {
    MAIN = 0,
    HIGH = 1,
    NUMBER_OF_TIERS=2
  };

  enum Name
  {
    // code = (level * 30)
    NONE     = 0,
    LEVEL1   = 30,
    LEVEL2   = 60,
    LEVEL2_1 = 63,
    LEVEL3   = 90,
    LEVEL3_1 = 93,
    LEVEL4   = 120,
    LEVEL4_1 = 123,
    LEVEL5   = 150,
    LEVEL5_1 = 153,
    LEVEL5_2 = 156,
    LEVEL6   = 180,
    LEVEL6_1 = 183,
    LEVEL6_2 = 186,
    LEVEL8_5 = 255,
  };
}

enum CostMode
{
  COST_STANDARD_LOSSY              = 0,
  COST_SEQUENCE_LEVEL_LOSSLESS     = 1,
  COST_LOSSLESS_CODING             = 2,
  COST_MIXED_LOSSLESS_LOSSY_CODING = 3
};

enum WeightedPredictionMethod
{
  WP_PER_PICTURE_WITH_SIMPLE_DC_COMBINED_COMPONENT                          =0,
  WP_PER_PICTURE_WITH_SIMPLE_DC_PER_COMPONENT                               =1,
  WP_PER_PICTURE_WITH_HISTOGRAM_AND_PER_COMPONENT                           =2,
  WP_PER_PICTURE_WITH_HISTOGRAM_AND_PER_COMPONENT_AND_CLIPPING              =3,
  WP_PER_PICTURE_WITH_HISTOGRAM_AND_PER_COMPONENT_AND_CLIPPING_AND_EXTENSION=4
};

enum FastInterSearchMode
{
  FASTINTERSEARCH_DISABLED = 0,
  FASTINTERSEARCH_MODE1    = 1, // TODO: assign better names to these.
  FASTINTERSEARCH_MODE2    = 2,
  FASTINTERSEARCH_MODE3    = 3
};

enum SPSExtensionFlagIndex
{
  SPS_EXT__REXT           = 0,
//SPS_EXT__MVHEVC         = 1, //for use in future versions
//SPS_EXT__SHVC           = 2, //for use in future versions
  SPS_EXT__NEXT           = 3,
  NUM_SPS_EXTENSION_FLAGS = 8
};

enum PPSExtensionFlagIndex
{
  PPS_EXT__REXT           = 0,
//PPS_EXT__MVHEVC         = 1, //for use in future versions
//PPS_EXT__SHVC           = 2, //for use in future versions
  NUM_PPS_EXTENSION_FLAGS = 8
};

// TODO: Existing names used for the different NAL unit types can be altered to better reflect the names in the spec.
//       However, the names in the spec are not yet stable at this point. Once the names are stable, a cleanup
//       effort can be done without use of macros to alter the names used to indicate the different NAL unit types.
enum NalUnitType
{
  NAL_UNIT_CODED_SLICE_TRAIL = 0,   // 0
  NAL_UNIT_CODED_SLICE_STSA,        // 1
  NAL_UNIT_CODED_SLICE_RADL,        // 2
  NAL_UNIT_CODED_SLICE_RASL,        // 3

  NAL_UNIT_RESERVED_VCL_4,
  NAL_UNIT_RESERVED_VCL_5,
  NAL_UNIT_RESERVED_VCL_6,
<<<<<<< HEAD
=======

>>>>>>> b155ada1
  NAL_UNIT_CODED_SLICE_IDR_W_RADL,  // 7
  NAL_UNIT_CODED_SLICE_IDR_N_LP,    // 8
  NAL_UNIT_CODED_SLICE_CRA,         // 9
  NAL_UNIT_CODED_SLICE_GDR,         // 10

  NAL_UNIT_RESERVED_IRAP_VCL_11,
  NAL_UNIT_RESERVED_IRAP_VCL_12,

  NAL_UNIT_DPS,                     // 13
  NAL_UNIT_VPS,                     // 14
  NAL_UNIT_SPS,                     // 15
  NAL_UNIT_PPS,                     // 16
  NAL_UNIT_PREFIX_APS,              // 17
  NAL_UNIT_SUFFIX_APS,              // 18
  NAL_UNIT_PH,                      // 19
  NAL_UNIT_ACCESS_UNIT_DELIMITER,   // 20
  NAL_UNIT_EOS,                     // 21
  NAL_UNIT_EOB,                     // 22
  NAL_UNIT_PREFIX_SEI,              // 23
  NAL_UNIT_SUFFIX_SEI,              // 24
<<<<<<< HEAD

  NAL_UNIT_FD,                      // 25

  NAL_UNIT_RESERVED_NVCL_26,
  NAL_UNIT_RESERVED_NVCL_27,

=======
  NAL_UNIT_FD,                      // 25

  NAL_UNIT_RESERVED_NVCL_26,
  NAL_UNIT_RESERVED_NVCL_27,

>>>>>>> b155ada1
  NAL_UNIT_UNSPECIFIED_28,
  NAL_UNIT_UNSPECIFIED_29,
  NAL_UNIT_UNSPECIFIED_30,
  NAL_UNIT_UNSPECIFIED_31,
  NAL_UNIT_INVALID
};

#if SHARP_LUMA_DELTA_QP
enum LumaLevelToDQPMode
{
  LUMALVL_TO_DQP_DISABLED   = 0,
  LUMALVL_TO_DQP_AVG_METHOD = 1, // use average of CTU to determine luma level
  LUMALVL_TO_DQP_NUM_MODES  = 2
};
#endif

enum MergeType
{
  MRG_TYPE_DEFAULT_N        = 0, // 0
  MRG_TYPE_SUBPU_ATMVP,
  MRG_TYPE_IBC,
  NUM_MRG_TYPE                   // 5
};

enum TriangleSplit
{
  TRIANGLE_DIR_135 = 0,
  TRIANGLE_DIR_45,
  TRIANGLE_DIR_NUM
};

//////////////////////////////////////////////////////////////////////////
// Encoder modes to try out
//////////////////////////////////////////////////////////////////////////

enum EncModeFeature
{
  ENC_FT_FRAC_BITS = 0,
  ENC_FT_DISTORTION,
  ENC_FT_RD_COST,
  ENC_FT_ENC_MODE_TYPE,
  ENC_FT_ENC_MODE_OPTS,
  ENC_FT_ENC_MODE_PART,
  NUM_ENC_FEATURES
};

enum ImvMode
{
  IMV_OFF = 0,
  IMV_FPEL,
  IMV_4PEL,
  IMV_HPEL,
  NUM_IMV_MODES
};


// ====================================================================================================================
// Type definition
// ====================================================================================================================

/// parameters for adaptive loop filter
class PicSym;

#define MAX_NUM_SAO_CLASSES  32  //(NUM_SAO_EO_GROUPS > NUM_SAO_BO_GROUPS)?NUM_SAO_EO_GROUPS:NUM_SAO_BO_GROUPS

struct SAOOffset
{
  SAOMode modeIdc; // NEW, MERGE, OFF
  int typeIdc;     // union of SAOModeMergeTypes and SAOModeNewTypes, depending on modeIdc.
  int typeAuxInfo; // BO: starting band index
  int offset[MAX_NUM_SAO_CLASSES];

  SAOOffset();
  ~SAOOffset();
  void reset();

  const SAOOffset& operator= (const SAOOffset& src);
};

struct SAOBlkParam
{

  SAOBlkParam();
  ~SAOBlkParam();
  void reset();
  const SAOBlkParam& operator= (const SAOBlkParam& src);
  SAOOffset& operator[](int compIdx){ return offsetParam[compIdx];}
  const SAOOffset& operator[](int compIdx) const { return offsetParam[compIdx];}
private:
  SAOOffset offsetParam[MAX_NUM_COMPONENT];

};



struct BitDepths
{
  int recon[MAX_NUM_CHANNEL_TYPE]; ///< the bit depth as indicated in the SPS
};

enum PLTRunMode
{
  PLT_RUN_INDEX = 0,
  PLT_RUN_COPY  = 1,
  NUM_PLT_RUN   = 2
};
/// parameters for deblocking filter
struct LFCUParam
{
  bool internalEdge;                     ///< indicates internal edge
  bool leftEdge;                         ///< indicates left edge
  bool topEdge;                          ///< indicates top edge
};



struct PictureHash
{
  std::vector<uint8_t> hash;

  bool operator==(const PictureHash &other) const
  {
    if (other.hash.size() != hash.size())
    {
      return false;
    }
    for(uint32_t i=0; i<uint32_t(hash.size()); i++)
    {
      if (other.hash[i] != hash[i])
      {
        return false;
      }
    }
    return true;
  }

  bool operator!=(const PictureHash &other) const
  {
    return !(*this == other);
  }
};

struct SEITimeSet
{
  SEITimeSet() : clockTimeStampFlag(false),
                     numUnitFieldBasedFlag(false),
                     countingType(0),
                     fullTimeStampFlag(false),
                     discontinuityFlag(false),
                     cntDroppedFlag(false),
                     numberOfFrames(0),
                     secondsValue(0),
                     minutesValue(0),
                     hoursValue(0),
                     secondsFlag(false),
                     minutesFlag(false),
                     hoursFlag(false),
                     timeOffsetLength(0),
                     timeOffsetValue(0)
  { }
  bool clockTimeStampFlag;
  bool numUnitFieldBasedFlag;
  int  countingType;
  bool fullTimeStampFlag;
  bool discontinuityFlag;
  bool cntDroppedFlag;
  int  numberOfFrames;
  int  secondsValue;
  int  minutesValue;
  int  hoursValue;
  bool secondsFlag;
  bool minutesFlag;
  bool hoursFlag;
  int  timeOffsetLength;
  int  timeOffsetValue;
};

struct SEIMasteringDisplay
{
  bool      colourVolumeSEIEnabled;
  uint32_t      maxLuminance;
  uint32_t      minLuminance;
  uint16_t    primaries[3][2];
  uint16_t    whitePoint[2];
};

#if SHARP_LUMA_DELTA_QP
struct LumaLevelToDeltaQPMapping
{
  LumaLevelToDQPMode                 mode;             ///< use deltaQP determined by block luma level
  double                             maxMethodWeight;  ///< weight of max luma value when mode = 2
  std::vector< std::pair<int, int> > mapping;          ///< first=luma level, second=delta QP.
#if ENABLE_QPA
  bool isEnabled() const { return (mode != LUMALVL_TO_DQP_DISABLED && mode != LUMALVL_TO_DQP_NUM_MODES); }
#else
  bool isEnabled() const { return mode!=LUMALVL_TO_DQP_DISABLED; }
#endif
};
#endif

#if ER_CHROMA_QP_WCG_PPS
struct WCGChromaQPControl
{
  bool isEnabled() const { return enabled; }
  bool   enabled;         ///< Enabled flag (0:default)
  double chromaCbQpScale; ///< Chroma Cb QP Scale (1.0:default)
  double chromaCrQpScale; ///< Chroma Cr QP Scale (1.0:default)
  double chromaQpScale;   ///< Chroma QP Scale (0.0:default)
  double chromaQpOffset;  ///< Chroma QP Offset (0.0:default)
};
#endif

class ChromaCbfs
{
public:
  ChromaCbfs()
    : Cb(true), Cr(true)
  {}
  ChromaCbfs( bool _cbf )
    : Cb( _cbf ), Cr( _cbf )
  {}
public:
  bool sigChroma( ChromaFormat chromaFormat ) const
  {
    if( chromaFormat == CHROMA_400 )
    {
      return false;
    }
    return   ( Cb || Cr );
  }
  bool& cbf( ComponentID compID )
  {
    bool *cbfs[MAX_NUM_TBLOCKS] = { nullptr, &Cb, &Cr };

    return *cbfs[compID];
  }
public:
  bool Cb;
  bool Cr;
};


enum MsgLevel
{
  SILENT  = 0,
  ERROR   = 1,
  WARNING = 2,
  INFO    = 3,
  NOTICE  = 4,
  VERBOSE = 5,
  DETAILS = 6
};
enum RESHAPE_SIGNAL_TYPE
{
  RESHAPE_SIGNAL_SDR = 0,
  RESHAPE_SIGNAL_PQ  = 1,
  RESHAPE_SIGNAL_HLG = 2,
  RESHAPE_SIGNAL_NULL = 100,
};


// ---------------------------------------------------------------------------
// exception class
// ---------------------------------------------------------------------------

class Exception : public std::exception
{
public:
  Exception( const std::string& _s ) : m_str( _s ) { }
  Exception( const Exception& _e ) : std::exception( _e ), m_str( _e.m_str ) { }
  virtual ~Exception() noexcept { };
  virtual const char* what() const noexcept { return m_str.c_str(); }
  Exception& operator=( const Exception& _e ) { std::exception::operator=( _e ); m_str = _e.m_str; return *this; }
  template<typename T> Exception& operator<<( T t ) { std::ostringstream oss; oss << t; m_str += oss.str(); return *this; }
private:
  std::string m_str;
};

// if a check fails with THROW or CHECK, please check if ported correctly from assert in revision 1196)
#define THROW(x)            throw( Exception( "\nERROR: In function \"" ) << __FUNCTION__ << "\" in " << __FILE__ << ":" << __LINE__ << ": " << x )
#define CHECK(c,x)          if(c){ THROW(x); }
#define EXIT(x)             throw( Exception( "\n" ) << x << "\n" )
#define CHECK_NULLPTR(_ptr) CHECK( !( _ptr ), "Accessing an empty pointer pointer!" )

#if !NDEBUG  // for non MSVC compiler, define _DEBUG if in debug mode to have same behavior between MSVC and others in debug
#ifndef _DEBUG
#define _DEBUG 1
#endif
#endif

#if defined( _DEBUG )
#define CHECKD(c,x)         if(c){ THROW(x); }
#else
#define CHECKD(c,x)
#endif // _DEBUG

// ---------------------------------------------------------------------------
// static vector
// ---------------------------------------------------------------------------

template<typename T, size_t N>
class static_vector
{
  T _arr[ N ];
  size_t _size;

public:

  typedef T         value_type;
  typedef size_t    size_type;
  typedef ptrdiff_t difference_type;
  typedef T&        reference;
  typedef T const&  const_reference;
  typedef T*        pointer;
  typedef T const*  const_pointer;
  typedef T*        iterator;
  typedef T const*  const_iterator;

  static const size_type max_num_elements = N;

  static_vector() : _size( 0 )                                 { }
  static_vector( size_t N_ ) : _size( N_ )                     { }
  static_vector( size_t N_, const T& _val ) : _size( 0 )       { resize( N_, _val ); }
  template<typename It>
  static_vector( It _it1, It _it2 ) : _size( 0 )               { while( _it1 < _it2 ) _arr[ _size++ ] = *_it1++; }
  static_vector( std::initializer_list<T> _il ) : _size( 0 )
  {
    typename std::initializer_list<T>::iterator _src1 = _il.begin();
    typename std::initializer_list<T>::iterator _src2 = _il.end();

    while( _src1 < _src2 ) _arr[ _size++ ] = *_src1++;

    CHECKD( _size > N, "capacity exceeded" );
  }
  static_vector& operator=( std::initializer_list<T> _il )
  {
    _size = 0;

    typename std::initializer_list<T>::iterator _src1 = _il.begin();
    typename std::initializer_list<T>::iterator _src2 = _il.end();

    while( _src1 < _src2 ) _arr[ _size++ ] = *_src1++;

    CHECKD( _size > N, "capacity exceeded" );
  }

  void resize( size_t N_ )                      { CHECKD( N_ > N, "capacity exceeded" ); while(_size < N_) _arr[ _size++ ] = T() ; _size = N_; }
  void resize( size_t N_, const T& _val )       { CHECKD( N_ > N, "capacity exceeded" ); while(_size < N_) _arr[ _size++ ] = _val; _size = N_; }
  void reserve( size_t N_ )                     { CHECKD( N_ > N, "capacity exceeded" ); }
  void push_back( const T& _val )               { CHECKD( _size >= N, "capacity exceeded" ); _arr[ _size++ ] = _val; }
  void push_back( T&& val )                     { CHECKD( _size >= N, "capacity exceeded" ); _arr[ _size++ ] = std::forward<T>( val ); }
  void pop_back()                               { CHECKD( _size == 0, "calling pop_back on an empty vector" ); _size--; }
  void pop_front()                              { CHECKD( _size == 0, "calling pop_front on an empty vector" ); _size--; for( int i = 0; i < _size; i++ ) _arr[i] = _arr[i + 1]; }
  void clear()                                  { _size = 0; }
  reference       at( size_t _i )               { CHECKD( _i >= _size, "Trying to access an out-of-bound-element" ); return _arr[ _i ]; }
  const_reference at( size_t _i ) const         { CHECKD( _i >= _size, "Trying to access an out-of-bound-element" ); return _arr[ _i ]; }
  reference       operator[]( size_t _i )       { CHECKD( _i >= _size, "Trying to access an out-of-bound-element" ); return _arr[ _i ]; }
  const_reference operator[]( size_t _i ) const { CHECKD( _i >= _size, "Trying to access an out-of-bound-element" ); return _arr[ _i ]; }
  reference       front()                       { CHECKD( _size == 0, "Trying to access the first element of an empty vector" ); return _arr[ 0 ]; }
  const_reference front() const                 { CHECKD( _size == 0, "Trying to access the first element of an empty vector" ); return _arr[ 0 ]; }
  reference       back()                        { CHECKD( _size == 0, "Trying to access the last element of an empty vector" );  return _arr[ _size - 1 ]; }
  const_reference back() const                  { CHECKD( _size == 0, "Trying to access the last element of an empty vector" );  return _arr[ _size - 1 ]; }
  pointer         data()                        { return _arr; }
  const_pointer   data() const                  { return _arr; }
  iterator        begin()                       { return _arr; }
  const_iterator  begin() const                 { return _arr; }
  const_iterator  cbegin() const                { return _arr; }
  iterator        end()                         { return _arr + _size; }
  const_iterator  end() const                   { return _arr + _size; };
  const_iterator  cend() const                  { return _arr + _size; };
  size_type       size() const                  { return _size; };
  size_type       byte_size() const             { return _size * sizeof( T ); }
  bool            empty() const                 { return _size == 0; }

  size_type       capacity() const              { return N; }
  size_type       max_size() const              { return N; }
  size_type       byte_capacity() const         { return sizeof(_arr); }

  iterator        insert( const_iterator _pos, const T& _val )
                                                { CHECKD( _size >= N, "capacity exceeded" );
                                                  for( difference_type i = _size - 1; i >= _pos - _arr; i-- ) _arr[i + 1] = _arr[i];
                                                  *const_cast<iterator>( _pos ) = _val;
                                                  _size++;
                                                  return const_cast<iterator>( _pos ); }

  iterator        insert( const_iterator _pos, T&& _val )
                                                { CHECKD( _size >= N, "capacity exceeded" );
                                                  for( difference_type i = _size - 1; i >= _pos - _arr; i-- ) _arr[i + 1] = _arr[i];
                                                  *const_cast<iterator>( _pos ) = std::forward<T>( _val );
                                                  _size++; return const_cast<iterator>( _pos ); }
  template<class InputIt>
  iterator        insert( const_iterator _pos, InputIt first, InputIt last )
                                                { const difference_type numEl = last - first;
                                                  CHECKD( _size + numEl >= N, "capacity exceeded" );
                                                  for( difference_type i = _size - 1; i >= _pos - _arr; i-- ) _arr[i + numEl] = _arr[i];
                                                  iterator it = const_cast<iterator>( _pos ); _size += numEl;
                                                  while( first != last ) *it++ = *first++;
                                                  return const_cast<iterator>( _pos ); }

  iterator        insert( const_iterator _pos, size_t numEl, const T& val )
                                                { //const difference_type numEl = last - first;
                                                  CHECKD( _size + numEl >= N, "capacity exceeded" );
                                                  for( difference_type i = _size - 1; i >= _pos - _arr; i-- ) _arr[i + numEl] = _arr[i];
                                                  iterator it = const_cast<iterator>( _pos ); _size += numEl;
                                                  for ( int k = 0; k < numEl; k++) *it++ = val;
                                                  return const_cast<iterator>( _pos ); }

  void            erase( const_iterator _pos )  { iterator it   = const_cast<iterator>( _pos ) - 1;
                                                  iterator last = end() - 1;
                                                  while( ++it != last ) *it = *( it + 1 );
                                                  _size--; }
};


// ---------------------------------------------------------------------------
// dynamic cache
// ---------------------------------------------------------------------------

template<typename T>
class dynamic_cache
{
  std::vector<T*> m_cache;
#if ENABLE_SPLIT_PARALLELISM
  int64_t         m_cacheId;
#endif

public:

#if ENABLE_SPLIT_PARALLELISM
  dynamic_cache()
  {
    static int cacheId = 0;
    m_cacheId = cacheId++;
  }

#endif
  ~dynamic_cache()
  {
    deleteEntries();
  }

  void deleteEntries()
  {
    for( auto &p : m_cache )
    {
      delete p;
      p = nullptr;
    }

    m_cache.clear();
  }

  T* get()
  {
    T* ret;

    if( !m_cache.empty() )
    {
      ret = m_cache.back();
      m_cache.pop_back();
#if ENABLE_SPLIT_PARALLELISM
      CHECK( ret->cacheId != m_cacheId, "Putting item into wrong cache!" );
      CHECK( !ret->cacheUsed,           "Fetched an element that should've been in cache!!" );
#endif
    }
    else
    {
      ret = new T;
    }

#if ENABLE_SPLIT_PARALLELISM
    ret->cacheId   = m_cacheId;
    ret->cacheUsed = false;

#endif
    return ret;
  }

  void cache( T* el )
  {
#if ENABLE_SPLIT_PARALLELISM
    CHECK( el->cacheId != m_cacheId, "Putting item into wrong cache!" );
    CHECK( el->cacheUsed,            "Putting cached item back into cache!" );

    el->cacheUsed = true;

#endif
    m_cache.push_back( el );
  }

  void cache( std::vector<T*>& vel )
  {
#if ENABLE_SPLIT_PARALLELISM
    for( auto el : vel )
    {
      CHECK( el->cacheId != m_cacheId, "Putting item into wrong cache!" );
      CHECK( el->cacheUsed,            "Putting cached item back into cache!" );

      el->cacheUsed = true;
    }

#endif
    m_cache.insert( m_cache.end(), vel.begin(), vel.end() );
    vel.clear();
  }
};

typedef dynamic_cache<struct CodingUnit    > CUCache;
typedef dynamic_cache<struct PredictionUnit> PUCache;
typedef dynamic_cache<struct TransformUnit > TUCache;

struct XUCache
{
  CUCache cuCache;
  PUCache puCache;
  TUCache tuCache;
};

#define SIGN(x) ( (x) >= 0 ? 1 : -1 )

<<<<<<< HEAD

=======
>>>>>>> b155ada1
//! \}

#endif

<|MERGE_RESOLUTION|>--- conflicted
+++ resolved
@@ -50,12 +50,9 @@
 #include <assert.h>
 #include <cassert>
 
-<<<<<<< HEAD
-=======
 #define JVET_Q0249_ALF_CHROMA_CLIPFLAG                    1 // JVET-Q0249: Cleanup of chroma clipping flags for ALF
 #define JVET_Q0150                                        1 // fix for ALF virtual horizontal CTU boundary processing
 #define JVET_Q0054                                        1 // fix for long luma deblocking decision
->>>>>>> b155ada1
 
 #define JVET_Q0055_MTS_SIGNALLING                         1 // JVET-Q0055: Check for transform coefficients outside the 16x16 area
 #define JVET_Q0480_RASTER_RECT_SLICES                     1 // JVET-Q0480: Eliminate redundant slice height syntax when in raster rectangular slice mode (tile_idx_delta_present_flag == 0)
@@ -70,11 +67,7 @@
 #define JVET_M0497_MATRIX_MULT                            0 // 0: Fast method; 1: Matrix multiplication
 
 #define APPLY_SBT_SL_ON_MTS                               1 // apply save & load fast algorithm on inter MTS when SBT is on
-<<<<<<< HEAD
-#define MAX_TB_SIZE_SIGNALLING                            0
-=======
-
->>>>>>> b155ada1
+
 #define HEVC_SEI                                          0 // SEI messages that are defined in HEVC, but not in VVC
 
 typedef std::pair<int, bool> TrMode;
@@ -86,11 +79,8 @@
 #define REUSE_CU_RESULTS_WITH_MULTIPLE_TUS                1
 #endif
 // clang-format on
-<<<<<<< HEAD
-=======
-
-
->>>>>>> b155ada1
+
+
 #ifndef JVET_J0090_MEMORY_BANDWITH_MEASURE
 #define JVET_J0090_MEMORY_BANDWITH_MEASURE                0
 #endif
@@ -139,10 +129,7 @@
 #define WCG_WPSNR                                         WCG_EXT
 
 #define KEEP_PRED_AND_RESI_SIGNALS                        0
-<<<<<<< HEAD
-=======
-
->>>>>>> b155ada1
+
 // ====================================================================================================================
 // Debugging
 // ====================================================================================================================
@@ -335,11 +322,7 @@
   NOT_INTRA_SUBPARTITIONS       = 0,
   HOR_INTRA_SUBPARTITIONS       = 1,
   VER_INTRA_SUBPARTITIONS       = 2,
-<<<<<<< HEAD
-  NUM_INTRA_SUBPARTITIONS_MODES = 3,  
-=======
   NUM_INTRA_SUBPARTITIONS_MODES = 3,
->>>>>>> b155ada1
   INTRA_SUBPARTITIONS_RESERVED  = 4
 };
 
@@ -642,10 +625,7 @@
   SCALING_LIST_FIRST_CODED = SCALING_LIST_2x2,
   SCALING_LIST_LAST_CODED = SCALING_LIST_64x64
 };
-<<<<<<< HEAD
-=======
-
->>>>>>> b155ada1
+
 enum ScalingList1dStartIdx
 {
   SCALING_LIST_1D_START_2x2    = 0,
@@ -805,10 +785,7 @@
   NAL_UNIT_RESERVED_VCL_4,
   NAL_UNIT_RESERVED_VCL_5,
   NAL_UNIT_RESERVED_VCL_6,
-<<<<<<< HEAD
-=======
-
->>>>>>> b155ada1
+
   NAL_UNIT_CODED_SLICE_IDR_W_RADL,  // 7
   NAL_UNIT_CODED_SLICE_IDR_N_LP,    // 8
   NAL_UNIT_CODED_SLICE_CRA,         // 9
@@ -829,20 +806,11 @@
   NAL_UNIT_EOB,                     // 22
   NAL_UNIT_PREFIX_SEI,              // 23
   NAL_UNIT_SUFFIX_SEI,              // 24
-<<<<<<< HEAD
-
   NAL_UNIT_FD,                      // 25
 
   NAL_UNIT_RESERVED_NVCL_26,
   NAL_UNIT_RESERVED_NVCL_27,
 
-=======
-  NAL_UNIT_FD,                      // 25
-
-  NAL_UNIT_RESERVED_NVCL_26,
-  NAL_UNIT_RESERVED_NVCL_27,
-
->>>>>>> b155ada1
   NAL_UNIT_UNSPECIFIED_28,
   NAL_UNIT_UNSPECIFIED_29,
   NAL_UNIT_UNSPECIFIED_30,
@@ -1363,10 +1331,6 @@
 
 #define SIGN(x) ( (x) >= 0 ? 1 : -1 )
 
-<<<<<<< HEAD
-
-=======
->>>>>>> b155ada1
 //! \}
 
 #endif
