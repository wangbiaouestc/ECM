/* The copyright in this software is being made available under the BSD
 * License, included below. This software may be subject to other third party
 * and contributor rights, including patent rights, and no such rights are
 * granted under this license.
 *
 * Copyright (c) 2010-2019, ITU/ISO/IEC
 * All rights reserved.
 *
 * Redistribution and use in source and binary forms, with or without
 * modification, are permitted provided that the following conditions are met:
 *
 *  * Redistributions of source code must retain the above copyright notice,
 *    this list of conditions and the following disclaimer.
 *  * Redistributions in binary form must reproduce the above copyright notice,
 *    this list of conditions and the following disclaimer in the documentation
 *    and/or other materials provided with the distribution.
 *  * Neither the name of the ITU/ISO/IEC nor the names of its contributors may
 *    be used to endorse or promote products derived from this software without
 *    specific prior written permission.
 *
 * THIS SOFTWARE IS PROVIDED BY THE COPYRIGHT HOLDERS AND CONTRIBUTORS "AS IS"
 * AND ANY EXPRESS OR IMPLIED WARRANTIES, INCLUDING, BUT NOT LIMITED TO, THE
 * IMPLIED WARRANTIES OF MERCHANTABILITY AND FITNESS FOR A PARTICULAR PURPOSE
 * ARE DISCLAIMED. IN NO EVENT SHALL THE COPYRIGHT HOLDER OR CONTRIBUTORS
 * BE LIABLE FOR ANY DIRECT, INDIRECT, INCIDENTAL, SPECIAL, EXEMPLARY, OR
 * CONSEQUENTIAL DAMAGES (INCLUDING, BUT NOT LIMITED TO, PROCUREMENT OF
 * SUBSTITUTE GOODS OR SERVICES; LOSS OF USE, DATA, OR PROFITS; OR BUSINESS
 * INTERRUPTION) HOWEVER CAUSED AND ON ANY THEORY OF LIABILITY, WHETHER IN
 * CONTRACT, STRICT LIABILITY, OR TORT (INCLUDING NEGLIGENCE OR OTHERWISE)
 * ARISING IN ANY WAY OUT OF THE USE OF THIS SOFTWARE, EVEN IF ADVISED OF
 * THE POSSIBILITY OF SUCH DAMAGE.
 */

/** \file     TypeDef.h
    \brief    Define macros, basic types, new types and enumerations
*/

#ifndef __TYPEDEF__
#define __TYPEDEF__

#ifndef __COMMONDEF__
#error Include CommonDef.h not TypeDef.h
#endif

#include <vector>
#include <utility>
#include <sstream>
#include <cstddef>
#include <cstring>
#include <assert.h>
#include <cassert>
#define JVET_P01034_PRED_1D_SCALING_LIST                  1 // JVET-P1034: 1D Scaling list index and add predictor mode 

#define JVET_P0345_LD_GOP_8                               1 // JVET-P0345: low-delay gop size 8

<<<<<<< HEAD
=======
#define JVET_P0371_CHROMA_SCALING_OFFSET                  1 // JVET-P0371: Signalling offset for chroma residual scaling

>>>>>>> 536db9bd
#define JVET_P0803_COMBINED_MIP_CLEANUP                   1 // JVET-P0803: Several MIP cleanups
#define JVET_P0199_P0289_P0303_MIP_FULLMATRIX             1 // JVET-P0199/P0289/P0303: Full matrix multiplication for all MIP block shapes

#define JVET_P0350_LFNST_IDX_CTX                          1 // JVET-P0350: Add one context for LFNST idx coding
#define JVET_AHG14_LOSSLESS                               1 // TS with lossless support

#define JVET_P0526_PLT_ENCODER                            1 // JVET-P0526: PLT encoder improvement

#define JVET_P0641_REMOVE_2xN_CHROMA_INTRA                1 // JVET-P0641: removing 2xN chroma intra blocks

#define JVET_P0206_TMVP_flags                             1 // JVET-P0206: Signalling TMVP usage (remove pps TMVP idc and constraint when RPR is used)

#define JVET_P0599_INTRA_SMOOTHING_INTERP_FILT            1 // JVET-P0599: Cleanup of interpolation filtering for intra prediction

#define JVET_P1026_ISP_LFNST_COMBINATION                  1 // JVET-P1026: Combination of ISP and LFNST

#define JVET_P1026_MTS_SIGNALLING                         1 // JVET-P1026: CU level MTS signalling

#define JVET_P0571_FIX_BS_BDPCM_CHROMA                    1 // JVET-P0571: align boundary strength for Chroma BDPCM

#define JVET_P0983_REMOVE_SPS_SBT_MAX_SIZE_FLAG           1 // JVET-P0983/JVET-P0391: Remove sps_sbt_max_size_64_flag

#define JVET_P0530_TPM_WEIGHT_ALIGN                       1 // JVET-P0530: align chroma weights with luma weights for TPM blending

#define JVET_P0615_CHROMAMODE_CLEANUP                     1 // JVET-P0615: intra chroma mode coding cleanup

#define JVET_P0667_QP_OFFSET_TABLE_SIGNALING_JCCR         1 // JVET-P0667: removing signaling of qp offset table for JCCR, at SPS and PPS, when JCCR is disabled. 

#define JVET_P1000_REMOVE_TRANFORMSHIFT_IN_TS_MODE        1 // JVET-P1000: Remove Transformshift in TS mode

#define JVET_P0090_32BIT_MVD                              1 // JVET-P0090: Limitation of abs_mvd_min2 binarization within 32-bit

#define JVET_P0298_DISABLE_LEVELMAPPING_IN_BYPASS         1 // JVET-P0298: Disable level mapping in bypass mode

#define JVET_P0347_MAX_MTT_DEPTH_CONSTRAINT               1 // JVET-P0347: Max MTT Depth constraint

#define JVET_P0325_CHANGE_MERGE_CANDIDATE_ORDER           1 // JVET-P0325: reorder the spatial merge candidates

#define JVET_P1018_IBC_NO_WRAPAROUND                      1 // JVET-P1018: Disable reference sample wrapping around

#define JVET_P0406_YUV_FMT_GENERALIZATION_LDT             1 // JVET-P0406: Generalization of local dual tree (LDT) for different YUV formats

#define JVET_P0578_MINIMUM_CU_SIZE_CONSTRAINT             1 // JVET-P0578: minimum CU size constraint

#define JVET_P0091_REMOVE_BDOF_OFFSET_SHIFT               1 // JVET-P0091: Align sample offset calculation of BDOF and PROF

#define JVET_P0512_SIMD_HIGH_BITDEPTH                     1 // JVET-P0512: MC SIMD support for high internal bit-depthf

#define JVET_P0491_BDOFPROF_MVD_RANGE                     1 // JVET-P0491: clip the MVD in BDOF/PROF to [-31 31]

#define JVET_P0460_PLT_TS_MIN_QP                          1 // JVET-P0460: Use TS min QP for Palette Escape mode

#define JVET_P1001_DEBLOCKING_CHROMAQP_FIX                1 //JVET-P1001/P1002: Align Chroma QP used in deblocking with the one used in Transform/invTransform

#define JVET_P0092_SMVD_SPEED_UP                          1 // JVET-P0092: SMVD speed-up

#define JVET_P0043_DEBLOCKING_CLEANUP                     1 // JVET-P0043: Fix deblocking design inconsistency in the affine and TPM mode

#define JVET_P0273_MTSIntraMaxCand                        1 // JVET-P0273: Use MTSIntraMaxCand if LFNST is used

#define JVET_P0057_BDOF_PROF_HARMONIZATION                1 // JVET-P0057: harmonization of BDOF and PROF on motion refinement precision

#define JVET_P0653_BDOF_PROF_PARA_DEV                     1 // JVET-P0653/P0281: fixed shift operations for BDOF and PROF parameter derivation

#define JVET_P0400_REMOVE_SHARED_MERGE_LIST               1 // JVET-P0400: removeal of shared merge list

#define JVET_P0170_ZERO_POS_SIMPLIFICATION                1 // JVET-P0170: Simplification of deriving ZeroPos

#define JVET_P0058_CHROMA_TS                              1 // JVET-P0058: Enable Transform skip for chroma
#if JVET_AHG14_LOSSLESS && !JVET_P0058_CHROMA_TS
#define JVET_P0058_CHROMA_TS                              1
#endif
#if JVET_P0058_CHROMA_TS
#define JVET_P0058_CHROMA_TS_ENCODER_INTRA_SAD_MOD        1 // Modified cost criterion for chroma intra encoder search
#endif

#define JVET_P0436_CQP_OFFSET_SIGNALLING                  1 // JVET_P0436: CU chroma QP offset signalling consistent with VPDU and bugfix 

#define JVET_P0505_ALF_CLIP_VALUE                         1 // JVET-P0505: Modified non-linear ALF clipping value derivations

#define JVET_P0154_PROF_SAMPLE_OFFSET_CLIPPING            1 // JVET-P0154/P0094/P0172/P0413/P0518/P0281: Clip the PROF sample offset to 14-bit

#define JVET_P1023_DMVR_BDOF_RP_CONDITION                 1 // JVET_P1023: Reference picture conditions in DMVR and BDOF

#define JVET_P0162_REMOVE_ALF_CTB_FIRST_USE_APS_FLAG      1 // JVET-P0162: Removal of alf_ctb_use_first_aps_flag

#define JVET_P0059_CHROMA_BDPCM                           1 // JVET-P0059: Enable BDPCM for chroma

#define JVET_P0072_SIMPLIFIED_TSRC                        1 // JVET-P0072: Simplified transform-skip residual coding 

#define JVET_P0077_LINE_CG_PALETTE                        1 // JVET-P0077: Line CG palette mode

#define JVET_P0164_ALF_SYNTAX_SIMP                        1 // JVET-p0164: simplify alf syntax with method2

#define JVET_O0549_ENCODER_ONLY_FILTER                    1 // JVET-O0549: Encoder-only temporal filter, no decoder changes

#define JVET_P0042_FIX_INTER_DIR_CTX                      1 // JVET-P0042: Fix overlap in context between the bi-pred flag for 8x8 CUs and the L0/L1 flag for all size CUs

#define JVET_P0111_CHROMA_422_FIX                         1 // JVET-P0422: Bug fix of chroma 422 intra mode mapping

#define JVET_P0063_LDT_SPLIT_FIX                          1 // JVET-P0063: Fix local dual tree on BT/TT split conditions in inter coding region

#define JVET_P0329_PLANAR_SIMPLIFICATION                  1 // JVET-P0329: simplify planar prediction by comparison removal

#define JVET_P0081_CHROMA_LONG_DEBLOCKING_FIX             1 // JVET-P0081: Apply asymmetric long tap deblocking (1 + 3) filter at horizontal CTB boundaries for Chroma

#define JVET_P0516_PLT_BINARIZATION                       1 // JVET-P0516: PLT is always signaled when pred mode is euqal to 1 (intra mode) 

#define JVET_P0562_TS_RESIDUAL_CODING_SIMP                1 // JVET-P0562: Fix the Rice parameter equal to 1 for the remainder of TS residual coding

#define JVET_P0385_UNIFIED_MV_ROUNDING                    1

#define JVET_P0418_ALIGN_MLRP_CCLM                        1 // JVET-P0418: Align MLRP with CCLM in terms of reference lines/columns

#define JVET_P0335_HDRCTC_CHANGE                          1 // JVET-P0335: change of HDR PQ CTC: enable LMCS and use QPc table in P0335, and disable lumaDQP and WCGPPSOffset

#define JVET_P0158_ALIGN_ALF_VB                           1 // JVET-P0158: Apply ALF VB on the bottom CTU row

#define JVET_P0152_REMOVE_PPS_NUM_SUBBLOCK_MERGE_CAND     1 // JVET-P0152: remove pps_five_minus_max_num_subblock_merge_cand_plus1

#define JVET_O0145_ENTRYPOINT_SIGNALLING                  0 // JVET-O0145: Not signalling num_entry_point_offsets but derive it at decoder

#define JVET_P0088_P0353_RPR_FILTERS                      1 // JVET-P0088 and JVET-P0353 Filters to use for downsampling in RPR

#define JVET_O0625_ALF_PADDING                            1 // JVET-O0625/O0654/O0662: Unified padding method in ALF

#if !JVET_P0400_REMOVE_SHARED_MERGE_LIST
#define MRG_SHARELIST_SHARSIZE                            32
#endif

#define JVET_M0497_MATRIX_MULT                            0 // 0: Fast method; 1: Matrix multiplication

#define APPLY_SBT_SL_ON_MTS                               1 // apply save & load fast algorithm on inter MTS when SBT is on

#define HEVC_SEI                                          0 // SEI messages that are defined in HEVC, but not in VVC

typedef std::pair<int, bool> TrMode;
typedef std::pair<int, int>  TrCost;

// clang-format off
#define REUSE_CU_RESULTS                                  1
#if REUSE_CU_RESULTS
#define REUSE_CU_RESULTS_WITH_MULTIPLE_TUS                1
#endif
// clang-format on


#ifndef JVET_J0090_MEMORY_BANDWITH_MEASURE
#define JVET_J0090_MEMORY_BANDWITH_MEASURE                0
#endif

#ifndef EXTENSION_360_VIDEO
#define EXTENSION_360_VIDEO                               0   ///< extension for 360/spherical video coding support; this macro should be controlled by makefile, as it would be used to control whether the library is built and linked
#endif

#ifndef EXTENSION_HDRTOOLS
#define EXTENSION_HDRTOOLS                                0 //< extension for HDRTools/Metrics support; this macro should be controlled by makefile, as it would be used to control whether the library is built and linked
#endif

#define JVET_O0756_CONFIG_HDRMETRICS                      1
#if EXTENSION_HDRTOOLS
#define JVET_O0756_CALCULATE_HDRMETRICS                   1
#endif

#ifndef ENABLE_WPP_PARALLELISM
#define ENABLE_WPP_PARALLELISM                            0
#endif
#if ENABLE_WPP_PARALLELISM
#ifndef ENABLE_WPP_STATIC_LINK
#define ENABLE_WPP_STATIC_LINK                            0 // bug fix static link
#endif
#define PARL_WPP_MAX_NUM_THREADS                         16

#endif
#ifndef ENABLE_SPLIT_PARALLELISM
#define ENABLE_SPLIT_PARALLELISM                          0
#endif
#if ENABLE_SPLIT_PARALLELISM
#define PARL_SPLIT_MAX_NUM_JOBS                           6                             // number of parallel jobs that can be defined and need memory allocated
#define NUM_RESERVERD_SPLIT_JOBS                        ( PARL_SPLIT_MAX_NUM_JOBS + 1 )  // number of all data structures including the merge thread (0)
#define PARL_SPLIT_MAX_NUM_THREADS                        PARL_SPLIT_MAX_NUM_JOBS
#define NUM_SPLIT_THREADS_IF_MSVC                         4

#endif


// ====================================================================================================================
// General settings
// ====================================================================================================================

#ifndef ENABLE_TRACING
#define ENABLE_TRACING                                    0 // DISABLE by default (enable only when debugging, requires 15% run-time in decoding) -- see documentation in 'doc/DTrace for NextSoftware.pdf'
#endif

#if ENABLE_TRACING
#define K0149_BLOCK_STATISTICS                            1 // enables block statistics, which can be analysed with YUView (https://github.com/IENT/YUView)
#if K0149_BLOCK_STATISTICS
#define BLOCK_STATS_AS_CSV                                0 // statistics will be written in a comma separated value format. this is not supported by YUView
#endif
#endif

#define WCG_EXT                                           1
#define WCG_WPSNR                                         WCG_EXT

#define KEEP_PRED_AND_RESI_SIGNALS                        0

// ====================================================================================================================
// Debugging
// ====================================================================================================================

// most debugging tools are now bundled within the ENABLE_TRACING macro -- see documentation to see how to use

#define PRINT_MACRO_VALUES                                1 ///< When enabled, the encoder prints out a list of the non-environment-variable controlled macros and their values on startup

#define INTRA_FULL_SEARCH                                 0 ///< enables full mode search for intra estimation

// TODO: rename this macro to DECODER_DEBUG_BIT_STATISTICS (may currently cause merge issues with other branches)
// This can be enabled by the makefile
#ifndef RExt__DECODER_DEBUG_BIT_STATISTICS
#define RExt__DECODER_DEBUG_BIT_STATISTICS                0 ///< 0 (default) = decoder reports as normal, 1 = decoder produces bit usage statistics (will impact decoder run time by up to ~10%)
#endif

#ifndef RExt__DECODER_DEBUG_TOOL_MAX_FRAME_STATS
#define RExt__DECODER_DEBUG_TOOL_MAX_FRAME_STATS         (1 && RExt__DECODER_DEBUG_BIT_STATISTICS )   ///< 0 (default) = decoder reports as normal, 1 = decoder produces max frame bit usage statistics
#endif

#define TR_ONLY_COEFF_STATS                              (1 && RExt__DECODER_DEBUG_BIT_STATISTICS )   ///< 0 combine TS and non-TS decoder debug statistics. 1 = separate TS and non-TS decoder debug statistics.
#define EPBINCOUNT_FIX                                   (1 && RExt__DECODER_DEBUG_BIT_STATISTICS )   ///< 0 use count to represent number of calls to decodeBins. 1 = count and bins for EP bins are the same.

#ifndef RExt__DECODER_DEBUG_TOOL_STATISTICS
#define RExt__DECODER_DEBUG_TOOL_STATISTICS               0 ///< 0 (default) = decoder reports as normal, 1 = decoder produces tool usage statistics
#endif

#if RExt__DECODER_DEBUG_BIT_STATISTICS || RExt__DECODER_DEBUG_TOOL_STATISTICS
#define RExt__DECODER_DEBUG_STATISTICS                    1
#endif

// ====================================================================================================================
// Tool Switches - transitory (these macros are likely to be removed in future revisions)
// ====================================================================================================================

#define DECODER_CHECK_SUBSTREAM_AND_SLICE_TRAILING_BYTES  1 ///< TODO: integrate this macro into a broader conformance checking system.
#define T0196_SELECTIVE_RDOQ                              1 ///< selective RDOQ
#define U0040_MODIFIED_WEIGHTEDPREDICTION_WITH_BIPRED_AND_CLIPPING 1
#define U0033_ALTERNATIVE_TRANSFER_CHARACTERISTICS_SEI    1 ///< Alternative transfer characteristics SEI message (JCTVC-U0033, with syntax naming from V1005)
#define X0038_LAMBDA_FROM_QP_CAPABILITY                   1 ///< This approach derives lambda from QP+QPoffset+QPoffset2. QPoffset2 is derived from QP+QPoffset using a linear model that is clipped between 0 and 3.
                                                            // To use this capability enable config parameter LambdaFromQpEnable

// ====================================================================================================================
// Tool Switches
// ====================================================================================================================


// This can be enabled by the makefile
#ifndef RExt__HIGH_BIT_DEPTH_SUPPORT
#define RExt__HIGH_BIT_DEPTH_SUPPORT                      0 ///< 0 (default) use data type definitions for 8-10 bit video, 1 = use larger data types to allow for up to 16-bit video (originally developed as part of N0188)
#endif

// SIMD optimizations
#define SIMD_ENABLE                                       1
#define ENABLE_SIMD_OPT                                 ( SIMD_ENABLE && !RExt__HIGH_BIT_DEPTH_SUPPORT )    ///< SIMD optimizations, no impact on RD performance
#define ENABLE_SIMD_OPT_MCIF                            ( 1 && ENABLE_SIMD_OPT )                            ///< SIMD optimization for the interpolation filter, no impact on RD performance
#define ENABLE_SIMD_OPT_BUFFER                          ( 1 && ENABLE_SIMD_OPT )                            ///< SIMD optimization for the buffer operations, no impact on RD performance
#define ENABLE_SIMD_OPT_DIST                            ( 1 && ENABLE_SIMD_OPT )                            ///< SIMD optimization for the distortion calculations(SAD,SSE,HADAMARD), no impact on RD performance
#define ENABLE_SIMD_OPT_AFFINE_ME                       ( 1 && ENABLE_SIMD_OPT )                            ///< SIMD optimization for affine ME, no impact on RD performance
#define ENABLE_SIMD_OPT_ALF                             ( 1 && ENABLE_SIMD_OPT )                            ///< SIMD optimization for ALF
#if ENABLE_SIMD_OPT_BUFFER
#define ENABLE_SIMD_OPT_GBI                               1                                                 ///< SIMD optimization for GBi
#endif

// End of SIMD optimizations


#define ME_ENABLE_ROUNDING_OF_MVS                         1 ///< 0 (default) = disables rounding of motion vectors when right shifted,  1 = enables rounding

#define RDOQ_CHROMA_LAMBDA                                1 ///< F386: weighting of chroma for RDOQ

#define U0132_TARGET_BITS_SATURATION                      1 ///< Rate control with target bits saturation method
#ifdef  U0132_TARGET_BITS_SATURATION
#define V0078_ADAPTIVE_LOWER_BOUND                        1 ///< Target bits saturation with adaptive lower bound
#endif
#define W0038_DB_OPT                                      1 ///< adaptive DB parameter selection, LoopFilterOffsetInPPS and LoopFilterDisable are set to 0 and DeblockingFilterMetric=2;
#define W0038_CQP_ADJ                                     1 ///< chroma QP adjustment based on TL, CQPTLAdjustEnabled is set to 1;

#define SHARP_LUMA_DELTA_QP                               1 ///< include non-normative LCU deltaQP and normative chromaQP change
#define ER_CHROMA_QP_WCG_PPS                              1 ///< Chroma QP model for WCG used in Anchor 3.2
#define ENABLE_QPA                                        1 ///< Non-normative perceptual QP adaptation according to JVET-H0047 and JVET-K0206. Deactivated by default, activated using encoder arguments --PerceptQPA=1 --SliceChromaQPOffsetPeriodicity=1
#define ENABLE_QPA_SUB_CTU                              ( 1 && ENABLE_QPA ) ///< when maximum delta-QP depth is greater than zero, use sub-CTU QPA


#define RDOQ_CHROMA                                       1 ///< use of RDOQ in chroma

#define QP_SWITCHING_FOR_PARALLEL                         1 ///< Replace floating point QP with a source-file frame number. After switching POC, increase base QP instead of frame level QP.

#define LUMA_ADAPTIVE_DEBLOCKING_FILTER_QP_OFFSET         1 /// JVET-L0414 (CE11.2.2) with explicit signalling of num interval, threshold and qpOffset
// ====================================================================================================================
// Derived macros
// ====================================================================================================================

#if RExt__HIGH_BIT_DEPTH_SUPPORT
#define FULL_NBIT                                         1 ///< When enabled, use distortion measure derived from all bits of source data, otherwise discard (bitDepth - 8) least-significant bits of distortion
#define RExt__HIGH_PRECISION_FORWARD_TRANSFORM            1 ///< 0 use original 6-bit transform matrices for both forward and inverse transform, 1 (default) = use original matrices for inverse transform and high precision matrices for forward transform
#else
#define FULL_NBIT                                         1 ///< When enabled, use distortion measure derived from all bits of source data, otherwise discard (bitDepth - 8) least-significant bits of distortion
#define RExt__HIGH_PRECISION_FORWARD_TRANSFORM            0 ///< 0 (default) use original 6-bit transform matrices for both forward and inverse transform, 1 = use original matrices for inverse transform and high precision matrices for forward transform
#endif

#if FULL_NBIT
#define DISTORTION_PRECISION_ADJUSTMENT(x)                0
#else
#define DISTORTION_ESTIMATION_BITS                        8
#define DISTORTION_PRECISION_ADJUSTMENT(x)                ((x>DISTORTION_ESTIMATION_BITS)? ((x)-DISTORTION_ESTIMATION_BITS) : 0)
#endif

// ====================================================================================================================
// Error checks
// ====================================================================================================================

#if ((RExt__HIGH_PRECISION_FORWARD_TRANSFORM != 0) && (RExt__HIGH_BIT_DEPTH_SUPPORT == 0))
#error ERROR: cannot enable RExt__HIGH_PRECISION_FORWARD_TRANSFORM without RExt__HIGH_BIT_DEPTH_SUPPORT
#endif

// ====================================================================================================================
// Named numerical types
// ====================================================================================================================

#if RExt__HIGH_BIT_DEPTH_SUPPORT
typedef       int             Pel;               ///< pixel type
typedef       int64_t           TCoeff;            ///< transform coefficient
typedef       int             TMatrixCoeff;      ///< transform matrix coefficient
typedef       int16_t           TFilterCoeff;      ///< filter coefficient
typedef       int64_t           Intermediate_Int;  ///< used as intermediate value in calculations
typedef       uint64_t          Intermediate_UInt; ///< used as intermediate value in calculations
#else
typedef       int16_t           Pel;               ///< pixel type
typedef       int             TCoeff;            ///< transform coefficient
typedef       int16_t           TMatrixCoeff;      ///< transform matrix coefficient
typedef       int16_t           TFilterCoeff;      ///< filter coefficient
typedef       int             Intermediate_Int;  ///< used as intermediate value in calculations
typedef       uint32_t            Intermediate_UInt; ///< used as intermediate value in calculations
#endif

typedef       uint64_t          SplitSeries;       ///< used to encoded the splits that caused a particular CU size
typedef       uint64_t          ModeTypeSeries;    ///< used to encoded the ModeType at different split depth

typedef       uint64_t        Distortion;        ///< distortion measurement

// ====================================================================================================================
// Enumeration
// ====================================================================================================================

#if JVET_P0059_CHROMA_BDPCM
enum BDPCMControl
{
  BDPCM_INACTIVE = 0,
  BDPCM_LUMAONLY = 1,
  BDPCM_LUMACHROMA = 2,
};
#endif

enum ApsType
{
  ALF_APS = 0,
  LMCS_APS = 1,
  SCALING_LIST_APS = 2,
};

enum QuantFlags
{
  Q_INIT           = 0x0,
  Q_USE_RDOQ       = 0x1,
  Q_RDOQTS         = 0x2,
  Q_SELECTIVE_RDOQ = 0x4,
};

//EMT transform tags
enum TransType
{
  DCT2 = 0,
  DCT8 = 1,
  DST7 = 2,
  NUM_TRANS_TYPE = 3,
  DCT2_EMT = 4
};

enum MTSIdx
{
  MTS_DCT2_DCT2 = 0,
  MTS_SKIP = 1,
  MTS_DST7_DST7 = 2,
  MTS_DCT8_DST7 = 3,
  MTS_DST7_DCT8 = 4,
  MTS_DCT8_DCT8 = 5
};

enum ISPType
{
  NOT_INTRA_SUBPARTITIONS       = 0,
  HOR_INTRA_SUBPARTITIONS       = 1,
  VER_INTRA_SUBPARTITIONS       = 2,
  NUM_INTRA_SUBPARTITIONS_MODES = 3,
  INTRA_SUBPARTITIONS_RESERVED  = 4
};

enum SbtIdx
{
  SBT_OFF_DCT  = 0,
  SBT_VER_HALF = 1,
  SBT_HOR_HALF = 2,
  SBT_VER_QUAD = 3,
  SBT_HOR_QUAD = 4,
  NUMBER_SBT_IDX,
  SBT_OFF_MTS, //note: must be after all SBT modes, only used in fast algorithm to discern the best mode is inter EMT
};

enum SbtPos
{
  SBT_POS0 = 0,
  SBT_POS1 = 1,
  NUMBER_SBT_POS
};

enum SbtMode
{
  SBT_VER_H0 = 0,
  SBT_VER_H1 = 1,
  SBT_HOR_H0 = 2,
  SBT_HOR_H1 = 3,
  SBT_VER_Q0 = 4,
  SBT_VER_Q1 = 5,
  SBT_HOR_Q0 = 6,
  SBT_HOR_Q1 = 7,
  NUMBER_SBT_MODE
};

enum RDPCMMode
{
  RDPCM_OFF             = 0,
  RDPCM_HOR             = 1,
  RDPCM_VER             = 2,
  NUMBER_OF_RDPCM_MODES = 3
};

enum RDPCMSignallingMode
{
  RDPCM_SIGNAL_IMPLICIT            = 0,
  RDPCM_SIGNAL_EXPLICIT            = 1,
  NUMBER_OF_RDPCM_SIGNALLING_MODES = 2
};

/// supported slice type
enum SliceType
{
  B_SLICE               = 0,
  P_SLICE               = 1,
  I_SLICE               = 2,
  NUMBER_OF_SLICE_TYPES = 3
};

/// chroma formats (according to semantics of chroma_format_idc)
enum ChromaFormat
{
  CHROMA_400        = 0,
  CHROMA_420        = 1,
  CHROMA_422        = 2,
  CHROMA_444        = 3,
  NUM_CHROMA_FORMAT = 4
};

enum ChannelType
{
  CHANNEL_TYPE_LUMA    = 0,
  CHANNEL_TYPE_CHROMA  = 1,
  MAX_NUM_CHANNEL_TYPE = 2
};

enum TreeType
{
  TREE_D = 0, //default tree status (for single-tree slice, TREE_D means joint tree; for dual-tree I slice, TREE_D means TREE_L for luma and TREE_C for chroma)
  TREE_L = 1, //separate tree only contains luma (may split)
  TREE_C = 2, //separate tree only contains chroma (not split), to avoid small chroma block
};

enum ModeType
{
  MODE_TYPE_ALL = 0, //all modes can try
  MODE_TYPE_INTER = 1, //can try inter
  MODE_TYPE_INTRA = 2, //can try intra, ibc, palette
};

#define CH_L CHANNEL_TYPE_LUMA
#define CH_C CHANNEL_TYPE_CHROMA

enum ComponentID
{
  COMPONENT_Y         = 0,
  COMPONENT_Cb        = 1,
  COMPONENT_Cr        = 2,
  MAX_NUM_COMPONENT   = 3,
  JOINT_CbCr          = MAX_NUM_COMPONENT,
  MAX_NUM_TBLOCKS     = MAX_NUM_COMPONENT
};

#define MAP_CHROMA(c) (ComponentID(c))

enum InputColourSpaceConversion // defined in terms of conversion prior to input of encoder.
{
  IPCOLOURSPACE_UNCHANGED               = 0,
  IPCOLOURSPACE_YCbCrtoYCrCb            = 1, // Mainly used for debug!
  IPCOLOURSPACE_YCbCrtoYYY              = 2, // Mainly used for debug!
  IPCOLOURSPACE_RGBtoGBR                = 3,
  NUMBER_INPUT_COLOUR_SPACE_CONVERSIONS = 4
};

enum MATRIX_COEFFICIENTS // Table E.5 (Matrix coefficients)
{
  MATRIX_COEFFICIENTS_RGB                           = 0,
  MATRIX_COEFFICIENTS_BT709                         = 1,
  MATRIX_COEFFICIENTS_UNSPECIFIED                   = 2,
  MATRIX_COEFFICIENTS_RESERVED_BY_ITUISOIEC         = 3,
  MATRIX_COEFFICIENTS_USFCCT47                      = 4,
  MATRIX_COEFFICIENTS_BT601_625                     = 5,
  MATRIX_COEFFICIENTS_BT601_525                     = 6,
  MATRIX_COEFFICIENTS_SMPTE240                      = 7,
  MATRIX_COEFFICIENTS_YCGCO                         = 8,
  MATRIX_COEFFICIENTS_BT2020_NON_CONSTANT_LUMINANCE = 9,
  MATRIX_COEFFICIENTS_BT2020_CONSTANT_LUMINANCE     = 10,
};

enum DeblockEdgeDir
{
  EDGE_VER     = 0,
  EDGE_HOR     = 1,
  NUM_EDGE_DIR = 2
};

/// supported prediction type
enum PredMode
{
  MODE_INTER                 = 0,     ///< inter-prediction mode
  MODE_INTRA                 = 1,     ///< intra-prediction mode
  MODE_IBC                   = 2,     ///< ibc-prediction mode
  MODE_PLT                   = 3,     ///< plt-prediction mode
  NUMBER_OF_PREDICTION_MODES = 4,
};

/// reference list index
enum RefPicList
{
  REF_PIC_LIST_0               = 0,   ///< reference list 0
  REF_PIC_LIST_1               = 1,   ///< reference list 1
  NUM_REF_PIC_LIST_01          = 2,
  REF_PIC_LIST_X               = 100  ///< special mark
};

#define L0 REF_PIC_LIST_0
#define L1 REF_PIC_LIST_1

/// distortion function index
enum DFunc
{
  DF_SSE             = 0,             ///< general size SSE
  DF_SSE2            = DF_SSE+1,      ///<   2xM SSE
  DF_SSE4            = DF_SSE+2,      ///<   4xM SSE
  DF_SSE8            = DF_SSE+3,      ///<   8xM SSE
  DF_SSE16           = DF_SSE+4,      ///<  16xM SSE
  DF_SSE32           = DF_SSE+5,      ///<  32xM SSE
  DF_SSE64           = DF_SSE+6,      ///<  64xM SSE
  DF_SSE16N          = DF_SSE+7,      ///< 16NxM SSE

  DF_SAD             = 8,             ///< general size SAD
  DF_SAD2            = DF_SAD+1,      ///<   2xM SAD
  DF_SAD4            = DF_SAD+2,      ///<   4xM SAD
  DF_SAD8            = DF_SAD+3,      ///<   8xM SAD
  DF_SAD16           = DF_SAD+4,      ///<  16xM SAD
  DF_SAD32           = DF_SAD+5,      ///<  32xM SAD
  DF_SAD64           = DF_SAD+6,      ///<  64xM SAD
  DF_SAD16N          = DF_SAD+7,      ///< 16NxM SAD

  DF_HAD             = 16,            ///< general size Hadamard
  DF_HAD2            = DF_HAD+1,      ///<   2xM HAD
  DF_HAD4            = DF_HAD+2,      ///<   4xM HAD
  DF_HAD8            = DF_HAD+3,      ///<   8xM HAD
  DF_HAD16           = DF_HAD+4,      ///<  16xM HAD
  DF_HAD32           = DF_HAD+5,      ///<  32xM HAD
  DF_HAD64           = DF_HAD+6,      ///<  64xM HAD
  DF_HAD16N          = DF_HAD+7,      ///< 16NxM HAD

  DF_SAD12           = 24,
  DF_SAD24           = 25,
  DF_SAD48           = 26,

  DF_MRSAD           = 27,            ///< general size MR SAD
  DF_MRSAD2          = DF_MRSAD+1,    ///<   2xM MR SAD
  DF_MRSAD4          = DF_MRSAD+2,    ///<   4xM MR SAD
  DF_MRSAD8          = DF_MRSAD+3,    ///<   8xM MR SAD
  DF_MRSAD16         = DF_MRSAD+4,    ///<  16xM MR SAD
  DF_MRSAD32         = DF_MRSAD+5,    ///<  32xM MR SAD
  DF_MRSAD64         = DF_MRSAD+6,    ///<  64xM MR SAD
  DF_MRSAD16N        = DF_MRSAD+7,    ///< 16NxM MR SAD

  DF_MRHAD           = 35,            ///< general size MR Hadamard
  DF_MRHAD2          = DF_MRHAD+1,    ///<   2xM MR HAD
  DF_MRHAD4          = DF_MRHAD+2,    ///<   4xM MR HAD
  DF_MRHAD8          = DF_MRHAD+3,    ///<   8xM MR HAD
  DF_MRHAD16         = DF_MRHAD+4,    ///<  16xM MR HAD
  DF_MRHAD32         = DF_MRHAD+5,    ///<  32xM MR HAD
  DF_MRHAD64         = DF_MRHAD+6,    ///<  64xM MR HAD
  DF_MRHAD16N        = DF_MRHAD+7,    ///< 16NxM MR HAD

  DF_MRSAD12         = 43,
  DF_MRSAD24         = 44,
  DF_MRSAD48         = 45,

  DF_SAD_FULL_NBIT    = 46,
  DF_SAD_FULL_NBIT2   = DF_SAD_FULL_NBIT+1,    ///<   2xM SAD with full bit usage
  DF_SAD_FULL_NBIT4   = DF_SAD_FULL_NBIT+2,    ///<   4xM SAD with full bit usage
  DF_SAD_FULL_NBIT8   = DF_SAD_FULL_NBIT+3,    ///<   8xM SAD with full bit usage
  DF_SAD_FULL_NBIT16  = DF_SAD_FULL_NBIT+4,    ///<  16xM SAD with full bit usage
  DF_SAD_FULL_NBIT32  = DF_SAD_FULL_NBIT+5,    ///<  32xM SAD with full bit usage
  DF_SAD_FULL_NBIT64  = DF_SAD_FULL_NBIT+6,    ///<  64xM SAD with full bit usage
  DF_SAD_FULL_NBIT16N = DF_SAD_FULL_NBIT+7,    ///< 16NxM SAD with full bit usage

  DF_SSE_WTD          = 54,                ///< general size SSE
  DF_SSE2_WTD         = DF_SSE_WTD+1,      ///<   4xM SSE
  DF_SSE4_WTD         = DF_SSE_WTD+2,      ///<   4xM SSE
  DF_SSE8_WTD         = DF_SSE_WTD+3,      ///<   8xM SSE
  DF_SSE16_WTD        = DF_SSE_WTD+4,      ///<  16xM SSE
  DF_SSE32_WTD        = DF_SSE_WTD+5,      ///<  32xM SSE
  DF_SSE64_WTD        = DF_SSE_WTD+6,      ///<  64xM SSE
  DF_SSE16N_WTD       = DF_SSE_WTD+7,      ///< 16NxM SSE
  DF_DEFAULT_ORI      = DF_SSE_WTD+8,

  DF_SAD_INTERMEDIATE_BITDEPTH = 63,

  DF_TOTAL_FUNCTIONS = 64
};

/// motion vector predictor direction used in AMVP
enum MvpDir
{
  MD_LEFT = 0,          ///< MVP of left block
  MD_ABOVE,             ///< MVP of above block
  MD_ABOVE_RIGHT,       ///< MVP of above right block
  MD_BELOW_LEFT,        ///< MVP of below left block
  MD_ABOVE_LEFT         ///< MVP of above left block
};

enum TransformDirection
{
  TRANSFORM_FORWARD              = 0,
  TRANSFORM_INVERSE              = 1,
  TRANSFORM_NUMBER_OF_DIRECTIONS = 2
};

/// supported ME search methods
enum MESearchMethod
{
  MESEARCH_FULL              = 0,
  MESEARCH_DIAMOND           = 1,
  MESEARCH_SELECTIVE         = 2,
  MESEARCH_DIAMOND_ENHANCED  = 3,
  MESEARCH_NUMBER_OF_METHODS = 4
};

/// coefficient scanning type used in ACS
enum CoeffScanType
{
  SCAN_DIAG = 0,        ///< up-right diagonal scan
  SCAN_TRAV_HOR = 1,
  SCAN_TRAV_VER = 2,
  SCAN_NUMBER_OF_TYPES
};

enum CoeffScanGroupType
{
  SCAN_UNGROUPED   = 0,
  SCAN_GROUPED_4x4 = 1,
  SCAN_NUMBER_OF_GROUP_TYPES = 2
};

enum ScalingListMode
{
  SCALING_LIST_OFF,
  SCALING_LIST_DEFAULT,
  SCALING_LIST_FILE_READ
};

enum ScalingListSize
{
  SCALING_LIST_1x1 = 0,
  SCALING_LIST_2x2,
  SCALING_LIST_4x4,
  SCALING_LIST_8x8,
  SCALING_LIST_16x16,
  SCALING_LIST_32x32,
  SCALING_LIST_64x64,
  SCALING_LIST_128x128,
  SCALING_LIST_SIZE_NUM,
  //for user define matrix
  SCALING_LIST_FIRST_CODED = SCALING_LIST_2x2,
  SCALING_LIST_LAST_CODED = SCALING_LIST_64x64
};

#if JVET_P01034_PRED_1D_SCALING_LIST
enum ScalingList1dStartIdx
{
  SCALING_LIST_1D_START_2x2    = 0,
  SCALING_LIST_1D_START_4x4    = 2,
  SCALING_LIST_1D_START_8x8    = 8,
  SCALING_LIST_1D_START_16x16  = 14,
  SCALING_LIST_1D_START_32x32  = 20,
  SCALING_LIST_1D_START_64x64  = 26,
};
#endif
// Slice / Slice segment encoding modes
enum SliceConstraint
{
  NO_SLICES              = 0,          ///< don't use slices / slice segments
  FIXED_NUMBER_OF_CTU    = 1,          ///< Limit maximum number of largest coding tree units in a slice / slice segments
  FIXED_NUMBER_OF_BYTES  = 2,          ///< Limit maximum number of bytes in a slice / slice segment
  FIXED_NUMBER_OF_TILES  = 3,          ///< slices / slice segments span an integer number of tiles
  SINGLE_BRICK_PER_SLICE = 4,          ///< each brick is coded as separate NAL unit (slice)
  NUMBER_OF_SLICE_CONSTRAINT_MODES = 5
};

// For use with decoded picture hash SEI messages, generated by encoder.
enum HashType
{
  HASHTYPE_MD5             = 0,
  HASHTYPE_CRC             = 1,
  HASHTYPE_CHECKSUM        = 2,
  HASHTYPE_NONE            = 3,
  NUMBER_OF_HASHTYPES      = 4
};

enum SAOMode //mode
{
  SAO_MODE_OFF = 0,
  SAO_MODE_NEW,
  SAO_MODE_MERGE,
  NUM_SAO_MODES
};

enum SAOModeMergeTypes
{
  SAO_MERGE_LEFT =0,
  SAO_MERGE_ABOVE,
  NUM_SAO_MERGE_TYPES
};


enum SAOModeNewTypes
{
  SAO_TYPE_START_EO =0,
  SAO_TYPE_EO_0 = SAO_TYPE_START_EO,
  SAO_TYPE_EO_90,
  SAO_TYPE_EO_135,
  SAO_TYPE_EO_45,

  SAO_TYPE_START_BO,
  SAO_TYPE_BO = SAO_TYPE_START_BO,

  NUM_SAO_NEW_TYPES
};
#define NUM_SAO_EO_TYPES_LOG2 2

enum SAOEOClasses
{
  SAO_CLASS_EO_FULL_VALLEY = 0,
  SAO_CLASS_EO_HALF_VALLEY = 1,
  SAO_CLASS_EO_PLAIN       = 2,
  SAO_CLASS_EO_HALF_PEAK   = 3,
  SAO_CLASS_EO_FULL_PEAK   = 4,
  NUM_SAO_EO_CLASSES,
};

#define NUM_SAO_BO_CLASSES_LOG2  5
#define NUM_SAO_BO_CLASSES       (1<<NUM_SAO_BO_CLASSES_LOG2)

namespace Profile
{
  enum Name
  {
    NONE = 0,
    MAIN = 1,
    MAIN10 = 2,
    MAINSTILLPICTURE = 3,
    MAINREXT = 4,
    HIGHTHROUGHPUTREXT = 5,
    NEXT = 6
  };
}

namespace Level
{
  enum Tier
  {
    MAIN = 0,
    HIGH = 1,
  };

  enum Name
  {
    // code = (level * 30)
    NONE     = 0,
    LEVEL1   = 30,
    LEVEL2   = 60,
    LEVEL2_1 = 63,
    LEVEL3   = 90,
    LEVEL3_1 = 93,
    LEVEL4   = 120,
    LEVEL4_1 = 123,
    LEVEL5   = 150,
    LEVEL5_1 = 153,
    LEVEL5_2 = 156,
    LEVEL6   = 180,
    LEVEL6_1 = 183,
    LEVEL6_2 = 186,
    LEVEL8_5 = 255,
  };
}

enum CostMode
{
  COST_STANDARD_LOSSY              = 0,
  COST_SEQUENCE_LEVEL_LOSSLESS     = 1,
  COST_LOSSLESS_CODING             = 2,
  COST_MIXED_LOSSLESS_LOSSY_CODING = 3
};

enum WeightedPredictionMethod
{
  WP_PER_PICTURE_WITH_SIMPLE_DC_COMBINED_COMPONENT                          =0,
  WP_PER_PICTURE_WITH_SIMPLE_DC_PER_COMPONENT                               =1,
  WP_PER_PICTURE_WITH_HISTOGRAM_AND_PER_COMPONENT                           =2,
  WP_PER_PICTURE_WITH_HISTOGRAM_AND_PER_COMPONENT_AND_CLIPPING              =3,
  WP_PER_PICTURE_WITH_HISTOGRAM_AND_PER_COMPONENT_AND_CLIPPING_AND_EXTENSION=4
};

enum FastInterSearchMode
{
  FASTINTERSEARCH_DISABLED = 0,
  FASTINTERSEARCH_MODE1    = 1, // TODO: assign better names to these.
  FASTINTERSEARCH_MODE2    = 2,
  FASTINTERSEARCH_MODE3    = 3
};

enum SPSExtensionFlagIndex
{
  SPS_EXT__REXT           = 0,
//SPS_EXT__MVHEVC         = 1, //for use in future versions
//SPS_EXT__SHVC           = 2, //for use in future versions
  SPS_EXT__NEXT           = 3,
  NUM_SPS_EXTENSION_FLAGS = 8
};

enum PPSExtensionFlagIndex
{
  PPS_EXT__REXT           = 0,
//PPS_EXT__MVHEVC         = 1, //for use in future versions
//PPS_EXT__SHVC           = 2, //for use in future versions
  NUM_PPS_EXTENSION_FLAGS = 8
};

// TODO: Existing names used for the different NAL unit types can be altered to better reflect the names in the spec.
//       However, the names in the spec are not yet stable at this point. Once the names are stable, a cleanup
//       effort can be done without use of macros to alter the names used to indicate the different NAL unit types.
enum NalUnitType
{
  NAL_UNIT_CODED_SLICE_TRAIL = 0,   // 0
  NAL_UNIT_CODED_SLICE_STSA,        // 1
  NAL_UNIT_CODED_SLICE_RASL,        // 2
  NAL_UNIT_CODED_SLICE_RADL,        // 3

  NAL_UNIT_RESERVED_VCL_4,
  NAL_UNIT_RESERVED_VCL_5,
  NAL_UNIT_RESERVED_VCL_6,
  NAL_UNIT_RESERVED_VCL_7,

  NAL_UNIT_CODED_SLICE_IDR_W_RADL,  // 8
  NAL_UNIT_CODED_SLICE_IDR_N_LP,    // 9
  NAL_UNIT_CODED_SLICE_CRA,         // 10
  NAL_UNIT_CODED_SLICE_GDR,         // 11

  NAL_UNIT_RESERVED_IRAP_VCL_12,
  NAL_UNIT_RESERVED_IRAP_VCL_13,

  NAL_UNIT_RESERVED_VCL_14,
  NAL_UNIT_RESERVED_VCL_15,

  NAL_UNIT_SPS,                     // 16
  NAL_UNIT_PPS,                     // 17
  NAL_UNIT_APS,                     // 18
  NAL_UNIT_ACCESS_UNIT_DELIMITER,   // 19
  NAL_UNIT_EOS,                     // 20
  NAL_UNIT_EOB,                     // 21
  NAL_UNIT_PREFIX_SEI,              // 22
  NAL_UNIT_SUFFIX_SEI,              // 23
  NAL_UNIT_DPS,                     // 24
  NAL_UNIT_VPS,                     // 25

  NAL_UNIT_RESERVED_NVCL_26,
  NAL_UNIT_RESERVED_NVCL_27,

  NAL_UNIT_UNSPECIFIED_28,
  NAL_UNIT_UNSPECIFIED_29,
  NAL_UNIT_UNSPECIFIED_30,
  NAL_UNIT_UNSPECIFIED_31,
  NAL_UNIT_INVALID
};

#if SHARP_LUMA_DELTA_QP
enum LumaLevelToDQPMode
{
  LUMALVL_TO_DQP_DISABLED   = 0,
  LUMALVL_TO_DQP_AVG_METHOD = 1, // use average of CTU to determine luma level
  LUMALVL_TO_DQP_NUM_MODES  = 2
};
#endif

enum MergeType
{
  MRG_TYPE_DEFAULT_N        = 0, // 0
  MRG_TYPE_SUBPU_ATMVP,
  MRG_TYPE_IBC,
  NUM_MRG_TYPE                   // 5
};

enum TriangleSplit
{
  TRIANGLE_DIR_135 = 0,
  TRIANGLE_DIR_45,
  TRIANGLE_DIR_NUM
};

#if !JVET_P0400_REMOVE_SHARED_MERGE_LIST
enum SharedMrgState
{
  NO_SHARE            = 0,
  GEN_ON_SHARED_BOUND = 1,
  SHARING             = 2
};
#endif
//////////////////////////////////////////////////////////////////////////
// Encoder modes to try out
//////////////////////////////////////////////////////////////////////////

enum EncModeFeature
{
  ENC_FT_FRAC_BITS = 0,
  ENC_FT_DISTORTION,
  ENC_FT_RD_COST,
  ENC_FT_ENC_MODE_TYPE,
  ENC_FT_ENC_MODE_OPTS,
  ENC_FT_ENC_MODE_PART,
  NUM_ENC_FEATURES
};

enum ImvMode
{
  IMV_OFF = 0,
  IMV_FPEL,
  IMV_4PEL,
  IMV_HPEL,
  NUM_IMV_MODES
};


// ====================================================================================================================
// Type definition
// ====================================================================================================================

/// parameters for adaptive loop filter
class PicSym;

#define MAX_NUM_SAO_CLASSES  32  //(NUM_SAO_EO_GROUPS > NUM_SAO_BO_GROUPS)?NUM_SAO_EO_GROUPS:NUM_SAO_BO_GROUPS

struct SAOOffset
{
  SAOMode modeIdc; // NEW, MERGE, OFF
  int typeIdc;     // union of SAOModeMergeTypes and SAOModeNewTypes, depending on modeIdc.
  int typeAuxInfo; // BO: starting band index
  int offset[MAX_NUM_SAO_CLASSES];

  SAOOffset();
  ~SAOOffset();
  void reset();

  const SAOOffset& operator= (const SAOOffset& src);
};

struct SAOBlkParam
{

  SAOBlkParam();
  ~SAOBlkParam();
  void reset();
  const SAOBlkParam& operator= (const SAOBlkParam& src);
  SAOOffset& operator[](int compIdx){ return offsetParam[compIdx];}
  const SAOOffset& operator[](int compIdx) const { return offsetParam[compIdx];}
private:
  SAOOffset offsetParam[MAX_NUM_COMPONENT];

};



struct BitDepths
{
  int recon[MAX_NUM_CHANNEL_TYPE]; ///< the bit depth as indicated in the SPS
};

enum PLTRunMode
{
  PLT_RUN_INDEX = 0,
  PLT_RUN_COPY  = 1,
  NUM_PLT_RUN   = 2
};
/// parameters for deblocking filter
struct LFCUParam
{
  bool internalEdge;                     ///< indicates internal edge
  bool leftEdge;                         ///< indicates left edge
  bool topEdge;                          ///< indicates top edge
};



struct PictureHash
{
  std::vector<uint8_t> hash;

  bool operator==(const PictureHash &other) const
  {
    if (other.hash.size() != hash.size())
    {
      return false;
    }
    for(uint32_t i=0; i<uint32_t(hash.size()); i++)
    {
      if (other.hash[i] != hash[i])
      {
        return false;
      }
    }
    return true;
  }

  bool operator!=(const PictureHash &other) const
  {
    return !(*this == other);
  }
};

struct SEITimeSet
{
  SEITimeSet() : clockTimeStampFlag(false),
                     numUnitFieldBasedFlag(false),
                     countingType(0),
                     fullTimeStampFlag(false),
                     discontinuityFlag(false),
                     cntDroppedFlag(false),
                     numberOfFrames(0),
                     secondsValue(0),
                     minutesValue(0),
                     hoursValue(0),
                     secondsFlag(false),
                     minutesFlag(false),
                     hoursFlag(false),
                     timeOffsetLength(0),
                     timeOffsetValue(0)
  { }
  bool clockTimeStampFlag;
  bool numUnitFieldBasedFlag;
  int  countingType;
  bool fullTimeStampFlag;
  bool discontinuityFlag;
  bool cntDroppedFlag;
  int  numberOfFrames;
  int  secondsValue;
  int  minutesValue;
  int  hoursValue;
  bool secondsFlag;
  bool minutesFlag;
  bool hoursFlag;
  int  timeOffsetLength;
  int  timeOffsetValue;
};

struct SEIMasteringDisplay
{
  bool      colourVolumeSEIEnabled;
  uint32_t      maxLuminance;
  uint32_t      minLuminance;
  uint16_t    primaries[3][2];
  uint16_t    whitePoint[2];
};

#if SHARP_LUMA_DELTA_QP
struct LumaLevelToDeltaQPMapping
{
  LumaLevelToDQPMode                 mode;             ///< use deltaQP determined by block luma level
  double                             maxMethodWeight;  ///< weight of max luma value when mode = 2
  std::vector< std::pair<int, int> > mapping;          ///< first=luma level, second=delta QP.
#if ENABLE_QPA
  bool isEnabled() const { return (mode != LUMALVL_TO_DQP_DISABLED && mode != LUMALVL_TO_DQP_NUM_MODES); }
#else
  bool isEnabled() const { return mode!=LUMALVL_TO_DQP_DISABLED; }
#endif
};
#endif

#if ER_CHROMA_QP_WCG_PPS
struct WCGChromaQPControl
{
  bool isEnabled() const { return enabled; }
  bool   enabled;         ///< Enabled flag (0:default)
  double chromaCbQpScale; ///< Chroma Cb QP Scale (1.0:default)
  double chromaCrQpScale; ///< Chroma Cr QP Scale (1.0:default)
  double chromaQpScale;   ///< Chroma QP Scale (0.0:default)
  double chromaQpOffset;  ///< Chroma QP Offset (0.0:default)
};
#endif

class ChromaCbfs
{
public:
  ChromaCbfs()
    : Cb(true), Cr(true)
  {}
  ChromaCbfs( bool _cbf )
    : Cb( _cbf ), Cr( _cbf )
  {}
public:
  bool sigChroma( ChromaFormat chromaFormat ) const
  {
    if( chromaFormat == CHROMA_400 )
    {
      return false;
    }
    return   ( Cb || Cr );
  }
  bool& cbf( ComponentID compID )
  {
    bool *cbfs[MAX_NUM_TBLOCKS] = { nullptr, &Cb, &Cr };

    return *cbfs[compID];
  }
public:
  bool Cb;
  bool Cr;
};


enum MsgLevel
{
  SILENT  = 0,
  ERROR   = 1,
  WARNING = 2,
  INFO    = 3,
  NOTICE  = 4,
  VERBOSE = 5,
  DETAILS = 6
};
enum RESHAPE_SIGNAL_TYPE
{
  RESHAPE_SIGNAL_SDR = 0,
  RESHAPE_SIGNAL_PQ  = 1,
  RESHAPE_SIGNAL_HLG = 2,
  RESHAPE_SIGNAL_NULL = 100,
};


// ---------------------------------------------------------------------------
// exception class
// ---------------------------------------------------------------------------

class Exception : public std::exception
{
public:
  Exception( const std::string& _s ) : m_str( _s ) { }
  Exception( const Exception& _e ) : std::exception( _e ), m_str( _e.m_str ) { }
  virtual ~Exception() noexcept { };
  virtual const char* what() const noexcept { return m_str.c_str(); }
  Exception& operator=( const Exception& _e ) { std::exception::operator=( _e ); m_str = _e.m_str; return *this; }
  template<typename T> Exception& operator<<( T t ) { std::ostringstream oss; oss << t; m_str += oss.str(); return *this; }
private:
  std::string m_str;
};

// if a check fails with THROW or CHECK, please check if ported correctly from assert in revision 1196)
#define THROW(x)            throw( Exception( "\nERROR: In function \"" ) << __FUNCTION__ << "\" in " << __FILE__ << ":" << __LINE__ << ": " << x )
#define CHECK(c,x)          if(c){ THROW(x); }
#define EXIT(x)             throw( Exception( "\n" ) << x << "\n" )
#define CHECK_NULLPTR(_ptr) CHECK( !( _ptr ), "Accessing an empty pointer pointer!" )

#if !NDEBUG  // for non MSVC compiler, define _DEBUG if in debug mode to have same behavior between MSVC and others in debug
#ifndef _DEBUG
#define _DEBUG 1
#endif
#endif

#if defined( _DEBUG )
#define CHECKD(c,x)         if(c){ THROW(x); }
#else
#define CHECKD(c,x)
#endif // _DEBUG

// ---------------------------------------------------------------------------
// static vector
// ---------------------------------------------------------------------------

template<typename T, size_t N>
class static_vector
{
  T _arr[ N ];
  size_t _size;

public:

  typedef T         value_type;
  typedef size_t    size_type;
  typedef ptrdiff_t difference_type;
  typedef T&        reference;
  typedef T const&  const_reference;
  typedef T*        pointer;
  typedef T const*  const_pointer;
  typedef T*        iterator;
  typedef T const*  const_iterator;

  static const size_type max_num_elements = N;

  static_vector() : _size( 0 )                                 { }
  static_vector( size_t N_ ) : _size( N_ )                     { }
  static_vector( size_t N_, const T& _val ) : _size( 0 )       { resize( N_, _val ); }
  template<typename It>
  static_vector( It _it1, It _it2 ) : _size( 0 )               { while( _it1 < _it2 ) _arr[ _size++ ] = *_it1++; }
  static_vector( std::initializer_list<T> _il ) : _size( 0 )
  {
    typename std::initializer_list<T>::iterator _src1 = _il.begin();
    typename std::initializer_list<T>::iterator _src2 = _il.end();

    while( _src1 < _src2 ) _arr[ _size++ ] = *_src1++;

    CHECKD( _size > N, "capacity exceeded" );
  }
  static_vector& operator=( std::initializer_list<T> _il )
  {
    _size = 0;

    typename std::initializer_list<T>::iterator _src1 = _il.begin();
    typename std::initializer_list<T>::iterator _src2 = _il.end();

    while( _src1 < _src2 ) _arr[ _size++ ] = *_src1++;

    CHECKD( _size > N, "capacity exceeded" );
  }

  void resize( size_t N_ )                      { CHECKD( N_ > N, "capacity exceeded" ); while(_size < N_) _arr[ _size++ ] = T() ; _size = N_; }
  void resize( size_t N_, const T& _val )       { CHECKD( N_ > N, "capacity exceeded" ); while(_size < N_) _arr[ _size++ ] = _val; _size = N_; }
  void reserve( size_t N_ )                     { CHECKD( N_ > N, "capacity exceeded" ); }
  void push_back( const T& _val )               { CHECKD( _size >= N, "capacity exceeded" ); _arr[ _size++ ] = _val; }
  void push_back( T&& val )                     { CHECKD( _size >= N, "capacity exceeded" ); _arr[ _size++ ] = std::forward<T>( val ); }
  void pop_back()                               { CHECKD( _size == 0, "calling pop_back on an empty vector" ); _size--; }
  void pop_front()                              { CHECKD( _size == 0, "calling pop_front on an empty vector" ); _size--; for( int i = 0; i < _size; i++ ) _arr[i] = _arr[i + 1]; }
  void clear()                                  { _size = 0; }
  reference       at( size_t _i )               { CHECKD( _i >= _size, "Trying to access an out-of-bound-element" ); return _arr[ _i ]; }
  const_reference at( size_t _i ) const         { CHECKD( _i >= _size, "Trying to access an out-of-bound-element" ); return _arr[ _i ]; }
  reference       operator[]( size_t _i )       { CHECKD( _i >= _size, "Trying to access an out-of-bound-element" ); return _arr[ _i ]; }
  const_reference operator[]( size_t _i ) const { CHECKD( _i >= _size, "Trying to access an out-of-bound-element" ); return _arr[ _i ]; }
  reference       front()                       { CHECKD( _size == 0, "Trying to access the first element of an empty vector" ); return _arr[ 0 ]; }
  const_reference front() const                 { CHECKD( _size == 0, "Trying to access the first element of an empty vector" ); return _arr[ 0 ]; }
  reference       back()                        { CHECKD( _size == 0, "Trying to access the last element of an empty vector" );  return _arr[ _size - 1 ]; }
  const_reference back() const                  { CHECKD( _size == 0, "Trying to access the last element of an empty vector" );  return _arr[ _size - 1 ]; }
  pointer         data()                        { return _arr; }
  const_pointer   data() const                  { return _arr; }
  iterator        begin()                       { return _arr; }
  const_iterator  begin() const                 { return _arr; }
  const_iterator  cbegin() const                { return _arr; }
  iterator        end()                         { return _arr + _size; }
  const_iterator  end() const                   { return _arr + _size; };
  const_iterator  cend() const                  { return _arr + _size; };
  size_type       size() const                  { return _size; };
  size_type       byte_size() const             { return _size * sizeof( T ); }
  bool            empty() const                 { return _size == 0; }

  size_type       capacity() const              { return N; }
  size_type       max_size() const              { return N; }
  size_type       byte_capacity() const         { return sizeof(_arr); }

  iterator        insert( const_iterator _pos, const T& _val )
                                                { CHECKD( _size >= N, "capacity exceeded" );
                                                  for( difference_type i = _size - 1; i >= _pos - _arr; i-- ) _arr[i + 1] = _arr[i];
                                                  *const_cast<iterator>( _pos ) = _val;
                                                  _size++;
                                                  return const_cast<iterator>( _pos ); }

  iterator        insert( const_iterator _pos, T&& _val )
                                                { CHECKD( _size >= N, "capacity exceeded" );
                                                  for( difference_type i = _size - 1; i >= _pos - _arr; i-- ) _arr[i + 1] = _arr[i];
                                                  *const_cast<iterator>( _pos ) = std::forward<T>( _val );
                                                  _size++; return const_cast<iterator>( _pos ); }
  template<class InputIt>
  iterator        insert( const_iterator _pos, InputIt first, InputIt last )
                                                { const difference_type numEl = last - first;
                                                  CHECKD( _size + numEl >= N, "capacity exceeded" );
                                                  for( difference_type i = _size - 1; i >= _pos - _arr; i-- ) _arr[i + numEl] = _arr[i];
                                                  iterator it = const_cast<iterator>( _pos ); _size += numEl;
                                                  while( first != last ) *it++ = *first++;
                                                  return const_cast<iterator>( _pos ); }

  iterator        insert( const_iterator _pos, size_t numEl, const T& val )
                                                { //const difference_type numEl = last - first;
                                                  CHECKD( _size + numEl >= N, "capacity exceeded" );
                                                  for( difference_type i = _size - 1; i >= _pos - _arr; i-- ) _arr[i + numEl] = _arr[i];
                                                  iterator it = const_cast<iterator>( _pos ); _size += numEl;
                                                  for ( int k = 0; k < numEl; k++) *it++ = val;
                                                  return const_cast<iterator>( _pos ); }

  void            erase( const_iterator _pos )  { iterator it   = const_cast<iterator>( _pos ) - 1;
                                                  iterator last = end() - 1;
                                                  while( ++it != last ) *it = *( it + 1 );
                                                  _size--; }
};


// ---------------------------------------------------------------------------
// dynamic cache
// ---------------------------------------------------------------------------

template<typename T>
class dynamic_cache
{
  std::vector<T*> m_cache;
#if ENABLE_SPLIT_PARALLELISM || ENABLE_WPP_PARALLELISM
  int64_t         m_cacheId;
#endif

public:

#if ENABLE_SPLIT_PARALLELISM || ENABLE_WPP_PARALLELISM
  dynamic_cache()
  {
    static int cacheId = 0;
    m_cacheId = cacheId++;
  }

#endif
  ~dynamic_cache()
  {
    deleteEntries();
  }

  void deleteEntries()
  {
    for( auto &p : m_cache )
    {
      delete p;
      p = nullptr;
    }

    m_cache.clear();
  }

  T* get()
  {
    T* ret;

    if( !m_cache.empty() )
    {
      ret = m_cache.back();
      m_cache.pop_back();
#if ENABLE_SPLIT_PARALLELISM || ENABLE_WPP_PARALLELISM
      CHECK( ret->cacheId != m_cacheId, "Putting item into wrong cache!" );
      CHECK( !ret->cacheUsed,           "Fetched an element that should've been in cache!!" );
#endif
    }
    else
    {
      ret = new T;
    }

#if ENABLE_SPLIT_PARALLELISM || ENABLE_WPP_PARALLELISM
    ret->cacheId   = m_cacheId;
    ret->cacheUsed = false;

#endif
    return ret;
  }

  void cache( T* el )
  {
#if ENABLE_SPLIT_PARALLELISM || ENABLE_WPP_PARALLELISM
    CHECK( el->cacheId != m_cacheId, "Putting item into wrong cache!" );
    CHECK( el->cacheUsed,            "Putting cached item back into cache!" );

    el->cacheUsed = true;

#endif
    m_cache.push_back( el );
  }

  void cache( std::vector<T*>& vel )
  {
#if ENABLE_SPLIT_PARALLELISM || ENABLE_WPP_PARALLELISM
    for( auto el : vel )
    {
      CHECK( el->cacheId != m_cacheId, "Putting item into wrong cache!" );
      CHECK( el->cacheUsed,            "Putting cached item back into cache!" );

      el->cacheUsed = true;
    }

#endif
    m_cache.insert( m_cache.end(), vel.begin(), vel.end() );
    vel.clear();
  }
};

typedef dynamic_cache<struct CodingUnit    > CUCache;
typedef dynamic_cache<struct PredictionUnit> PUCache;
typedef dynamic_cache<struct TransformUnit > TUCache;

struct XUCache
{
  CUCache cuCache;
  PUCache puCache;
  TUCache tuCache;
};

#define SIGN(x) ( (x) >= 0 ? 1 : -1 )

//! \}

#endif

<|MERGE_RESOLUTION|>--- conflicted
+++ resolved
@@ -53,11 +53,8 @@
 
 #define JVET_P0345_LD_GOP_8                               1 // JVET-P0345: low-delay gop size 8
 
-<<<<<<< HEAD
-=======
 #define JVET_P0371_CHROMA_SCALING_OFFSET                  1 // JVET-P0371: Signalling offset for chroma residual scaling
 
->>>>>>> 536db9bd
 #define JVET_P0803_COMBINED_MIP_CLEANUP                   1 // JVET-P0803: Several MIP cleanups
 #define JVET_P0199_P0289_P0303_MIP_FULLMATRIX             1 // JVET-P0199/P0289/P0303: Full matrix multiplication for all MIP block shapes
 
