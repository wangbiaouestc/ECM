--- conflicted
+++ resolved
@@ -50,11 +50,9 @@
 #include <assert.h>
 #include <cassert>
 
-<<<<<<< HEAD
+#define JVET_N0317_ADD_ZERO_BV                            1
+
 #define JVET_N0318_N0467_IBC_SIZE                         1 // IBC flag dependent on CU size and disabling 128x128 IBC mode
-=======
-#define JVET_N0317_ADD_ZERO_BV                            1
->>>>>>> dd47359e
 
 #define JVET_N0462_FIX_CTX_MODELING                       1 // Fix context modeling of inter_pred_idc
 
