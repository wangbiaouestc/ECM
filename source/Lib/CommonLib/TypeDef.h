--- conflicted
+++ resolved
@@ -50,13 +50,11 @@
 #include <assert.h>
 #include <cassert>
 
-<<<<<<< HEAD
+#define JVET_P0530_TPM_WEIGHT_ALIGN                       1 // JVET-P0530: align chroma weights with luma weights for TPM blending
+
 #define JVET_P0615_CHROMAMODE_CLEANUP                     1 // JVET-P0615: intra chroma mode coding cleanup
 
 #define JVET_P0667_QP_OFFSET_TABLE_SIGNALING_JCCR         1 // JVET-P0667: removing signaling of qp offset table for JCCR, at SPS and PPS, when JCCR is disabled. 
-=======
-#define JVET_P0530_TPM_WEIGHT_ALIGN                       1 // JVET-P0530: align chroma weights with luma weights for TPM blending
->>>>>>> 456b38b0
 
 #define JVET_P0298_DISABLE_LEVELMAPPING_IN_BYPASS         1 // JVET-P0298: Disable level mapping in bypass mode
 
