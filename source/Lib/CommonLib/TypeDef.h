/* The copyright in this software is being made available under the BSD
 * License, included below. This software may be subject to other third party
 * and contributor rights, including patent rights, and no such rights are
 * granted under this license.
 *
 * Copyright (c) 2010-2019, ITU/ISO/IEC
 * All rights reserved.
 *
 * Redistribution and use in source and binary forms, with or without
 * modification, are permitted provided that the following conditions are met:
 *
 *  * Redistributions of source code must retain the above copyright notice,
 *    this list of conditions and the following disclaimer.
 *  * Redistributions in binary form must reproduce the above copyright notice,
 *    this list of conditions and the following disclaimer in the documentation
 *    and/or other materials provided with the distribution.
 *  * Neither the name of the ITU/ISO/IEC nor the names of its contributors may
 *    be used to endorse or promote products derived from this software without
 *    specific prior written permission.
 *
 * THIS SOFTWARE IS PROVIDED BY THE COPYRIGHT HOLDERS AND CONTRIBUTORS "AS IS"
 * AND ANY EXPRESS OR IMPLIED WARRANTIES, INCLUDING, BUT NOT LIMITED TO, THE
 * IMPLIED WARRANTIES OF MERCHANTABILITY AND FITNESS FOR A PARTICULAR PURPOSE
 * ARE DISCLAIMED. IN NO EVENT SHALL THE COPYRIGHT HOLDER OR CONTRIBUTORS
 * BE LIABLE FOR ANY DIRECT, INDIRECT, INCIDENTAL, SPECIAL, EXEMPLARY, OR
 * CONSEQUENTIAL DAMAGES (INCLUDING, BUT NOT LIMITED TO, PROCUREMENT OF
 * SUBSTITUTE GOODS OR SERVICES; LOSS OF USE, DATA, OR PROFITS; OR BUSINESS
 * INTERRUPTION) HOWEVER CAUSED AND ON ANY THEORY OF LIABILITY, WHETHER IN
 * CONTRACT, STRICT LIABILITY, OR TORT (INCLUDING NEGLIGENCE OR OTHERWISE)
 * ARISING IN ANY WAY OUT OF THE USE OF THIS SOFTWARE, EVEN IF ADVISED OF
 * THE POSSIBILITY OF SUCH DAMAGE.
 */

/** \file     TypeDef.h
    \brief    Define macros, basic types, new types and enumerations
*/

#ifndef __TYPEDEF__
#define __TYPEDEF__

#ifndef __COMMONDEF__
#error Include CommonDef.h not TypeDef.h
#endif

#include <vector>
#include <utility>
#include <sstream>
#include <cstddef>
#include <cstring>
#include <assert.h>
#include <cassert>

<<<<<<< HEAD

#define JVET_O1153_INTRA_CHROMAMODE_CODING                1  //JVET-O1153: simplified intra chromamode coding
=======
#define JVET_O0213_RESTRICT_LFNST_TO_MAX_TB_SIZE          1 // JVET-O0213: Block size restriction of LFNST to maximum transform size

#define JVET_O0244_DELTA_POC                              1 // JVET-O0244: weighted prediction in SPS and delta POC
>>>>>>> 5b5a7260

#define JVET_O0159_10BITTCTABLE_DEBLOCKING                1 // tc table for 10-bit video

#define JVET_O0061_MV_THR_DEBLOCKING                      1 // a deblocking mv threshold of half pel

#define JVET_O0220_METHOD1_SUBBLK_FLAG_PARSING            1 // JVET-O0220 method-1: Parse merge_subblock_flag conditioned on MaxNumSubblockMergeCand

#define JVET_O0263_O0220_SUBBLOCK_SYNTAX_CLEANUP          1 // JVET-O0263/ JVET-O0220: Syntax cleanup on subblock merge

#define JVET_O0060_4x4_deblocking                         1 // deblock on 4x4 grid

#define JVET_O0046_DQ_SIGNALLING                          1 // JVET-O0046: Move delta-QP earlier for 64x64 VPDU processing, applied to CUs >64x64 only

#define JVET_O0616_400_CHROMA_SUPPORT                     1 // JVET-O0616: Various chroma format support in VVC

#define JVET_O0265_TPM_SIMPLIFICATION                     1 // JVET-O0265/JVET-O0629/JVET-O0418/JVET-O0329/JVET-O0378/JVET-O0411/JVET-O0279:Simplified motion field storage for TPM

#define JVET_O0409_EXCLUDE_CODED_SUB_BLK_FLAG_FROM_COUNT  1 // JVET-O0409: exclude coded_subblock_flag from counting context-coded bins in transform skip

#define JVET_O0057_ALTHPELIF                              1  //AMVR_HPEL

#define JVET_O1136_TS_BDPCM_SIGNALLING                    1 // JVET-O1136: Unified syntax for JVET-O0165/O0200/O0783 on TS and BDPCM signalling

#define JVET_O0219_LFNST_TRANSFORM_SET_FOR_LMCMODE        1

#define JVET_O0426_MRL_REF_SAMPLES_DC_MODE                1 // JVET-O0426: align MRL reference samples used for DC intra mode prediction

#define JVET_O0366_AFFINE_BCW                             1 // JVET-O0366: Simplifications on BCW index derivation process

#define JVET_O1168_CU_CHROMA_QP_OFFSET                    1 // JVET-O1168: cu chroma QP offset

#define JVET_O0368_LFNST_WITH_DCT2_ONLY                   1 // JVET-O0368/O0292/O0521/O0466: disable LFNST for non-DCT2 MTS candidates normatively

#define JVET_O0106_ISP_4xN_PREDREG_FOR_1xN_2xN            1 // JVET-O0106: use 4xN prediction regions for 1xN and 2xN subblocks

#define JVET_O0500_SEP_CTX_AFFINE_SUBBLOCK_MRG            1 // JVET-O0500: Different ctx models for inter affine flag and subblock merge flag

#define JVET_O0414_SMVD_LTRP                              1 // JVET-O0414: long-term reference picture restriction for SMVD

#define JVET_O0258_REMOVE_CHROMA_IBC_FOR_DUALTREE         1 // JVET-O0258 Remove chroma IBC when dualtree is used

#define JVET_O1161_IBC_MAX_SIZE                           1 // Limit largest IBC luma CU size to 64x64 per discussion of JVET-O1161

#define JVET_O0315_RDPCM_INTRAMODE_ALIGN                  1 // JVET-O0200/O0205/O0296/O0342/O0463/O0542: Intra prediction mode alignment for BDPCM

#define JVET_O0284_CONDITION_SMVD_MVDL1ZEROFLAG           1 // JVET-O0284: condition sym_mvd_flag on mvd_l1_zero_flag

#define JVET_O0122_TS_SIGN_LEVEL                          1 // JVET-O0122: Sign context and level mapping of TS residual coding.

#define JVET_O0438_SPS_AFFINE_AMVR_FLAG                   1 // JVET-O0438: affine AMVR control flag conditioned on affine control flag in SPS

#define JVET_O0065_CABAC_INIT                             0 // JVET-O0065: CABAC initialization

#define JVET_O0052_TU_LEVEL_CTX_CODED_BIN_CONSTRAINT      1 // JVET-O0052 Method-1: TU-level context coded bin constraint
   
#define JVET_O0105_ICT                                    1 // JVET-O0105: inter-chroma transform (ICT) as extension of joint chroma coding (JCC)
#define JVET_O0543_ICT_ICU_ONLY                           1 // JVET-O0543: ICT only in Intra CUs (was Intra slices, modified during adoption)
#define JVET_N0288_PROPOSAL1                              1   // JVET-N0288 Proposal 1

#define JVET_O0090_ALF_CHROMA_FILTER_ALTERNATIVES_CTB     1 // JVET-O0090 test 2: CTB selection of ALF alternative chroma filters

#define JVET_O0216_ALF_COEFF_EG3                          1 // JVET-O0216/O0302/O0648: using EG3 for ALF coefficients coding

#define JVET_O0256_ADJUST_THD_DEPQUANT                    1 // JVET-O0256: Fast encoder with adjusted threshold in dependent quantization

#define JVET_O0619_GTX_SINGLE_PASS_TS_RESIDUAL_CODING     1 // JVET-O0619/O0623 : Single pass coding of abs_level_gtx_flag[x] for TS residual coding 

#define JVET_O0272_LMCS_SIMP_INVERSE_MAPPING              1 // JVET-O0272: LMCS simplified inverse mapping

#define JVET_O0247_ALF_CTB_CODING_REDUNDANCY_REMOVAL      1 // JVET-O0247: not signal APS index when number APS is 2

#define JVET_O0297_DMVR_PADDING                           1 // JVET-O0297 DMVR Padding

#define JVET_O0637_CHROMA_GRADIENT_LINE_SELECTION         1 // Choose line0 and line3 for gradient computation when chroma is same size as luma

#define JVET_O0288_UNIFY_ALF_SLICE_TYPE_REMOVAL           1 // JVET-O0288: remove slice type dependency in ALF

#define JVET_O0064_SIMP_ALF_CLIP_CODING                   1 // JVET-O0047/O0058/O0064/O0067/O0290/O0301/O0430: use FLC for alf clipping indices, always signal alf clipping indices

#define JVET_O0529_IMPLICIT_MTS_HARMONIZE                 1 // JVET-O0529/O0540: Harmonization of LFNST, MIP and implicit MTS

#define JVET_O0669_REMOVE_ALF_COEFF_PRED                  1 // JVET-O0425/O0427/O0669: remove prediction in ALF coefficients coding

#define JVET_O0541_IMPLICIT_MTS_CONDITION                 1 // JVET_O0541: Decouple the intra implicit transform selection from an inter MTS related SPS flag
#define JVET_O0163_REMOVE_SWITCHING_TMV                   1 // JVET-O0163/JVET-O0588: Remove switching between L0 and L1 for temporal MV
#define JVET_O0655_422_CHROMA_DM_MAPPING_FIX              1 // JVET-O0655: modify chroma DM derivation table for 4:2:2 chroma format

#define JVET_O1109_UNFIY_CRS                              1 // JVET-O1109: Unified CRS derivation

#define JVET_O0590_REDUCE_DMVR_ORIG_MV_COST               1 // Reduce the DMVR cost of the original MV

#define JVET_O0432_LMCS_ENCODER                           1 // JVET-O0432: LMCS encoder improvement

#define JVET_O0429_CRS_LAMBDA_FIX                         1 // JVET-O0429: fix encoder lambda rounding used in CRS

#define JVET_O0428_LMCS_CLEANUP                           1 // JVET-O0428: LMCS cleanups

#define JVET_O0164_REMOVE_AMVP_SPATIAL_SCALING            1 // JVET-O0164/JVET-O0587: remove spatial AMVP candidate scaling

#define JVET_O0162_IBC_MVP_FLAG                           1 // JVET-O0162/O0331/O0480/O0574: IBC mvp flag conditioned on MaxNumMergeCand>1

#define JVET_O0055_INT_DMVR_DIS_BDOF                      1 // integer-distance DMVR cost to disable BDOF and disable BDOF early termination

#define JVET_O0277_INTRA_SMALL_BLOCK_DCTIF                1 // JVET-O0277: DCT-IF interpolation filter is always used for 4x4, 4x8, and 8x4 luma CB

#define JVET_O0267_IBC_SCALING_LIST                       1

#define JVET_O0280_SIMD_TRIANGLE_WEIGHTING                1 // JVET-O0280: SIMD implementation for weighted sample prediction process of triangle prediction mode

#define JVET_O0379_SPEEDUP_TPM_ENCODER                    1 // JVET_O0379: Speedup mode decision process for triangle prediction mode

#define JVET_O0364_PADDING                                1 // JVET-O0364 Part 2: clean up padding process in intra prediction
#define JVET_O0364_PDPC_DC                                1 // JVET-O0364 Part 4: align PDPC process for DC with the one for Planar
#define JVET_O0364_PDPC_ANGULAR                           1 // JVET-O0364 Part 5: simplify PDPC process for angular modes

#define JVET_O0094_LFNST_ZERO_PRIM_COEFFS                 1 // JVET-O0049: CE6-2.1a, LFNST involves zeroing of primary only coefficient positions

#define JVET_O0294_TRANSFORM_CLEANUP                      1 // JVET-O0294: Context modelling for MTS index

#define JVET_O1124_ALLOW_CCLM_COND                        1 // JVET-O1124/JVET-O0196: CCLM restriction to reduce luma-chroma latency for chroma separate tree

#define JVET_O0078_SINGLE_HMVPLUT                         1 // JVET-O0078Single HMVP table for all CUs inside the shared merge list region for IBC

#define JVET_O0126_BPWA_INDEX_CODING_FIX                  1 // JVET-O0126 align BPWA index coding with specification

#define JVET_O0592_ENC_ME_IMP                             1 // JVET-O0592 encoder ME improvement

#define JVET_O0108_DIS_DMVR_BDOF_CIIP                     1 // JVET_O0108 CE9-2.2: disable DMVR and BDOF for CIIP

#define JVET_O1140_SLICE_DISABLE_BDOF_DMVR_FLAG           1 // JVET-O1140 slice level disable flag for BDOF and DMVR

#define JVET_O0567_MVDRange_Constraint                    1 // JVET-O0567: constrain the signalled MVD value to the range of [-2^17, 2^17-1]

#define JVET_O0596_CBF_SIG_ALIGN_TO_SPEC                  1 // JVET-O0596 align cbf signaling with specification
#define JVET_O0193_REMOVE_TR_DEPTH_IN_CBF_CTX             1 // JVET-O0193/JVET-O0375: remove transform depth in cbf context modeling
#define JVET_O0681_DIS_BPWA_CIIP                          1 // JVET-O0681 disable BCW for CIIP, method 2 inherit BCW index
#define JVET_O0249_MERGE_SYNTAX                           1 // JVET-O0249: merge syntax change 
#define JVET_O0594_BDOF_REF_SAMPLE_PADDING                1 // JVET-O0594/O0252/O0506/O0615/O0624: BDOF reference sample padding using the nearest integer sample position

#define JVET_O0472_LFNST_SIGNALLING_LAST_SCAN_POS         1 // JVET-O0472: LFNST index signalling depends on the position of last significant coefficient

#define FIX_DB_MAX_TRANSFORM_SIZE                         1

#define MRG_SHARELIST_SHARSIZE                            32

#define JVET_M0497_MATRIX_MULT                            0 // 0: Fast method; 1: Matrix multiplication

#define APPLY_SBT_SL_ON_MTS                               1 // apply save & load fast algorithm on inter MTS when SBT is on
#define FIX_PCM                                           1 // Fix PCM bugs in VTM3

#define MAX_TB_SIZE_SIGNALLING                            0

#define EMULATION_PREVENTION_FIX                          1 // fix for start code emulation reported in #270. Diverges from specification text

typedef std::pair<int, bool> TrMode;
typedef std::pair<int, int>  TrCost;

// clang-format off
#define ENABLE_JVET_L0283_MRL                             1 // 1: Enable MRL, 0: Disable MRL
#define JVET_L0090_PAIR_AVG                               1 // Add pairwise average candidates, replace HEVC combined candidates
#define REUSE_CU_RESULTS                                  1
#if REUSE_CU_RESULTS
#define REUSE_CU_RESULTS_WITH_MULTIPLE_TUS                1
#define MAX_NUM_TUS                                       4
#endif
// clang-format on


#ifndef JVET_J0090_MEMORY_BANDWITH_MEASURE
#define JVET_J0090_MEMORY_BANDWITH_MEASURE                0
#endif

#ifndef EXTENSION_360_VIDEO
#define EXTENSION_360_VIDEO                               0   ///< extension for 360/spherical video coding support; this macro should be controlled by makefile, as it would be used to control whether the library is built and linked
#endif

#ifndef ENABLE_WPP_PARALLELISM
#define ENABLE_WPP_PARALLELISM                            0
#endif
#if ENABLE_WPP_PARALLELISM
#ifndef ENABLE_WPP_STATIC_LINK
#define ENABLE_WPP_STATIC_LINK                            0 // bug fix static link
#endif
#define PARL_WPP_MAX_NUM_THREADS                         16

#endif
#ifndef ENABLE_SPLIT_PARALLELISM
#define ENABLE_SPLIT_PARALLELISM                          0
#endif
#if ENABLE_SPLIT_PARALLELISM
#define PARL_SPLIT_MAX_NUM_JOBS                           6                             // number of parallel jobs that can be defined and need memory allocated
#define NUM_RESERVERD_SPLIT_JOBS                        ( PARL_SPLIT_MAX_NUM_JOBS + 1 )  // number of all data structures including the merge thread (0)
#define PARL_SPLIT_MAX_NUM_THREADS                        PARL_SPLIT_MAX_NUM_JOBS
#define NUM_SPLIT_THREADS_IF_MSVC                         4

#endif


// ====================================================================================================================
// NEXT software switches
// ====================================================================================================================
#define K0238_SAO_GREEDY_MERGE_ENCODING                   1

#ifndef ENABLE_TRACING
#define ENABLE_TRACING                                    0 // DISABLE by default (enable only when debugging, requires 15% run-time in decoding) -- see documentation in 'doc/DTrace for NextSoftware.pdf'
#endif

#if ENABLE_TRACING
#define K0149_BLOCK_STATISTICS                            1 // enables block statistics, which can be analysed with YUView (https://github.com/IENT/YUView)
#if K0149_BLOCK_STATISTICS
#define BLOCK_STATS_AS_CSV                                0 // statistics will be written in a comma separated value format. this is not supported by YUView
#endif
#endif

#define WCG_EXT                                           1
#define WCG_WPSNR                                         WCG_EXT


#define KEEP_PRED_AND_RESI_SIGNALS                        0

// ====================================================================================================================
// Debugging
// ====================================================================================================================

// most debugging tools are now bundled within the ENABLE_TRACING macro -- see documentation to see how to use

#define PRINT_MACRO_VALUES                                1 ///< When enabled, the encoder prints out a list of the non-environment-variable controlled macros and their values on startup

#define INTRA_FULL_SEARCH                                 0 ///< enables full mode search for intra estimation

// TODO: rename this macro to DECODER_DEBUG_BIT_STATISTICS (may currently cause merge issues with other branches)
// This can be enabled by the makefile
#ifndef RExt__DECODER_DEBUG_BIT_STATISTICS
#define RExt__DECODER_DEBUG_BIT_STATISTICS                0 ///< 0 (default) = decoder reports as normal, 1 = decoder produces bit usage statistics (will impact decoder run time by up to ~10%)
#endif

#ifndef RExt__DECODER_DEBUG_TOOL_MAX_FRAME_STATS
#define RExt__DECODER_DEBUG_TOOL_MAX_FRAME_STATS         (1 && RExt__DECODER_DEBUG_BIT_STATISTICS )   ///< 0 (default) = decoder reports as normal, 1 = decoder produces max frame bit usage statistics
#if RExt__DECODER_DEBUG_TOOL_MAX_FRAME_STATS
#define TR_ONLY_COEFF_STATS                               1
#define EPBINCOUNT_FIX                                    1
#endif
#endif

#ifndef RExt__DECODER_DEBUG_TOOL_STATISTICS
#define RExt__DECODER_DEBUG_TOOL_STATISTICS               0 ///< 0 (default) = decoder reports as normal, 1 = decoder produces tool usage statistics
#endif

#if RExt__DECODER_DEBUG_BIT_STATISTICS || RExt__DECODER_DEBUG_TOOL_STATISTICS
#define RExt__DECODER_DEBUG_STATISTICS                    1
#endif

// ====================================================================================================================
// Tool Switches - transitory (these macros are likely to be removed in future revisions)
// ====================================================================================================================

#define DECODER_CHECK_SUBSTREAM_AND_SLICE_TRAILING_BYTES  1 ///< TODO: integrate this macro into a broader conformance checking system.
#define T0196_SELECTIVE_RDOQ                              1 ///< selective RDOQ
#define U0040_MODIFIED_WEIGHTEDPREDICTION_WITH_BIPRED_AND_CLIPPING 1
#define U0033_ALTERNATIVE_TRANSFER_CHARACTERISTICS_SEI    1 ///< Alternative transfer characteristics SEI message (JCTVC-U0033, with syntax naming from V1005)
#define X0038_LAMBDA_FROM_QP_CAPABILITY                   1 ///< This approach derives lambda from QP+QPoffset+QPoffset2. QPoffset2 is derived from QP+QPoffset using a linear model that is clipped between 0 and 3.
                                                            // To use this capability enable config parameter LambdaFromQpEnable

// ====================================================================================================================
// Tool Switches
// ====================================================================================================================


// This can be enabled by the makefile
#ifndef RExt__HIGH_BIT_DEPTH_SUPPORT
#define RExt__HIGH_BIT_DEPTH_SUPPORT                      0 ///< 0 (default) use data type definitions for 8-10 bit video, 1 = use larger data types to allow for up to 16-bit video (originally developed as part of N0188)
#endif

// SIMD optimizations
#define SIMD_ENABLE                                       1
#define ENABLE_SIMD_OPT                                 ( SIMD_ENABLE && !RExt__HIGH_BIT_DEPTH_SUPPORT )    ///< SIMD optimizations, no impact on RD performance
#define ENABLE_SIMD_OPT_MCIF                            ( 1 && ENABLE_SIMD_OPT )                            ///< SIMD optimization for the interpolation filter, no impact on RD performance
#define ENABLE_SIMD_OPT_BUFFER                          ( 1 && ENABLE_SIMD_OPT )                            ///< SIMD optimization for the buffer operations, no impact on RD performance
#define ENABLE_SIMD_OPT_DIST                            ( 1 && ENABLE_SIMD_OPT )                            ///< SIMD optimization for the distortion calculations(SAD,SSE,HADAMARD), no impact on RD performance
#define ENABLE_SIMD_OPT_AFFINE_ME                       ( 1 && ENABLE_SIMD_OPT )                            ///< SIMD optimization for affine ME, no impact on RD performance
#define ENABLE_SIMD_OPT_ALF                             ( 1 && ENABLE_SIMD_OPT )                            ///< SIMD optimization for ALF
#if ENABLE_SIMD_OPT_BUFFER
#define ENABLE_SIMD_OPT_GBI                               1                                                 ///< SIMD optimization for GBi
#endif

// End of SIMD optimizations


#define ME_ENABLE_ROUNDING_OF_MVS                         1 ///< 0 (default) = disables rounding of motion vectors when right shifted,  1 = enables rounding

#define RDOQ_CHROMA_LAMBDA                                1 ///< F386: weighting of chroma for RDOQ

#define U0132_TARGET_BITS_SATURATION                      1 ///< Rate control with target bits saturation method
#ifdef  U0132_TARGET_BITS_SATURATION
#define V0078_ADAPTIVE_LOWER_BOUND                        1 ///< Target bits saturation with adaptive lower bound
#endif
#define W0038_DB_OPT                                      1 ///< adaptive DB parameter selection, LoopFilterOffsetInPPS and LoopFilterDisable are set to 0 and DeblockingFilterMetric=2;
#define W0038_CQP_ADJ                                     1 ///< chroma QP adjustment based on TL, CQPTLAdjustEnabled is set to 1;

#define SHARP_LUMA_DELTA_QP                               1 ///< include non-normative LCU deltaQP and normative chromaQP change
#define ER_CHROMA_QP_WCG_PPS                              1 ///< Chroma QP model for WCG used in Anchor 3.2
#define ENABLE_QPA                                        1 ///< Non-normative perceptual QP adaptation according to JVET-H0047 and JVET-K0206. Deactivated by default, activated using encoder arguments --PerceptQPA=1 --SliceChromaQPOffsetPeriodicity=1
#define ENABLE_QPA_SUB_CTU                              ( 1 && ENABLE_QPA ) ///< when maximum delta-QP depth is greater than zero, use sub-CTU QPA


#define RDOQ_CHROMA                                       1 ///< use of RDOQ in chroma

#define QP_SWITCHING_FOR_PARALLEL                         1 ///< Replace floating point QP with a source-file frame number. After switching POC, increase base QP instead of frame level QP.

#define LUMA_ADAPTIVE_DEBLOCKING_FILTER_QP_OFFSET         1 /// JVET-L0414 (CE11.2.2) with explicit signalling of num interval, threshold and qpOffset
// ====================================================================================================================
// Derived macros
// ====================================================================================================================

#if RExt__HIGH_BIT_DEPTH_SUPPORT
#define FULL_NBIT                                         1 ///< When enabled, use distortion measure derived from all bits of source data, otherwise discard (bitDepth - 8) least-significant bits of distortion
#define RExt__HIGH_PRECISION_FORWARD_TRANSFORM            1 ///< 0 use original 6-bit transform matrices for both forward and inverse transform, 1 (default) = use original matrices for inverse transform and high precision matrices for forward transform
#else
#define FULL_NBIT                                         1 ///< When enabled, use distortion measure derived from all bits of source data, otherwise discard (bitDepth - 8) least-significant bits of distortion
#define RExt__HIGH_PRECISION_FORWARD_TRANSFORM            0 ///< 0 (default) use original 6-bit transform matrices for both forward and inverse transform, 1 = use original matrices for inverse transform and high precision matrices for forward transform
#endif

#if FULL_NBIT
#define DISTORTION_PRECISION_ADJUSTMENT(x)                0
#else
#define DISTORTION_ESTIMATION_BITS                        8
#define DISTORTION_PRECISION_ADJUSTMENT(x)                ((x>DISTORTION_ESTIMATION_BITS)? ((x)-DISTORTION_ESTIMATION_BITS) : 0)
#endif

// ====================================================================================================================
// Error checks
// ====================================================================================================================

#if ((RExt__HIGH_PRECISION_FORWARD_TRANSFORM != 0) && (RExt__HIGH_BIT_DEPTH_SUPPORT == 0))
#error ERROR: cannot enable RExt__HIGH_PRECISION_FORWARD_TRANSFORM without RExt__HIGH_BIT_DEPTH_SUPPORT
#endif

// ====================================================================================================================
// Named numerical types
// ====================================================================================================================

#if RExt__HIGH_BIT_DEPTH_SUPPORT
typedef       int             Pel;               ///< pixel type
typedef       int64_t           TCoeff;            ///< transform coefficient
typedef       int             TMatrixCoeff;      ///< transform matrix coefficient
typedef       int16_t           TFilterCoeff;      ///< filter coefficient
typedef       int64_t           Intermediate_Int;  ///< used as intermediate value in calculations
typedef       uint64_t          Intermediate_UInt; ///< used as intermediate value in calculations
#else
typedef       int16_t           Pel;               ///< pixel type
typedef       int             TCoeff;            ///< transform coefficient
typedef       int16_t           TMatrixCoeff;      ///< transform matrix coefficient
typedef       int16_t           TFilterCoeff;      ///< filter coefficient
typedef       int             Intermediate_Int;  ///< used as intermediate value in calculations
typedef       uint32_t            Intermediate_UInt; ///< used as intermediate value in calculations
#endif

typedef       uint64_t          SplitSeries;       ///< used to encoded the splits that caused a particular CU size

typedef       uint64_t        Distortion;        ///< distortion measurement

// ====================================================================================================================
// Enumeration
// ====================================================================================================================
enum ApsTypeValues
{
  ALF_APS = 0,
  LMCS_APS = 1,
};

enum QuantFlags
{
  Q_INIT           = 0x0,
  Q_USE_RDOQ       = 0x1,
  Q_RDOQTS         = 0x2,
  Q_SELECTIVE_RDOQ = 0x4,
};

//EMT transform tags
enum TransType
{
  DCT2 = 0,
  DCT8 = 1,
  DST7 = 2,
  NUM_TRANS_TYPE = 3,
  DCT2_EMT = 4
};

enum MTSIdx
{
  MTS_DCT2_DCT2 = 0,
  MTS_SKIP = 1,
  MTS_DST7_DST7 = 2,
  MTS_DCT8_DST7 = 3,
  MTS_DST7_DCT8 = 4,
  MTS_DCT8_DCT8 = 5
};

enum ISPType
{
  NOT_INTRA_SUBPARTITIONS       = 0,
  HOR_INTRA_SUBPARTITIONS       = 1,
  VER_INTRA_SUBPARTITIONS       = 2,
  NUM_INTRA_SUBPARTITIONS_MODES = 3
};

enum SbtIdx
{
  SBT_OFF_DCT  = 0,
  SBT_VER_HALF = 1,
  SBT_HOR_HALF = 2,
  SBT_VER_QUAD = 3,
  SBT_HOR_QUAD = 4,
  NUMBER_SBT_IDX,
  SBT_OFF_MTS, //note: must be after all SBT modes, only used in fast algorithm to discern the best mode is inter EMT
};

enum SbtPos
{
  SBT_POS0 = 0,
  SBT_POS1 = 1,
  NUMBER_SBT_POS
};

enum SbtMode
{
  SBT_VER_H0 = 0,
  SBT_VER_H1 = 1,
  SBT_HOR_H0 = 2,
  SBT_HOR_H1 = 3,
  SBT_VER_Q0 = 4,
  SBT_VER_Q1 = 5,
  SBT_HOR_Q0 = 6,
  SBT_HOR_Q1 = 7,
  NUMBER_SBT_MODE
};

enum RDPCMMode
{
  RDPCM_OFF             = 0,
  RDPCM_HOR             = 1,
  RDPCM_VER             = 2,
  NUMBER_OF_RDPCM_MODES = 3
};

enum RDPCMSignallingMode
{
  RDPCM_SIGNAL_IMPLICIT            = 0,
  RDPCM_SIGNAL_EXPLICIT            = 1,
  NUMBER_OF_RDPCM_SIGNALLING_MODES = 2
};

/// supported slice type
enum SliceType
{
  B_SLICE               = 0,
  P_SLICE               = 1,
  I_SLICE               = 2,
  NUMBER_OF_SLICE_TYPES = 3
};

/// chroma formats (according to semantics of chroma_format_idc)
enum ChromaFormat
{
  CHROMA_400        = 0,
  CHROMA_420        = 1,
  CHROMA_422        = 2,
  CHROMA_444        = 3,
  NUM_CHROMA_FORMAT = 4
};

enum ChannelType
{
  CHANNEL_TYPE_LUMA    = 0,
  CHANNEL_TYPE_CHROMA  = 1,
  MAX_NUM_CHANNEL_TYPE = 2
};

#define CH_L CHANNEL_TYPE_LUMA
#define CH_C CHANNEL_TYPE_CHROMA

enum ComponentID
{
  COMPONENT_Y         = 0,
  COMPONENT_Cb        = 1,
  COMPONENT_Cr        = 2,
  MAX_NUM_COMPONENT   = 3,
  JOINT_CbCr          = MAX_NUM_COMPONENT,
  MAX_NUM_TBLOCKS     = MAX_NUM_COMPONENT
};

#define MAP_CHROMA(c) (ComponentID(c))

enum InputColourSpaceConversion // defined in terms of conversion prior to input of encoder.
{
  IPCOLOURSPACE_UNCHANGED               = 0,
  IPCOLOURSPACE_YCbCrtoYCrCb            = 1, // Mainly used for debug!
  IPCOLOURSPACE_YCbCrtoYYY              = 2, // Mainly used for debug!
  IPCOLOURSPACE_RGBtoGBR                = 3,
  NUMBER_INPUT_COLOUR_SPACE_CONVERSIONS = 4
};

enum MATRIX_COEFFICIENTS // Table E.5 (Matrix coefficients)
{
  MATRIX_COEFFICIENTS_RGB                           = 0,
  MATRIX_COEFFICIENTS_BT709                         = 1,
  MATRIX_COEFFICIENTS_UNSPECIFIED                   = 2,
  MATRIX_COEFFICIENTS_RESERVED_BY_ITUISOIEC         = 3,
  MATRIX_COEFFICIENTS_USFCCT47                      = 4,
  MATRIX_COEFFICIENTS_BT601_625                     = 5,
  MATRIX_COEFFICIENTS_BT601_525                     = 6,
  MATRIX_COEFFICIENTS_SMPTE240                      = 7,
  MATRIX_COEFFICIENTS_YCGCO                         = 8,
  MATRIX_COEFFICIENTS_BT2020_NON_CONSTANT_LUMINANCE = 9,
  MATRIX_COEFFICIENTS_BT2020_CONSTANT_LUMINANCE     = 10,
};

enum DeblockEdgeDir
{
  EDGE_VER     = 0,
  EDGE_HOR     = 1,
  NUM_EDGE_DIR = 2
};

/// supported prediction type
enum PredMode
{
  MODE_INTER                 = 0,     ///< inter-prediction mode
  MODE_INTRA                 = 1,     ///< intra-prediction mode
  MODE_IBC                   = 2,     ///< ibc-prediction mode
  NUMBER_OF_PREDICTION_MODES = 3,
};

/// reference list index
enum RefPicList
{
  REF_PIC_LIST_0               = 0,   ///< reference list 0
  REF_PIC_LIST_1               = 1,   ///< reference list 1
  NUM_REF_PIC_LIST_01          = 2,
  REF_PIC_LIST_X               = 100  ///< special mark
};

#define L0 REF_PIC_LIST_0
#define L1 REF_PIC_LIST_1

/// distortion function index
enum DFunc
{
  DF_SSE             = 0,             ///< general size SSE
  DF_SSE2            = DF_SSE+1,      ///<   2xM SSE
  DF_SSE4            = DF_SSE+2,      ///<   4xM SSE
  DF_SSE8            = DF_SSE+3,      ///<   8xM SSE
  DF_SSE16           = DF_SSE+4,      ///<  16xM SSE
  DF_SSE32           = DF_SSE+5,      ///<  32xM SSE
  DF_SSE64           = DF_SSE+6,      ///<  64xM SSE
  DF_SSE16N          = DF_SSE+7,      ///< 16NxM SSE

  DF_SAD             = 8,             ///< general size SAD
  DF_SAD2            = DF_SAD+1,      ///<   2xM SAD
  DF_SAD4            = DF_SAD+2,      ///<   4xM SAD
  DF_SAD8            = DF_SAD+3,      ///<   8xM SAD
  DF_SAD16           = DF_SAD+4,      ///<  16xM SAD
  DF_SAD32           = DF_SAD+5,      ///<  32xM SAD
  DF_SAD64           = DF_SAD+6,      ///<  64xM SAD
  DF_SAD16N          = DF_SAD+7,      ///< 16NxM SAD

  DF_HAD             = 16,            ///< general size Hadamard
  DF_HAD2            = DF_HAD+1,      ///<   2xM HAD
  DF_HAD4            = DF_HAD+2,      ///<   4xM HAD
  DF_HAD8            = DF_HAD+3,      ///<   8xM HAD
  DF_HAD16           = DF_HAD+4,      ///<  16xM HAD
  DF_HAD32           = DF_HAD+5,      ///<  32xM HAD
  DF_HAD64           = DF_HAD+6,      ///<  64xM HAD
  DF_HAD16N          = DF_HAD+7,      ///< 16NxM HAD

  DF_SAD12           = 24,
  DF_SAD24           = 25,
  DF_SAD48           = 26,

  DF_MRSAD           = 27,            ///< general size MR SAD
  DF_MRSAD2          = DF_MRSAD+1,    ///<   2xM MR SAD
  DF_MRSAD4          = DF_MRSAD+2,    ///<   4xM MR SAD
  DF_MRSAD8          = DF_MRSAD+3,    ///<   8xM MR SAD
  DF_MRSAD16         = DF_MRSAD+4,    ///<  16xM MR SAD
  DF_MRSAD32         = DF_MRSAD+5,    ///<  32xM MR SAD
  DF_MRSAD64         = DF_MRSAD+6,    ///<  64xM MR SAD
  DF_MRSAD16N        = DF_MRSAD+7,    ///< 16NxM MR SAD

  DF_MRHAD           = 35,            ///< general size MR Hadamard
  DF_MRHAD2          = DF_MRHAD+1,    ///<   2xM MR HAD
  DF_MRHAD4          = DF_MRHAD+2,    ///<   4xM MR HAD
  DF_MRHAD8          = DF_MRHAD+3,    ///<   8xM MR HAD
  DF_MRHAD16         = DF_MRHAD+4,    ///<  16xM MR HAD
  DF_MRHAD32         = DF_MRHAD+5,    ///<  32xM MR HAD
  DF_MRHAD64         = DF_MRHAD+6,    ///<  64xM MR HAD
  DF_MRHAD16N        = DF_MRHAD+7,    ///< 16NxM MR HAD

  DF_MRSAD12         = 43,
  DF_MRSAD24         = 44,
  DF_MRSAD48         = 45,

  DF_SAD_FULL_NBIT    = 46,
  DF_SAD_FULL_NBIT2   = DF_SAD_FULL_NBIT+1,    ///<   2xM SAD with full bit usage
  DF_SAD_FULL_NBIT4   = DF_SAD_FULL_NBIT+2,    ///<   4xM SAD with full bit usage
  DF_SAD_FULL_NBIT8   = DF_SAD_FULL_NBIT+3,    ///<   8xM SAD with full bit usage
  DF_SAD_FULL_NBIT16  = DF_SAD_FULL_NBIT+4,    ///<  16xM SAD with full bit usage
  DF_SAD_FULL_NBIT32  = DF_SAD_FULL_NBIT+5,    ///<  32xM SAD with full bit usage
  DF_SAD_FULL_NBIT64  = DF_SAD_FULL_NBIT+6,    ///<  64xM SAD with full bit usage
  DF_SAD_FULL_NBIT16N = DF_SAD_FULL_NBIT+7,    ///< 16NxM SAD with full bit usage

  DF_SSE_WTD          = 54,                ///< general size SSE
  DF_SSE2_WTD         = DF_SSE_WTD+1,      ///<   4xM SSE
  DF_SSE4_WTD         = DF_SSE_WTD+2,      ///<   4xM SSE
  DF_SSE8_WTD         = DF_SSE_WTD+3,      ///<   8xM SSE
  DF_SSE16_WTD        = DF_SSE_WTD+4,      ///<  16xM SSE
  DF_SSE32_WTD        = DF_SSE_WTD+5,      ///<  32xM SSE
  DF_SSE64_WTD        = DF_SSE_WTD+6,      ///<  64xM SSE
  DF_SSE16N_WTD       = DF_SSE_WTD+7,      ///< 16NxM SSE
  DF_DEFAULT_ORI      = DF_SSE_WTD+8,

  DF_SAD_INTERMEDIATE_BITDEPTH = 63,

  DF_TOTAL_FUNCTIONS = 64
};

/// motion vector predictor direction used in AMVP
enum MvpDir
{
  MD_LEFT = 0,          ///< MVP of left block
  MD_ABOVE,             ///< MVP of above block
  MD_ABOVE_RIGHT,       ///< MVP of above right block
  MD_BELOW_LEFT,        ///< MVP of below left block
  MD_ABOVE_LEFT         ///< MVP of above left block
};

enum TransformDirection
{
  TRANSFORM_FORWARD              = 0,
  TRANSFORM_INVERSE              = 1,
  TRANSFORM_NUMBER_OF_DIRECTIONS = 2
};

/// supported ME search methods
enum MESearchMethod
{
  MESEARCH_FULL              = 0,
  MESEARCH_DIAMOND           = 1,
  MESEARCH_SELECTIVE         = 2,
  MESEARCH_DIAMOND_ENHANCED  = 3,
  MESEARCH_NUMBER_OF_METHODS = 4
};

/// coefficient scanning type used in ACS
enum CoeffScanType
{
  SCAN_DIAG = 0,        ///< up-right diagonal scan
  SCAN_NUMBER_OF_TYPES
};

enum CoeffScanGroupType
{
  SCAN_UNGROUPED   = 0,
  SCAN_GROUPED_4x4 = 1,
  SCAN_NUMBER_OF_GROUP_TYPES = 2
};

enum ScalingListMode
{
  SCALING_LIST_OFF,
  SCALING_LIST_DEFAULT,
  SCALING_LIST_FILE_READ
};

enum ScalingListSize
{
  SCALING_LIST_1x1 = 0,
  SCALING_LIST_2x2,
  SCALING_LIST_4x4,
  SCALING_LIST_8x8,
  SCALING_LIST_16x16,
  SCALING_LIST_32x32,
  SCALING_LIST_64x64,
  SCALING_LIST_128x128,
  SCALING_LIST_SIZE_NUM,
  //for user define matrix
  SCALING_LIST_FIRST_CODED = SCALING_LIST_2x2,
  SCALING_LIST_LAST_CODED = SCALING_LIST_64x64
};

// Slice / Slice segment encoding modes
enum SliceConstraint
{
  NO_SLICES              = 0,          ///< don't use slices / slice segments
  FIXED_NUMBER_OF_CTU    = 1,          ///< Limit maximum number of largest coding tree units in a slice / slice segments
  FIXED_NUMBER_OF_BYTES  = 2,          ///< Limit maximum number of bytes in a slice / slice segment
  FIXED_NUMBER_OF_TILES  = 3,          ///< slices / slice segments span an integer number of tiles
  SINGLE_BRICK_PER_SLICE = 4,          ///< each brick is coded as separate NAL unit (slice)
  NUMBER_OF_SLICE_CONSTRAINT_MODES = 5
};

// For use with decoded picture hash SEI messages, generated by encoder.
enum HashType
{
  HASHTYPE_MD5             = 0,
  HASHTYPE_CRC             = 1,
  HASHTYPE_CHECKSUM        = 2,
  HASHTYPE_NONE            = 3,
  NUMBER_OF_HASHTYPES      = 4
};

enum SAOMode //mode
{
  SAO_MODE_OFF = 0,
  SAO_MODE_NEW,
  SAO_MODE_MERGE,
  NUM_SAO_MODES
};

enum SAOModeMergeTypes
{
  SAO_MERGE_LEFT =0,
  SAO_MERGE_ABOVE,
  NUM_SAO_MERGE_TYPES
};


enum SAOModeNewTypes
{
  SAO_TYPE_START_EO =0,
  SAO_TYPE_EO_0 = SAO_TYPE_START_EO,
  SAO_TYPE_EO_90,
  SAO_TYPE_EO_135,
  SAO_TYPE_EO_45,

  SAO_TYPE_START_BO,
  SAO_TYPE_BO = SAO_TYPE_START_BO,

  NUM_SAO_NEW_TYPES
};
#define NUM_SAO_EO_TYPES_LOG2 2

enum SAOEOClasses
{
  SAO_CLASS_EO_FULL_VALLEY = 0,
  SAO_CLASS_EO_HALF_VALLEY = 1,
  SAO_CLASS_EO_PLAIN       = 2,
  SAO_CLASS_EO_HALF_PEAK   = 3,
  SAO_CLASS_EO_FULL_PEAK   = 4,
  NUM_SAO_EO_CLASSES,
};

#define NUM_SAO_BO_CLASSES_LOG2  5
#define NUM_SAO_BO_CLASSES       (1<<NUM_SAO_BO_CLASSES_LOG2)

namespace Profile
{
  enum Name
  {
    NONE = 0,
    MAIN = 1,
    MAIN10 = 2,
    MAINSTILLPICTURE = 3,
    MAINREXT = 4,
    HIGHTHROUGHPUTREXT = 5,
    NEXT = 6
  };
}

namespace Level
{
  enum Tier
  {
    MAIN = 0,
    HIGH = 1,
  };

  enum Name
  {
    // code = (level * 30)
    NONE     = 0,
    LEVEL1   = 30,
    LEVEL2   = 60,
    LEVEL2_1 = 63,
    LEVEL3   = 90,
    LEVEL3_1 = 93,
    LEVEL4   = 120,
    LEVEL4_1 = 123,
    LEVEL5   = 150,
    LEVEL5_1 = 153,
    LEVEL5_2 = 156,
    LEVEL6   = 180,
    LEVEL6_1 = 183,
    LEVEL6_2 = 186,
    LEVEL8_5 = 255,
  };
}

enum CostMode
{
  COST_STANDARD_LOSSY              = 0,
  COST_SEQUENCE_LEVEL_LOSSLESS     = 1,
  COST_LOSSLESS_CODING             = 2,
  COST_MIXED_LOSSLESS_LOSSY_CODING = 3
};

enum WeightedPredictionMethod
{
  WP_PER_PICTURE_WITH_SIMPLE_DC_COMBINED_COMPONENT                          =0,
  WP_PER_PICTURE_WITH_SIMPLE_DC_PER_COMPONENT                               =1,
  WP_PER_PICTURE_WITH_HISTOGRAM_AND_PER_COMPONENT                           =2,
  WP_PER_PICTURE_WITH_HISTOGRAM_AND_PER_COMPONENT_AND_CLIPPING              =3,
  WP_PER_PICTURE_WITH_HISTOGRAM_AND_PER_COMPONENT_AND_CLIPPING_AND_EXTENSION=4
};

enum FastInterSearchMode
{
  FASTINTERSEARCH_DISABLED = 0,
  FASTINTERSEARCH_MODE1    = 1, // TODO: assign better names to these.
  FASTINTERSEARCH_MODE2    = 2,
  FASTINTERSEARCH_MODE3    = 3
};

enum SPSExtensionFlagIndex
{
  SPS_EXT__REXT           = 0,
//SPS_EXT__MVHEVC         = 1, //for use in future versions
//SPS_EXT__SHVC           = 2, //for use in future versions
  SPS_EXT__NEXT           = 3,
  NUM_SPS_EXTENSION_FLAGS = 8
};

enum PPSExtensionFlagIndex
{
  PPS_EXT__REXT           = 0,
//PPS_EXT__MVHEVC         = 1, //for use in future versions
//PPS_EXT__SHVC           = 2, //for use in future versions
  NUM_PPS_EXTENSION_FLAGS = 8
};

// TODO: Existing names used for the different NAL unit types can be altered to better reflect the names in the spec.
//       However, the names in the spec are not yet stable at this point. Once the names are stable, a cleanup
//       effort can be done without use of macros to alter the names used to indicate the different NAL unit types.
enum NalUnitType
{
  NAL_UNIT_PPS = 0,                     // 0 
  NAL_UNIT_ACCESS_UNIT_DELIMITER,       // 1
  NAL_UNIT_PREFIX_SEI,                  // 2
  NAL_UNIT_SUFFIX_SEI,                  // 3
  NAL_UNIT_APS,                         // 4
  NAL_UNIT_RESERVED_NVCL_5,             // 5
  NAL_UNIT_RESERVED_NVCL_6,             // 6
  NAL_UNIT_RESERVED_NVCL_7,             // 7
  NAL_UNIT_CODED_SLICE_TRAIL,           // 8
  NAL_UNIT_CODED_SLICE_STSA,            // 9
  NAL_UNIT_CODED_SLICE_RADL,            // 10
  NAL_UNIT_CODED_SLICE_RASL,            // 11
  NAL_UNIT_RESERVED_VCL_12,             // 12
  NAL_UNIT_RESERVED_VCL_13,             // 13
  NAL_UNIT_RESERVED_VCL_14,             // 14
  NAL_UNIT_RESERVED_VCL_15,             // 15
  NAL_UNIT_DPS,                         // 16
  NAL_UNIT_SPS,                         // 17
  NAL_UNIT_EOS,                         // 18
  NAL_UNIT_EOB,                         // 19
  NAL_UNIT_VPS,                         // 20
  NAL_UNIT_RESERVED_NVCL_21,            // 21
  NAL_UNIT_RESERVED_NVCL_22,            // 22
  NAL_UNIT_RESERVED_NVCL_23,            // 23
  NAL_UNIT_CODED_SLICE_IDR_W_RADL,      // 24
  NAL_UNIT_CODED_SLICE_IDR_N_LP,        // 25
  NAL_UNIT_CODED_SLICE_CRA,             // 26
  NAL_UNIT_CODED_SLICE_GRA,             // 27
  NAL_UNIT_UNSPECIFIED_28,              // 29              
  NAL_UNIT_UNSPECIFIED_29,              // 30
  NAL_UNIT_UNSPECIFIED_30,              // 31
  NAL_UNIT_UNSPECIFIED_31,              // 32
  NAL_UNIT_INVALID
};

#if SHARP_LUMA_DELTA_QP
enum LumaLevelToDQPMode
{
  LUMALVL_TO_DQP_DISABLED   = 0,
  LUMALVL_TO_DQP_AVG_METHOD = 1, // use average of CTU to determine luma level
  LUMALVL_TO_DQP_NUM_MODES  = 2
};
#endif

enum MergeType
{
  MRG_TYPE_DEFAULT_N        = 0, // 0
  MRG_TYPE_SUBPU_ATMVP,
  MRG_TYPE_IBC,
  NUM_MRG_TYPE                   // 5
};

enum TriangleSplit
{
  TRIANGLE_DIR_135 = 0,
  TRIANGLE_DIR_45,
  TRIANGLE_DIR_NUM
};

enum SharedMrgState
{
  NO_SHARE            = 0,
  GEN_ON_SHARED_BOUND = 1,
  SHARING             = 2
};
//////////////////////////////////////////////////////////////////////////
// Encoder modes to try out
//////////////////////////////////////////////////////////////////////////

enum EncModeFeature
{
  ENC_FT_FRAC_BITS = 0,
  ENC_FT_DISTORTION,
  ENC_FT_RD_COST,
  ENC_FT_ENC_MODE_TYPE,
  ENC_FT_ENC_MODE_OPTS,
  ENC_FT_ENC_MODE_PART,
  NUM_ENC_FEATURES
};

enum ImvMode
{
  IMV_OFF = 0,
#if JVET_O0057_ALTHPELIF
  IMV_FPEL,
  IMV_4PEL,
  IMV_HPEL,
#else
  IMV_DEFAULT,
  IMV_4PEL,
#endif
  NUM_IMV_MODES
};


// ====================================================================================================================
// Type definition
// ====================================================================================================================

/// parameters for adaptive loop filter
class PicSym;

#define MAX_NUM_SAO_CLASSES  32  //(NUM_SAO_EO_GROUPS > NUM_SAO_BO_GROUPS)?NUM_SAO_EO_GROUPS:NUM_SAO_BO_GROUPS

struct SAOOffset
{
  SAOMode modeIdc; // NEW, MERGE, OFF
  int typeIdc;     // union of SAOModeMergeTypes and SAOModeNewTypes, depending on modeIdc.
  int typeAuxInfo; // BO: starting band index
  int offset[MAX_NUM_SAO_CLASSES];

  SAOOffset();
  ~SAOOffset();
  void reset();

  const SAOOffset& operator= (const SAOOffset& src);
};

struct SAOBlkParam
{

  SAOBlkParam();
  ~SAOBlkParam();
  void reset();
  const SAOBlkParam& operator= (const SAOBlkParam& src);
  SAOOffset& operator[](int compIdx){ return offsetParam[compIdx];}
  const SAOOffset& operator[](int compIdx) const { return offsetParam[compIdx];}
private:
  SAOOffset offsetParam[MAX_NUM_COMPONENT];

};



struct BitDepths
{
  int recon[MAX_NUM_CHANNEL_TYPE]; ///< the bit depth as indicated in the SPS
};

/// parameters for deblocking filter
struct LFCUParam
{
  bool internalEdge;                     ///< indicates internal edge
  bool leftEdge;                         ///< indicates left edge
  bool topEdge;                          ///< indicates top edge
};



struct PictureHash
{
  std::vector<uint8_t> hash;

  bool operator==(const PictureHash &other) const
  {
    if (other.hash.size() != hash.size())
    {
      return false;
    }
    for(uint32_t i=0; i<uint32_t(hash.size()); i++)
    {
      if (other.hash[i] != hash[i])
      {
        return false;
      }
    }
    return true;
  }

  bool operator!=(const PictureHash &other) const
  {
    return !(*this == other);
  }
};

struct SEITimeSet
{
  SEITimeSet() : clockTimeStampFlag(false),
                     numUnitFieldBasedFlag(false),
                     countingType(0),
                     fullTimeStampFlag(false),
                     discontinuityFlag(false),
                     cntDroppedFlag(false),
                     numberOfFrames(0),
                     secondsValue(0),
                     minutesValue(0),
                     hoursValue(0),
                     secondsFlag(false),
                     minutesFlag(false),
                     hoursFlag(false),
                     timeOffsetLength(0),
                     timeOffsetValue(0)
  { }
  bool clockTimeStampFlag;
  bool numUnitFieldBasedFlag;
  int  countingType;
  bool fullTimeStampFlag;
  bool discontinuityFlag;
  bool cntDroppedFlag;
  int  numberOfFrames;
  int  secondsValue;
  int  minutesValue;
  int  hoursValue;
  bool secondsFlag;
  bool minutesFlag;
  bool hoursFlag;
  int  timeOffsetLength;
  int  timeOffsetValue;
};

struct SEIMasteringDisplay
{
  bool      colourVolumeSEIEnabled;
  uint32_t      maxLuminance;
  uint32_t      minLuminance;
  uint16_t    primaries[3][2];
  uint16_t    whitePoint[2];
};

#if SHARP_LUMA_DELTA_QP
struct LumaLevelToDeltaQPMapping
{
  LumaLevelToDQPMode                 mode;             ///< use deltaQP determined by block luma level
  double                             maxMethodWeight;  ///< weight of max luma value when mode = 2
  std::vector< std::pair<int, int> > mapping;          ///< first=luma level, second=delta QP.
#if ENABLE_QPA
  bool isEnabled() const { return (mode != LUMALVL_TO_DQP_DISABLED && mode != LUMALVL_TO_DQP_NUM_MODES); }
#else
  bool isEnabled() const { return mode!=LUMALVL_TO_DQP_DISABLED; }
#endif
};
#endif

#if ER_CHROMA_QP_WCG_PPS
struct WCGChromaQPControl
{
  bool isEnabled() const { return enabled; }
  bool   enabled;         ///< Enabled flag (0:default)
  double chromaCbQpScale; ///< Chroma Cb QP Scale (1.0:default)
  double chromaCrQpScale; ///< Chroma Cr QP Scale (1.0:default)
  double chromaQpScale;   ///< Chroma QP Scale (0.0:default)
  double chromaQpOffset;  ///< Chroma QP Offset (0.0:default)
};
#endif

class ChromaCbfs
{
public:
  ChromaCbfs()
    : Cb(true), Cr(true)
  {}
  ChromaCbfs( bool _cbf )
    : Cb( _cbf ), Cr( _cbf )
  {}
public:
  bool sigChroma( ChromaFormat chromaFormat ) const
  {
    if( chromaFormat == CHROMA_400 )
    {
      return false;
    }
    return   ( Cb || Cr );
  }
  bool& cbf( ComponentID compID )
  {
    bool *cbfs[MAX_NUM_TBLOCKS] = { nullptr, &Cb, &Cr };

    return *cbfs[compID];
  }
public:
  bool Cb;
  bool Cr;
};


enum MsgLevel
{
  SILENT  = 0,
  ERROR   = 1,
  WARNING = 2,
  INFO    = 3,
  NOTICE  = 4,
  VERBOSE = 5,
  DETAILS = 6
};
enum RESHAPE_SIGNAL_TYPE
{
  RESHAPE_SIGNAL_SDR = 0,
  RESHAPE_SIGNAL_PQ  = 1,
  RESHAPE_SIGNAL_HLG = 2,
  RESHAPE_SIGNAL_NULL = 100,
};


// ---------------------------------------------------------------------------
// exception class
// ---------------------------------------------------------------------------

class Exception : public std::exception
{
public:
  Exception( const std::string& _s ) : m_str( _s ) { }
  Exception( const Exception& _e ) : std::exception( _e ), m_str( _e.m_str ) { }
  virtual ~Exception() noexcept { };
  virtual const char* what() const noexcept { return m_str.c_str(); }
  Exception& operator=( const Exception& _e ) { std::exception::operator=( _e ); m_str = _e.m_str; return *this; }
  template<typename T> Exception& operator<<( T t ) { std::ostringstream oss; oss << t; m_str += oss.str(); return *this; }
private:
  std::string m_str;
};

// if a check fails with THROW or CHECK, please check if ported correctly from assert in revision 1196)
#define THROW(x)            throw( Exception( "\nERROR: In function \"" ) << __FUNCTION__ << "\" in " << __FILE__ << ":" << __LINE__ << ": " << x )
#define CHECK(c,x)          if(c){ THROW(x); }
#define EXIT(x)             throw( Exception( "\n" ) << x << "\n" )
#define CHECK_NULLPTR(_ptr) CHECK( !( _ptr ), "Accessing an empty pointer pointer!" )

#if !NDEBUG  // for non MSVC compiler, define _DEBUG if in debug mode to have same behavior between MSVC and others in debug
#ifndef _DEBUG
#define _DEBUG 1
#endif
#endif

#if defined( _DEBUG )
#define CHECKD(c,x)         if(c){ THROW(x); }
#else
#define CHECKD(c,x)
#endif // _DEBUG

// ---------------------------------------------------------------------------
// static vector
// ---------------------------------------------------------------------------

template<typename T, size_t N>
class static_vector
{
  T _arr[ N ];
  size_t _size;

public:

  typedef T         value_type;
  typedef size_t    size_type;
  typedef ptrdiff_t difference_type;
  typedef T&        reference;
  typedef T const&  const_reference;
  typedef T*        pointer;
  typedef T const*  const_pointer;
  typedef T*        iterator;
  typedef T const*  const_iterator;

  static const size_type max_num_elements = N;

  static_vector() : _size( 0 )                                 { }
  static_vector( size_t N_ ) : _size( N_ )                     { }
  static_vector( size_t N_, const T& _val ) : _size( 0 )       { resize( N_, _val ); }
  template<typename It>
  static_vector( It _it1, It _it2 ) : _size( 0 )               { while( _it1 < _it2 ) _arr[ _size++ ] = *_it1++; }
  static_vector( std::initializer_list<T> _il ) : _size( 0 )
  {
    typename std::initializer_list<T>::iterator _src1 = _il.begin();
    typename std::initializer_list<T>::iterator _src2 = _il.end();

    while( _src1 < _src2 ) _arr[ _size++ ] = *_src1++;

    CHECKD( _size > N, "capacity exceeded" );
  }
  static_vector& operator=( std::initializer_list<T> _il )
  {
    _size = 0;

    typename std::initializer_list<T>::iterator _src1 = _il.begin();
    typename std::initializer_list<T>::iterator _src2 = _il.end();

    while( _src1 < _src2 ) _arr[ _size++ ] = *_src1++;

    CHECKD( _size > N, "capacity exceeded" );
  }

  void resize( size_t N_ )                      { CHECKD( N_ > N, "capacity exceeded" ); while(_size < N_) _arr[ _size++ ] = T() ; _size = N_; }
  void resize( size_t N_, const T& _val )       { CHECKD( N_ > N, "capacity exceeded" ); while(_size < N_) _arr[ _size++ ] = _val; _size = N_; }
  void reserve( size_t N_ )                     { CHECKD( N_ > N, "capacity exceeded" ); }
  void push_back( const T& _val )               { CHECKD( _size >= N, "capacity exceeded" ); _arr[ _size++ ] = _val; }
  void push_back( T&& val )                     { CHECKD( _size >= N, "capacity exceeded" ); _arr[ _size++ ] = std::forward<T>( val ); }
  void pop_back()                               { CHECKD( _size == 0, "calling pop_back on an empty vector" ); _size--; }
  void pop_front()                              { CHECKD( _size == 0, "calling pop_front on an empty vector" ); _size--; for( int i = 0; i < _size; i++ ) _arr[i] = _arr[i + 1]; }
  void clear()                                  { _size = 0; }
  reference       at( size_t _i )               { CHECKD( _i >= _size, "Trying to access an out-of-bound-element" ); return _arr[ _i ]; }
  const_reference at( size_t _i ) const         { CHECKD( _i >= _size, "Trying to access an out-of-bound-element" ); return _arr[ _i ]; }
  reference       operator[]( size_t _i )       { CHECKD( _i >= _size, "Trying to access an out-of-bound-element" ); return _arr[ _i ]; }
  const_reference operator[]( size_t _i ) const { CHECKD( _i >= _size, "Trying to access an out-of-bound-element" ); return _arr[ _i ]; }
  reference       front()                       { CHECKD( _size == 0, "Trying to access the first element of an empty vector" ); return _arr[ 0 ]; }
  const_reference front() const                 { CHECKD( _size == 0, "Trying to access the first element of an empty vector" ); return _arr[ 0 ]; }
  reference       back()                        { CHECKD( _size == 0, "Trying to access the last element of an empty vector" );  return _arr[ _size - 1 ]; }
  const_reference back() const                  { CHECKD( _size == 0, "Trying to access the last element of an empty vector" );  return _arr[ _size - 1 ]; }
  pointer         data()                        { return _arr; }
  const_pointer   data() const                  { return _arr; }
  iterator        begin()                       { return _arr; }
  const_iterator  begin() const                 { return _arr; }
  const_iterator  cbegin() const                { return _arr; }
  iterator        end()                         { return _arr + _size; }
  const_iterator  end() const                   { return _arr + _size; };
  const_iterator  cend() const                  { return _arr + _size; };
  size_type       size() const                  { return _size; };
  size_type       byte_size() const             { return _size * sizeof( T ); }
  bool            empty() const                 { return _size == 0; }

  size_type       capacity() const              { return N; }
  size_type       max_size() const              { return N; }
  size_type       byte_capacity() const         { return sizeof(_arr); }

  iterator        insert( const_iterator _pos, const T& _val )
                                                { CHECKD( _size >= N, "capacity exceeded" );
                                                  for( difference_type i = _size - 1; i >= _pos - _arr; i-- ) _arr[i + 1] = _arr[i];
                                                  *const_cast<iterator>( _pos ) = _val;
                                                  _size++;
                                                  return const_cast<iterator>( _pos ); }

  iterator        insert( const_iterator _pos, T&& _val )
                                                { CHECKD( _size >= N, "capacity exceeded" );
                                                  for( difference_type i = _size - 1; i >= _pos - _arr; i-- ) _arr[i + 1] = _arr[i];
                                                  *const_cast<iterator>( _pos ) = std::forward<T>( _val );
                                                  _size++; return const_cast<iterator>( _pos ); }
  template<class InputIt>
  iterator        insert( const_iterator _pos, InputIt first, InputIt last )
                                                { const difference_type numEl = last - first;
                                                  CHECKD( _size + numEl >= N, "capacity exceeded" );
                                                  for( difference_type i = _size - 1; i >= _pos - _arr; i-- ) _arr[i + numEl] = _arr[i];
                                                  iterator it = const_cast<iterator>( _pos ); _size += numEl;
                                                  while( first != last ) *it++ = *first++;
                                                  return const_cast<iterator>( _pos ); }

  iterator        insert( const_iterator _pos, size_t numEl, const T& val )
                                                { //const difference_type numEl = last - first;
                                                  CHECKD( _size + numEl >= N, "capacity exceeded" );
                                                  for( difference_type i = _size - 1; i >= _pos - _arr; i-- ) _arr[i + numEl] = _arr[i];
                                                  iterator it = const_cast<iterator>( _pos ); _size += numEl;
                                                  for ( int k = 0; k < numEl; k++) *it++ = val;
                                                  return const_cast<iterator>( _pos ); }

  void            erase( const_iterator _pos )  { iterator it   = const_cast<iterator>( _pos ) - 1;
                                                  iterator last = end() - 1;
                                                  while( ++it != last ) *it = *( it + 1 );
                                                  _size--; }
};


// ---------------------------------------------------------------------------
// dynamic cache
// ---------------------------------------------------------------------------

template<typename T>
class dynamic_cache
{
  std::vector<T*> m_cache;
#if ENABLE_SPLIT_PARALLELISM || ENABLE_WPP_PARALLELISM
  int64_t         m_cacheId;
#endif

public:

#if ENABLE_SPLIT_PARALLELISM || ENABLE_WPP_PARALLELISM
  dynamic_cache()
  {
    static int cacheId = 0;
    m_cacheId = cacheId++;
  }

#endif
  ~dynamic_cache()
  {
    deleteEntries();
  }

  void deleteEntries()
  {
    for( auto &p : m_cache )
    {
      delete p;
      p = nullptr;
    }

    m_cache.clear();
  }

  T* get()
  {
    T* ret;

    if( !m_cache.empty() )
    {
      ret = m_cache.back();
      m_cache.pop_back();
#if ENABLE_SPLIT_PARALLELISM || ENABLE_WPP_PARALLELISM
      CHECK( ret->cacheId != m_cacheId, "Putting item into wrong cache!" );
      CHECK( !ret->cacheUsed,           "Fetched an element that should've been in cache!!" );
#endif
    }
    else
    {
      ret = new T;
    }

#if ENABLE_SPLIT_PARALLELISM || ENABLE_WPP_PARALLELISM
    ret->cacheId   = m_cacheId;
    ret->cacheUsed = false;

#endif
    return ret;
  }

  void cache( T* el )
  {
#if ENABLE_SPLIT_PARALLELISM || ENABLE_WPP_PARALLELISM
    CHECK( el->cacheId != m_cacheId, "Putting item into wrong cache!" );
    CHECK( el->cacheUsed,            "Putting cached item back into cache!" );

    el->cacheUsed = true;

#endif
    m_cache.push_back( el );
  }

  void cache( std::vector<T*>& vel )
  {
#if ENABLE_SPLIT_PARALLELISM || ENABLE_WPP_PARALLELISM
    for( auto el : vel )
    {
      CHECK( el->cacheId != m_cacheId, "Putting item into wrong cache!" );
      CHECK( el->cacheUsed,            "Putting cached item back into cache!" );

      el->cacheUsed = true;
    }

#endif
    m_cache.insert( m_cache.end(), vel.begin(), vel.end() );
    vel.clear();
  }
};

typedef dynamic_cache<struct CodingUnit    > CUCache;
typedef dynamic_cache<struct PredictionUnit> PUCache;
typedef dynamic_cache<struct TransformUnit > TUCache;

struct XUCache
{
  CUCache cuCache;
  PUCache puCache;
  TUCache tuCache;
};

#define SIGN(x) ( (x) >= 0 ? 1 : -1 )

//! \}

#endif

<|MERGE_RESOLUTION|>--- conflicted
+++ resolved
@@ -50,14 +50,11 @@
 #include <assert.h>
 #include <cassert>
 
-<<<<<<< HEAD
+#define JVET_O0213_RESTRICT_LFNST_TO_MAX_TB_SIZE          1 // JVET-O0213: Block size restriction of LFNST to maximum transform size
+
+#define JVET_O0244_DELTA_POC                              1 // JVET-O0244: weighted prediction in SPS and delta POC
 
 #define JVET_O1153_INTRA_CHROMAMODE_CODING                1  //JVET-O1153: simplified intra chromamode coding
-=======
-#define JVET_O0213_RESTRICT_LFNST_TO_MAX_TB_SIZE          1 // JVET-O0213: Block size restriction of LFNST to maximum transform size
-
-#define JVET_O0244_DELTA_POC                              1 // JVET-O0244: weighted prediction in SPS and delta POC
->>>>>>> 5b5a7260
 
 #define JVET_O0159_10BITTCTABLE_DEBLOCKING                1 // tc table for 10-bit video
 
