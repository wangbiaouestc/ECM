--- conflicted
+++ resolved
@@ -50,19 +50,17 @@
 #include <assert.h>
 #include <cassert>
 
-<<<<<<< HEAD
+#define JVET_O0159_10BITTCTABLE_DEBLOCKING                1 // tc table for 10-bit video
+
+#define JVET_O0061_MV_THR_DEBLOCKING                      1 // a deblocking mv threshold of half pel
+
+#define JVET_O0046_DQ_SIGNALLING                          1 // JVET-O0046: Move delta-QP earlier for 64x64 VPDU processing, applied to CUs >64x64 only
+
+#define JVET_O0616_400_CHROMA_SUPPORT                     1 // JVET-O0616: Various chroma format support in VVC
+
+#define JVET_O0265_TPM_SIMPLIFICATION                     1 // JVET-O0265/JVET-O0629/JVET-O0418/JVET-O0329/JVET-O0378/JVET-O0411/JVET-O0279:Simplified motion field storage for TPM
+
 #define JVET_O0409_EXCLUDE_CODED_SUB_BLK_FLAG_FROM_COUNT  1 // JVET-O0409: exclude coded_subblock_flag from counting context-coded bins in transform skip
-=======
-#define JVET_O0159_10BITTCTABLE_DEBLOCKING                1 // tc table for 10-bit video
-
-#define JVET_O0061_MV_THR_DEBLOCKING                      1 // a deblocking mv threshold of half pel
-
-#define JVET_O0046_DQ_SIGNALLING                          1 // JVET-O0046: Move delta-QP earlier for 64x64 VPDU processing, applied to CUs >64x64 only
-
-#define JVET_O0616_400_CHROMA_SUPPORT                     1 // JVET-O0616: Various chroma format support in VVC
-
-#define JVET_O0265_TPM_SIMPLIFICATION                     1 // JVET-O0265/JVET-O0629/JVET-O0418/JVET-O0329/JVET-O0378/JVET-O0411/JVET-O0279:Simplified motion field storage for TPM
->>>>>>> fae2af1a
 
 #define JVET_O1136_TS_BDPCM_SIGNALLING                    1 // JVET-O1136: Unified syntax for JVET-O0165/O0200/O0783 on TS and BDPCM signalling
 
