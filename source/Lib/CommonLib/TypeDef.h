--- conflicted
+++ resolved
@@ -50,13 +50,11 @@
 #include <assert.h>
 #include <cassert>
 
-<<<<<<< HEAD
+#define JVET_Q0267_RESET_CHROMA_QP_OFFSET                 1 // JVET-Q0267: Reset chroma QP offsets at the start of each chroma QP offset group
+
 #define JVET_Q0293_REMOVAL_PDPC_CHROMA_NX2                1 // JVET-Q0293: Removal of chroma Nx2 blocks in PDPC 
 
 #define JVET_Q0517_RPR_AFFINE_DS                          1 // JVET-Q0517: affine down-sampling filters for RPR
-=======
-#define JVET_Q0267_RESET_CHROMA_QP_OFFSET                 1 // JVET-Q0267: Reset chroma QP offsets at the start of each chroma QP offset group
->>>>>>> 19d1b72f
 
 #define JVET_O1143_SUBPIC_BOUNDARY                        1 // treat subpicture boundary as piucture boundary
 #if JVET_O1143_SUBPIC_BOUNDARY
