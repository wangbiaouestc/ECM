--- conflicted
+++ resolved
@@ -63,12 +63,9 @@
 
 #define JVET_S0052_RM_SEPARATE_COLOUR_PLANE               1 // JVET-S0052: Remove separate colour plane coding from VVC version 1
 
-<<<<<<< HEAD
+#define JVET_S0063_VPS_SIGNALLING                         1 // Modifications to VPS signalling - conditionally signal vps_num_ptls_minus1
+
 #define JVET_S0065_SPS_INFERENCE_RULE                     1 // JVET_S0065_PROPOSAL1: Inference rule for sps_virtual_boundaries_present_flag
-=======
-#define JVET_S0063_VPS_SIGNALLING                         1 // Modifications to VPS signalling - conditionally signal vps_num_ptls_minus1
-
->>>>>>> 71a18e63
 
 //########### place macros to be be kept below this line ###############
 #define JVET_S0257_DUMP_360SEI_MESSAGE                    1 // Software support of 360 SEI messages
