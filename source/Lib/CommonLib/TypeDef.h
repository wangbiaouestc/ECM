/* The copyright in this software is being made available under the BSD
 * License, included below. This software may be subject to other third party
 * and contributor rights, including patent rights, and no such rights are
 * granted under this license.
 *
 * Copyright (c) 2010-2019, ITU/ISO/IEC
 * All rights reserved.
 *
 * Redistribution and use in source and binary forms, with or without
 * modification, are permitted provided that the following conditions are met:
 *
 *  * Redistributions of source code must retain the above copyright notice,
 *    this list of conditions and the following disclaimer.
 *  * Redistributions in binary form must reproduce the above copyright notice,
 *    this list of conditions and the following disclaimer in the documentation
 *    and/or other materials provided with the distribution.
 *  * Neither the name of the ITU/ISO/IEC nor the names of its contributors may
 *    be used to endorse or promote products derived from this software without
 *    specific prior written permission.
 *
 * THIS SOFTWARE IS PROVIDED BY THE COPYRIGHT HOLDERS AND CONTRIBUTORS "AS IS"
 * AND ANY EXPRESS OR IMPLIED WARRANTIES, INCLUDING, BUT NOT LIMITED TO, THE
 * IMPLIED WARRANTIES OF MERCHANTABILITY AND FITNESS FOR A PARTICULAR PURPOSE
 * ARE DISCLAIMED. IN NO EVENT SHALL THE COPYRIGHT HOLDER OR CONTRIBUTORS
 * BE LIABLE FOR ANY DIRECT, INDIRECT, INCIDENTAL, SPECIAL, EXEMPLARY, OR
 * CONSEQUENTIAL DAMAGES (INCLUDING, BUT NOT LIMITED TO, PROCUREMENT OF
 * SUBSTITUTE GOODS OR SERVICES; LOSS OF USE, DATA, OR PROFITS; OR BUSINESS
 * INTERRUPTION) HOWEVER CAUSED AND ON ANY THEORY OF LIABILITY, WHETHER IN
 * CONTRACT, STRICT LIABILITY, OR TORT (INCLUDING NEGLIGENCE OR OTHERWISE)
 * ARISING IN ANY WAY OUT OF THE USE OF THIS SOFTWARE, EVEN IF ADVISED OF
 * THE POSSIBILITY OF SUCH DAMAGE.
 */

/** \file     TypeDef.h
    \brief    Define macros, basic types, new types and enumerations
*/

#ifndef __TYPEDEF__
#define __TYPEDEF__

#ifndef __COMMONDEF__
#error Include CommonDef.h not TypeDef.h
#endif

#include <vector>
#include <utility>
#include <sstream>
#include <cstddef>
#include <cstring>
#include <assert.h>
#include <cassert>

<<<<<<< HEAD
#define FIELD_CODING_FIX                                  1 // Fix field coding 
=======
#define JVET_P0257_SCALING_LISTS_SPEEDUP_DEC              1 // JVET-P0257: Decoder speed-up for handling scaling matrices
>>>>>>> bd9038ff

#define JVET_P2001_REMOVE_TRANSQUANT_BYPASS               1 // JVET-P2001: Remove transquant bypass - not supported in JVET-P2001 draft text

#define JVET_P2001_SYNTAX_ORDER_MISMATCHES                1 // JVET-P2001: Rearrange SPS/PPS syntax to match JVET-P2001 draft text

#define JVET_P0126_SIGNALLING_SUBPICID                    1 // JVET-P0126: Signalling of subpicture IDs

#define JVET_P1004_REMOVE_BRICKS                          1 // JVET-P1004: Removal of bricks

#define JVET_P0202_P0203_FIX_HRD_RELATED_SEI              1 // JVET-P0202 and JVET-P0203: CPB timing for sub-layers with DU and parsing independency to SPS

#define JVET_P0551_ALF_SLICE_BOUNDARY                     1 // JVET-P0053/P0157/P0551: Applying picturce boundary padding to slice boundaries

#define JVET_P0314_PROF_BDOF_DMVR_HLS                     1 // JVET-P0314: BDOF/DMVR/PROF high level flags

#define JVET_P0438_ALF_APS_CONSTRAINT                     1 // JVET-P0438: add bitstream constraint for ALF APS 

#define JVET_P0205_VPS_ID_0                               1 // JVET-P0205: VPS ID zero in SPS means no VPS in bitstream

#define JVET_P1006_PICTURE_HEADER                         1 // JVET-P1006: Add picture header and related syntax changes

#define JVET_P0365_SCALING_MATRIX_LFNST                   1 // JVET-P0365: Signal flag to indicate whether scaling matrices are used for LFNST-coded blocks

#define JVET_P0243_SINGLE_BIT_DEPTH                       1 // JVET-P0243: Single bitdepth for luma and chroma

#define JVET_P0244_SPS_CLEAN_UP                           1 // JVET-P0244/P0429: SPS cleanup changes

#define JVET_P0362_RESERVE_NUH_LAYER_ID_VALUES            1 // JVET-P0362: Reserve nuh_layer_id values 56 to 63, inclusive

#define RETRAIN_CABAC                                     1 // Retrained CABAC probabilities

#define JVET_P0363_CLEANUP_NUT_TABLE                      1 // JVET-P0363: Clean-up of NAL unit type table

#define JVET_P01034_PRED_1D_SCALING_LIST                  1 // JVET-P1034: 1D Scaling list index and add predictor mode

#define JVET_P0410_CHROMA_QP_MAPPING                      1 // JVET-P0410: Chroma QP Mapping signalling

#define JVET_P0366_NUT_CONSTRAINT_FLAGS                   1 // JVET-P0366: Adding constraint flags for NAL unit types

#define JVET_P0345_LD_GOP_8                               1 // JVET-P0345: low-delay gop size 8

#define JVET_P0371_CHROMA_SCALING_OFFSET                  1 // JVET-P0371: Signalling offset for chroma residual scaling

#define JVET_P0469_QP_OUT_VAL                             1 // JVET-P0469: Coding delta_qp_diff_val instead of delta_qp_out_val

#define JVET_P0588_SUFFIX_APS                             1 // JVET-P0588/P0452: suffix APS NUT

#define JVET_P0590_SCALING_WINDOW                         1 // JVET-P0590: scaling window for RPR
#define JVET_P0592_CHROMA_PHASE                           1 // JVET-P0592: chroma phase for RPR

#define JVET_P0803_COMBINED_MIP_CLEANUP                   1 // JVET-P0803: Several MIP cleanups
#define JVET_P0199_P0289_P0303_MIP_FULLMATRIX             1 // JVET-P0199/P0289/P0303: Full matrix multiplication for all MIP block shapes

#define JVET_P0350_LFNST_IDX_CTX                          1 // JVET-P0350: Add one context for LFNST idx coding
#define JVET_AHG14_LOSSLESS                               1 // TS with lossless support

#define JVET_P0526_PLT_ENCODER                            1 // JVET-P0526: PLT encoder improvement

#define JVET_P0217_PTL_SYNTAX_CLEANUP                     1 // JVET-P0217: On Profile, tier, and level syntax structure

#define JVET_P0641_REMOVE_2xN_CHROMA_INTRA                1 // JVET-P0641: removing 2xN chroma intra blocks

#define JVET_P0445_SUBBLOCK_MERGE_ENC_SPEEDUP             1 // JVET-P0445: encoder speed up for sub-block based merge candidate search

#define JVET_P0206_TMVP_flags                             1 // JVET-P0206: Signalling TMVP usage (remove pps TMVP idc and constraint when RPR is used)

#define JVET_P0599_INTRA_SMOOTHING_INTERP_FILT            1 // JVET-P0599: Cleanup of interpolation filtering for intra prediction

#define JVET_P1026_ISP_LFNST_COMBINATION                  1 // JVET-P1026: Combination of ISP and LFNST

#define JVET_P1026_MTS_SIGNALLING                         1 // JVET-P1026: CU level MTS signalling

#define JVET_P0571_FIX_BS_BDPCM_CHROMA                    1 // JVET-P0571: align boundary strength for Chroma BDPCM

#define JVET_P0983_REMOVE_SPS_SBT_MAX_SIZE_FLAG           1 // JVET-P0983/JVET-P0391: Remove sps_sbt_max_size_64_flag

#define JVET_P0530_TPM_WEIGHT_ALIGN                       1 // JVET-P0530: align chroma weights with luma weights for TPM blending

#define JVET_P0615_CHROMAMODE_CLEANUP                     1 // JVET-P0615: intra chroma mode coding cleanup

#define JVET_P0667_QP_OFFSET_TABLE_SIGNALING_JCCR         1 // JVET-P0667: removing signaling of qp offset table for JCCR, at SPS and PPS, when JCCR is disabled. 

#define JVET_P1000_REMOVE_TRANFORMSHIFT_IN_TS_MODE        1 // JVET-P1000: Remove Transformshift in TS mode

#define JVET_P0517_ADAPTIVE_COLOR_TRANSFORM               1 // JVET-P0517: adaptive color transform

#define JVET_P0090_32BIT_MVD                              1 // JVET-P0090: Limitation of abs_mvd_min2 binarization within 32-bit

#define JVET_P0298_DISABLE_LEVELMAPPING_IN_BYPASS         1 // JVET-P0298: Disable level mapping in bypass mode

#define JVET_P0347_MAX_MTT_DEPTH_CONSTRAINT               1 // JVET-P0347: Max MTT Depth constraint

#define JVET_N0278_FIXES                                  1 // Working draft 5 independent layers

#define JVET_P0325_CHANGE_MERGE_CANDIDATE_ORDER           1 // JVET-P0325: reorder the spatial merge candidates

#define JVET_P0984_SEI_SUBPIC_LEVEL                       1 // JVET-P0984: Subpicture level information SEI

#define JVET_P1018_IBC_NO_WRAPAROUND                      1 // JVET-P1018: Disable reference sample wrapping around

#define JVET_P0406_YUV_FMT_GENERALIZATION_LDT             1 // JVET-P0406: Generalization of local dual tree (LDT) for different YUV formats

#define JVET_P0578_MINIMUM_CU_SIZE_CONSTRAINT             1 // JVET-P0578: minimum CU size constraint

#define JVET_P0091_REMOVE_BDOF_OFFSET_SHIFT               1 // JVET-P0091: Align sample offset calculation of BDOF and PROF

#define JVET_P0512_SIMD_HIGH_BITDEPTH                     1 // JVET-P0512: MC SIMD support for high internal bit-depthf

#define JVET_P0491_BDOFPROF_MVD_RANGE                     1 // JVET-P0491: clip the MVD in BDOF/PROF to [-31 31]

#define JVET_P0460_PLT_TS_MIN_QP                          1 // JVET-P0460: Use TS min QP for Palette Escape mode

#define JVET_P1001_DEBLOCKING_CHROMAQP_FIX                1 //JVET-P1001/P1002: Align Chroma QP used in deblocking with the one used in Transform/invTransform

#define JVET_P0092_SMVD_SPEED_UP                          1 // JVET-P0092: SMVD speed-up

#define JVET_P0043_DEBLOCKING_CLEANUP                     1 // JVET-P0043: Fix deblocking design inconsistency in the affine and TPM mode

#define JVET_P0273_MTSIntraMaxCand                        1 // JVET-P0273: Use MTSIntraMaxCand if LFNST is used

#define JVET_P0057_BDOF_PROF_HARMONIZATION                1 // JVET-P0057: harmonization of BDOF and PROF on motion refinement precision

#define JVET_P0653_BDOF_PROF_PARA_DEV                     1 // JVET-P0653/P0281: fixed shift operations for BDOF and PROF parameter derivation

#define JVET_P0400_REMOVE_SHARED_MERGE_LIST               1 // JVET-P0400: removeal of shared merge list

#define JVET_P0170_ZERO_POS_SIMPLIFICATION                1 // JVET-P0170: Simplification of deriving ZeroPos

#define JVET_P0058_CHROMA_TS                              1 // JVET-P0058: Enable Transform skip for chroma
#if JVET_AHG14_LOSSLESS && !JVET_P0058_CHROMA_TS
#define JVET_P0058_CHROMA_TS                              1
#endif
#if JVET_P0058_CHROMA_TS
#define JVET_P0058_CHROMA_TS_ENCODER_INTRA_SAD_MOD        1 // Modified cost criterion for chroma intra encoder search
#endif

#define JVET_P0436_CQP_OFFSET_SIGNALLING                  1 // JVET_P0436: CU chroma QP offset signalling consistent with VPDU and bugfix 

#define JVET_P0505_ALF_CLIP_VALUE                         1 // JVET-P0505: Modified non-linear ALF clipping value derivations

#define JVET_P0154_PROF_SAMPLE_OFFSET_CLIPPING            1 // JVET-P0154/P0094/P0172/P0413/P0518/P0281: Clip the PROF sample offset to 14-bit

#define JVET_P1023_DMVR_BDOF_RP_CONDITION                 1 // JVET_P1023: Reference picture conditions in DMVR and BDOF

#define JVET_P0162_REMOVE_ALF_CTB_FIRST_USE_APS_FLAG      1 // JVET-P0162: Removal of alf_ctb_use_first_aps_flag

#define JVET_P0059_CHROMA_BDPCM                           1 // JVET-P0059: Enable BDPCM for chroma

#define JVET_P0072_SIMPLIFIED_TSRC                        1 // JVET-P0072: Simplified transform-skip residual coding 

#define JVET_P0077_LINE_CG_PALETTE                        1 // JVET-P0077: Line CG palette mode

#define JVET_P0164_ALF_SYNTAX_SIMP                        1 // JVET-p0164: simplify alf syntax with method2

#define JVET_O0235_NAL_UNIT_TYPE_CONSTRAINTS              1 // JVET-O0235: NAL unit type constraints

#define JVET_O0549_ENCODER_ONLY_FILTER                    1 // JVET-O0549: Encoder-only temporal filter, no decoder changes

#define JVET_P0042_FIX_INTER_DIR_CTX                      1 // JVET-P0042: Fix overlap in context between the bi-pred flag for 8x8 CUs and the L0/L1 flag for all size CUs

#define JVET_P0218_AUD_TID_AND_LAYERID                    1 // JVET-P0218: Set temporal ID and layer ID of Access Unit Delimiter

#define JVET_P0111_CHROMA_422_FIX                         1 // JVET-P0422: Bug fix of chroma 422 intra mode mapping

#define JVET_P0063_LDT_SPLIT_FIX                          1 // JVET-P0063: Fix local dual tree on BT/TT split conditions in inter coding region

#define JVET_P0329_PLANAR_SIMPLIFICATION                  1 // JVET-P0329: simplify planar prediction by comparison removal

#define JVET_P0081_CHROMA_LONG_DEBLOCKING_FIX             1 // JVET-P0081: Apply asymmetric long tap deblocking (1 + 3) filter at horizontal CTB boundaries for Chroma

#define JVET_P0516_PLT_BINARIZATION                       1 // JVET-P0516: PLT is always signaled when pred mode is euqal to 1 (intra mode) 

#define JVET_P0562_TS_RESIDUAL_CODING_SIMP                1 // JVET-P0562: Fix the Rice parameter equal to 1 for the remainder of TS residual coding

#define JVET_P0385_UNIFIED_MV_ROUNDING                    1

#define JVET_P0418_ALIGN_MLRP_CCLM                        1 // JVET-P0418: Align MLRP with CCLM in terms of reference lines/columns

#define JVET_P0335_HDRCTC_CHANGE                          1 // JVET-P0335: change of HDR PQ CTC: enable LMCS and use QPc table in P0335, and disable lumaDQP and WCGPPSOffset

#define JVET_P0158_ALIGN_ALF_VB                           1 // JVET-P0158: Apply ALF VB on the bottom CTU row

#define JVET_P0152_REMOVE_PPS_NUM_SUBBLOCK_MERGE_CAND     1 // JVET-P0152: remove pps_five_minus_max_num_subblock_merge_cand_plus1

#define JVET_O0145_ENTRYPOINT_SIGNALLING                  0 // JVET-O0145: Not signalling num_entry_point_offsets but derive it at decoder

#define JVET_P0088_P0353_RPR_FILTERS                      1 // JVET-P0088 and JVET-P0353 Filters to use for downsampling in RPR

#if JVET_P0551_ALF_SLICE_BOUNDARY
#define JVET_O0625_ALF_PADDING                            0 // JVET-O0625/O0654/O0662: Unified padding method in ALF
#else
#define JVET_O0625_ALF_PADDING                            1 // JVET-O0625/O0654/O0662: Unified padding method in ALF
#endif

#if !JVET_P0400_REMOVE_SHARED_MERGE_LIST
#define MRG_SHARELIST_SHARSIZE                            32
#endif

#define JVET_P0478_PTL_DPS                                1 // JVET-P0478: allow multiple PTL in DPS

#define JVET_M0497_MATRIX_MULT                            0 // 0: Fast method; 1: Matrix multiplication

#define JVET_P0181                                        1 // JVET-P0181 : Modifications to HRD information signalling

#define JVET_P0183                                        1 // JVET-P0183 : conditionally signal cpb_removal_delay_delta_enabled_flag

#define APPLY_SBT_SL_ON_MTS                               1 // apply save & load fast algorithm on inter MTS when SBT is on

#define JVET_P0450_SEI_SARI                               1 // Sample aspect ratio information SEI
#define JVET_P0462_SEI360                                 1 // 360-degree video related SEI messages

#define JVET_P0337_PORTING_SEI                            1 // JVET-P0337: porting several HEVC SEIs and add encoder control

#define HEVC_SEI                                          0 // SEI messages that are defined in HEVC, but not in VVC

typedef std::pair<int, bool> TrMode;
typedef std::pair<int, int>  TrCost;

// clang-format off
#define REUSE_CU_RESULTS                                  1
#if REUSE_CU_RESULTS
#define REUSE_CU_RESULTS_WITH_MULTIPLE_TUS                1
#endif
// clang-format on


#ifndef JVET_J0090_MEMORY_BANDWITH_MEASURE
#define JVET_J0090_MEMORY_BANDWITH_MEASURE                0
#endif

#ifndef EXTENSION_360_VIDEO
#define EXTENSION_360_VIDEO                               0   ///< extension for 360/spherical video coding support; this macro should be controlled by makefile, as it would be used to control whether the library is built and linked
#endif

#ifndef EXTENSION_HDRTOOLS
#define EXTENSION_HDRTOOLS                                0 //< extension for HDRTools/Metrics support; this macro should be controlled by makefile, as it would be used to control whether the library is built and linked
#endif

#define JVET_O0756_CONFIG_HDRMETRICS                      1
#if EXTENSION_HDRTOOLS
#define JVET_O0756_CALCULATE_HDRMETRICS                   1
#endif

#ifndef ENABLE_SPLIT_PARALLELISM
#define ENABLE_SPLIT_PARALLELISM                          0
#endif
#if ENABLE_SPLIT_PARALLELISM
#define PARL_SPLIT_MAX_NUM_JOBS                           6                             // number of parallel jobs that can be defined and need memory allocated
#define NUM_RESERVERD_SPLIT_JOBS                        ( PARL_SPLIT_MAX_NUM_JOBS + 1 )  // number of all data structures including the merge thread (0)
#define PARL_SPLIT_MAX_NUM_THREADS                        PARL_SPLIT_MAX_NUM_JOBS
#define NUM_SPLIT_THREADS_IF_MSVC                         4

#endif


// ====================================================================================================================
// General settings
// ====================================================================================================================

#ifndef ENABLE_TRACING
#define ENABLE_TRACING                                    0 // DISABLE by default (enable only when debugging, requires 15% run-time in decoding) -- see documentation in 'doc/DTrace for NextSoftware.pdf'
#endif

#if ENABLE_TRACING
#define K0149_BLOCK_STATISTICS                            1 // enables block statistics, which can be analysed with YUView (https://github.com/IENT/YUView)
#if K0149_BLOCK_STATISTICS
#define BLOCK_STATS_AS_CSV                                0 // statistics will be written in a comma separated value format. this is not supported by YUView
#endif
#endif

#define WCG_EXT                                           1
#define WCG_WPSNR                                         WCG_EXT

#define KEEP_PRED_AND_RESI_SIGNALS                        0

// ====================================================================================================================
// Debugging
// ====================================================================================================================

// most debugging tools are now bundled within the ENABLE_TRACING macro -- see documentation to see how to use

#define PRINT_MACRO_VALUES                                1 ///< When enabled, the encoder prints out a list of the non-environment-variable controlled macros and their values on startup

#define INTRA_FULL_SEARCH                                 0 ///< enables full mode search for intra estimation

// TODO: rename this macro to DECODER_DEBUG_BIT_STATISTICS (may currently cause merge issues with other branches)
// This can be enabled by the makefile
#ifndef RExt__DECODER_DEBUG_BIT_STATISTICS
#define RExt__DECODER_DEBUG_BIT_STATISTICS                0 ///< 0 (default) = decoder reports as normal, 1 = decoder produces bit usage statistics (will impact decoder run time by up to ~10%)
#endif

#ifndef RExt__DECODER_DEBUG_TOOL_MAX_FRAME_STATS
#define RExt__DECODER_DEBUG_TOOL_MAX_FRAME_STATS         (1 && RExt__DECODER_DEBUG_BIT_STATISTICS )   ///< 0 (default) = decoder reports as normal, 1 = decoder produces max frame bit usage statistics
#endif

#define TR_ONLY_COEFF_STATS                              (1 && RExt__DECODER_DEBUG_BIT_STATISTICS )   ///< 0 combine TS and non-TS decoder debug statistics. 1 = separate TS and non-TS decoder debug statistics.
#define EPBINCOUNT_FIX                                   (1 && RExt__DECODER_DEBUG_BIT_STATISTICS )   ///< 0 use count to represent number of calls to decodeBins. 1 = count and bins for EP bins are the same.

#ifndef RExt__DECODER_DEBUG_TOOL_STATISTICS
#define RExt__DECODER_DEBUG_TOOL_STATISTICS               0 ///< 0 (default) = decoder reports as normal, 1 = decoder produces tool usage statistics
#endif

#if RExt__DECODER_DEBUG_BIT_STATISTICS || RExt__DECODER_DEBUG_TOOL_STATISTICS
#define RExt__DECODER_DEBUG_STATISTICS                    1
#endif

// ====================================================================================================================
// Tool Switches - transitory (these macros are likely to be removed in future revisions)
// ====================================================================================================================

#define DECODER_CHECK_SUBSTREAM_AND_SLICE_TRAILING_BYTES  1 ///< TODO: integrate this macro into a broader conformance checking system.
#define T0196_SELECTIVE_RDOQ                              1 ///< selective RDOQ
#define U0040_MODIFIED_WEIGHTEDPREDICTION_WITH_BIPRED_AND_CLIPPING 1
#define U0033_ALTERNATIVE_TRANSFER_CHARACTERISTICS_SEI    1 ///< Alternative transfer characteristics SEI message (JCTVC-U0033, with syntax naming from V1005)
#define X0038_LAMBDA_FROM_QP_CAPABILITY                   1 ///< This approach derives lambda from QP+QPoffset+QPoffset2. QPoffset2 is derived from QP+QPoffset using a linear model that is clipped between 0 and 3.
                                                            // To use this capability enable config parameter LambdaFromQpEnable

// ====================================================================================================================
// Tool Switches
// ====================================================================================================================


// This can be enabled by the makefile
#ifndef RExt__HIGH_BIT_DEPTH_SUPPORT
#define RExt__HIGH_BIT_DEPTH_SUPPORT                      0 ///< 0 (default) use data type definitions for 8-10 bit video, 1 = use larger data types to allow for up to 16-bit video (originally developed as part of N0188)
#endif

// SIMD optimizations
#define SIMD_ENABLE                                       1
#define ENABLE_SIMD_OPT                                 ( SIMD_ENABLE && !RExt__HIGH_BIT_DEPTH_SUPPORT )    ///< SIMD optimizations, no impact on RD performance
#define ENABLE_SIMD_OPT_MCIF                            ( 1 && ENABLE_SIMD_OPT )                            ///< SIMD optimization for the interpolation filter, no impact on RD performance
#define ENABLE_SIMD_OPT_BUFFER                          ( 1 && ENABLE_SIMD_OPT )                            ///< SIMD optimization for the buffer operations, no impact on RD performance
#define ENABLE_SIMD_OPT_DIST                            ( 1 && ENABLE_SIMD_OPT )                            ///< SIMD optimization for the distortion calculations(SAD,SSE,HADAMARD), no impact on RD performance
#define ENABLE_SIMD_OPT_AFFINE_ME                       ( 1 && ENABLE_SIMD_OPT )                            ///< SIMD optimization for affine ME, no impact on RD performance
#define ENABLE_SIMD_OPT_ALF                             ( 1 && ENABLE_SIMD_OPT )                            ///< SIMD optimization for ALF
#if ENABLE_SIMD_OPT_BUFFER
#define ENABLE_SIMD_OPT_BCW                               1                                                 ///< SIMD optimization for Bcw
#endif

// End of SIMD optimizations


#define ME_ENABLE_ROUNDING_OF_MVS                         1 ///< 0 (default) = disables rounding of motion vectors when right shifted,  1 = enables rounding

#define RDOQ_CHROMA_LAMBDA                                1 ///< F386: weighting of chroma for RDOQ

#define U0132_TARGET_BITS_SATURATION                      1 ///< Rate control with target bits saturation method
#ifdef  U0132_TARGET_BITS_SATURATION
#define V0078_ADAPTIVE_LOWER_BOUND                        1 ///< Target bits saturation with adaptive lower bound
#endif
#define W0038_DB_OPT                                      1 ///< adaptive DB parameter selection, LoopFilterOffsetInPPS and LoopFilterDisable are set to 0 and DeblockingFilterMetric=2;
#define W0038_CQP_ADJ                                     1 ///< chroma QP adjustment based on TL, CQPTLAdjustEnabled is set to 1;

#define SHARP_LUMA_DELTA_QP                               1 ///< include non-normative LCU deltaQP and normative chromaQP change
#define ER_CHROMA_QP_WCG_PPS                              1 ///< Chroma QP model for WCG used in Anchor 3.2
#define ENABLE_QPA                                        1 ///< Non-normative perceptual QP adaptation according to JVET-H0047 and JVET-K0206. Deactivated by default, activated using encoder arguments --PerceptQPA=1 --SliceChromaQPOffsetPeriodicity=1
#define ENABLE_QPA_SUB_CTU                              ( 1 && ENABLE_QPA ) ///< when maximum delta-QP depth is greater than zero, use sub-CTU QPA


#define RDOQ_CHROMA                                       1 ///< use of RDOQ in chroma

#define QP_SWITCHING_FOR_PARALLEL                         1 ///< Replace floating point QP with a source-file frame number. After switching POC, increase base QP instead of frame level QP.

#define LUMA_ADAPTIVE_DEBLOCKING_FILTER_QP_OFFSET         1 /// JVET-L0414 (CE11.2.2) with explicit signalling of num interval, threshold and qpOffset
// ====================================================================================================================
// Derived macros
// ====================================================================================================================

#if RExt__HIGH_BIT_DEPTH_SUPPORT
#define FULL_NBIT                                         1 ///< When enabled, use distortion measure derived from all bits of source data, otherwise discard (bitDepth - 8) least-significant bits of distortion
#define RExt__HIGH_PRECISION_FORWARD_TRANSFORM            1 ///< 0 use original 6-bit transform matrices for both forward and inverse transform, 1 (default) = use original matrices for inverse transform and high precision matrices for forward transform
#else
#define FULL_NBIT                                         1 ///< When enabled, use distortion measure derived from all bits of source data, otherwise discard (bitDepth - 8) least-significant bits of distortion
#define RExt__HIGH_PRECISION_FORWARD_TRANSFORM            0 ///< 0 (default) use original 6-bit transform matrices for both forward and inverse transform, 1 = use original matrices for inverse transform and high precision matrices for forward transform
#endif

#if FULL_NBIT
#define DISTORTION_PRECISION_ADJUSTMENT(x)                0
#else
#define DISTORTION_ESTIMATION_BITS                        8
#define DISTORTION_PRECISION_ADJUSTMENT(x)                ((x>DISTORTION_ESTIMATION_BITS)? ((x)-DISTORTION_ESTIMATION_BITS) : 0)
#endif

// ====================================================================================================================
// Error checks
// ====================================================================================================================

#if ((RExt__HIGH_PRECISION_FORWARD_TRANSFORM != 0) && (RExt__HIGH_BIT_DEPTH_SUPPORT == 0))
#error ERROR: cannot enable RExt__HIGH_PRECISION_FORWARD_TRANSFORM without RExt__HIGH_BIT_DEPTH_SUPPORT
#endif

// ====================================================================================================================
// Named numerical types
// ====================================================================================================================

#if RExt__HIGH_BIT_DEPTH_SUPPORT
typedef       int             Pel;               ///< pixel type
typedef       int64_t           TCoeff;            ///< transform coefficient
typedef       int             TMatrixCoeff;      ///< transform matrix coefficient
typedef       int16_t           TFilterCoeff;      ///< filter coefficient
typedef       int64_t           Intermediate_Int;  ///< used as intermediate value in calculations
typedef       uint64_t          Intermediate_UInt; ///< used as intermediate value in calculations
#else
typedef       int16_t           Pel;               ///< pixel type
typedef       int             TCoeff;            ///< transform coefficient
typedef       int16_t           TMatrixCoeff;      ///< transform matrix coefficient
typedef       int16_t           TFilterCoeff;      ///< filter coefficient
typedef       int             Intermediate_Int;  ///< used as intermediate value in calculations
typedef       uint32_t            Intermediate_UInt; ///< used as intermediate value in calculations
#endif

typedef       uint64_t          SplitSeries;       ///< used to encoded the splits that caused a particular CU size
typedef       uint64_t          ModeTypeSeries;    ///< used to encoded the ModeType at different split depth

typedef       uint64_t        Distortion;        ///< distortion measurement

// ====================================================================================================================
// Enumeration
// ====================================================================================================================

#if JVET_P0059_CHROMA_BDPCM
enum BDPCMControl
{
  BDPCM_INACTIVE = 0,
  BDPCM_LUMAONLY = 1,
  BDPCM_LUMACHROMA = 2,
};
#endif

enum ApsType
{
  ALF_APS = 0,
  LMCS_APS = 1,
  SCALING_LIST_APS = 2,
};

enum QuantFlags
{
  Q_INIT           = 0x0,
  Q_USE_RDOQ       = 0x1,
  Q_RDOQTS         = 0x2,
  Q_SELECTIVE_RDOQ = 0x4,
};

//EMT transform tags
enum TransType
{
  DCT2 = 0,
  DCT8 = 1,
  DST7 = 2,
  NUM_TRANS_TYPE = 3,
  DCT2_EMT = 4
};

enum MTSIdx
{
  MTS_DCT2_DCT2 = 0,
  MTS_SKIP = 1,
  MTS_DST7_DST7 = 2,
  MTS_DCT8_DST7 = 3,
  MTS_DST7_DCT8 = 4,
  MTS_DCT8_DCT8 = 5
};

enum ISPType
{
  NOT_INTRA_SUBPARTITIONS       = 0,
  HOR_INTRA_SUBPARTITIONS       = 1,
  VER_INTRA_SUBPARTITIONS       = 2,
  NUM_INTRA_SUBPARTITIONS_MODES = 3,
  INTRA_SUBPARTITIONS_RESERVED  = 4
};

enum SbtIdx
{
  SBT_OFF_DCT  = 0,
  SBT_VER_HALF = 1,
  SBT_HOR_HALF = 2,
  SBT_VER_QUAD = 3,
  SBT_HOR_QUAD = 4,
  NUMBER_SBT_IDX,
  SBT_OFF_MTS, //note: must be after all SBT modes, only used in fast algorithm to discern the best mode is inter EMT
};

enum SbtPos
{
  SBT_POS0 = 0,
  SBT_POS1 = 1,
  NUMBER_SBT_POS
};

enum SbtMode
{
  SBT_VER_H0 = 0,
  SBT_VER_H1 = 1,
  SBT_HOR_H0 = 2,
  SBT_HOR_H1 = 3,
  SBT_VER_Q0 = 4,
  SBT_VER_Q1 = 5,
  SBT_HOR_Q0 = 6,
  SBT_HOR_Q1 = 7,
  NUMBER_SBT_MODE
};

enum RDPCMMode
{
  RDPCM_OFF             = 0,
  RDPCM_HOR             = 1,
  RDPCM_VER             = 2,
  NUMBER_OF_RDPCM_MODES = 3
};

enum RDPCMSignallingMode
{
  RDPCM_SIGNAL_IMPLICIT            = 0,
  RDPCM_SIGNAL_EXPLICIT            = 1,
  NUMBER_OF_RDPCM_SIGNALLING_MODES = 2
};

/// supported slice type
enum SliceType
{
  B_SLICE               = 0,
  P_SLICE               = 1,
  I_SLICE               = 2,
  NUMBER_OF_SLICE_TYPES = 3
};

/// chroma formats (according to semantics of chroma_format_idc)
enum ChromaFormat
{
  CHROMA_400        = 0,
  CHROMA_420        = 1,
  CHROMA_422        = 2,
  CHROMA_444        = 3,
  NUM_CHROMA_FORMAT = 4
};

enum ChannelType
{
  CHANNEL_TYPE_LUMA    = 0,
  CHANNEL_TYPE_CHROMA  = 1,
  MAX_NUM_CHANNEL_TYPE = 2
};

enum TreeType
{
  TREE_D = 0, //default tree status (for single-tree slice, TREE_D means joint tree; for dual-tree I slice, TREE_D means TREE_L for luma and TREE_C for chroma)
  TREE_L = 1, //separate tree only contains luma (may split)
  TREE_C = 2, //separate tree only contains chroma (not split), to avoid small chroma block
};

enum ModeType
{
  MODE_TYPE_ALL = 0, //all modes can try
  MODE_TYPE_INTER = 1, //can try inter
  MODE_TYPE_INTRA = 2, //can try intra, ibc, palette
};

#define CH_L CHANNEL_TYPE_LUMA
#define CH_C CHANNEL_TYPE_CHROMA

enum ComponentID
{
  COMPONENT_Y         = 0,
  COMPONENT_Cb        = 1,
  COMPONENT_Cr        = 2,
  MAX_NUM_COMPONENT   = 3,
  JOINT_CbCr          = MAX_NUM_COMPONENT,
  MAX_NUM_TBLOCKS     = MAX_NUM_COMPONENT
};

#define MAP_CHROMA(c) (ComponentID(c))

enum InputColourSpaceConversion // defined in terms of conversion prior to input of encoder.
{
  IPCOLOURSPACE_UNCHANGED               = 0,
  IPCOLOURSPACE_YCbCrtoYCrCb            = 1, // Mainly used for debug!
  IPCOLOURSPACE_YCbCrtoYYY              = 2, // Mainly used for debug!
  IPCOLOURSPACE_RGBtoGBR                = 3,
  NUMBER_INPUT_COLOUR_SPACE_CONVERSIONS = 4
};

enum MATRIX_COEFFICIENTS // Table E.5 (Matrix coefficients)
{
  MATRIX_COEFFICIENTS_RGB                           = 0,
  MATRIX_COEFFICIENTS_BT709                         = 1,
  MATRIX_COEFFICIENTS_UNSPECIFIED                   = 2,
  MATRIX_COEFFICIENTS_RESERVED_BY_ITUISOIEC         = 3,
  MATRIX_COEFFICIENTS_USFCCT47                      = 4,
  MATRIX_COEFFICIENTS_BT601_625                     = 5,
  MATRIX_COEFFICIENTS_BT601_525                     = 6,
  MATRIX_COEFFICIENTS_SMPTE240                      = 7,
  MATRIX_COEFFICIENTS_YCGCO                         = 8,
  MATRIX_COEFFICIENTS_BT2020_NON_CONSTANT_LUMINANCE = 9,
  MATRIX_COEFFICIENTS_BT2020_CONSTANT_LUMINANCE     = 10,
};

enum DeblockEdgeDir
{
  EDGE_VER     = 0,
  EDGE_HOR     = 1,
  NUM_EDGE_DIR = 2
};

/// supported prediction type
enum PredMode
{
  MODE_INTER                 = 0,     ///< inter-prediction mode
  MODE_INTRA                 = 1,     ///< intra-prediction mode
  MODE_IBC                   = 2,     ///< ibc-prediction mode
  MODE_PLT                   = 3,     ///< plt-prediction mode
  NUMBER_OF_PREDICTION_MODES = 4,
};

/// reference list index
enum RefPicList
{
  REF_PIC_LIST_0               = 0,   ///< reference list 0
  REF_PIC_LIST_1               = 1,   ///< reference list 1
  NUM_REF_PIC_LIST_01          = 2,
  REF_PIC_LIST_X               = 100  ///< special mark
};

#define L0 REF_PIC_LIST_0
#define L1 REF_PIC_LIST_1

/// distortion function index
enum DFunc
{
  DF_SSE             = 0,             ///< general size SSE
  DF_SSE2            = DF_SSE+1,      ///<   2xM SSE
  DF_SSE4            = DF_SSE+2,      ///<   4xM SSE
  DF_SSE8            = DF_SSE+3,      ///<   8xM SSE
  DF_SSE16           = DF_SSE+4,      ///<  16xM SSE
  DF_SSE32           = DF_SSE+5,      ///<  32xM SSE
  DF_SSE64           = DF_SSE+6,      ///<  64xM SSE
  DF_SSE16N          = DF_SSE+7,      ///< 16NxM SSE

  DF_SAD             = 8,             ///< general size SAD
  DF_SAD2            = DF_SAD+1,      ///<   2xM SAD
  DF_SAD4            = DF_SAD+2,      ///<   4xM SAD
  DF_SAD8            = DF_SAD+3,      ///<   8xM SAD
  DF_SAD16           = DF_SAD+4,      ///<  16xM SAD
  DF_SAD32           = DF_SAD+5,      ///<  32xM SAD
  DF_SAD64           = DF_SAD+6,      ///<  64xM SAD
  DF_SAD16N          = DF_SAD+7,      ///< 16NxM SAD

  DF_HAD             = 16,            ///< general size Hadamard
  DF_HAD2            = DF_HAD+1,      ///<   2xM HAD
  DF_HAD4            = DF_HAD+2,      ///<   4xM HAD
  DF_HAD8            = DF_HAD+3,      ///<   8xM HAD
  DF_HAD16           = DF_HAD+4,      ///<  16xM HAD
  DF_HAD32           = DF_HAD+5,      ///<  32xM HAD
  DF_HAD64           = DF_HAD+6,      ///<  64xM HAD
  DF_HAD16N          = DF_HAD+7,      ///< 16NxM HAD

  DF_SAD12           = 24,
  DF_SAD24           = 25,
  DF_SAD48           = 26,

  DF_MRSAD           = 27,            ///< general size MR SAD
  DF_MRSAD2          = DF_MRSAD+1,    ///<   2xM MR SAD
  DF_MRSAD4          = DF_MRSAD+2,    ///<   4xM MR SAD
  DF_MRSAD8          = DF_MRSAD+3,    ///<   8xM MR SAD
  DF_MRSAD16         = DF_MRSAD+4,    ///<  16xM MR SAD
  DF_MRSAD32         = DF_MRSAD+5,    ///<  32xM MR SAD
  DF_MRSAD64         = DF_MRSAD+6,    ///<  64xM MR SAD
  DF_MRSAD16N        = DF_MRSAD+7,    ///< 16NxM MR SAD

  DF_MRHAD           = 35,            ///< general size MR Hadamard
  DF_MRHAD2          = DF_MRHAD+1,    ///<   2xM MR HAD
  DF_MRHAD4          = DF_MRHAD+2,    ///<   4xM MR HAD
  DF_MRHAD8          = DF_MRHAD+3,    ///<   8xM MR HAD
  DF_MRHAD16         = DF_MRHAD+4,    ///<  16xM MR HAD
  DF_MRHAD32         = DF_MRHAD+5,    ///<  32xM MR HAD
  DF_MRHAD64         = DF_MRHAD+6,    ///<  64xM MR HAD
  DF_MRHAD16N        = DF_MRHAD+7,    ///< 16NxM MR HAD

  DF_MRSAD12         = 43,
  DF_MRSAD24         = 44,
  DF_MRSAD48         = 45,

  DF_SAD_FULL_NBIT    = 46,
  DF_SAD_FULL_NBIT2   = DF_SAD_FULL_NBIT+1,    ///<   2xM SAD with full bit usage
  DF_SAD_FULL_NBIT4   = DF_SAD_FULL_NBIT+2,    ///<   4xM SAD with full bit usage
  DF_SAD_FULL_NBIT8   = DF_SAD_FULL_NBIT+3,    ///<   8xM SAD with full bit usage
  DF_SAD_FULL_NBIT16  = DF_SAD_FULL_NBIT+4,    ///<  16xM SAD with full bit usage
  DF_SAD_FULL_NBIT32  = DF_SAD_FULL_NBIT+5,    ///<  32xM SAD with full bit usage
  DF_SAD_FULL_NBIT64  = DF_SAD_FULL_NBIT+6,    ///<  64xM SAD with full bit usage
  DF_SAD_FULL_NBIT16N = DF_SAD_FULL_NBIT+7,    ///< 16NxM SAD with full bit usage

  DF_SSE_WTD          = 54,                ///< general size SSE
  DF_SSE2_WTD         = DF_SSE_WTD+1,      ///<   4xM SSE
  DF_SSE4_WTD         = DF_SSE_WTD+2,      ///<   4xM SSE
  DF_SSE8_WTD         = DF_SSE_WTD+3,      ///<   8xM SSE
  DF_SSE16_WTD        = DF_SSE_WTD+4,      ///<  16xM SSE
  DF_SSE32_WTD        = DF_SSE_WTD+5,      ///<  32xM SSE
  DF_SSE64_WTD        = DF_SSE_WTD+6,      ///<  64xM SSE
  DF_SSE16N_WTD       = DF_SSE_WTD+7,      ///< 16NxM SSE
  DF_DEFAULT_ORI      = DF_SSE_WTD+8,

  DF_SAD_INTERMEDIATE_BITDEPTH = 63,

  DF_TOTAL_FUNCTIONS = 64
};

/// motion vector predictor direction used in AMVP
enum MvpDir
{
  MD_LEFT = 0,          ///< MVP of left block
  MD_ABOVE,             ///< MVP of above block
  MD_ABOVE_RIGHT,       ///< MVP of above right block
  MD_BELOW_LEFT,        ///< MVP of below left block
  MD_ABOVE_LEFT         ///< MVP of above left block
};

enum TransformDirection
{
  TRANSFORM_FORWARD              = 0,
  TRANSFORM_INVERSE              = 1,
  TRANSFORM_NUMBER_OF_DIRECTIONS = 2
};

/// supported ME search methods
enum MESearchMethod
{
  MESEARCH_FULL              = 0,
  MESEARCH_DIAMOND           = 1,
  MESEARCH_SELECTIVE         = 2,
  MESEARCH_DIAMOND_ENHANCED  = 3,
  MESEARCH_NUMBER_OF_METHODS = 4
};

/// coefficient scanning type used in ACS
enum CoeffScanType
{
  SCAN_DIAG = 0,        ///< up-right diagonal scan
  SCAN_TRAV_HOR = 1,
  SCAN_TRAV_VER = 2,
  SCAN_NUMBER_OF_TYPES
};

enum CoeffScanGroupType
{
  SCAN_UNGROUPED   = 0,
  SCAN_GROUPED_4x4 = 1,
  SCAN_NUMBER_OF_GROUP_TYPES = 2
};

enum ScalingListMode
{
  SCALING_LIST_OFF,
  SCALING_LIST_DEFAULT,
  SCALING_LIST_FILE_READ
};

enum ScalingListSize
{
  SCALING_LIST_1x1 = 0,
  SCALING_LIST_2x2,
  SCALING_LIST_4x4,
  SCALING_LIST_8x8,
  SCALING_LIST_16x16,
  SCALING_LIST_32x32,
  SCALING_LIST_64x64,
  SCALING_LIST_128x128,
  SCALING_LIST_SIZE_NUM,
  //for user define matrix
  SCALING_LIST_FIRST_CODED = SCALING_LIST_2x2,
  SCALING_LIST_LAST_CODED = SCALING_LIST_64x64
};

#if JVET_P01034_PRED_1D_SCALING_LIST
enum ScalingList1dStartIdx
{
  SCALING_LIST_1D_START_2x2    = 0,
  SCALING_LIST_1D_START_4x4    = 2,
  SCALING_LIST_1D_START_8x8    = 8,
  SCALING_LIST_1D_START_16x16  = 14,
  SCALING_LIST_1D_START_32x32  = 20,
  SCALING_LIST_1D_START_64x64  = 26,
};
#endif
#if !JVET_P1004_REMOVE_BRICKS
// Slice / Slice segment encoding modes
enum SliceConstraint
{
  NO_SLICES              = 0,          ///< don't use slices / slice segments
  FIXED_NUMBER_OF_CTU    = 1,          ///< Limit maximum number of largest coding tree units in a slice / slice segments
  FIXED_NUMBER_OF_BYTES  = 2,          ///< Limit maximum number of bytes in a slice / slice segment
  FIXED_NUMBER_OF_TILES  = 3,          ///< slices / slice segments span an integer number of tiles
  SINGLE_BRICK_PER_SLICE = 4,          ///< each brick is coded as separate NAL unit (slice)
  NUMBER_OF_SLICE_CONSTRAINT_MODES = 5
};
#endif

// For use with decoded picture hash SEI messages, generated by encoder.
enum HashType
{
  HASHTYPE_MD5             = 0,
  HASHTYPE_CRC             = 1,
  HASHTYPE_CHECKSUM        = 2,
  HASHTYPE_NONE            = 3,
  NUMBER_OF_HASHTYPES      = 4
};

enum SAOMode //mode
{
  SAO_MODE_OFF = 0,
  SAO_MODE_NEW,
  SAO_MODE_MERGE,
  NUM_SAO_MODES
};

enum SAOModeMergeTypes
{
  SAO_MERGE_LEFT =0,
  SAO_MERGE_ABOVE,
  NUM_SAO_MERGE_TYPES
};


enum SAOModeNewTypes
{
  SAO_TYPE_START_EO =0,
  SAO_TYPE_EO_0 = SAO_TYPE_START_EO,
  SAO_TYPE_EO_90,
  SAO_TYPE_EO_135,
  SAO_TYPE_EO_45,

  SAO_TYPE_START_BO,
  SAO_TYPE_BO = SAO_TYPE_START_BO,

  NUM_SAO_NEW_TYPES
};
#define NUM_SAO_EO_TYPES_LOG2 2

enum SAOEOClasses
{
  SAO_CLASS_EO_FULL_VALLEY = 0,
  SAO_CLASS_EO_HALF_VALLEY = 1,
  SAO_CLASS_EO_PLAIN       = 2,
  SAO_CLASS_EO_HALF_PEAK   = 3,
  SAO_CLASS_EO_FULL_PEAK   = 4,
  NUM_SAO_EO_CLASSES,
};

#define NUM_SAO_BO_CLASSES_LOG2  5
#define NUM_SAO_BO_CLASSES       (1<<NUM_SAO_BO_CLASSES_LOG2)

namespace Profile
{
  enum Name
  {
    NONE = 0,
    MAIN = 1,
    MAIN10 = 2,
    MAINSTILLPICTURE = 3,
    MAINREXT = 4,
    HIGHTHROUGHPUTREXT = 5,
    NEXT = 6
  };
}

namespace Level
{
  enum Tier
  {
    MAIN = 0,
    HIGH = 1,
  };

  enum Name
  {
    // code = (level * 30)
    NONE     = 0,
    LEVEL1   = 30,
    LEVEL2   = 60,
    LEVEL2_1 = 63,
    LEVEL3   = 90,
    LEVEL3_1 = 93,
    LEVEL4   = 120,
    LEVEL4_1 = 123,
    LEVEL5   = 150,
    LEVEL5_1 = 153,
    LEVEL5_2 = 156,
    LEVEL6   = 180,
    LEVEL6_1 = 183,
    LEVEL6_2 = 186,
    LEVEL8_5 = 255,
  };
}

enum CostMode
{
  COST_STANDARD_LOSSY              = 0,
  COST_SEQUENCE_LEVEL_LOSSLESS     = 1,
  COST_LOSSLESS_CODING             = 2,
  COST_MIXED_LOSSLESS_LOSSY_CODING = 3
};

enum WeightedPredictionMethod
{
  WP_PER_PICTURE_WITH_SIMPLE_DC_COMBINED_COMPONENT                          =0,
  WP_PER_PICTURE_WITH_SIMPLE_DC_PER_COMPONENT                               =1,
  WP_PER_PICTURE_WITH_HISTOGRAM_AND_PER_COMPONENT                           =2,
  WP_PER_PICTURE_WITH_HISTOGRAM_AND_PER_COMPONENT_AND_CLIPPING              =3,
  WP_PER_PICTURE_WITH_HISTOGRAM_AND_PER_COMPONENT_AND_CLIPPING_AND_EXTENSION=4
};

enum FastInterSearchMode
{
  FASTINTERSEARCH_DISABLED = 0,
  FASTINTERSEARCH_MODE1    = 1, // TODO: assign better names to these.
  FASTINTERSEARCH_MODE2    = 2,
  FASTINTERSEARCH_MODE3    = 3
};

enum SPSExtensionFlagIndex
{
  SPS_EXT__REXT           = 0,
//SPS_EXT__MVHEVC         = 1, //for use in future versions
//SPS_EXT__SHVC           = 2, //for use in future versions
  SPS_EXT__NEXT           = 3,
  NUM_SPS_EXTENSION_FLAGS = 8
};

enum PPSExtensionFlagIndex
{
  PPS_EXT__REXT           = 0,
//PPS_EXT__MVHEVC         = 1, //for use in future versions
//PPS_EXT__SHVC           = 2, //for use in future versions
  NUM_PPS_EXTENSION_FLAGS = 8
};

// TODO: Existing names used for the different NAL unit types can be altered to better reflect the names in the spec.
//       However, the names in the spec are not yet stable at this point. Once the names are stable, a cleanup
//       effort can be done without use of macros to alter the names used to indicate the different NAL unit types.
#if JVET_P0363_CLEANUP_NUT_TABLE
enum NalUnitType
{
  NAL_UNIT_CODED_SLICE_TRAIL = 0,   // 0
  NAL_UNIT_CODED_SLICE_STSA,        // 1
  NAL_UNIT_CODED_SLICE_RADL,        // 2
  NAL_UNIT_CODED_SLICE_RASL,        // 3

  NAL_UNIT_RESERVED_VCL_4,
  NAL_UNIT_RESERVED_VCL_5,
  NAL_UNIT_RESERVED_VCL_6,

  NAL_UNIT_CODED_SLICE_IDR_W_RADL,  // 7
  NAL_UNIT_CODED_SLICE_IDR_N_LP,    // 8
  NAL_UNIT_CODED_SLICE_CRA,         // 9
  NAL_UNIT_CODED_SLICE_GDR,         // 10

  NAL_UNIT_RESERVED_IRAP_VCL_11,
  NAL_UNIT_RESERVED_IRAP_VCL_12,

  NAL_UNIT_DPS,                     // 13
  NAL_UNIT_VPS,                     // 14
  NAL_UNIT_SPS,                     // 15
  NAL_UNIT_PPS,                     // 16
#if JVET_P0588_SUFFIX_APS
  NAL_UNIT_PREFIX_APS,              // 17
  NAL_UNIT_SUFFIX_APS,              // 18
#else
  NAL_UNIT_APS,
#endif
  NAL_UNIT_PH,                      // 19
  NAL_UNIT_ACCESS_UNIT_DELIMITER,   // 20
  NAL_UNIT_EOS,                     // 21
  NAL_UNIT_EOB,                     // 22
  NAL_UNIT_PREFIX_SEI,              // 23
  NAL_UNIT_SUFFIX_SEI,              // 24
  NAL_UNIT_FD,                      // 25

  NAL_UNIT_RESERVED_NVCL_26,
  NAL_UNIT_RESERVED_NVCL_27,

  NAL_UNIT_UNSPECIFIED_28,
  NAL_UNIT_UNSPECIFIED_29,
  NAL_UNIT_UNSPECIFIED_30,
  NAL_UNIT_UNSPECIFIED_31,
  NAL_UNIT_INVALID
};
#else
enum NalUnitType
{
  NAL_UNIT_CODED_SLICE_TRAIL = 0,   // 0
  NAL_UNIT_CODED_SLICE_STSA,        // 1
  NAL_UNIT_CODED_SLICE_RASL,        // 2
  NAL_UNIT_CODED_SLICE_RADL,        // 3

  NAL_UNIT_RESERVED_VCL_4,
  NAL_UNIT_RESERVED_VCL_5,
  NAL_UNIT_RESERVED_VCL_6,
  NAL_UNIT_RESERVED_VCL_7,

  NAL_UNIT_CODED_SLICE_IDR_W_RADL,  // 8
  NAL_UNIT_CODED_SLICE_IDR_N_LP,    // 9
  NAL_UNIT_CODED_SLICE_CRA,         // 10
  NAL_UNIT_CODED_SLICE_GDR,         // 11

  NAL_UNIT_RESERVED_IRAP_VCL_12,
  NAL_UNIT_RESERVED_IRAP_VCL_13,

  NAL_UNIT_RESERVED_VCL_14,
  NAL_UNIT_RESERVED_VCL_15,

  NAL_UNIT_SPS,                     // 16
  NAL_UNIT_PPS,                     // 17
#if JVET_P0588_SUFFIX_APS
  NAL_UNIT_PREFIX_APS,              // 17
  NAL_UNIT_SUFFIX_APS,              // 18
#else
  NAL_UNIT_APS,                     // 18
#endif
  NAL_UNIT_ACCESS_UNIT_DELIMITER,   // 19
  NAL_UNIT_EOS,                     // 20
  NAL_UNIT_EOB,                     // 21
  NAL_UNIT_PREFIX_SEI,              // 22
  NAL_UNIT_SUFFIX_SEI,              // 23
  NAL_UNIT_DPS,                     // 24
  NAL_UNIT_VPS,                     // 25

  NAL_UNIT_RESERVED_NVCL_26,
  NAL_UNIT_RESERVED_NVCL_27,

  NAL_UNIT_UNSPECIFIED_28,
  NAL_UNIT_UNSPECIFIED_29,
  NAL_UNIT_UNSPECIFIED_30,
  NAL_UNIT_UNSPECIFIED_31,
  NAL_UNIT_INVALID
};
#endif

#if SHARP_LUMA_DELTA_QP
enum LumaLevelToDQPMode
{
  LUMALVL_TO_DQP_DISABLED   = 0,
  LUMALVL_TO_DQP_AVG_METHOD = 1, // use average of CTU to determine luma level
  LUMALVL_TO_DQP_NUM_MODES  = 2
};
#endif

enum MergeType
{
  MRG_TYPE_DEFAULT_N        = 0, // 0
  MRG_TYPE_SUBPU_ATMVP,
  MRG_TYPE_IBC,
  NUM_MRG_TYPE                   // 5
};

enum TriangleSplit
{
  TRIANGLE_DIR_135 = 0,
  TRIANGLE_DIR_45,
  TRIANGLE_DIR_NUM
};

#if !JVET_P0400_REMOVE_SHARED_MERGE_LIST
enum SharedMrgState
{
  NO_SHARE            = 0,
  GEN_ON_SHARED_BOUND = 1,
  SHARING             = 2
};
#endif
//////////////////////////////////////////////////////////////////////////
// Encoder modes to try out
//////////////////////////////////////////////////////////////////////////

enum EncModeFeature
{
  ENC_FT_FRAC_BITS = 0,
  ENC_FT_DISTORTION,
  ENC_FT_RD_COST,
  ENC_FT_ENC_MODE_TYPE,
  ENC_FT_ENC_MODE_OPTS,
  ENC_FT_ENC_MODE_PART,
  NUM_ENC_FEATURES
};

enum ImvMode
{
  IMV_OFF = 0,
  IMV_FPEL,
  IMV_4PEL,
  IMV_HPEL,
  NUM_IMV_MODES
};


// ====================================================================================================================
// Type definition
// ====================================================================================================================

/// parameters for adaptive loop filter
class PicSym;

#define MAX_NUM_SAO_CLASSES  32  //(NUM_SAO_EO_GROUPS > NUM_SAO_BO_GROUPS)?NUM_SAO_EO_GROUPS:NUM_SAO_BO_GROUPS

struct SAOOffset
{
  SAOMode modeIdc; // NEW, MERGE, OFF
  int typeIdc;     // union of SAOModeMergeTypes and SAOModeNewTypes, depending on modeIdc.
  int typeAuxInfo; // BO: starting band index
  int offset[MAX_NUM_SAO_CLASSES];

  SAOOffset();
  ~SAOOffset();
  void reset();

  const SAOOffset& operator= (const SAOOffset& src);
};

struct SAOBlkParam
{

  SAOBlkParam();
  ~SAOBlkParam();
  void reset();
  const SAOBlkParam& operator= (const SAOBlkParam& src);
  SAOOffset& operator[](int compIdx){ return offsetParam[compIdx];}
  const SAOOffset& operator[](int compIdx) const { return offsetParam[compIdx];}
private:
  SAOOffset offsetParam[MAX_NUM_COMPONENT];

};



struct BitDepths
{
  int recon[MAX_NUM_CHANNEL_TYPE]; ///< the bit depth as indicated in the SPS
};

enum PLTRunMode
{
  PLT_RUN_INDEX = 0,
  PLT_RUN_COPY  = 1,
  NUM_PLT_RUN   = 2
};
/// parameters for deblocking filter
struct LFCUParam
{
  bool internalEdge;                     ///< indicates internal edge
  bool leftEdge;                         ///< indicates left edge
  bool topEdge;                          ///< indicates top edge
};



struct PictureHash
{
  std::vector<uint8_t> hash;

  bool operator==(const PictureHash &other) const
  {
    if (other.hash.size() != hash.size())
    {
      return false;
    }
    for(uint32_t i=0; i<uint32_t(hash.size()); i++)
    {
      if (other.hash[i] != hash[i])
      {
        return false;
      }
    }
    return true;
  }

  bool operator!=(const PictureHash &other) const
  {
    return !(*this == other);
  }
};

struct SEITimeSet
{
  SEITimeSet() : clockTimeStampFlag(false),
                     numUnitFieldBasedFlag(false),
                     countingType(0),
                     fullTimeStampFlag(false),
                     discontinuityFlag(false),
                     cntDroppedFlag(false),
                     numberOfFrames(0),
                     secondsValue(0),
                     minutesValue(0),
                     hoursValue(0),
                     secondsFlag(false),
                     minutesFlag(false),
                     hoursFlag(false),
                     timeOffsetLength(0),
                     timeOffsetValue(0)
  { }
  bool clockTimeStampFlag;
  bool numUnitFieldBasedFlag;
  int  countingType;
  bool fullTimeStampFlag;
  bool discontinuityFlag;
  bool cntDroppedFlag;
  int  numberOfFrames;
  int  secondsValue;
  int  minutesValue;
  int  hoursValue;
  bool secondsFlag;
  bool minutesFlag;
  bool hoursFlag;
  int  timeOffsetLength;
  int  timeOffsetValue;
};

struct SEIMasteringDisplay
{
  bool      colourVolumeSEIEnabled;
  uint32_t      maxLuminance;
  uint32_t      minLuminance;
  uint16_t    primaries[3][2];
  uint16_t    whitePoint[2];
};

#if SHARP_LUMA_DELTA_QP
struct LumaLevelToDeltaQPMapping
{
  LumaLevelToDQPMode                 mode;             ///< use deltaQP determined by block luma level
  double                             maxMethodWeight;  ///< weight of max luma value when mode = 2
  std::vector< std::pair<int, int> > mapping;          ///< first=luma level, second=delta QP.
#if ENABLE_QPA
  bool isEnabled() const { return (mode != LUMALVL_TO_DQP_DISABLED && mode != LUMALVL_TO_DQP_NUM_MODES); }
#else
  bool isEnabled() const { return mode!=LUMALVL_TO_DQP_DISABLED; }
#endif
};
#endif

#if ER_CHROMA_QP_WCG_PPS
struct WCGChromaQPControl
{
  bool isEnabled() const { return enabled; }
  bool   enabled;         ///< Enabled flag (0:default)
  double chromaCbQpScale; ///< Chroma Cb QP Scale (1.0:default)
  double chromaCrQpScale; ///< Chroma Cr QP Scale (1.0:default)
  double chromaQpScale;   ///< Chroma QP Scale (0.0:default)
  double chromaQpOffset;  ///< Chroma QP Offset (0.0:default)
};
#endif

class ChromaCbfs
{
public:
  ChromaCbfs()
    : Cb(true), Cr(true)
  {}
  ChromaCbfs( bool _cbf )
    : Cb( _cbf ), Cr( _cbf )
  {}
public:
  bool sigChroma( ChromaFormat chromaFormat ) const
  {
    if( chromaFormat == CHROMA_400 )
    {
      return false;
    }
    return   ( Cb || Cr );
  }
  bool& cbf( ComponentID compID )
  {
    bool *cbfs[MAX_NUM_TBLOCKS] = { nullptr, &Cb, &Cr };

    return *cbfs[compID];
  }
public:
  bool Cb;
  bool Cr;
};


enum MsgLevel
{
  SILENT  = 0,
  ERROR   = 1,
  WARNING = 2,
  INFO    = 3,
  NOTICE  = 4,
  VERBOSE = 5,
  DETAILS = 6
};
enum RESHAPE_SIGNAL_TYPE
{
  RESHAPE_SIGNAL_SDR = 0,
  RESHAPE_SIGNAL_PQ  = 1,
  RESHAPE_SIGNAL_HLG = 2,
  RESHAPE_SIGNAL_NULL = 100,
};


// ---------------------------------------------------------------------------
// exception class
// ---------------------------------------------------------------------------

class Exception : public std::exception
{
public:
  Exception( const std::string& _s ) : m_str( _s ) { }
  Exception( const Exception& _e ) : std::exception( _e ), m_str( _e.m_str ) { }
  virtual ~Exception() noexcept { };
  virtual const char* what() const noexcept { return m_str.c_str(); }
  Exception& operator=( const Exception& _e ) { std::exception::operator=( _e ); m_str = _e.m_str; return *this; }
  template<typename T> Exception& operator<<( T t ) { std::ostringstream oss; oss << t; m_str += oss.str(); return *this; }
private:
  std::string m_str;
};

// if a check fails with THROW or CHECK, please check if ported correctly from assert in revision 1196)
#define THROW(x)            throw( Exception( "\nERROR: In function \"" ) << __FUNCTION__ << "\" in " << __FILE__ << ":" << __LINE__ << ": " << x )
#define CHECK(c,x)          if(c){ THROW(x); }
#define EXIT(x)             throw( Exception( "\n" ) << x << "\n" )
#define CHECK_NULLPTR(_ptr) CHECK( !( _ptr ), "Accessing an empty pointer pointer!" )

#if !NDEBUG  // for non MSVC compiler, define _DEBUG if in debug mode to have same behavior between MSVC and others in debug
#ifndef _DEBUG
#define _DEBUG 1
#endif
#endif

#if defined( _DEBUG )
#define CHECKD(c,x)         if(c){ THROW(x); }
#else
#define CHECKD(c,x)
#endif // _DEBUG

// ---------------------------------------------------------------------------
// static vector
// ---------------------------------------------------------------------------

template<typename T, size_t N>
class static_vector
{
  T _arr[ N ];
  size_t _size;

public:

  typedef T         value_type;
  typedef size_t    size_type;
  typedef ptrdiff_t difference_type;
  typedef T&        reference;
  typedef T const&  const_reference;
  typedef T*        pointer;
  typedef T const*  const_pointer;
  typedef T*        iterator;
  typedef T const*  const_iterator;

  static const size_type max_num_elements = N;

  static_vector() : _size( 0 )                                 { }
  static_vector( size_t N_ ) : _size( N_ )                     { }
  static_vector( size_t N_, const T& _val ) : _size( 0 )       { resize( N_, _val ); }
  template<typename It>
  static_vector( It _it1, It _it2 ) : _size( 0 )               { while( _it1 < _it2 ) _arr[ _size++ ] = *_it1++; }
  static_vector( std::initializer_list<T> _il ) : _size( 0 )
  {
    typename std::initializer_list<T>::iterator _src1 = _il.begin();
    typename std::initializer_list<T>::iterator _src2 = _il.end();

    while( _src1 < _src2 ) _arr[ _size++ ] = *_src1++;

    CHECKD( _size > N, "capacity exceeded" );
  }
  static_vector& operator=( std::initializer_list<T> _il )
  {
    _size = 0;

    typename std::initializer_list<T>::iterator _src1 = _il.begin();
    typename std::initializer_list<T>::iterator _src2 = _il.end();

    while( _src1 < _src2 ) _arr[ _size++ ] = *_src1++;

    CHECKD( _size > N, "capacity exceeded" );
  }

  void resize( size_t N_ )                      { CHECKD( N_ > N, "capacity exceeded" ); while(_size < N_) _arr[ _size++ ] = T() ; _size = N_; }
  void resize( size_t N_, const T& _val )       { CHECKD( N_ > N, "capacity exceeded" ); while(_size < N_) _arr[ _size++ ] = _val; _size = N_; }
  void reserve( size_t N_ )                     { CHECKD( N_ > N, "capacity exceeded" ); }
  void push_back( const T& _val )               { CHECKD( _size >= N, "capacity exceeded" ); _arr[ _size++ ] = _val; }
  void push_back( T&& val )                     { CHECKD( _size >= N, "capacity exceeded" ); _arr[ _size++ ] = std::forward<T>( val ); }
  void pop_back()                               { CHECKD( _size == 0, "calling pop_back on an empty vector" ); _size--; }
  void pop_front()                              { CHECKD( _size == 0, "calling pop_front on an empty vector" ); _size--; for( int i = 0; i < _size; i++ ) _arr[i] = _arr[i + 1]; }
  void clear()                                  { _size = 0; }
  reference       at( size_t _i )               { CHECKD( _i >= _size, "Trying to access an out-of-bound-element" ); return _arr[ _i ]; }
  const_reference at( size_t _i ) const         { CHECKD( _i >= _size, "Trying to access an out-of-bound-element" ); return _arr[ _i ]; }
  reference       operator[]( size_t _i )       { CHECKD( _i >= _size, "Trying to access an out-of-bound-element" ); return _arr[ _i ]; }
  const_reference operator[]( size_t _i ) const { CHECKD( _i >= _size, "Trying to access an out-of-bound-element" ); return _arr[ _i ]; }
  reference       front()                       { CHECKD( _size == 0, "Trying to access the first element of an empty vector" ); return _arr[ 0 ]; }
  const_reference front() const                 { CHECKD( _size == 0, "Trying to access the first element of an empty vector" ); return _arr[ 0 ]; }
  reference       back()                        { CHECKD( _size == 0, "Trying to access the last element of an empty vector" );  return _arr[ _size - 1 ]; }
  const_reference back() const                  { CHECKD( _size == 0, "Trying to access the last element of an empty vector" );  return _arr[ _size - 1 ]; }
  pointer         data()                        { return _arr; }
  const_pointer   data() const                  { return _arr; }
  iterator        begin()                       { return _arr; }
  const_iterator  begin() const                 { return _arr; }
  const_iterator  cbegin() const                { return _arr; }
  iterator        end()                         { return _arr + _size; }
  const_iterator  end() const                   { return _arr + _size; };
  const_iterator  cend() const                  { return _arr + _size; };
  size_type       size() const                  { return _size; };
  size_type       byte_size() const             { return _size * sizeof( T ); }
  bool            empty() const                 { return _size == 0; }

  size_type       capacity() const              { return N; }
  size_type       max_size() const              { return N; }
  size_type       byte_capacity() const         { return sizeof(_arr); }

  iterator        insert( const_iterator _pos, const T& _val )
                                                { CHECKD( _size >= N, "capacity exceeded" );
                                                  for( difference_type i = _size - 1; i >= _pos - _arr; i-- ) _arr[i + 1] = _arr[i];
                                                  *const_cast<iterator>( _pos ) = _val;
                                                  _size++;
                                                  return const_cast<iterator>( _pos ); }

  iterator        insert( const_iterator _pos, T&& _val )
                                                { CHECKD( _size >= N, "capacity exceeded" );
                                                  for( difference_type i = _size - 1; i >= _pos - _arr; i-- ) _arr[i + 1] = _arr[i];
                                                  *const_cast<iterator>( _pos ) = std::forward<T>( _val );
                                                  _size++; return const_cast<iterator>( _pos ); }
  template<class InputIt>
  iterator        insert( const_iterator _pos, InputIt first, InputIt last )
                                                { const difference_type numEl = last - first;
                                                  CHECKD( _size + numEl >= N, "capacity exceeded" );
                                                  for( difference_type i = _size - 1; i >= _pos - _arr; i-- ) _arr[i + numEl] = _arr[i];
                                                  iterator it = const_cast<iterator>( _pos ); _size += numEl;
                                                  while( first != last ) *it++ = *first++;
                                                  return const_cast<iterator>( _pos ); }

  iterator        insert( const_iterator _pos, size_t numEl, const T& val )
                                                { //const difference_type numEl = last - first;
                                                  CHECKD( _size + numEl >= N, "capacity exceeded" );
                                                  for( difference_type i = _size - 1; i >= _pos - _arr; i-- ) _arr[i + numEl] = _arr[i];
                                                  iterator it = const_cast<iterator>( _pos ); _size += numEl;
                                                  for ( int k = 0; k < numEl; k++) *it++ = val;
                                                  return const_cast<iterator>( _pos ); }

  void            erase( const_iterator _pos )  { iterator it   = const_cast<iterator>( _pos ) - 1;
                                                  iterator last = end() - 1;
                                                  while( ++it != last ) *it = *( it + 1 );
                                                  _size--; }
};


// ---------------------------------------------------------------------------
// dynamic cache
// ---------------------------------------------------------------------------

template<typename T>
class dynamic_cache
{
  std::vector<T*> m_cache;
#if ENABLE_SPLIT_PARALLELISM
  int64_t         m_cacheId;
#endif

public:

#if ENABLE_SPLIT_PARALLELISM
  dynamic_cache()
  {
    static int cacheId = 0;
    m_cacheId = cacheId++;
  }

#endif
  ~dynamic_cache()
  {
    deleteEntries();
  }

  void deleteEntries()
  {
    for( auto &p : m_cache )
    {
      delete p;
      p = nullptr;
    }

    m_cache.clear();
  }

  T* get()
  {
    T* ret;

    if( !m_cache.empty() )
    {
      ret = m_cache.back();
      m_cache.pop_back();
#if ENABLE_SPLIT_PARALLELISM
      CHECK( ret->cacheId != m_cacheId, "Putting item into wrong cache!" );
      CHECK( !ret->cacheUsed,           "Fetched an element that should've been in cache!!" );
#endif
    }
    else
    {
      ret = new T;
    }

#if ENABLE_SPLIT_PARALLELISM
    ret->cacheId   = m_cacheId;
    ret->cacheUsed = false;

#endif
    return ret;
  }

  void cache( T* el )
  {
#if ENABLE_SPLIT_PARALLELISM
    CHECK( el->cacheId != m_cacheId, "Putting item into wrong cache!" );
    CHECK( el->cacheUsed,            "Putting cached item back into cache!" );

    el->cacheUsed = true;

#endif
    m_cache.push_back( el );
  }

  void cache( std::vector<T*>& vel )
  {
#if ENABLE_SPLIT_PARALLELISM
    for( auto el : vel )
    {
      CHECK( el->cacheId != m_cacheId, "Putting item into wrong cache!" );
      CHECK( el->cacheUsed,            "Putting cached item back into cache!" );

      el->cacheUsed = true;
    }

#endif
    m_cache.insert( m_cache.end(), vel.begin(), vel.end() );
    vel.clear();
  }
};

typedef dynamic_cache<struct CodingUnit    > CUCache;
typedef dynamic_cache<struct PredictionUnit> PUCache;
typedef dynamic_cache<struct TransformUnit > TUCache;

struct XUCache
{
  CUCache cuCache;
  PUCache puCache;
  TUCache tuCache;
};

#define SIGN(x) ( (x) >= 0 ? 1 : -1 )

//! \}

#endif

<|MERGE_RESOLUTION|>--- conflicted
+++ resolved
@@ -50,11 +50,9 @@
 #include <assert.h>
 #include <cassert>
 
-<<<<<<< HEAD
 #define FIELD_CODING_FIX                                  1 // Fix field coding 
-=======
+
 #define JVET_P0257_SCALING_LISTS_SPEEDUP_DEC              1 // JVET-P0257: Decoder speed-up for handling scaling matrices
->>>>>>> bd9038ff
 
 #define JVET_P2001_REMOVE_TRANSQUANT_BYPASS               1 // JVET-P2001: Remove transquant bypass - not supported in JVET-P2001 draft text
 
