--- conflicted
+++ resolved
@@ -52,13 +52,11 @@
 
 //########### place macros to be removed in next cycle below this line ###############
 
-<<<<<<< HEAD
+#define JVET_R0200_MOVE_LMCS_AND_SCALING_LIST_SE          1 // JVET-R0200 Move the SH flags slice_lmcs_enabled_flag and slice_explicit_scaling_list_used_flag to be just after the ALF parameters
+
 #define JVET_R0388_DBF_CLEANUP                            1 // JVET-R0388: Cleanups on deblocking signalling
 
 #define JVET_R0071_SPS_PPS_CELANUP                        1 // JVET-R0071 item 2-4: cleanups on subpicture signalling (item 1 has been ported in JVET_R0156_ASPECT4)
-=======
-#define JVET_R0200_MOVE_LMCS_AND_SCALING_LIST_SE          1 // JVET-R0200 Move the SH flags slice_lmcs_enabled_flag and slice_explicit_scaling_list_used_flag to be just after the ALF parameters
->>>>>>> bdcec62c
 
 #define JVET_R0271_SLICE_LEVEL_DQ_SDH_RRC                 1 // JVET-R0271/R0155: Slice level DQ and SDH granularity for mixed lossy/lossless.
 
