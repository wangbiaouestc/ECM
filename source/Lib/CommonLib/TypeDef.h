/* The copyright in this software is being made available under the BSD
 * License, included below. This software may be subject to other third party
 * and contributor rights, including patent rights, and no such rights are
 * granted under this license.
 *
 * Copyright (c) 2010-2019, ITU/ISO/IEC
 * All rights reserved.
 *
 * Redistribution and use in source and binary forms, with or without
 * modification, are permitted provided that the following conditions are met:
 *
 *  * Redistributions of source code must retain the above copyright notice,
 *    this list of conditions and the following disclaimer.
 *  * Redistributions in binary form must reproduce the above copyright notice,
 *    this list of conditions and the following disclaimer in the documentation
 *    and/or other materials provided with the distribution.
 *  * Neither the name of the ITU/ISO/IEC nor the names of its contributors may
 *    be used to endorse or promote products derived from this software without
 *    specific prior written permission.
 *
 * THIS SOFTWARE IS PROVIDED BY THE COPYRIGHT HOLDERS AND CONTRIBUTORS "AS IS"
 * AND ANY EXPRESS OR IMPLIED WARRANTIES, INCLUDING, BUT NOT LIMITED TO, THE
 * IMPLIED WARRANTIES OF MERCHANTABILITY AND FITNESS FOR A PARTICULAR PURPOSE
 * ARE DISCLAIMED. IN NO EVENT SHALL THE COPYRIGHT HOLDER OR CONTRIBUTORS
 * BE LIABLE FOR ANY DIRECT, INDIRECT, INCIDENTAL, SPECIAL, EXEMPLARY, OR
 * CONSEQUENTIAL DAMAGES (INCLUDING, BUT NOT LIMITED TO, PROCUREMENT OF
 * SUBSTITUTE GOODS OR SERVICES; LOSS OF USE, DATA, OR PROFITS; OR BUSINESS
 * INTERRUPTION) HOWEVER CAUSED AND ON ANY THEORY OF LIABILITY, WHETHER IN
 * CONTRACT, STRICT LIABILITY, OR TORT (INCLUDING NEGLIGENCE OR OTHERWISE)
 * ARISING IN ANY WAY OUT OF THE USE OF THIS SOFTWARE, EVEN IF ADVISED OF
 * THE POSSIBILITY OF SUCH DAMAGE.
 */

/** \file     TypeDef.h
    \brief    Define macros, basic types, new types and enumerations
*/

#ifndef __TYPEDEF__
#define __TYPEDEF__

#ifndef __COMMONDEF__
#error Include CommonDef.h not TypeDef.h
#endif

#include <vector>
#include <utility>
#include <sstream>
#include <cstddef>
#include <cstring>
#include <assert.h>
#include <cassert>

<<<<<<< HEAD
#define JVET_P0162_REMOVE_ALF_CTB_FIRST_USE_APS_FLAG      1 // JVET-P0162: Removal of alf_ctb_use_first_aps_flag
=======
#define JVET_P0164_ALF_SYNTAX_SIMP                        1 // JVET-p0164: simplify alf syntax with method2

#define JVET_P0042_FIX_INTER_DIR_CTX                      1 // JVET-P0042: Fix overlap in context between the bi-pred flag for 8x8 CUs and the L0/L1 flag for all size CUs

#define JVET_P0111_CHROMA_422_FIX                         1 // JVET-P0422: Bug fix of chroma 422 intra mode mapping

#define JVET_P0329_PLANAR_SIMPLIFICATION                  1 // JVET-P0329: simplify planar prediction by comparison removal

#define JVET_P0516_PLT_BINARIZATION                       1 // JVET-P0516: PLT is always signaled when pred mode is euqal to 1 (intra mode) 

#define JVET_P0562_TS_RESIDUAL_CODING_SIMP                1 // JVET-P0562: Fix the Rice parameter equal to 1 for the remainder of TS residual coding

#define JVET_P0385_UNIFIED_MV_ROUNDING                    1

#define JVET_P0418_ALIGN_MLRP_CCLM                        1 // JVET-P0418: Align MLRP with CCLM in terms of reference lines/columns
>>>>>>> 12fd7464

#define JVET_O0145_ENTRYPOINT_SIGNALLING                  0 // JVET-O0145: Not signalling num_entry_point_offsets but derive it at decoder

#define JVET_O0625_ALF_PADDING                            1 // JVET-O0625/O0654/O0662: Unified padding method in ALF

#define MRG_SHARELIST_SHARSIZE                            32

#define JVET_M0497_MATRIX_MULT                            0 // 0: Fast method; 1: Matrix multiplication

#define APPLY_SBT_SL_ON_MTS                               1 // apply save & load fast algorithm on inter MTS when SBT is on

#define HEVC_SEI                                          0 // SEI messages that are defined in HEVC, but not in VVC

typedef std::pair<int, bool> TrMode;
typedef std::pair<int, int>  TrCost;

// clang-format off
#define REUSE_CU_RESULTS                                  1
#if REUSE_CU_RESULTS
#define REUSE_CU_RESULTS_WITH_MULTIPLE_TUS                1
#endif
// clang-format on


#ifndef JVET_J0090_MEMORY_BANDWITH_MEASURE
#define JVET_J0090_MEMORY_BANDWITH_MEASURE                0
#endif

#ifndef EXTENSION_360_VIDEO
#define EXTENSION_360_VIDEO                               0   ///< extension for 360/spherical video coding support; this macro should be controlled by makefile, as it would be used to control whether the library is built and linked
#endif

#ifndef EXTENSION_HDRTOOLS
#define EXTENSION_HDRTOOLS                                0 //< extension for HDRTools/Metrics support; this macro should be controlled by makefile, as it would be used to control whether the library is built and linked
#endif

#define JVET_O0756_CONFIG_HDRMETRICS                      1
#if EXTENSION_HDRTOOLS
#define JVET_O0756_CALCULATE_HDRMETRICS                   1
#endif

#ifndef ENABLE_WPP_PARALLELISM
#define ENABLE_WPP_PARALLELISM                            0
#endif
#if ENABLE_WPP_PARALLELISM
#ifndef ENABLE_WPP_STATIC_LINK
#define ENABLE_WPP_STATIC_LINK                            0 // bug fix static link
#endif
#define PARL_WPP_MAX_NUM_THREADS                         16

#endif
#ifndef ENABLE_SPLIT_PARALLELISM
#define ENABLE_SPLIT_PARALLELISM                          0
#endif
#if ENABLE_SPLIT_PARALLELISM
#define PARL_SPLIT_MAX_NUM_JOBS                           6                             // number of parallel jobs that can be defined and need memory allocated
#define NUM_RESERVERD_SPLIT_JOBS                        ( PARL_SPLIT_MAX_NUM_JOBS + 1 )  // number of all data structures including the merge thread (0)
#define PARL_SPLIT_MAX_NUM_THREADS                        PARL_SPLIT_MAX_NUM_JOBS
#define NUM_SPLIT_THREADS_IF_MSVC                         4

#endif


// ====================================================================================================================
// General settings
// ====================================================================================================================

#ifndef ENABLE_TRACING
#define ENABLE_TRACING                                    0 // DISABLE by default (enable only when debugging, requires 15% run-time in decoding) -- see documentation in 'doc/DTrace for NextSoftware.pdf'
#endif

#if ENABLE_TRACING
#define K0149_BLOCK_STATISTICS                            1 // enables block statistics, which can be analysed with YUView (https://github.com/IENT/YUView)
#if K0149_BLOCK_STATISTICS
#define BLOCK_STATS_AS_CSV                                0 // statistics will be written in a comma separated value format. this is not supported by YUView
#endif
#endif

#define WCG_EXT                                           1
#define WCG_WPSNR                                         WCG_EXT

#define KEEP_PRED_AND_RESI_SIGNALS                        0

// ====================================================================================================================
// Debugging
// ====================================================================================================================

// most debugging tools are now bundled within the ENABLE_TRACING macro -- see documentation to see how to use

#define PRINT_MACRO_VALUES                                1 ///< When enabled, the encoder prints out a list of the non-environment-variable controlled macros and their values on startup

#define INTRA_FULL_SEARCH                                 0 ///< enables full mode search for intra estimation

// TODO: rename this macro to DECODER_DEBUG_BIT_STATISTICS (may currently cause merge issues with other branches)
// This can be enabled by the makefile
#ifndef RExt__DECODER_DEBUG_BIT_STATISTICS
#define RExt__DECODER_DEBUG_BIT_STATISTICS                0 ///< 0 (default) = decoder reports as normal, 1 = decoder produces bit usage statistics (will impact decoder run time by up to ~10%)
#endif

#ifndef RExt__DECODER_DEBUG_TOOL_MAX_FRAME_STATS
#define RExt__DECODER_DEBUG_TOOL_MAX_FRAME_STATS         (1 && RExt__DECODER_DEBUG_BIT_STATISTICS )   ///< 0 (default) = decoder reports as normal, 1 = decoder produces max frame bit usage statistics
#endif

#define TR_ONLY_COEFF_STATS                              (1 && RExt__DECODER_DEBUG_BIT_STATISTICS )   ///< 0 combine TS and non-TS decoder debug statistics. 1 = separate TS and non-TS decoder debug statistics.
#define EPBINCOUNT_FIX                                   (1 && RExt__DECODER_DEBUG_BIT_STATISTICS )   ///< 0 use count to represent number of calls to decodeBins. 1 = count and bins for EP bins are the same.

#ifndef RExt__DECODER_DEBUG_TOOL_STATISTICS
#define RExt__DECODER_DEBUG_TOOL_STATISTICS               0 ///< 0 (default) = decoder reports as normal, 1 = decoder produces tool usage statistics
#endif

#if RExt__DECODER_DEBUG_BIT_STATISTICS || RExt__DECODER_DEBUG_TOOL_STATISTICS
#define RExt__DECODER_DEBUG_STATISTICS                    1
#endif

// ====================================================================================================================
// Tool Switches - transitory (these macros are likely to be removed in future revisions)
// ====================================================================================================================

#define DECODER_CHECK_SUBSTREAM_AND_SLICE_TRAILING_BYTES  1 ///< TODO: integrate this macro into a broader conformance checking system.
#define T0196_SELECTIVE_RDOQ                              1 ///< selective RDOQ
#define U0040_MODIFIED_WEIGHTEDPREDICTION_WITH_BIPRED_AND_CLIPPING 1
#define U0033_ALTERNATIVE_TRANSFER_CHARACTERISTICS_SEI    1 ///< Alternative transfer characteristics SEI message (JCTVC-U0033, with syntax naming from V1005)
#define X0038_LAMBDA_FROM_QP_CAPABILITY                   1 ///< This approach derives lambda from QP+QPoffset+QPoffset2. QPoffset2 is derived from QP+QPoffset using a linear model that is clipped between 0 and 3.
                                                            // To use this capability enable config parameter LambdaFromQpEnable

// ====================================================================================================================
// Tool Switches
// ====================================================================================================================


// This can be enabled by the makefile
#ifndef RExt__HIGH_BIT_DEPTH_SUPPORT
#define RExt__HIGH_BIT_DEPTH_SUPPORT                      0 ///< 0 (default) use data type definitions for 8-10 bit video, 1 = use larger data types to allow for up to 16-bit video (originally developed as part of N0188)
#endif

// SIMD optimizations
#define SIMD_ENABLE                                       1
#define ENABLE_SIMD_OPT                                 ( SIMD_ENABLE && !RExt__HIGH_BIT_DEPTH_SUPPORT )    ///< SIMD optimizations, no impact on RD performance
#define ENABLE_SIMD_OPT_MCIF                            ( 1 && ENABLE_SIMD_OPT )                            ///< SIMD optimization for the interpolation filter, no impact on RD performance
#define ENABLE_SIMD_OPT_BUFFER                          ( 1 && ENABLE_SIMD_OPT )                            ///< SIMD optimization for the buffer operations, no impact on RD performance
#define ENABLE_SIMD_OPT_DIST                            ( 1 && ENABLE_SIMD_OPT )                            ///< SIMD optimization for the distortion calculations(SAD,SSE,HADAMARD), no impact on RD performance
#define ENABLE_SIMD_OPT_AFFINE_ME                       ( 1 && ENABLE_SIMD_OPT )                            ///< SIMD optimization for affine ME, no impact on RD performance
#define ENABLE_SIMD_OPT_ALF                             ( 1 && ENABLE_SIMD_OPT )                            ///< SIMD optimization for ALF
#if ENABLE_SIMD_OPT_BUFFER
#define ENABLE_SIMD_OPT_GBI                               1                                                 ///< SIMD optimization for GBi
#endif

// End of SIMD optimizations


#define ME_ENABLE_ROUNDING_OF_MVS                         1 ///< 0 (default) = disables rounding of motion vectors when right shifted,  1 = enables rounding

#define RDOQ_CHROMA_LAMBDA                                1 ///< F386: weighting of chroma for RDOQ

#define U0132_TARGET_BITS_SATURATION                      1 ///< Rate control with target bits saturation method
#ifdef  U0132_TARGET_BITS_SATURATION
#define V0078_ADAPTIVE_LOWER_BOUND                        1 ///< Target bits saturation with adaptive lower bound
#endif
#define W0038_DB_OPT                                      1 ///< adaptive DB parameter selection, LoopFilterOffsetInPPS and LoopFilterDisable are set to 0 and DeblockingFilterMetric=2;
#define W0038_CQP_ADJ                                     1 ///< chroma QP adjustment based on TL, CQPTLAdjustEnabled is set to 1;

#define SHARP_LUMA_DELTA_QP                               1 ///< include non-normative LCU deltaQP and normative chromaQP change
#define ER_CHROMA_QP_WCG_PPS                              1 ///< Chroma QP model for WCG used in Anchor 3.2
#define ENABLE_QPA                                        1 ///< Non-normative perceptual QP adaptation according to JVET-H0047 and JVET-K0206. Deactivated by default, activated using encoder arguments --PerceptQPA=1 --SliceChromaQPOffsetPeriodicity=1
#define ENABLE_QPA_SUB_CTU                              ( 1 && ENABLE_QPA ) ///< when maximum delta-QP depth is greater than zero, use sub-CTU QPA


#define RDOQ_CHROMA                                       1 ///< use of RDOQ in chroma

#define QP_SWITCHING_FOR_PARALLEL                         1 ///< Replace floating point QP with a source-file frame number. After switching POC, increase base QP instead of frame level QP.

#define LUMA_ADAPTIVE_DEBLOCKING_FILTER_QP_OFFSET         1 /// JVET-L0414 (CE11.2.2) with explicit signalling of num interval, threshold and qpOffset
// ====================================================================================================================
// Derived macros
// ====================================================================================================================

#if RExt__HIGH_BIT_DEPTH_SUPPORT
#define FULL_NBIT                                         1 ///< When enabled, use distortion measure derived from all bits of source data, otherwise discard (bitDepth - 8) least-significant bits of distortion
#define RExt__HIGH_PRECISION_FORWARD_TRANSFORM            1 ///< 0 use original 6-bit transform matrices for both forward and inverse transform, 1 (default) = use original matrices for inverse transform and high precision matrices for forward transform
#else
#define FULL_NBIT                                         1 ///< When enabled, use distortion measure derived from all bits of source data, otherwise discard (bitDepth - 8) least-significant bits of distortion
#define RExt__HIGH_PRECISION_FORWARD_TRANSFORM            0 ///< 0 (default) use original 6-bit transform matrices for both forward and inverse transform, 1 = use original matrices for inverse transform and high precision matrices for forward transform
#endif

#if FULL_NBIT
#define DISTORTION_PRECISION_ADJUSTMENT(x)                0
#else
#define DISTORTION_ESTIMATION_BITS                        8
#define DISTORTION_PRECISION_ADJUSTMENT(x)                ((x>DISTORTION_ESTIMATION_BITS)? ((x)-DISTORTION_ESTIMATION_BITS) : 0)
#endif

// ====================================================================================================================
// Error checks
// ====================================================================================================================

#if ((RExt__HIGH_PRECISION_FORWARD_TRANSFORM != 0) && (RExt__HIGH_BIT_DEPTH_SUPPORT == 0))
#error ERROR: cannot enable RExt__HIGH_PRECISION_FORWARD_TRANSFORM without RExt__HIGH_BIT_DEPTH_SUPPORT
#endif

// ====================================================================================================================
// Named numerical types
// ====================================================================================================================

#if RExt__HIGH_BIT_DEPTH_SUPPORT
typedef       int             Pel;               ///< pixel type
typedef       int64_t           TCoeff;            ///< transform coefficient
typedef       int             TMatrixCoeff;      ///< transform matrix coefficient
typedef       int16_t           TFilterCoeff;      ///< filter coefficient
typedef       int64_t           Intermediate_Int;  ///< used as intermediate value in calculations
typedef       uint64_t          Intermediate_UInt; ///< used as intermediate value in calculations
#else
typedef       int16_t           Pel;               ///< pixel type
typedef       int             TCoeff;            ///< transform coefficient
typedef       int16_t           TMatrixCoeff;      ///< transform matrix coefficient
typedef       int16_t           TFilterCoeff;      ///< filter coefficient
typedef       int             Intermediate_Int;  ///< used as intermediate value in calculations
typedef       uint32_t            Intermediate_UInt; ///< used as intermediate value in calculations
#endif

typedef       uint64_t          SplitSeries;       ///< used to encoded the splits that caused a particular CU size
typedef       uint64_t          ModeTypeSeries;    ///< used to encoded the ModeType at different split depth

typedef       uint64_t        Distortion;        ///< distortion measurement

// ====================================================================================================================
// Enumeration
// ====================================================================================================================
enum ApsType
{
  ALF_APS = 0,
  LMCS_APS = 1,
  SCALING_LIST_APS = 2,
};

enum QuantFlags
{
  Q_INIT           = 0x0,
  Q_USE_RDOQ       = 0x1,
  Q_RDOQTS         = 0x2,
  Q_SELECTIVE_RDOQ = 0x4,
};

//EMT transform tags
enum TransType
{
  DCT2 = 0,
  DCT8 = 1,
  DST7 = 2,
  NUM_TRANS_TYPE = 3,
  DCT2_EMT = 4
};

enum MTSIdx
{
  MTS_DCT2_DCT2 = 0,
  MTS_SKIP = 1,
  MTS_DST7_DST7 = 2,
  MTS_DCT8_DST7 = 3,
  MTS_DST7_DCT8 = 4,
  MTS_DCT8_DCT8 = 5
};

enum ISPType
{
  NOT_INTRA_SUBPARTITIONS       = 0,
  HOR_INTRA_SUBPARTITIONS       = 1,
  VER_INTRA_SUBPARTITIONS       = 2,
  NUM_INTRA_SUBPARTITIONS_MODES = 3,
  INTRA_SUBPARTITIONS_RESERVED  = 4
};

enum SbtIdx
{
  SBT_OFF_DCT  = 0,
  SBT_VER_HALF = 1,
  SBT_HOR_HALF = 2,
  SBT_VER_QUAD = 3,
  SBT_HOR_QUAD = 4,
  NUMBER_SBT_IDX,
  SBT_OFF_MTS, //note: must be after all SBT modes, only used in fast algorithm to discern the best mode is inter EMT
};

enum SbtPos
{
  SBT_POS0 = 0,
  SBT_POS1 = 1,
  NUMBER_SBT_POS
};

enum SbtMode
{
  SBT_VER_H0 = 0,
  SBT_VER_H1 = 1,
  SBT_HOR_H0 = 2,
  SBT_HOR_H1 = 3,
  SBT_VER_Q0 = 4,
  SBT_VER_Q1 = 5,
  SBT_HOR_Q0 = 6,
  SBT_HOR_Q1 = 7,
  NUMBER_SBT_MODE
};

enum RDPCMMode
{
  RDPCM_OFF             = 0,
  RDPCM_HOR             = 1,
  RDPCM_VER             = 2,
  NUMBER_OF_RDPCM_MODES = 3
};

enum RDPCMSignallingMode
{
  RDPCM_SIGNAL_IMPLICIT            = 0,
  RDPCM_SIGNAL_EXPLICIT            = 1,
  NUMBER_OF_RDPCM_SIGNALLING_MODES = 2
};

/// supported slice type
enum SliceType
{
  B_SLICE               = 0,
  P_SLICE               = 1,
  I_SLICE               = 2,
  NUMBER_OF_SLICE_TYPES = 3
};

/// chroma formats (according to semantics of chroma_format_idc)
enum ChromaFormat
{
  CHROMA_400        = 0,
  CHROMA_420        = 1,
  CHROMA_422        = 2,
  CHROMA_444        = 3,
  NUM_CHROMA_FORMAT = 4
};

enum ChannelType
{
  CHANNEL_TYPE_LUMA    = 0,
  CHANNEL_TYPE_CHROMA  = 1,
  MAX_NUM_CHANNEL_TYPE = 2
};

enum TreeType
{
  TREE_D = 0, //default tree status (for single-tree slice, TREE_D means joint tree; for dual-tree I slice, TREE_D means TREE_L for luma and TREE_C for chroma)
  TREE_L = 1, //separate tree only contains luma (may split)
  TREE_C = 2, //separate tree only contains chroma (not split), to avoid small chroma block
};

enum ModeType
{
  MODE_TYPE_ALL = 0, //all modes can try
  MODE_TYPE_INTER = 1, //can try inter
  MODE_TYPE_INTRA = 2, //can try intra, ibc, palette
};

#define CH_L CHANNEL_TYPE_LUMA
#define CH_C CHANNEL_TYPE_CHROMA

enum ComponentID
{
  COMPONENT_Y         = 0,
  COMPONENT_Cb        = 1,
  COMPONENT_Cr        = 2,
  MAX_NUM_COMPONENT   = 3,
  JOINT_CbCr          = MAX_NUM_COMPONENT,
  MAX_NUM_TBLOCKS     = MAX_NUM_COMPONENT
};

#define MAP_CHROMA(c) (ComponentID(c))

enum InputColourSpaceConversion // defined in terms of conversion prior to input of encoder.
{
  IPCOLOURSPACE_UNCHANGED               = 0,
  IPCOLOURSPACE_YCbCrtoYCrCb            = 1, // Mainly used for debug!
  IPCOLOURSPACE_YCbCrtoYYY              = 2, // Mainly used for debug!
  IPCOLOURSPACE_RGBtoGBR                = 3,
  NUMBER_INPUT_COLOUR_SPACE_CONVERSIONS = 4
};

enum MATRIX_COEFFICIENTS // Table E.5 (Matrix coefficients)
{
  MATRIX_COEFFICIENTS_RGB                           = 0,
  MATRIX_COEFFICIENTS_BT709                         = 1,
  MATRIX_COEFFICIENTS_UNSPECIFIED                   = 2,
  MATRIX_COEFFICIENTS_RESERVED_BY_ITUISOIEC         = 3,
  MATRIX_COEFFICIENTS_USFCCT47                      = 4,
  MATRIX_COEFFICIENTS_BT601_625                     = 5,
  MATRIX_COEFFICIENTS_BT601_525                     = 6,
  MATRIX_COEFFICIENTS_SMPTE240                      = 7,
  MATRIX_COEFFICIENTS_YCGCO                         = 8,
  MATRIX_COEFFICIENTS_BT2020_NON_CONSTANT_LUMINANCE = 9,
  MATRIX_COEFFICIENTS_BT2020_CONSTANT_LUMINANCE     = 10,
};

enum DeblockEdgeDir
{
  EDGE_VER     = 0,
  EDGE_HOR     = 1,
  NUM_EDGE_DIR = 2
};

/// supported prediction type
enum PredMode
{
  MODE_INTER                 = 0,     ///< inter-prediction mode
  MODE_INTRA                 = 1,     ///< intra-prediction mode
  MODE_IBC                   = 2,     ///< ibc-prediction mode
  MODE_PLT                   = 3,     ///< plt-prediction mode
  NUMBER_OF_PREDICTION_MODES = 4,
};

/// reference list index
enum RefPicList
{
  REF_PIC_LIST_0               = 0,   ///< reference list 0
  REF_PIC_LIST_1               = 1,   ///< reference list 1
  NUM_REF_PIC_LIST_01          = 2,
  REF_PIC_LIST_X               = 100  ///< special mark
};

#define L0 REF_PIC_LIST_0
#define L1 REF_PIC_LIST_1

/// distortion function index
enum DFunc
{
  DF_SSE             = 0,             ///< general size SSE
  DF_SSE2            = DF_SSE+1,      ///<   2xM SSE
  DF_SSE4            = DF_SSE+2,      ///<   4xM SSE
  DF_SSE8            = DF_SSE+3,      ///<   8xM SSE
  DF_SSE16           = DF_SSE+4,      ///<  16xM SSE
  DF_SSE32           = DF_SSE+5,      ///<  32xM SSE
  DF_SSE64           = DF_SSE+6,      ///<  64xM SSE
  DF_SSE16N          = DF_SSE+7,      ///< 16NxM SSE

  DF_SAD             = 8,             ///< general size SAD
  DF_SAD2            = DF_SAD+1,      ///<   2xM SAD
  DF_SAD4            = DF_SAD+2,      ///<   4xM SAD
  DF_SAD8            = DF_SAD+3,      ///<   8xM SAD
  DF_SAD16           = DF_SAD+4,      ///<  16xM SAD
  DF_SAD32           = DF_SAD+5,      ///<  32xM SAD
  DF_SAD64           = DF_SAD+6,      ///<  64xM SAD
  DF_SAD16N          = DF_SAD+7,      ///< 16NxM SAD

  DF_HAD             = 16,            ///< general size Hadamard
  DF_HAD2            = DF_HAD+1,      ///<   2xM HAD
  DF_HAD4            = DF_HAD+2,      ///<   4xM HAD
  DF_HAD8            = DF_HAD+3,      ///<   8xM HAD
  DF_HAD16           = DF_HAD+4,      ///<  16xM HAD
  DF_HAD32           = DF_HAD+5,      ///<  32xM HAD
  DF_HAD64           = DF_HAD+6,      ///<  64xM HAD
  DF_HAD16N          = DF_HAD+7,      ///< 16NxM HAD

  DF_SAD12           = 24,
  DF_SAD24           = 25,
  DF_SAD48           = 26,

  DF_MRSAD           = 27,            ///< general size MR SAD
  DF_MRSAD2          = DF_MRSAD+1,    ///<   2xM MR SAD
  DF_MRSAD4          = DF_MRSAD+2,    ///<   4xM MR SAD
  DF_MRSAD8          = DF_MRSAD+3,    ///<   8xM MR SAD
  DF_MRSAD16         = DF_MRSAD+4,    ///<  16xM MR SAD
  DF_MRSAD32         = DF_MRSAD+5,    ///<  32xM MR SAD
  DF_MRSAD64         = DF_MRSAD+6,    ///<  64xM MR SAD
  DF_MRSAD16N        = DF_MRSAD+7,    ///< 16NxM MR SAD

  DF_MRHAD           = 35,            ///< general size MR Hadamard
  DF_MRHAD2          = DF_MRHAD+1,    ///<   2xM MR HAD
  DF_MRHAD4          = DF_MRHAD+2,    ///<   4xM MR HAD
  DF_MRHAD8          = DF_MRHAD+3,    ///<   8xM MR HAD
  DF_MRHAD16         = DF_MRHAD+4,    ///<  16xM MR HAD
  DF_MRHAD32         = DF_MRHAD+5,    ///<  32xM MR HAD
  DF_MRHAD64         = DF_MRHAD+6,    ///<  64xM MR HAD
  DF_MRHAD16N        = DF_MRHAD+7,    ///< 16NxM MR HAD

  DF_MRSAD12         = 43,
  DF_MRSAD24         = 44,
  DF_MRSAD48         = 45,

  DF_SAD_FULL_NBIT    = 46,
  DF_SAD_FULL_NBIT2   = DF_SAD_FULL_NBIT+1,    ///<   2xM SAD with full bit usage
  DF_SAD_FULL_NBIT4   = DF_SAD_FULL_NBIT+2,    ///<   4xM SAD with full bit usage
  DF_SAD_FULL_NBIT8   = DF_SAD_FULL_NBIT+3,    ///<   8xM SAD with full bit usage
  DF_SAD_FULL_NBIT16  = DF_SAD_FULL_NBIT+4,    ///<  16xM SAD with full bit usage
  DF_SAD_FULL_NBIT32  = DF_SAD_FULL_NBIT+5,    ///<  32xM SAD with full bit usage
  DF_SAD_FULL_NBIT64  = DF_SAD_FULL_NBIT+6,    ///<  64xM SAD with full bit usage
  DF_SAD_FULL_NBIT16N = DF_SAD_FULL_NBIT+7,    ///< 16NxM SAD with full bit usage

  DF_SSE_WTD          = 54,                ///< general size SSE
  DF_SSE2_WTD         = DF_SSE_WTD+1,      ///<   4xM SSE
  DF_SSE4_WTD         = DF_SSE_WTD+2,      ///<   4xM SSE
  DF_SSE8_WTD         = DF_SSE_WTD+3,      ///<   8xM SSE
  DF_SSE16_WTD        = DF_SSE_WTD+4,      ///<  16xM SSE
  DF_SSE32_WTD        = DF_SSE_WTD+5,      ///<  32xM SSE
  DF_SSE64_WTD        = DF_SSE_WTD+6,      ///<  64xM SSE
  DF_SSE16N_WTD       = DF_SSE_WTD+7,      ///< 16NxM SSE
  DF_DEFAULT_ORI      = DF_SSE_WTD+8,

  DF_SAD_INTERMEDIATE_BITDEPTH = 63,

  DF_TOTAL_FUNCTIONS = 64
};

/// motion vector predictor direction used in AMVP
enum MvpDir
{
  MD_LEFT = 0,          ///< MVP of left block
  MD_ABOVE,             ///< MVP of above block
  MD_ABOVE_RIGHT,       ///< MVP of above right block
  MD_BELOW_LEFT,        ///< MVP of below left block
  MD_ABOVE_LEFT         ///< MVP of above left block
};

enum TransformDirection
{
  TRANSFORM_FORWARD              = 0,
  TRANSFORM_INVERSE              = 1,
  TRANSFORM_NUMBER_OF_DIRECTIONS = 2
};

/// supported ME search methods
enum MESearchMethod
{
  MESEARCH_FULL              = 0,
  MESEARCH_DIAMOND           = 1,
  MESEARCH_SELECTIVE         = 2,
  MESEARCH_DIAMOND_ENHANCED  = 3,
  MESEARCH_NUMBER_OF_METHODS = 4
};

/// coefficient scanning type used in ACS
enum CoeffScanType
{
  SCAN_DIAG = 0,        ///< up-right diagonal scan
  SCAN_TRAV_HOR = 1,
  SCAN_TRAV_VER = 2,
  SCAN_NUMBER_OF_TYPES
};

enum CoeffScanGroupType
{
  SCAN_UNGROUPED   = 0,
  SCAN_GROUPED_4x4 = 1,
  SCAN_NUMBER_OF_GROUP_TYPES = 2
};

enum ScalingListMode
{
  SCALING_LIST_OFF,
  SCALING_LIST_DEFAULT,
  SCALING_LIST_FILE_READ
};

enum ScalingListSize
{
  SCALING_LIST_1x1 = 0,
  SCALING_LIST_2x2,
  SCALING_LIST_4x4,
  SCALING_LIST_8x8,
  SCALING_LIST_16x16,
  SCALING_LIST_32x32,
  SCALING_LIST_64x64,
  SCALING_LIST_128x128,
  SCALING_LIST_SIZE_NUM,
  //for user define matrix
  SCALING_LIST_FIRST_CODED = SCALING_LIST_2x2,
  SCALING_LIST_LAST_CODED = SCALING_LIST_64x64
};

// Slice / Slice segment encoding modes
enum SliceConstraint
{
  NO_SLICES              = 0,          ///< don't use slices / slice segments
  FIXED_NUMBER_OF_CTU    = 1,          ///< Limit maximum number of largest coding tree units in a slice / slice segments
  FIXED_NUMBER_OF_BYTES  = 2,          ///< Limit maximum number of bytes in a slice / slice segment
  FIXED_NUMBER_OF_TILES  = 3,          ///< slices / slice segments span an integer number of tiles
  SINGLE_BRICK_PER_SLICE = 4,          ///< each brick is coded as separate NAL unit (slice)
  NUMBER_OF_SLICE_CONSTRAINT_MODES = 5
};

// For use with decoded picture hash SEI messages, generated by encoder.
enum HashType
{
  HASHTYPE_MD5             = 0,
  HASHTYPE_CRC             = 1,
  HASHTYPE_CHECKSUM        = 2,
  HASHTYPE_NONE            = 3,
  NUMBER_OF_HASHTYPES      = 4
};

enum SAOMode //mode
{
  SAO_MODE_OFF = 0,
  SAO_MODE_NEW,
  SAO_MODE_MERGE,
  NUM_SAO_MODES
};

enum SAOModeMergeTypes
{
  SAO_MERGE_LEFT =0,
  SAO_MERGE_ABOVE,
  NUM_SAO_MERGE_TYPES
};


enum SAOModeNewTypes
{
  SAO_TYPE_START_EO =0,
  SAO_TYPE_EO_0 = SAO_TYPE_START_EO,
  SAO_TYPE_EO_90,
  SAO_TYPE_EO_135,
  SAO_TYPE_EO_45,

  SAO_TYPE_START_BO,
  SAO_TYPE_BO = SAO_TYPE_START_BO,

  NUM_SAO_NEW_TYPES
};
#define NUM_SAO_EO_TYPES_LOG2 2

enum SAOEOClasses
{
  SAO_CLASS_EO_FULL_VALLEY = 0,
  SAO_CLASS_EO_HALF_VALLEY = 1,
  SAO_CLASS_EO_PLAIN       = 2,
  SAO_CLASS_EO_HALF_PEAK   = 3,
  SAO_CLASS_EO_FULL_PEAK   = 4,
  NUM_SAO_EO_CLASSES,
};

#define NUM_SAO_BO_CLASSES_LOG2  5
#define NUM_SAO_BO_CLASSES       (1<<NUM_SAO_BO_CLASSES_LOG2)

namespace Profile
{
  enum Name
  {
    NONE = 0,
    MAIN = 1,
    MAIN10 = 2,
    MAINSTILLPICTURE = 3,
    MAINREXT = 4,
    HIGHTHROUGHPUTREXT = 5,
    NEXT = 6
  };
}

namespace Level
{
  enum Tier
  {
    MAIN = 0,
    HIGH = 1,
  };

  enum Name
  {
    // code = (level * 30)
    NONE     = 0,
    LEVEL1   = 30,
    LEVEL2   = 60,
    LEVEL2_1 = 63,
    LEVEL3   = 90,
    LEVEL3_1 = 93,
    LEVEL4   = 120,
    LEVEL4_1 = 123,
    LEVEL5   = 150,
    LEVEL5_1 = 153,
    LEVEL5_2 = 156,
    LEVEL6   = 180,
    LEVEL6_1 = 183,
    LEVEL6_2 = 186,
    LEVEL8_5 = 255,
  };
}

enum CostMode
{
  COST_STANDARD_LOSSY              = 0,
  COST_SEQUENCE_LEVEL_LOSSLESS     = 1,
  COST_LOSSLESS_CODING             = 2,
  COST_MIXED_LOSSLESS_LOSSY_CODING = 3
};

enum WeightedPredictionMethod
{
  WP_PER_PICTURE_WITH_SIMPLE_DC_COMBINED_COMPONENT                          =0,
  WP_PER_PICTURE_WITH_SIMPLE_DC_PER_COMPONENT                               =1,
  WP_PER_PICTURE_WITH_HISTOGRAM_AND_PER_COMPONENT                           =2,
  WP_PER_PICTURE_WITH_HISTOGRAM_AND_PER_COMPONENT_AND_CLIPPING              =3,
  WP_PER_PICTURE_WITH_HISTOGRAM_AND_PER_COMPONENT_AND_CLIPPING_AND_EXTENSION=4
};

enum FastInterSearchMode
{
  FASTINTERSEARCH_DISABLED = 0,
  FASTINTERSEARCH_MODE1    = 1, // TODO: assign better names to these.
  FASTINTERSEARCH_MODE2    = 2,
  FASTINTERSEARCH_MODE3    = 3
};

enum SPSExtensionFlagIndex
{
  SPS_EXT__REXT           = 0,
//SPS_EXT__MVHEVC         = 1, //for use in future versions
//SPS_EXT__SHVC           = 2, //for use in future versions
  SPS_EXT__NEXT           = 3,
  NUM_SPS_EXTENSION_FLAGS = 8
};

enum PPSExtensionFlagIndex
{
  PPS_EXT__REXT           = 0,
//PPS_EXT__MVHEVC         = 1, //for use in future versions
//PPS_EXT__SHVC           = 2, //for use in future versions
  NUM_PPS_EXTENSION_FLAGS = 8
};

// TODO: Existing names used for the different NAL unit types can be altered to better reflect the names in the spec.
//       However, the names in the spec are not yet stable at this point. Once the names are stable, a cleanup
//       effort can be done without use of macros to alter the names used to indicate the different NAL unit types.
enum NalUnitType
{
  NAL_UNIT_CODED_SLICE_TRAIL = 0,   // 0
  NAL_UNIT_CODED_SLICE_STSA,        // 1
  NAL_UNIT_CODED_SLICE_RASL,        // 2
  NAL_UNIT_CODED_SLICE_RADL,        // 3

  NAL_UNIT_RESERVED_VCL_4,
  NAL_UNIT_RESERVED_VCL_5,
  NAL_UNIT_RESERVED_VCL_6,
  NAL_UNIT_RESERVED_VCL_7,

  NAL_UNIT_CODED_SLICE_IDR_W_RADL,  // 8
  NAL_UNIT_CODED_SLICE_IDR_N_LP,    // 9
  NAL_UNIT_CODED_SLICE_CRA,         // 10
  NAL_UNIT_CODED_SLICE_GDR,         // 11

  NAL_UNIT_RESERVED_IRAP_VCL_12,
  NAL_UNIT_RESERVED_IRAP_VCL_13,

  NAL_UNIT_RESERVED_VCL_14,
  NAL_UNIT_RESERVED_VCL_15,

  NAL_UNIT_SPS,                     // 16
  NAL_UNIT_PPS,                     // 17
  NAL_UNIT_APS,                     // 18
  NAL_UNIT_ACCESS_UNIT_DELIMITER,   // 19
  NAL_UNIT_EOS,                     // 20
  NAL_UNIT_EOB,                     // 21
  NAL_UNIT_PREFIX_SEI,              // 22
  NAL_UNIT_SUFFIX_SEI,              // 23
  NAL_UNIT_DPS,                     // 24
  NAL_UNIT_VPS,                     // 25

  NAL_UNIT_RESERVED_NVCL_26,
  NAL_UNIT_RESERVED_NVCL_27,

  NAL_UNIT_UNSPECIFIED_28,
  NAL_UNIT_UNSPECIFIED_29,
  NAL_UNIT_UNSPECIFIED_30,
  NAL_UNIT_UNSPECIFIED_31,
  NAL_UNIT_INVALID
};

#if SHARP_LUMA_DELTA_QP
enum LumaLevelToDQPMode
{
  LUMALVL_TO_DQP_DISABLED   = 0,
  LUMALVL_TO_DQP_AVG_METHOD = 1, // use average of CTU to determine luma level
  LUMALVL_TO_DQP_NUM_MODES  = 2
};
#endif

enum MergeType
{
  MRG_TYPE_DEFAULT_N        = 0, // 0
  MRG_TYPE_SUBPU_ATMVP,
  MRG_TYPE_IBC,
  NUM_MRG_TYPE                   // 5
};

enum TriangleSplit
{
  TRIANGLE_DIR_135 = 0,
  TRIANGLE_DIR_45,
  TRIANGLE_DIR_NUM
};

enum SharedMrgState
{
  NO_SHARE            = 0,
  GEN_ON_SHARED_BOUND = 1,
  SHARING             = 2
};
//////////////////////////////////////////////////////////////////////////
// Encoder modes to try out
//////////////////////////////////////////////////////////////////////////

enum EncModeFeature
{
  ENC_FT_FRAC_BITS = 0,
  ENC_FT_DISTORTION,
  ENC_FT_RD_COST,
  ENC_FT_ENC_MODE_TYPE,
  ENC_FT_ENC_MODE_OPTS,
  ENC_FT_ENC_MODE_PART,
  NUM_ENC_FEATURES
};

enum ImvMode
{
  IMV_OFF = 0,
  IMV_FPEL,
  IMV_4PEL,
  IMV_HPEL,
  NUM_IMV_MODES
};


// ====================================================================================================================
// Type definition
// ====================================================================================================================

/// parameters for adaptive loop filter
class PicSym;

#define MAX_NUM_SAO_CLASSES  32  //(NUM_SAO_EO_GROUPS > NUM_SAO_BO_GROUPS)?NUM_SAO_EO_GROUPS:NUM_SAO_BO_GROUPS

struct SAOOffset
{
  SAOMode modeIdc; // NEW, MERGE, OFF
  int typeIdc;     // union of SAOModeMergeTypes and SAOModeNewTypes, depending on modeIdc.
  int typeAuxInfo; // BO: starting band index
  int offset[MAX_NUM_SAO_CLASSES];

  SAOOffset();
  ~SAOOffset();
  void reset();

  const SAOOffset& operator= (const SAOOffset& src);
};

struct SAOBlkParam
{

  SAOBlkParam();
  ~SAOBlkParam();
  void reset();
  const SAOBlkParam& operator= (const SAOBlkParam& src);
  SAOOffset& operator[](int compIdx){ return offsetParam[compIdx];}
  const SAOOffset& operator[](int compIdx) const { return offsetParam[compIdx];}
private:
  SAOOffset offsetParam[MAX_NUM_COMPONENT];

};



struct BitDepths
{
  int recon[MAX_NUM_CHANNEL_TYPE]; ///< the bit depth as indicated in the SPS
};

enum PLTRunMode
{
  PLT_RUN_INDEX = 0,
  PLT_RUN_COPY  = 1,
  NUM_PLT_RUN   = 2
};
/// parameters for deblocking filter
struct LFCUParam
{
  bool internalEdge;                     ///< indicates internal edge
  bool leftEdge;                         ///< indicates left edge
  bool topEdge;                          ///< indicates top edge
};



struct PictureHash
{
  std::vector<uint8_t> hash;

  bool operator==(const PictureHash &other) const
  {
    if (other.hash.size() != hash.size())
    {
      return false;
    }
    for(uint32_t i=0; i<uint32_t(hash.size()); i++)
    {
      if (other.hash[i] != hash[i])
      {
        return false;
      }
    }
    return true;
  }

  bool operator!=(const PictureHash &other) const
  {
    return !(*this == other);
  }
};

struct SEITimeSet
{
  SEITimeSet() : clockTimeStampFlag(false),
                     numUnitFieldBasedFlag(false),
                     countingType(0),
                     fullTimeStampFlag(false),
                     discontinuityFlag(false),
                     cntDroppedFlag(false),
                     numberOfFrames(0),
                     secondsValue(0),
                     minutesValue(0),
                     hoursValue(0),
                     secondsFlag(false),
                     minutesFlag(false),
                     hoursFlag(false),
                     timeOffsetLength(0),
                     timeOffsetValue(0)
  { }
  bool clockTimeStampFlag;
  bool numUnitFieldBasedFlag;
  int  countingType;
  bool fullTimeStampFlag;
  bool discontinuityFlag;
  bool cntDroppedFlag;
  int  numberOfFrames;
  int  secondsValue;
  int  minutesValue;
  int  hoursValue;
  bool secondsFlag;
  bool minutesFlag;
  bool hoursFlag;
  int  timeOffsetLength;
  int  timeOffsetValue;
};

struct SEIMasteringDisplay
{
  bool      colourVolumeSEIEnabled;
  uint32_t      maxLuminance;
  uint32_t      minLuminance;
  uint16_t    primaries[3][2];
  uint16_t    whitePoint[2];
};

#if SHARP_LUMA_DELTA_QP
struct LumaLevelToDeltaQPMapping
{
  LumaLevelToDQPMode                 mode;             ///< use deltaQP determined by block luma level
  double                             maxMethodWeight;  ///< weight of max luma value when mode = 2
  std::vector< std::pair<int, int> > mapping;          ///< first=luma level, second=delta QP.
#if ENABLE_QPA
  bool isEnabled() const { return (mode != LUMALVL_TO_DQP_DISABLED && mode != LUMALVL_TO_DQP_NUM_MODES); }
#else
  bool isEnabled() const { return mode!=LUMALVL_TO_DQP_DISABLED; }
#endif
};
#endif

#if ER_CHROMA_QP_WCG_PPS
struct WCGChromaQPControl
{
  bool isEnabled() const { return enabled; }
  bool   enabled;         ///< Enabled flag (0:default)
  double chromaCbQpScale; ///< Chroma Cb QP Scale (1.0:default)
  double chromaCrQpScale; ///< Chroma Cr QP Scale (1.0:default)
  double chromaQpScale;   ///< Chroma QP Scale (0.0:default)
  double chromaQpOffset;  ///< Chroma QP Offset (0.0:default)
};
#endif

class ChromaCbfs
{
public:
  ChromaCbfs()
    : Cb(true), Cr(true)
  {}
  ChromaCbfs( bool _cbf )
    : Cb( _cbf ), Cr( _cbf )
  {}
public:
  bool sigChroma( ChromaFormat chromaFormat ) const
  {
    if( chromaFormat == CHROMA_400 )
    {
      return false;
    }
    return   ( Cb || Cr );
  }
  bool& cbf( ComponentID compID )
  {
    bool *cbfs[MAX_NUM_TBLOCKS] = { nullptr, &Cb, &Cr };

    return *cbfs[compID];
  }
public:
  bool Cb;
  bool Cr;
};


enum MsgLevel
{
  SILENT  = 0,
  ERROR   = 1,
  WARNING = 2,
  INFO    = 3,
  NOTICE  = 4,
  VERBOSE = 5,
  DETAILS = 6
};
enum RESHAPE_SIGNAL_TYPE
{
  RESHAPE_SIGNAL_SDR = 0,
  RESHAPE_SIGNAL_PQ  = 1,
  RESHAPE_SIGNAL_HLG = 2,
  RESHAPE_SIGNAL_NULL = 100,
};


// ---------------------------------------------------------------------------
// exception class
// ---------------------------------------------------------------------------

class Exception : public std::exception
{
public:
  Exception( const std::string& _s ) : m_str( _s ) { }
  Exception( const Exception& _e ) : std::exception( _e ), m_str( _e.m_str ) { }
  virtual ~Exception() noexcept { };
  virtual const char* what() const noexcept { return m_str.c_str(); }
  Exception& operator=( const Exception& _e ) { std::exception::operator=( _e ); m_str = _e.m_str; return *this; }
  template<typename T> Exception& operator<<( T t ) { std::ostringstream oss; oss << t; m_str += oss.str(); return *this; }
private:
  std::string m_str;
};

// if a check fails with THROW or CHECK, please check if ported correctly from assert in revision 1196)
#define THROW(x)            throw( Exception( "\nERROR: In function \"" ) << __FUNCTION__ << "\" in " << __FILE__ << ":" << __LINE__ << ": " << x )
#define CHECK(c,x)          if(c){ THROW(x); }
#define EXIT(x)             throw( Exception( "\n" ) << x << "\n" )
#define CHECK_NULLPTR(_ptr) CHECK( !( _ptr ), "Accessing an empty pointer pointer!" )

#if !NDEBUG  // for non MSVC compiler, define _DEBUG if in debug mode to have same behavior between MSVC and others in debug
#ifndef _DEBUG
#define _DEBUG 1
#endif
#endif

#if defined( _DEBUG )
#define CHECKD(c,x)         if(c){ THROW(x); }
#else
#define CHECKD(c,x)
#endif // _DEBUG

// ---------------------------------------------------------------------------
// static vector
// ---------------------------------------------------------------------------

template<typename T, size_t N>
class static_vector
{
  T _arr[ N ];
  size_t _size;

public:

  typedef T         value_type;
  typedef size_t    size_type;
  typedef ptrdiff_t difference_type;
  typedef T&        reference;
  typedef T const&  const_reference;
  typedef T*        pointer;
  typedef T const*  const_pointer;
  typedef T*        iterator;
  typedef T const*  const_iterator;

  static const size_type max_num_elements = N;

  static_vector() : _size( 0 )                                 { }
  static_vector( size_t N_ ) : _size( N_ )                     { }
  static_vector( size_t N_, const T& _val ) : _size( 0 )       { resize( N_, _val ); }
  template<typename It>
  static_vector( It _it1, It _it2 ) : _size( 0 )               { while( _it1 < _it2 ) _arr[ _size++ ] = *_it1++; }
  static_vector( std::initializer_list<T> _il ) : _size( 0 )
  {
    typename std::initializer_list<T>::iterator _src1 = _il.begin();
    typename std::initializer_list<T>::iterator _src2 = _il.end();

    while( _src1 < _src2 ) _arr[ _size++ ] = *_src1++;

    CHECKD( _size > N, "capacity exceeded" );
  }
  static_vector& operator=( std::initializer_list<T> _il )
  {
    _size = 0;

    typename std::initializer_list<T>::iterator _src1 = _il.begin();
    typename std::initializer_list<T>::iterator _src2 = _il.end();

    while( _src1 < _src2 ) _arr[ _size++ ] = *_src1++;

    CHECKD( _size > N, "capacity exceeded" );
  }

  void resize( size_t N_ )                      { CHECKD( N_ > N, "capacity exceeded" ); while(_size < N_) _arr[ _size++ ] = T() ; _size = N_; }
  void resize( size_t N_, const T& _val )       { CHECKD( N_ > N, "capacity exceeded" ); while(_size < N_) _arr[ _size++ ] = _val; _size = N_; }
  void reserve( size_t N_ )                     { CHECKD( N_ > N, "capacity exceeded" ); }
  void push_back( const T& _val )               { CHECKD( _size >= N, "capacity exceeded" ); _arr[ _size++ ] = _val; }
  void push_back( T&& val )                     { CHECKD( _size >= N, "capacity exceeded" ); _arr[ _size++ ] = std::forward<T>( val ); }
  void pop_back()                               { CHECKD( _size == 0, "calling pop_back on an empty vector" ); _size--; }
  void pop_front()                              { CHECKD( _size == 0, "calling pop_front on an empty vector" ); _size--; for( int i = 0; i < _size; i++ ) _arr[i] = _arr[i + 1]; }
  void clear()                                  { _size = 0; }
  reference       at( size_t _i )               { CHECKD( _i >= _size, "Trying to access an out-of-bound-element" ); return _arr[ _i ]; }
  const_reference at( size_t _i ) const         { CHECKD( _i >= _size, "Trying to access an out-of-bound-element" ); return _arr[ _i ]; }
  reference       operator[]( size_t _i )       { CHECKD( _i >= _size, "Trying to access an out-of-bound-element" ); return _arr[ _i ]; }
  const_reference operator[]( size_t _i ) const { CHECKD( _i >= _size, "Trying to access an out-of-bound-element" ); return _arr[ _i ]; }
  reference       front()                       { CHECKD( _size == 0, "Trying to access the first element of an empty vector" ); return _arr[ 0 ]; }
  const_reference front() const                 { CHECKD( _size == 0, "Trying to access the first element of an empty vector" ); return _arr[ 0 ]; }
  reference       back()                        { CHECKD( _size == 0, "Trying to access the last element of an empty vector" );  return _arr[ _size - 1 ]; }
  const_reference back() const                  { CHECKD( _size == 0, "Trying to access the last element of an empty vector" );  return _arr[ _size - 1 ]; }
  pointer         data()                        { return _arr; }
  const_pointer   data() const                  { return _arr; }
  iterator        begin()                       { return _arr; }
  const_iterator  begin() const                 { return _arr; }
  const_iterator  cbegin() const                { return _arr; }
  iterator        end()                         { return _arr + _size; }
  const_iterator  end() const                   { return _arr + _size; };
  const_iterator  cend() const                  { return _arr + _size; };
  size_type       size() const                  { return _size; };
  size_type       byte_size() const             { return _size * sizeof( T ); }
  bool            empty() const                 { return _size == 0; }

  size_type       capacity() const              { return N; }
  size_type       max_size() const              { return N; }
  size_type       byte_capacity() const         { return sizeof(_arr); }

  iterator        insert( const_iterator _pos, const T& _val )
                                                { CHECKD( _size >= N, "capacity exceeded" );
                                                  for( difference_type i = _size - 1; i >= _pos - _arr; i-- ) _arr[i + 1] = _arr[i];
                                                  *const_cast<iterator>( _pos ) = _val;
                                                  _size++;
                                                  return const_cast<iterator>( _pos ); }

  iterator        insert( const_iterator _pos, T&& _val )
                                                { CHECKD( _size >= N, "capacity exceeded" );
                                                  for( difference_type i = _size - 1; i >= _pos - _arr; i-- ) _arr[i + 1] = _arr[i];
                                                  *const_cast<iterator>( _pos ) = std::forward<T>( _val );
                                                  _size++; return const_cast<iterator>( _pos ); }
  template<class InputIt>
  iterator        insert( const_iterator _pos, InputIt first, InputIt last )
                                                { const difference_type numEl = last - first;
                                                  CHECKD( _size + numEl >= N, "capacity exceeded" );
                                                  for( difference_type i = _size - 1; i >= _pos - _arr; i-- ) _arr[i + numEl] = _arr[i];
                                                  iterator it = const_cast<iterator>( _pos ); _size += numEl;
                                                  while( first != last ) *it++ = *first++;
                                                  return const_cast<iterator>( _pos ); }

  iterator        insert( const_iterator _pos, size_t numEl, const T& val )
                                                { //const difference_type numEl = last - first;
                                                  CHECKD( _size + numEl >= N, "capacity exceeded" );
                                                  for( difference_type i = _size - 1; i >= _pos - _arr; i-- ) _arr[i + numEl] = _arr[i];
                                                  iterator it = const_cast<iterator>( _pos ); _size += numEl;
                                                  for ( int k = 0; k < numEl; k++) *it++ = val;
                                                  return const_cast<iterator>( _pos ); }

  void            erase( const_iterator _pos )  { iterator it   = const_cast<iterator>( _pos ) - 1;
                                                  iterator last = end() - 1;
                                                  while( ++it != last ) *it = *( it + 1 );
                                                  _size--; }
};


// ---------------------------------------------------------------------------
// dynamic cache
// ---------------------------------------------------------------------------

template<typename T>
class dynamic_cache
{
  std::vector<T*> m_cache;
#if ENABLE_SPLIT_PARALLELISM || ENABLE_WPP_PARALLELISM
  int64_t         m_cacheId;
#endif

public:

#if ENABLE_SPLIT_PARALLELISM || ENABLE_WPP_PARALLELISM
  dynamic_cache()
  {
    static int cacheId = 0;
    m_cacheId = cacheId++;
  }

#endif
  ~dynamic_cache()
  {
    deleteEntries();
  }

  void deleteEntries()
  {
    for( auto &p : m_cache )
    {
      delete p;
      p = nullptr;
    }

    m_cache.clear();
  }

  T* get()
  {
    T* ret;

    if( !m_cache.empty() )
    {
      ret = m_cache.back();
      m_cache.pop_back();
#if ENABLE_SPLIT_PARALLELISM || ENABLE_WPP_PARALLELISM
      CHECK( ret->cacheId != m_cacheId, "Putting item into wrong cache!" );
      CHECK( !ret->cacheUsed,           "Fetched an element that should've been in cache!!" );
#endif
    }
    else
    {
      ret = new T;
    }

#if ENABLE_SPLIT_PARALLELISM || ENABLE_WPP_PARALLELISM
    ret->cacheId   = m_cacheId;
    ret->cacheUsed = false;

#endif
    return ret;
  }

  void cache( T* el )
  {
#if ENABLE_SPLIT_PARALLELISM || ENABLE_WPP_PARALLELISM
    CHECK( el->cacheId != m_cacheId, "Putting item into wrong cache!" );
    CHECK( el->cacheUsed,            "Putting cached item back into cache!" );

    el->cacheUsed = true;

#endif
    m_cache.push_back( el );
  }

  void cache( std::vector<T*>& vel )
  {
#if ENABLE_SPLIT_PARALLELISM || ENABLE_WPP_PARALLELISM
    for( auto el : vel )
    {
      CHECK( el->cacheId != m_cacheId, "Putting item into wrong cache!" );
      CHECK( el->cacheUsed,            "Putting cached item back into cache!" );

      el->cacheUsed = true;
    }

#endif
    m_cache.insert( m_cache.end(), vel.begin(), vel.end() );
    vel.clear();
  }
};

typedef dynamic_cache<struct CodingUnit    > CUCache;
typedef dynamic_cache<struct PredictionUnit> PUCache;
typedef dynamic_cache<struct TransformUnit > TUCache;

struct XUCache
{
  CUCache cuCache;
  PUCache puCache;
  TUCache tuCache;
};

#define SIGN(x) ( (x) >= 0 ? 1 : -1 )

//! \}

#endif

<|MERGE_RESOLUTION|>--- conflicted
+++ resolved
@@ -50,9 +50,8 @@
 #include <assert.h>
 #include <cassert>
 
-<<<<<<< HEAD
 #define JVET_P0162_REMOVE_ALF_CTB_FIRST_USE_APS_FLAG      1 // JVET-P0162: Removal of alf_ctb_use_first_aps_flag
-=======
+
 #define JVET_P0164_ALF_SYNTAX_SIMP                        1 // JVET-p0164: simplify alf syntax with method2
 
 #define JVET_P0042_FIX_INTER_DIR_CTX                      1 // JVET-P0042: Fix overlap in context between the bi-pred flag for 8x8 CUs and the L0/L1 flag for all size CUs
@@ -68,7 +67,6 @@
 #define JVET_P0385_UNIFIED_MV_ROUNDING                    1
 
 #define JVET_P0418_ALIGN_MLRP_CCLM                        1 // JVET-P0418: Align MLRP with CCLM in terms of reference lines/columns
->>>>>>> 12fd7464
 
 #define JVET_O0145_ENTRYPOINT_SIGNALLING                  0 // JVET-O0145: Not signalling num_entry_point_offsets but derive it at decoder
 
