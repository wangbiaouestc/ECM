--- conflicted
+++ resolved
@@ -50,7 +50,8 @@
 #include <assert.h>
 #include <cassert>
 
-<<<<<<< HEAD
+#define JVET_P0154_PROF_SAMPLE_OFFSET_CLIPPING            1 // JVET-P0154/P0094/P0172/P0413/P0518/P0281: Clip the PROF sample offset to 14-bit
+
 #define JVET_P1023_DMVR_BDOF_RP_CONDITION                 1 // JVET_P1023: Reference picture conditions in DMVR and BDOF
 
 #define JVET_P0162_REMOVE_ALF_CTB_FIRST_USE_APS_FLAG      1 // JVET-P0162: Removal of alf_ctb_use_first_aps_flag
@@ -70,9 +71,6 @@
 #define JVET_P0385_UNIFIED_MV_ROUNDING                    1
 
 #define JVET_P0418_ALIGN_MLRP_CCLM                        1 // JVET-P0418: Align MLRP with CCLM in terms of reference lines/columns
-=======
-#define JVET_P0154_PROF_SAMPLE_OFFSET_CLIPPING            1 // JVET-P0154/P0094/P0172/P0413/P0518/P0281: Clip the PROF sample offset to 14-bit
->>>>>>> 215b5791
 
 #define JVET_O0145_ENTRYPOINT_SIGNALLING                  0 // JVET-O0145: Not signalling num_entry_point_offsets but derive it at decoder
 
