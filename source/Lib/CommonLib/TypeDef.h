--- conflicted
+++ resolved
@@ -50,7 +50,6 @@
 #include <assert.h>
 #include <cassert>
 
-<<<<<<< HEAD
 #define JVET_N0671                                        1
 
 #if JVET_N0671
@@ -65,11 +64,10 @@
 #define JVET_N0671_INTRA_TPM_ALIGNWITH420                 1
 
 #endif //JVET_N0671
-=======
+
 #define JVET_N0470_SMVD_FIX                               1 // remove mvd_l1_zero_flag condition, align to spec text.
 
 #define JVET_N0235_SMVD_SPS                               1
->>>>>>> 194c2abe
 
 #define JVET_N0843_BVP_SIMPLIFICATION                     1
 
