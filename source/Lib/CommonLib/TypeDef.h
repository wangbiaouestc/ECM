/* The copyright in this software is being made available under the BSD
 * License, included below. This software may be subject to other third party
 * and contributor rights, including patent rights, and no such rights are
 * granted under this license.
 *
 * Copyright (c) 2010-2022, ITU/ISO/IEC
 * All rights reserved.
 *
 * Redistribution and use in source and binary forms, with or without
 * modification, are permitted provided that the following conditions are met:
 *
 *  * Redistributions of source code must retain the above copyright notice,
 *    this list of conditions and the following disclaimer.
 *  * Redistributions in binary form must reproduce the above copyright notice,
 *    this list of conditions and the following disclaimer in the documentation
 *    and/or other materials provided with the distribution.
 *  * Neither the name of the ITU/ISO/IEC nor the names of its contributors may
 *    be used to endorse or promote products derived from this software without
 *    specific prior written permission.
 *
 * THIS SOFTWARE IS PROVIDED BY THE COPYRIGHT HOLDERS AND CONTRIBUTORS "AS IS"
 * AND ANY EXPRESS OR IMPLIED WARRANTIES, INCLUDING, BUT NOT LIMITED TO, THE
 * IMPLIED WARRANTIES OF MERCHANTABILITY AND FITNESS FOR A PARTICULAR PURPOSE
 * ARE DISCLAIMED. IN NO EVENT SHALL THE COPYRIGHT HOLDER OR CONTRIBUTORS
 * BE LIABLE FOR ANY DIRECT, INDIRECT, INCIDENTAL, SPECIAL, EXEMPLARY, OR
 * CONSEQUENTIAL DAMAGES (INCLUDING, BUT NOT LIMITED TO, PROCUREMENT OF
 * SUBSTITUTE GOODS OR SERVICES; LOSS OF USE, DATA, OR PROFITS; OR BUSINESS
 * INTERRUPTION) HOWEVER CAUSED AND ON ANY THEORY OF LIABILITY, WHETHER IN
 * CONTRACT, STRICT LIABILITY, OR TORT (INCLUDING NEGLIGENCE OR OTHERWISE)
 * ARISING IN ANY WAY OUT OF THE USE OF THIS SOFTWARE, EVEN IF ADVISED OF
 * THE POSSIBILITY OF SUCH DAMAGE.
 */

/** \file     TypeDef.h
    \brief    Define macros, basic types, new types and enumerations
*/

#ifndef __TYPEDEF__
#define __TYPEDEF__

#ifndef __COMMONDEF__
#error Include CommonDef.h not TypeDef.h
#endif

#include <vector>
#include <utility>
#include <sstream>
#include <cstddef>
#include <cstring>
#include <assert.h>
#include <cassert>



#define BASE_ENCODER                                      1
#define BASE_NORMATIVE                                    1
#define TOOLS                                             1


#if BASE_ENCODER
// Lossy encoder speedups
#define AFFINE_ENC_OPT                                    1 // Affine encoder optimization
#define AMVR_ENC_OPT                                      1 // Encoder optimization for AMVR
#define MERGE_ENC_OPT                                     1 // Encoder optimization for merge modes. Regular merge, subblock based merge, CIIP and MMVD share the same full RD pool
#define ALF_SAO_TRUE_ORG                                  1 // using true original samples for SAO and ALF optimization
#define REMOVE_PCM                                        1 // Remove PCM related code for memory reduction and speedup
#define JVET_Y0152_TT_ENC_SPEEDUP                         1 // TT encoding speedup

// Software optimization
#define JVET_X0144_MAX_MTT_DEPTH_TID                      1 // JVET-X0144: max MTT hierarchy depth set by temporal ID
#if JVET_X0144_MAX_MTT_DEPTH_TID
#define JVET_AA0098_MTT_DEPTH_TID_BY_QP                   1 // JVET-AA0098: MTT depth based on QP
#endif
#define JVET_X0049_BDMVR_SW_OPT                           1 // JVET-X0049: software optimization for BDMVR (lossless)
#define INTRA_TRANS_ENC_OPT                               1 // JVET-Y0141: Software optimization, including TIMD/DIMD/MTS/LFNS encoder fast algorithm, SIMD implementation and CM initial value retraining 
#define JVET_AA0129_INTERHASH_OBMCOFF_RD                  1 // JVET-AA0129: improved encoder RDO of inter-hash based ME considering OBMC off

// SIMD optimizations
#define MCIF_SIMD_NEW                                     1 // SIMD for interpolation
#define DIST_SSE_ENABLE                                   1 // Enable SIMD for SSE
#define TRANSFORM_SIMD_OPT                                1 // SIMD optimization for transform
#endif

#if BASE_NORMATIVE
// Partition
#define CTU_256                                           1 // Add CTU 256
#if CTU_256
#define TU_256                                            1 // Add TU 256, removed MTS zero out
#endif
#define REMOVE_VPDU                                       1 // Remove VPDU restriction on BT/TT splitting
#if TU_256
#define LMCS_CHROMA_CALC_CU                               1 // Derive chroma LMCS parameter based on neighbor CUs. Needed by VPDU removal and 128x128 transform.
#endif

//-- intra
#define INTRA_RM_SMALL_BLOCK_SIZE_CONSTRAINTS             1 // Enable 2xN and Nx2 block by removing SCIPU constraints
#define CCLM_LATENCY_RESTRICTION_RMV                      1 // remove the latency between luma and chroma restriction of CCLM
#define LMS_LINEAR_MODEL                                  1 // LMS for parameters derivation of CCLM and MMLM mode, Remove constraint in derivation of neighbouring samples

//-- inter
#define CIIP_RM_BLOCK_SIZE_CONSTRAINTS                    1 // Remove the 64x64 restriction and enable 8x4/4x8 block for CIIP
#define BDOF_RM_CONSTRAINTS                               1
#define INTER_RM_SIZE_CONSTRAINTS                         1 // Remove size constraints for inter block
#define AFFINE_RM_CONSTRAINTS_AND_OPT                     1 // Remove affine constraints and optimization

// Loop filters
#define DB_PARAM_TID                                      1 // Adjust DB parameters based on temporal ID

#define CONVERT_NUM_TU_SPLITS_TO_CFG                      1 // Convert number of TU splits to config parameter to lower memory
#define DUMP_BEFORE_INLOOP                                1 // Dump reconstructed YUV before inloop filters, controlled by config parameter
#endif


/// Tools
#if TOOLS
// Intra
#define MMLM                                              1 // Add three MMLM modes
#define GRAD_PDPC                                         1 // Gradient PDPC extension for angular-intra modes for luma.
#define INTRA_6TAP                                        1 // 6TapCubic + 6 TapGaussian + left side 4 tap weak filtering for intra.
#define SECONDARY_MPM                                     1 // Primary MPM and secondary MPM: Add neighbouring modes into MPMs from positions AR, BL, AL, derived modes
#define ENABLE_DIMD                                       1 // Decoder side intra mode derivation
#if ENABLE_DIMD
#define JVET_V0087_DIMD_NO_ISP                            1 // JVET-V0087: Disallow combination of DIMD and ISP
#define JVET_X0124_TMP_SIGNAL                             1 // JVET-X0124: Cleanup on signalling of intra template matching
#endif

#define JVET_V0130_INTRA_TMP                              1 // JVET-V0130: Template matching prediction
#if JVET_V0130_INTRA_TMP
#define JVET_AB0130_ITMP_SAMPLING                         1 // JVET-AB0130: Speedup of IntraTMP by search range sampling and refinement
#if JVET_AB0130_ITMP_SAMPLING
#define TMP_FAST_ENC                                      1 // Encoder-only modification
#endif
#define JVET_W0069_TMP_BOUNDARY                           1 // JVET-W0069: Boundary handling for TMP
#define JVET_AB0061_ITMP_BV_FOR_IBC                       1 // JVET-AB0061: Storing IntraTMP BV for IBC BV prediction
#endif

#define JVET_W0123_TIMD_FUSION                            1 // JVET-W0123: Template based intra mode derivation and fusion
#if JVET_W0123_TIMD_FUSION
#define JVET_X0148_TIMD_PDPC                              1 // JVET-X0148: PDPC handling for TIMD
#endif
#if ENABLE_DIMD || JVET_W0123_TIMD_FUSION
#define JVET_X0149_TIMD_DIMD_LUT                          1 // JVET-X0149: LUT-based derivation of DIMD and TIMD
#endif

#define JVET_Y0116_EXTENDED_MRL_LIST                      1 // JVET-Y0116: Extended MRL Candidate List
#define JVET_Z0050_DIMD_CHROMA_FUSION                     1 // JVET-Z0050: DIMD chroma mode and fusion of chroma intra prediction modes
#define JVET_Z0050_CCLM_SLOPE                             1 // JVET-Z0050: CCLM with slope adjustments
#define JVET_AA0057_CCCM                                  1 // JVET-AA0057: Convolutional cross-component model (CCCM)
#if JVET_AA0057_CCCM
#define JVET_AB0143_CCCM_TS                               1 // JVET-AB0143: CCCM template selection
#define JVET_AC0147_CCCM_NO_SUBSAMPLING                   1 // JVET-AC0147: Subsampling is not applied to CCCM
#endif
#define JVET_AA0126_GLM                                   1 // JVET-AA0126: Gradient linear model
#if JVET_AA0126_GLM
#define JVET_AB0092_GLM_WITH_LUMA                         1 // JVET-AB0092: Gradient linear model with luma value
#endif
#if JVET_AA0057_CCCM || JVET_AB0092_GLM_WITH_LUMA
#define JVET_AB0174_CCCM_DIV_FREE                         1 // JVET-AB0174: CCCM with division free operation
#define JVET_AC0053_GAUSSIAN_SOLVER                       1 // JVET-AC0053: Filter parameters using Gaussian elimination steps
#endif
#define JVET_AB0155_SGPM                                  1 // JVET-AB0155: Spatial geometric partitioning mode
<<<<<<< HEAD
#define JVET_AC0189_SGPM_NO_BLD                           1 // JVET-AC0189: Allow no blending for SGPM
=======
#define JVET_AC0189_SGPM_NO_BLENDING                      1 // JVET-AC0189: Allow no blending for SGPM
>>>>>>> 5b0a1bc2
#define JVET_AB0157_TMRL                                  1 // JVET-AB0157: Template-based multiple reference line intra prediction
#define JVET_AB0157_INTRA_FUSION                          1 // JVET-AB0157: Intra prediction fusion
#define JVET_AC0094_REF_SAMPLES_OPT                       1 // JVET-AC0094: Optimizing the use of reference samples
#define JVET_AC0105_DIRECTIONAL_PLANAR                    1 // JVET-AC0105: Directional planar
#define JVET_AC0071_DBV                                   1 // JVET-AC0071: Direct block vector mode for chroma prediction

//IBC
#define JVET_Y0058_IBC_LIST_MODIFY                        1 // JVET-Y0058: Modifications of IBC merge/AMVP list construction, ARMC-TM-IBC part is included under JVET_W0090_ARMC_TM
#define JVET_Z0075_IBC_HMVP_ENLARGE                       1 // JVET-Z0075: Enlarged HMVP table for IBC
#define JVET_Z0084_IBC_TM                                 1 // JVET-Z0084: Add template matching in IBC modes. [0 = disable, 1 (default) = enable for IBC-AMVP and IBC-MRG, 2 = enable for IBC-AMVP, 3 = enable for IBC-MRG]
#if JVET_Z0084_IBC_TM
#define IBC_TM_AMVP                                       ((JVET_Z0084_IBC_TM) == 1 || (JVET_Z0084_IBC_TM) == 2) // Add template matching to IBC to refine IBC AMVP candidates
#define IBC_TM_MRG                                        ((JVET_Z0084_IBC_TM) == 1 || (JVET_Z0084_IBC_TM) == 3) // Add template matching to IBC to refine IBC merge candidates
#endif
#define JVET_Z0131_IBC_BVD_BINARIZATION                   1 // JVET-Z0131: Block vector difference binarization
#define JVET_Z0153_IBC_EXT_REF                            1 // JVET-Z0153: Extend reference area for IBC
#define JVET_Z0160_IBC_ZERO_PADDING                       1 // JVET-Z0160: Replacement of zero-padding candidates
#define JVET_AA0106_IBCBUF_CTU256                         1 // JVET-AA0106: Adjust IBC reference area to 2*128 rows above the current CTU
#define JVET_AA0061_IBC_MBVD                              1 // JVET-AA0061: IBC merge mode with block vector differences
#define JVET_AA0070_RRIBC                                 1 // JVET-AA0070: Reconstruction-Reordered IBC
#define JVET_AC0112_IBC_CIIP                              1 // JVET-AC0112: Combined IBC and intra prediction (IBC-CIIP)
#define JVET_AC0112_IBC_GPM                               1 // JVET-AC0112: IBC with geometry partitioning mode (IBC-GPM)
#define JVET_AC0112_IBC_LIC                               1 // JVET-AC0112: IBC with local illumination compensation (IBC-LIC)

// Inter
#define CIIP_PDPC                                         1 // Apply pdpc to megre prediction as a new CIIP mode (CIIP_PDPC) additional to CIIP mode
#define JVET_X0090_CIIP_FIX                               1 // JVET-X0090: combination of CIIP, OBMC and LMCS
#define SAMPLE_BASED_BDOF                                 1 // Sample based BDOF
#define MULTI_PASS_DMVR                                   1 // Multi-pass DMVR
#define AFFINE_MMVD                                       1 // Add MMVD to affine merge mode
#define INTER_LIC                                         1 // Add LIC to non-subblock inter
#define NON_ADJACENT_MRG_CAND                             1 // Add non-adjacent merge candidates
#define MULTI_HYP_PRED                                    1 // Multiple hypothesis prediction
#if MULTI_HYP_PRED
#define JVET_Z0127_SPS_MHP_MAX_MRG_CAND                   1 // JVET-Z0127: Signal number of MHP candidates
#endif
#define IF_12TAP                                          1 // 12-tap IF
#define JVET_AB0082                                       1 // JVET-AB0082: AMRC fix and fix to use 12-tap MC for upscaling with flexibility to select other filters for upscaling
#define JVET_Z0117_CHROMA_IF                              1 // JVET-Z0117: 6-tap interpolation filter for chroma MC
#define JVET_AA0042_RPR_FILTERS                           1 // JVET-AA0042: luma 12-tap non-affine 10-tap affine, chroma 6-tap      
#define ENABLE_OBMC                                       1 // Enable Overlapped Block Motion Compensation

#if JVET_X0049_BDMVR_SW_OPT
#define JVET_X0049_ADAPT_DMVR                             1 // JVET-X0049: Adaptive DMVR
#endif
#define JVET_X0056_DMVD_EARLY_TERMINATION                 1 // JVET-X0056: Early termination for DMVR and TM
#define JVET_X0083_BM_AMVP_MERGE_MODE                     1 // JVET-X0083: AMVP-merge mode
#if JVET_X0083_BM_AMVP_MERGE_MODE
#define JVET_Y0129_MVD_SIGNAL_AMVP_MERGE_MODE             1 // JVET-Y0129: MVD signalling for AMVP-merge mode
#define JVET_Z0085_AMVPMERGE_DMVD_OFF                     1 // JVET-Z0085: Enabling amvpMerge when DMVD is off
#if JVET_Z0085_AMVPMERGE_DMVD_OFF
#define JVET_AA0124_AMVPMERGE_DMVD_OFF_RPR_ON             1
#endif
#define JVET_AB0078_AMVPMERGE_LDB                         1 // JVET-AB0078: Enabling AmvpMerge for low delay picture
#endif
#define JVET_Y0089_DMVR_BCW                               1 // JVET-Y0089: DMVR with BCW enabled
#define JVET_Y0065_GPM_INTRA                              1 // JVET-Y0065: Intra prediction for GPM
#define JVET_Z0136_OOB                                    1 // JVET-Z0136 test2.2a: Enhanced bi-prediction with out-of-boundary prediction samples
#define JVET_Z0083_PARSINGERROR_FIX                       1 // JVET-Z0083: Fix on MHP parsing condition
#define JVET_Z0139_HIST_AFF                               1 // JVET-Z0139: Affine HMVP 
#define JVET_Z0139_NA_AFF                                 1 // JVET-Z0139: Constructed non-adjacent spatial neighbors for affine mode
#define JVET_AA0058_GPM_ADP_BLD                           1 // JVET-AA0058: GPM adaptive blending
#define JVET_AA0146_WRAP_AROUND_FIX                       1 // JVET-AA0146: bugfix&cleanup for wrap around motion compensation
#define JVET_AA0107_RMVF_AFFINE_MERGE_DERIVATION          1 // JVET-AA0107 Regression based affine merge candidate derivation
#if JVET_AA0107_RMVF_AFFINE_MERGE_DERIVATION
#define JVET_AB0189_RMVF_BITLENGTH_CONTROL                1 // JVET-AB0189: Bit length control over regression based affine merge derivation method
#if JVET_AB0189_RMVF_BITLENGTH_CONTROL
#define JVET_AA0107_RMVF_AFFINE_OVERFLOW_FIX              0 // Overflow fix
#else
#define JVET_AA0107_RMVF_AFFINE_OVERFLOW_FIX              1 // Overflow fix
#endif
#define JVET_AA0128_AFFINE_MERGE_CTX_INC                  1 // JVET-AA0128 test b: Increased number of CABAC contexts of affine merge index
#endif
#define JVET_AA0096_MC_BOUNDARY_PADDING                   1 // JVET-AA0096: motion compensated picture boundary padding
#define JVET_AB0112_AFFINE_DMVR                           1 // JVET-AB0112: DMVR (baseMV refinement) for affine
#define JVET_AC0144_AFFINE_DMVR_REGRESSION                1 // JVET-AC0144: DMVR for affine with regression refinement
#define JVET_AC0158_PIXEL_AFFINE_MC                       1 // JVET-AC0158: Pixel based affine motion compensation
// Inter template matching tools
#define ENABLE_INTER_TEMPLATE_MATCHING                    1 // It controls whether template matching is enabled for inter prediction
#if ENABLE_INTER_TEMPLATE_MATCHING
#define TM_AMVP                                           1 // Add template matching to non-subblock inter to refine regular AMVP candidates
#define TM_MRG                                            1 // Add template matching to non-subblock inter to refine regular merge candidates
#define JVET_W0090_ARMC_TM                                1 // JVET-W0090: Adaptive reordering of merge candidates with template matching
#define JVET_Z0056_GPM_SPLIT_MODE_REORDERING              1 // JVET-Z0056: Template matching based reordering for GPM split modes
#if ENABLE_OBMC
#define JVET_Z0061_TM_OBMC                                1 // JVET-Z0061: Template matching based OBMC
#define JVET_AC0335_CONTENT_ADAPTIVE_OBMC_ENABLING        1 // JVET-AC0335: Content adaptive OBMC enabling
#endif
#define JVET_AA0132_CONFIGURABLE_TM_TOOLS                 1 // JVET-AA0132: Configuration parameters and SPS flags for template matching tools
#define JVET_AB0079_TM_BCW_MRG                            1 // JVET-AB0079: Template matching based BCW index derivation for merge mode with positive weights only
#endif
#define JVET_W0097_GPM_MMVD_TM                            1 // JVET-W0097: GPM-MMVD and GPM-TM, GPM-TM part is controlled by TM_MRG
#define JVET_X0141_CIIP_TIMD_TM                           1 // JVET-X0141: CIIP with TIMD and TM merge, CIIP-TM part is controlled by TM_MRG, and CIIP-TIMD part is controlled by JVET_W0123_TIMD_FUSION
#define JVET_Y0134_TMVP_NAMVP_CAND_REORDERING             1 // JVET-Y0134: MV candidate reordering for TMVP and NAMVP types (controlled by JVET_W0090_ARMC_TM), and reference picture selection for TMVP 
#if JVET_W0090_ARMC_TM
#define JVET_Y0067_ENHANCED_MMVD_MVD_SIGN_PRED            1 // JVET-Y0067: TM based reordering for MMVD and affine MMVD and MVD sign prediction
#if JVET_Y0067_ENHANCED_MMVD_MVD_SIGN_PRED
#define JVET_AA0093_ENHANCED_MMVD_EXTENSION               1 // JVET-AA0093: Test 2.3 part: Extension on TM based reordering for MMVD and affine MMVD
#endif
#define JVET_Z0102_NO_ARMC_FOR_ZERO_CAND                  1 // JVET-Z0102: No ARMC for the zero candidates of regular, TM and BM merge modes
#define JVET_Z0054_BLK_REF_PIC_REORDER                    1 // JVET-Z0054: Block level TM based reordering of reference pictures
#define JVET_AA0093_REFINED_MOTION_FOR_ARMC               1 // JVET-AA0093: Refined motion for ARMC
#define JVET_AA0093_DIVERSITY_CRITERION_FOR_ARMC          1 // JVET-AA0093: Diversity criterion for ARMC reordering
#define JVET_AC0185_ENHANCED_TEMPORAL_MOTION_DERIVATION   1 // JVET-AC0185: Enhanced temporal motion information derivation
#endif
// Transform and coefficient coding
#define TCQ_8STATES                                       1
#define JVET_W0119_LFNST_EXTENSION                        1 // JVET-W0119: LFNST extension with large kernel
#if JVET_W0119_LFNST_EXTENSION
#define EXTENDED_LFNST                                    0
#else
#define EXTENDED_LFNST                                    1 // Extended LFNST
#endif
#define SIGN_PREDICTION                                   1 // Transform coefficients sign prediction
#if SIGN_PREDICTION
#define JVET_Y0141_SIGN_PRED_IMPROVE                      1 // JVET-Y0141 test3: Sign prediction improvement                          
#endif
#define JVET_W0103_INTRA_MTS                              1 // JVET-W0103: Extended Intra MTS
#if JVET_W0103_INTRA_MTS
#define JVET_Y0142_ADAPT_INTRA_MTS                        1 // JVET-Y0142: Adaptive Intra MTS
#if JVET_Y0142_ADAPT_INTRA_MTS
#define JVET_Y0159_INTER_MTS                              1 // JVET-Y0159: Inter MTS uses fixed 4 candidates
#endif
#endif
#define JVET_AA0133_INTER_MTS_OPT                         1 // JVET-AA0133: Inter MTS optimization
#define JVET_AB0067_MIP_DIMD_LFNST                        1 // JVET-AB0067: Modification of LFNST for MIP coded block
#define JVET_AC0130_NSPT                                  1 // JVET-AC0130: NSPT replacing DCT-II + LFNST for certain block shapes
// Entropy Coding
#define EC_HIGH_PRECISION                                 1 // CABAC high precision
#define SLICE_TYPE_WIN_SIZE                               1 // Context window initialization based on slice type
#define JVET_Z0135_TEMP_CABAC_WIN_WEIGHT                  1 // JVET-Z0135 Test 4.3b: Temporal CABAC, weighted states, windows adjustment

// Loop filters
#define ALF_IMPROVEMENT                                   1 // ALF improvement
#define EMBEDDED_APS                                      1 // Embed APS into picture header
#define JVET_V0094_BILATERAL_FILTER                       1 // Bilateral filter
#define JVET_X0071_CHROMA_BILATERAL_FILTER                1 // JVET-X0071/JVET-X0067: Chroma bilateral filter
#define JVET_W0066_CCSAO                                  1 // JVET-W0066: Cross-component sample adaptive offset
#define JVET_X0071_LONGER_CCALF                           1 // JVET-X0071/JVET-X0045: Longer filter for CCALF
#define JVET_X0071_ALF_BAND_CLASSIFIER                    1 // JVET-X0071/JVET-X0070: Alternative band classifier for ALF
#define JVET_Y0106_CCSAO_EDGE_CLASSIFIER                  1 // JVET-Y0106: Edge based classifier for CCSAO
#define JVET_Z0105_LOOP_FILTER_VIRTUAL_BOUNDARY           1 // JVET-Z0105: Enable virtual boundary processing for in-loop filters
#define JVET_AA0095_ALF_LONGER_FILTER                     1 // JVET-AA0095: Longer luma filter shape 
#define JVET_AA0095_ALF_WITH_SAMPLES_BEFORE_DBF           1 // JVET-AA0095: Using samples before deblocking filter for ALF
#define JVET_AB0184_ALF_MORE_FIXED_FILTER_OUTPUT_TAPS     1 // JVET-AB0184: Extended Fixed-Filter-Output based Taps for ALF
#define JVET_AB0171_ASYMMETRIC_DB_FOR_GDR                 1 // JVET-AB0171: Asymmetric Deblocking for GDR
#define JVET_AC0162_ALF_RESIDUAL_SAMPLES_INPUT            1 // JVET-AC0162: ALF using residaul samples as additional inputs

// SIMD optimizations
#if IF_12TAP
#define IF_12TAP_SIMD                                     1 // Enable SIMD for 12-tap filter
#if IF_12TAP_SIMD
#define SIMD_4x4_12                                       1 // Enable 4x4-block combined passes for 12-tap filters
#endif
#endif
#if SIGN_PREDICTION
#define ENABLE_SIMD_SIGN_PREDICTION                       1
#endif
#if JVET_V0130_INTRA_TMP
#define ENABLE_SIMD_TMP                                   1
#endif
#if JVET_V0094_BILATERAL_FILTER
#define ENABLE_SIMD_BILATERAL_FILTER                      1
#endif
#if JVET_X0071_CHROMA_BILATERAL_FILTER
#define JVET_X0071_CHROMA_BILATERAL_FILTER_ENABLE_SIMD    1
#endif
#endif // tools

// Software extensions
#define RPR_ENABLE                                        1 // JVET-X0121: Fixes for RRP
#define JVET_Y0128_NON_CTC                                1 // JVET-Y0128: Fixing issues for RPR enabling and non-CTC configuration
#define JVET_Y0240_BIM                                    1 // JVET-Y0240: Block importance mapping
#define JVET_Z0067_RPR_ENABLE                             1 // JVET-Z0067: Fixes for RPR
#define JVET_Z0150_MEMORY_USAGE_PRINT                     1 // JVET-Z0150: Print memory usage
#define JVET_Z0118_GDR                                    1 // JVET-Z0118: GDR

#if JVET_Z0118_GDR
#define GDR_LEAK_TEST                                     0
#define GDR_ENC_TRACE                                     0
#define GDR_DEC_TRACE                                     0
#endif









// clang-format off
#define JVET_V0056                                        1 // JVET-V0056: MCTF changes

//########### place macros to be removed in next cycle below this line ###############
#define JVET_W0134_UNIFORM_METRICS_LOG                    1 // change metrics output for easy parsing
#define MSSIM_UNIFORM_METRICS_LOG                         1 // add MS-SSIM support to uniform logs

//########### place macros to be removed in next cycle below this line ###############
#define JVET_S0058_GCI                                    1 // no_mtt_constraint_flag and no_weightedpred_constraint_flag

#define JVET_R0341_GCI                                    1 // JVET-R0341: on constraint flag for local chroma QP control

#define JVET_S0203                                        1 // JVET-S0203 (aspects 1 & 2): change the signalling of sublayer_level_idc[ i ] and ptl_sublayer_level_present_flag[ i ] to be in descending order

#define JVET_S0066_GCI                                    1 // JVET-S0066: Signal new GCI flags gci_three_minus_max_log2_ctu_size_constraint_idc and gci_no_luma_transform_size_64_constraint_flag (no_explicit_scaling_list_constraint_flag already included as part of JVET-S0050)

#define JVET_S0193_NO_OUTPUT_PRIOR_PIC                    1 // JVET-S0193: Move ph_no_output_of_prior_pics_flag to SH

#define JVET_S_PROFILES                                   1 // Profile definitions

#define JVET_S_SUB_PROFILE                                1 // Move signalling of ptl_num_sub_profiles

#define JVET_R0324_REORDER                                1 // Reordering of syntax elements JVET-R0324/JVET-R2001-v2

#define JVET_S0219_ASPECT2_CHANGE_ORDER_APS_PARAMS_TYPE   1 // JVET-S0219 aspect2: change the order to put the aps_params_type before the aps_adaptation_parameter_set_id.

#define JVET_R0270                                        1 // JVET-S0270: Treating picture with mixed RASL and RADL slices as RASL picture

#define JVET_S0081_NON_REFERENCED_PIC                     1 // JVET-S0081: exclude non-referenced picture to be used as prevTid0 picture

#define JVET_R0433                                        1 // JVET-R0433: APS signaling and semantics cleanup

#define JVET_S0076_ASPECT1                                1 // JVET-S0076: aspect 1: Move ph_non_ref_pic_flag to earlier position

#define JVET_S0045_SIGN                                   1 // JVET-S0045: semantics of strp_entry_sign_flag

#define JVET_S0133_PH_SYNTAX_OVERRIDE_ENC_FIX             1 // JVET-S0133: Encoder-only fix on the override of partition constriants in PH

#define JVET_S0266_VUI_length                             1 // JVET-S0266: VUI modifications including signalling of VUI length

#define JVET_S0179_CONDITIONAL_SIGNAL_GCI                 1 // JVET-S0179: Conditional signalling of GCI fields

#define JVET_S0049_ASPECT4                                1 // JVET-S0049 aspect 4: Constrain the value of pps_alf_info_in_ph_flag to be equal to 0 when the PH is in the SH

#define JVET_S0258_SUBPIC_CONSTRAINTS                     1 // JVET-S0258: sub-picture constraints

#define JVET_S0074_SPS_REORDER                            1 // JVET-S0074: aspect 1, rearrange some syntax elements in SPS

#define JVET_S0234_ACT_CRS_FIX                            1 // JVET-S0234: perform chroma residual scaling in RGB domain when ACT is on

#define JVET_S0094_CHROMAFORMAT_BITDEPTH_CONSTRAINT       1 // JVET-S0094: 0 for constraint flags for chroma format and bit depth mean unconstrained, by coding these constraints as subtractive

#define JVET_S0132_HLS_REORDER                            1 // Rearrange syntax elements in SPS and PPS

#define JVET_S0221_NUM_VB_CHECK                           1 // JVET_S0221: Constraints on the number of virtual boundaries

#define JVET_S0052_RM_SEPARATE_COLOUR_PLANE               1 // JVET-S0052: Remove separate colour plane coding from VVC version 1

#define JVET_S0123_IDR_UNAVAILABLE_REFERENCE              1 // JVET-S0123: Invoke the generation of unavailable reference picture for an IDR picture that has RPLs.
                                                            //             Change the process for deriving empty RPLs when sps_idr_rpl_present_flag is equal to 0 and nal_unit_type is equal to IDR_W_RADL or IDR_N_LP to involve pps_rpl_info_in_ph_flag.
#define JVET_S0124_UNAVAILABLE_REFERENCE                  1 // JVET-S0124: Add TemporalId, ph_non_ref_pic_flag, and ph_pic_parameter_set_id for generating unavailable reference pictures

#define JVET_S0063_VPS_SIGNALLING                         1 // Modifications to VPS signalling - conditionally signal vps_num_ptls_minus1

#define JVET_S0065_SPS_INFERENCE_RULE                     1 // JVET_S0065_PROPOSAL1: Inference rule for sps_virtual_boundaries_present_flag

#define JVET_S0155_EOS_NALU_CHECK                         1 // JVET-S0155: Constraints on EOS NAL units

#define JVET_R0093_SUBPICS_AND_CONF_WINDOW                1 // JVET-R0093 and JVET-R0294: Constraint on subpictures and conformance cropping window, and rewriting of conformance cropping window in subpicture extraction

#define JVET_S0160_ASPECT1_ASPECT9                        1 // JVET-S0160: Aspect 1 Infer the value of pps_loop_filter_across_tiles_enabled_flag to be equal to 0 (instead of 1) when not present
                                                            //             Aspect 9 The value of ph_poc_msb_cycle_present_flag is required to be equal to 0 when vps_independent_layer_flag[GeneralLayerIdx[nuh_layer_id]] is equal to 0 and there is an ILRP entry in RefPicList[0] or RefPicList[1] of a slice of the current picture

#define JVET_S0071_SAME_SIZE_SUBPIC_LAYOUT                1 // JVET-S0071 : shortcut when all subpictures have the same size

#define JVET_S0098_SLI_FRACTION                           1 // JVET-S0098 Item 3: Add non_subpic_layers_fraction syntax element

#define JVET_S0048_SCALING_OFFSET                         1 // JVET-S0048 Aspect2: change the constraint on the value ranges of scaling window offsets to be more flexible

#define JVET_S0248_HRD_CLEANUP                            1 // JVET-S0248 Aspect7: When bp_alt_cpb_params_present_flag is equal to 1, the value of bp_du_hrd_params_present_flag shall be equal to 0.

#define JVET_S0100_ASPECT3                                1 // JVET-S0100 Aspect 3: constraints on vps_dpb_max_tid and vps_hrd_max_tid depending on vps_ptl_max_tid

#define JVET_S0156_LEVEL_DEFINITION                       1 // JVET-S0156: On level definitions

#define JVET_S0064_SEI_BUFFERING_PERIOD_CLEANUP           1 // JVET-S0064: Conditionally signal bp_sublayer_dpb_output_offsets_present_flag

#define JVET_S0185_PROPOSAL2_SEI_CLEANUP                  1 // JVET-S0185_PROPOSAL2: Move signalling of syntax element bp_alt_cpb_params_present_flag

#define JVET_R0294_SUBPIC_HASH                            1 // JVET-R0294: Allow decoded picture hash SEI messages to be nested in subpicture context

#define JVET_S0181_PROPOSAL1                              1 // JVET-0181_Proposal1: Conditionally signal bp_sublayer_initial_cpb_removal_delay_present_flag

#define JVET_Q0406_CABAC_ZERO                             1 // JVET-Q0406: signal cabac_zero_words per sub-picture

#define JVET_S0177_SCALABLE_NESTING_SEI                   1 // JVET-S0177: Constraints on the scalable nesting SEI message

#define JVET_R0068_ASPECT6_ENC_RESTRICTION                1 // encoder restriction for JVET-R0068 apsect 6

#define JVET_S0178_GENERAL_SEI_CHECK                      1 // JVET-S0178: General SEI semantics and constraints

#define JVET_S0176_SLI_SEI                                1 // JVET-S0176: On the subpicture level information SEI message

#define JVET_S0186_SPS_CLEANUP                            1 // JVET-S0186: Proposal 1, move sps_chroma_format_idc and sps_log2_ctu_size_minus5 to take place sps_reserved_zero_4bits

#define JVET_S0181_PROPOSAL2_BUFFERING_PERIOD_CLEANUP     1 // JVET-S0181 Proposal2: Move signalling of bp_max_sublayers_minus1 and conditionally signal bp_cpb_removal_delay_deltas_present_flag, bp_num_cpb_removal_delay_deltas_minus1, and bp_cpb_removal_delay

#define JVET_S0050_GCI                                    1 // JVET-S0050: Signal new GCI flags no_virtual_boundaries_constraint_flag and no_explicit_scaling_list_constraint_flag
                                                            //             Constrain the value of one_subpic_per_pic_constraint_flag, one_slice_per_pic_constraint_flag and no_aps_constraint_flag
                                                            //             Remove all constraints that require GCI fields to be equal to a value that imposes a constraint

#define JVET_S0138_GCI_PTL                                1 // JVET-S_Notes_d9: move frame_only_constraint_flag and single_layer_constraint_flag into PTL for easy access

#define JVET_S0113_S0195_GCI                              1 // JVET-S0113: no_rectangular_slice_constraint_flag to constrain pps_rect_slice_flag
                                                            //             one_slice_per_subpicture_constraint_flag to constrain pps_single_slice_per_subpic_flag
                                                            // JVET-S0195: replace one_subpic_per_pic_constraint_flag with no_subpic_info_constraint_flag and its semantics
                                                            //             add no_idr_rpl_constraint_flag

#define JVET_S0182_RPL_SIGNALLING                         1 // JVET-S0182: modifications to rpl information signalling

#define JVET_S0185_PROPOSAl1_PICTURE_TIMING_CLEANUP       1 // JVET-S0185: Proposal 1, put syntax element pt_cpb_removal_delay_minus1[] first, followed by similar information for sub-layers, followed by pt_dpb_output_delay

#define JVET_S0183_VPS_INFORMATION_SIGNALLING             1 // JVET-S0183: Proposal 1, signal vps_num_output_layer_sets_minus1 as vps_num_output_layer_sets_minus2

#define JVET_S0184_VIRTUAL_BOUNDARY_CONSTRAINT            1 // JVET-S0184: Conformance constraints regarding virtual boundary signalling when subpictures are present

#define JVET_Q0114_ASPECT5_GCI_FLAG                       1 // JVET-Q0114 Aspect 5: Add a general constraint on no reference picture resampling

#define JVET_S0105_GCI_REORDER_IN_CATEGORY                1 // JVET-S0105: reorder and categorize GCI flags (assumes the following macros set to 1: JVET_S0050_GCI, JVET_S0113_S0195_GCI, JVET_S0066_GCI, JVET_S0138_GCI_PTL, JVET_S0058_GCI, JVET_R0341_GCI, JVET_Q0114_ASPECT5_GCI_FLAG)

//########### place macros to be be kept below this line ###############
#define JVET_S0257_DUMP_360SEI_MESSAGE                    1 // Software support of 360 SEI messages

#define JVET_R0351_HIGH_BIT_DEPTH_SUPPORT                 1 // JVET-R0351: high bit depth coding support (syntax changes, no mathematical differences for CTCs)
#define JVET_R0351_HIGH_BIT_DEPTH_SUPPORT_VS              1 // JVET-R0351: high bit depth coding support (syntax changes for Visual Studio)
#define JVET_R0351_HIGH_BIT_DEPTH_ENABLED                 0 // JVET-R0351: high bit depth coding enabled (increases accuracies of some calculations, e.g. transforms)

#define JVET_R0164_MEAN_SCALED_SATD                       1 // JVET-R0164: Use a mean scaled version of SATD in encoder decisions

#define JVET_M0497_MATRIX_MULT                            0 // 0: Fast method; 1: Matrix multiplication

#define JVET_R0107_BITSTREAM_EXTACTION                    1 // JVET-R0107 Proposal 3:Bitsteam extraction modifications

#define APPLY_SBT_SL_ON_MTS                               1 // apply save & load fast algorithm on inter MTS when SBT is on

typedef std::pair<int, bool> TrMode;
typedef std::pair<int, int>  TrCost;

#define REUSE_CU_RESULTS                                  1
#if REUSE_CU_RESULTS
#if !CONVERT_NUM_TU_SPLITS_TO_CFG
#define REUSE_CU_RESULTS_WITH_MULTIPLE_TUS                1
#endif
#endif
// clang-format on

#ifndef JVET_J0090_MEMORY_BANDWITH_MEASURE
#define JVET_J0090_MEMORY_BANDWITH_MEASURE                0
#endif

#ifndef EXTENSION_360_VIDEO
#define EXTENSION_360_VIDEO                               0   ///< extension for 360/spherical video coding support; this macro should be controlled by makefile, as it would be used to control whether the library is built and linked
#endif

#ifndef EXTENSION_HDRTOOLS
#define EXTENSION_HDRTOOLS                                0 //< extension for HDRTools/Metrics support; this macro should be controlled by makefile, as it would be used to control whether the library is built and linked
#endif

#define JVET_O0756_CONFIG_HDRMETRICS                      1
#if EXTENSION_HDRTOOLS
#define JVET_O0756_CALCULATE_HDRMETRICS                   1
#endif

#ifndef ENABLE_SPLIT_PARALLELISM
#define ENABLE_SPLIT_PARALLELISM                          0
#endif
#if ENABLE_SPLIT_PARALLELISM
#define PARL_SPLIT_MAX_NUM_JOBS                           6                             // number of parallel jobs that can be defined and need memory allocated
#define NUM_RESERVERD_SPLIT_JOBS                        ( PARL_SPLIT_MAX_NUM_JOBS + 1 )  // number of all data structures including the merge thread (0)
#define PARL_SPLIT_MAX_NUM_THREADS                        PARL_SPLIT_MAX_NUM_JOBS
#define NUM_SPLIT_THREADS_IF_MSVC                         4

#endif

// clang-format on

// ====================================================================================================================
// General settings
// ====================================================================================================================

#ifndef ENABLE_TRACING
#define ENABLE_TRACING                                    0 // DISABLE by default (enable only when debugging, requires 15% run-time in decoding) -- see documentation in 'doc/DTrace for NextSoftware.pdf'
#endif

#if ENABLE_TRACING
#define K0149_BLOCK_STATISTICS                            1 // enables block statistics, which can be analysed with YUView (https://github.com/IENT/YUView)
#if K0149_BLOCK_STATISTICS
#define BLOCK_STATS_AS_CSV                                0 // statistics will be written in a comma separated value format. this is not supported by YUView
#endif
#endif

#define WCG_EXT                                           1
#define WCG_WPSNR                                         WCG_EXT

#define KEEP_PRED_AND_RESI_SIGNALS                        0

// ====================================================================================================================
// Debugging
// ====================================================================================================================

// most debugging tools are now bundled within the ENABLE_TRACING macro -- see documentation to see how to use

#define PRINT_MACRO_VALUES                                1 ///< When enabled, the encoder prints out a list of the non-environment-variable controlled macros and their values on startup

#define INTRA_FULL_SEARCH                                 0 ///< enables full mode search for intra estimation

// TODO: rename this macro to DECODER_DEBUG_BIT_STATISTICS (may currently cause merge issues with other branches)
// This can be enabled by the makefile
#ifndef RExt__DECODER_DEBUG_BIT_STATISTICS
#define RExt__DECODER_DEBUG_BIT_STATISTICS                0 ///< 0 (default) = decoder reports as normal, 1 = decoder produces bit usage statistics (will impact decoder run time by up to ~10%)
#endif

#ifndef RExt__DECODER_DEBUG_TOOL_MAX_FRAME_STATS
#define RExt__DECODER_DEBUG_TOOL_MAX_FRAME_STATS         (1 && RExt__DECODER_DEBUG_BIT_STATISTICS )   ///< 0 (default) = decoder reports as normal, 1 = decoder produces max frame bit usage statistics
#endif

#define TR_ONLY_COEFF_STATS                              (1 && RExt__DECODER_DEBUG_BIT_STATISTICS )   ///< 0 combine TS and non-TS decoder debug statistics. 1 = separate TS and non-TS decoder debug statistics.
#define EPBINCOUNT_FIX                                   (1 && RExt__DECODER_DEBUG_BIT_STATISTICS )   ///< 0 use count to represent number of calls to decodeBins. 1 = count and bins for EP bins are the same.

#ifndef RExt__DECODER_DEBUG_TOOL_STATISTICS
#define RExt__DECODER_DEBUG_TOOL_STATISTICS               0 ///< 0 (default) = decoder reports as normal, 1 = decoder produces tool usage statistics
#endif

#if RExt__DECODER_DEBUG_BIT_STATISTICS || RExt__DECODER_DEBUG_TOOL_STATISTICS
#define RExt__DECODER_DEBUG_STATISTICS                    1
#endif

// ====================================================================================================================
// Tool Switches - transitory (these macros are likely to be removed in future revisions)
// ====================================================================================================================

#define DECODER_CHECK_SUBSTREAM_AND_SLICE_TRAILING_BYTES  1 ///< TODO: integrate this macro into a broader conformance checking system.
#define T0196_SELECTIVE_RDOQ                              1 ///< selective RDOQ
#define U0040_MODIFIED_WEIGHTEDPREDICTION_WITH_BIPRED_AND_CLIPPING 1
#define U0033_ALTERNATIVE_TRANSFER_CHARACTERISTICS_SEI    1 ///< Alternative transfer characteristics SEI message (JCTVC-U0033, with syntax naming from V1005)
#define X0038_LAMBDA_FROM_QP_CAPABILITY                   1 ///< This approach derives lambda from QP+QPoffset+QPoffset2. QPoffset2 is derived from QP+QPoffset using a linear model that is clipped between 0 and 3.
                                                            // To use this capability enable config parameter LambdaFromQpEnable

// ====================================================================================================================
// Tool Switches
// ====================================================================================================================


// This can be enabled by the makefile
#ifndef RExt__HIGH_BIT_DEPTH_SUPPORT
#if JVET_R0351_HIGH_BIT_DEPTH_ENABLED
#define RExt__HIGH_BIT_DEPTH_SUPPORT                      1 ///< 0 (default) use data type definitions for 8-10 bit video, 1 = use larger data types to allow for up to 16-bit video (originally developed as part of N0188)
#else
#define RExt__HIGH_BIT_DEPTH_SUPPORT                      0 ///< 0 (default) use data type definitions for 8-10 bit video, 1 = use larger data types to allow for up to 16-bit video (originally developed as part of N0188)
#endif
#endif

// SIMD optimizations
#define SIMD_ENABLE                                       1
#define ENABLE_SIMD_OPT                                 ( SIMD_ENABLE && !RExt__HIGH_BIT_DEPTH_SUPPORT )    ///< SIMD optimizations, no impact on RD performance
#define ENABLE_SIMD_OPT_MCIF                            ( 1 && ENABLE_SIMD_OPT )                            ///< SIMD optimization for the interpolation filter, no impact on RD performance
#define ENABLE_SIMD_OPT_BUFFER                          ( 1 && ENABLE_SIMD_OPT )                            ///< SIMD optimization for the buffer operations, no impact on RD performance
#define ENABLE_SIMD_OPT_DIST                            ( 1 && ENABLE_SIMD_OPT )                            ///< SIMD optimization for the distortion calculations(SAD,SSE,HADAMARD), no impact on RD performance
#define ENABLE_SIMD_OPT_AFFINE_ME                       ( 1 && ENABLE_SIMD_OPT )                            ///< SIMD optimization for affine ME, no impact on RD performance
#define ENABLE_SIMD_OPT_ALF                             ( 1 && ENABLE_SIMD_OPT )                            ///< SIMD optimization for ALF
#if ENABLE_SIMD_OPT_BUFFER
#define ENABLE_SIMD_OPT_BCW                               1                                                 ///< SIMD optimization for Bcw
#endif

// End of SIMD optimizations


#define ME_ENABLE_ROUNDING_OF_MVS                         1 ///< 0 (default) = disables rounding of motion vectors when right shifted,  1 = enables rounding

#define RDOQ_CHROMA_LAMBDA                                1 ///< F386: weighting of chroma for RDOQ

#define U0132_TARGET_BITS_SATURATION                      1 ///< Rate control with target bits saturation method
#ifdef  U0132_TARGET_BITS_SATURATION
#define V0078_ADAPTIVE_LOWER_BOUND                        1 ///< Target bits saturation with adaptive lower bound
#endif
#define W0038_DB_OPT                                      1 ///< adaptive DB parameter selection, LoopFilterOffsetInPPS and LoopFilterDisable are set to 0 and DeblockingFilterMetric=2;
#define W0038_CQP_ADJ                                     1 ///< chroma QP adjustment based on TL, CQPTLAdjustEnabled is set to 1;

#define SHARP_LUMA_DELTA_QP                               1 ///< include non-normative LCU deltaQP and normative chromaQP change
#define ER_CHROMA_QP_WCG_PPS                              1 ///< Chroma QP model for WCG used in Anchor 3.2
#define ENABLE_QPA                                        1 ///< Non-normative perceptual QP adaptation according to JVET-H0047 and JVET-K0206. Deactivated by default, activated using encoder arguments --PerceptQPA=1 --SliceChromaQPOffsetPeriodicity=1
#define ENABLE_QPA_SUB_CTU                              ( 1 && ENABLE_QPA ) ///< when maximum delta-QP depth is greater than zero, use sub-CTU QPA


#define RDOQ_CHROMA                                       1 ///< use of RDOQ in chroma

#define QP_SWITCHING_FOR_PARALLEL                         1 ///< Replace floating point QP with a source-file frame number. After switching POC, increase base QP instead of frame level QP.

#define LUMA_ADAPTIVE_DEBLOCKING_FILTER_QP_OFFSET         1 /// JVET-L0414 (CE11.2.2) with explicit signalling of num interval, threshold and qpOffset

#define Y4M_SUPPORT                                       1
// ====================================================================================================================
// Derived macros
// ====================================================================================================================

#if RExt__HIGH_BIT_DEPTH_SUPPORT
#define FULL_NBIT                                         1 ///< When enabled, use distortion measure derived from all bits of source data, otherwise discard (bitDepth - 8) least-significant bits of distortion
#define RExt__HIGH_PRECISION_FORWARD_TRANSFORM            1 ///< 0 use original 6-bit transform matrices for both forward and inverse transform, 1 (default) = use original matrices for inverse transform and high precision matrices for forward transform
#else
#define FULL_NBIT                                         1 ///< When enabled, use distortion measure derived from all bits of source data, otherwise discard (bitDepth - 8) least-significant bits of distortion
#define RExt__HIGH_PRECISION_FORWARD_TRANSFORM            0 ///< 0 (default) use original 6-bit transform matrices for both forward and inverse transform, 1 = use original matrices for inverse transform and high precision matrices for forward transform
#endif

#if FULL_NBIT
#define DISTORTION_PRECISION_ADJUSTMENT(x)                0
#else
#define DISTORTION_ESTIMATION_BITS                        8
#define DISTORTION_PRECISION_ADJUSTMENT(x)                ((x>DISTORTION_ESTIMATION_BITS)? ((x)-DISTORTION_ESTIMATION_BITS) : 0)
#endif

// ====================================================================================================================
// Error checks
// ====================================================================================================================

#if ((RExt__HIGH_PRECISION_FORWARD_TRANSFORM != 0) && (RExt__HIGH_BIT_DEPTH_SUPPORT == 0))
#error ERROR: cannot enable RExt__HIGH_PRECISION_FORWARD_TRANSFORM without RExt__HIGH_BIT_DEPTH_SUPPORT
#endif

// ====================================================================================================================
// Named numerical types
// ====================================================================================================================

#if RExt__HIGH_BIT_DEPTH_SUPPORT
typedef       int             Pel;               ///< pixel type
typedef       int64_t           TCoeff;            ///< transform coefficient
typedef       int             TMatrixCoeff;      ///< transform matrix coefficient
typedef       int16_t           TFilterCoeff;      ///< filter coefficient
typedef       int64_t           Intermediate_Int;  ///< used as intermediate value in calculations
typedef       uint64_t          Intermediate_UInt; ///< used as intermediate value in calculations
#else
typedef       int16_t           Pel;               ///< pixel type
typedef       int             TCoeff;            ///< transform coefficient
typedef       int16_t           TMatrixCoeff;      ///< transform matrix coefficient
typedef       int16_t           TFilterCoeff;      ///< filter coefficient
typedef       int             Intermediate_Int;  ///< used as intermediate value in calculations
typedef       uint32_t            Intermediate_UInt; ///< used as intermediate value in calculations
#endif

typedef       uint64_t          SplitSeries;       ///< used to encoded the splits that caused a particular CU size
#if !INTRA_RM_SMALL_BLOCK_SIZE_CONSTRAINTS
typedef       uint64_t          ModeTypeSeries;    ///< used to encoded the ModeType at different split depth
#endif
typedef       uint64_t        Distortion;        ///< distortion measurement

// ====================================================================================================================
// Enumeration
// ====================================================================================================================

#if JVET_AA0096_MC_BOUNDARY_PADDING
enum PadDirection
{
  PAD_TOP           = 0,
  PAD_BOTTOM        = 1,
  PAD_RIGHT         = 2,
  PAD_LEFT          = 3,
  MAX_PAD_DIRECTION = 4
};
#endif

enum ApsType
{
  ALF_APS = 0,
  LMCS_APS = 1,
  SCALING_LIST_APS = 2,
};

enum QuantFlags
{
  Q_INIT           = 0x0,
  Q_USE_RDOQ       = 0x1,
  Q_RDOQTS         = 0x2,
  Q_SELECTIVE_RDOQ = 0x4,
};

//EMT transform tags
enum TransType
{
#if JVET_W0103_INTRA_MTS
#if JVET_AA0133_INTER_MTS_OPT
  DCT2 = 0,
  DCT8 = 1,
  DST7 = 2,
  DCT5 = 3,
  DST4 = 4,
  DST1 = 5,
  IDTR = 6,
  KLT0 = 7,
  KLT1 = 8,
  NUM_TRANS_TYPE = 9,
  DCT2_EMT = 10
#else
  DCT2 = 0,
  DCT8 = 1,
  DST7 = 2,
  DCT5 = 3,
  DST4 = 4,
  DST1 = 5,
  IDTR = 6,
  NUM_TRANS_TYPE = 7,
  DCT2_EMT = 8
#endif
#else
  DCT2 = 0,
  DCT8 = 1,
  DST7 = 2,
  NUM_TRANS_TYPE = 3,
  DCT2_EMT = 4
#endif
};

enum MTSIdx
{
  MTS_DCT2_DCT2 = 0,
  MTS_SKIP = 1,
  MTS_DST7_DST7 = 2,
  MTS_DCT8_DST7 = 3,
  MTS_DST7_DCT8 = 4,
  MTS_DCT8_DCT8 = 5
};

enum ISPType
{
  NOT_INTRA_SUBPARTITIONS       = 0,
  HOR_INTRA_SUBPARTITIONS       = 1,
  VER_INTRA_SUBPARTITIONS       = 2,
  NUM_INTRA_SUBPARTITIONS_MODES = 3,
  INTRA_SUBPARTITIONS_RESERVED  = 4
};

#if JVET_W0123_TIMD_FUSION || (JVET_Z0056_GPM_SPLIT_MODE_REORDERING && JVET_Y0065_GPM_INTRA)
enum TEMPLATE_TYPE
{
  NO_NEIGHBOR         = 0,
  LEFT_NEIGHBOR       = 1,
  ABOVE_NEIGHBOR      = 2,
  LEFT_ABOVE_NEIGHBOR = 3
};
#endif

enum SbtIdx
{
  SBT_OFF_DCT  = 0,
  SBT_VER_HALF = 1,
  SBT_HOR_HALF = 2,
  SBT_VER_QUAD = 3,
  SBT_HOR_QUAD = 4,
  NUMBER_SBT_IDX,
  SBT_OFF_MTS, //note: must be after all SBT modes, only used in fast algorithm to discern the best mode is inter EMT
};

enum SbtPos
{
  SBT_POS0 = 0,
  SBT_POS1 = 1,
  NUMBER_SBT_POS
};

enum SbtMode
{
  SBT_VER_H0 = 0,
  SBT_VER_H1 = 1,
  SBT_HOR_H0 = 2,
  SBT_HOR_H1 = 3,
  SBT_VER_Q0 = 4,
  SBT_VER_Q1 = 5,
  SBT_HOR_Q0 = 6,
  SBT_HOR_Q1 = 7,
  NUMBER_SBT_MODE
};

/// supported slice type
enum SliceType
{
  B_SLICE               = 0,
  P_SLICE               = 1,
  I_SLICE               = 2,
  NUMBER_OF_SLICE_TYPES = 3
};

/// chroma formats (according to how the monochrome or the color planes are intended to be coded)
enum ChromaFormat
{
  CHROMA_400        = 0,
  CHROMA_420        = 1,
  CHROMA_422        = 2,
  CHROMA_444        = 3,
  NUM_CHROMA_FORMAT = 4
};

enum ChannelType
{
  CHANNEL_TYPE_LUMA    = 0,
  CHANNEL_TYPE_CHROMA  = 1,
  MAX_NUM_CHANNEL_TYPE = 2
};
#if JVET_W0069_TMP_BOUNDARY
enum RefTemplateType
{
  L_SHAPE_TEMPLATE = 1,
  LEFT_TEMPLATE    = 2,
  ABOVE_TEMPLATE   = 3,
  NO_TEMPLATE      = 4
};
#endif
#if !INTRA_RM_SMALL_BLOCK_SIZE_CONSTRAINTS
enum TreeType
{
  TREE_D = 0, //default tree status (for single-tree slice, TREE_D means joint tree; for dual-tree I slice, TREE_D means TREE_L for luma and TREE_C for chroma)
  TREE_L = 1, //separate tree only contains luma (may split)
  TREE_C = 2, //separate tree only contains chroma (not split), to avoid small chroma block
};

enum ModeType
{
  MODE_TYPE_ALL = 0, //all modes can try
  MODE_TYPE_INTER = 1, //can try inter
  MODE_TYPE_INTRA = 2, //can try intra, ibc, palette
};
#endif
#define CH_L CHANNEL_TYPE_LUMA
#define CH_C CHANNEL_TYPE_CHROMA

enum ComponentID
{
  COMPONENT_Y         = 0,
#if JVET_W0066_CCSAO
  MAX_NUM_LUMA_COMP   = 1,
#endif
  COMPONENT_Cb        = 1,
  COMPONENT_Cr        = 2,
  MAX_NUM_COMPONENT   = 3,
  JOINT_CbCr          = MAX_NUM_COMPONENT,
  MAX_NUM_TBLOCKS     = MAX_NUM_COMPONENT
};

#define MAP_CHROMA(c) (ComponentID(c))

enum InputColourSpaceConversion // defined in terms of conversion prior to input of encoder.
{
  IPCOLOURSPACE_UNCHANGED               = 0,
  IPCOLOURSPACE_YCbCrtoYCrCb            = 1, // Mainly used for debug!
  IPCOLOURSPACE_YCbCrtoYYY              = 2, // Mainly used for debug!
  IPCOLOURSPACE_RGBtoGBR                = 3,
  NUMBER_INPUT_COLOUR_SPACE_CONVERSIONS = 4
};

enum MATRIX_COEFFICIENTS // Table E.5 (Matrix coefficients)
{
  MATRIX_COEFFICIENTS_RGB                           = 0,
  MATRIX_COEFFICIENTS_BT709                         = 1,
  MATRIX_COEFFICIENTS_UNSPECIFIED                   = 2,
  MATRIX_COEFFICIENTS_RESERVED_BY_ITUISOIEC         = 3,
  MATRIX_COEFFICIENTS_USFCCT47                      = 4,
  MATRIX_COEFFICIENTS_BT601_625                     = 5,
  MATRIX_COEFFICIENTS_BT601_525                     = 6,
  MATRIX_COEFFICIENTS_SMPTE240                      = 7,
  MATRIX_COEFFICIENTS_YCGCO                         = 8,
  MATRIX_COEFFICIENTS_BT2020_NON_CONSTANT_LUMINANCE = 9,
  MATRIX_COEFFICIENTS_BT2020_CONSTANT_LUMINANCE     = 10,
};

enum DeblockEdgeDir
{
  EDGE_VER     = 0,
  EDGE_HOR     = 1,
  NUM_EDGE_DIR = 2
};

/// supported prediction type
enum PredMode
{
  MODE_INTER                 = 0,     ///< inter-prediction mode
  MODE_INTRA                 = 1,     ///< intra-prediction mode
  MODE_IBC                   = 2,     ///< ibc-prediction mode
  MODE_PLT                   = 3,     ///< plt-prediction mode
  NUMBER_OF_PREDICTION_MODES = 4,
};

/// reference list index
enum RefPicList
{
  REF_PIC_LIST_0               = 0,   ///< reference list 0
  REF_PIC_LIST_1               = 1,   ///< reference list 1
  NUM_REF_PIC_LIST_01          = 2,
  REF_PIC_LIST_X               = 100  ///< special mark
};

#define L0 REF_PIC_LIST_0
#define L1 REF_PIC_LIST_1
#if (JVET_W0097_GPM_MMVD_TM && TM_MRG) || JVET_Y0065_GPM_INTRA
enum GeoTmMvCand
{
  GEO_TM_OFF = 0,
  GEO_TM_SHAPE_AL,
  GEO_TM_SHAPE_A,
  GEO_TM_SHAPE_L,
  GEO_NUM_TM_MV_CAND
};
#endif
/// distortion function index
enum DFunc
{
  DF_SSE             = 0,             ///< general size SSE
  DF_SSE2            = DF_SSE+1,      ///<   2xM SSE
  DF_SSE4            = DF_SSE+2,      ///<   4xM SSE
  DF_SSE8            = DF_SSE+3,      ///<   8xM SSE
  DF_SSE16           = DF_SSE+4,      ///<  16xM SSE
  DF_SSE32           = DF_SSE+5,      ///<  32xM SSE
  DF_SSE64           = DF_SSE+6,      ///<  64xM SSE
  DF_SSE16N          = DF_SSE+7,      ///< 16NxM SSE

  DF_SAD             = 8,             ///< general size SAD
  DF_SAD2            = DF_SAD+1,      ///<   2xM SAD
  DF_SAD4            = DF_SAD+2,      ///<   4xM SAD
  DF_SAD8            = DF_SAD+3,      ///<   8xM SAD
  DF_SAD16           = DF_SAD+4,      ///<  16xM SAD
  DF_SAD32           = DF_SAD+5,      ///<  32xM SAD
  DF_SAD64           = DF_SAD+6,      ///<  64xM SAD
  DF_SAD16N          = DF_SAD+7,      ///< 16NxM SAD

  DF_HAD             = 16,            ///< general size Hadamard
  DF_HAD2            = DF_HAD+1,      ///<   2xM HAD
  DF_HAD4            = DF_HAD+2,      ///<   4xM HAD
  DF_HAD8            = DF_HAD+3,      ///<   8xM HAD
  DF_HAD16           = DF_HAD+4,      ///<  16xM HAD
  DF_HAD32           = DF_HAD+5,      ///<  32xM HAD
  DF_HAD64           = DF_HAD+6,      ///<  64xM HAD
  DF_HAD16N          = DF_HAD+7,      ///< 16NxM HAD

  DF_SAD12           = 24,
  DF_SAD24           = 25,
  DF_SAD48           = 26,

  DF_MRSAD           = 27,            ///< general size MR SAD
  DF_MRSAD2          = DF_MRSAD+1,    ///<   2xM MR SAD
  DF_MRSAD4          = DF_MRSAD+2,    ///<   4xM MR SAD
  DF_MRSAD8          = DF_MRSAD+3,    ///<   8xM MR SAD
  DF_MRSAD16         = DF_MRSAD+4,    ///<  16xM MR SAD
  DF_MRSAD32         = DF_MRSAD+5,    ///<  32xM MR SAD
  DF_MRSAD64         = DF_MRSAD+6,    ///<  64xM MR SAD
  DF_MRSAD16N        = DF_MRSAD+7,    ///< 16NxM MR SAD

  DF_MRHAD           = 35,            ///< general size MR Hadamard
  DF_MRHAD2          = DF_MRHAD+1,    ///<   2xM MR HAD
  DF_MRHAD4          = DF_MRHAD+2,    ///<   4xM MR HAD
  DF_MRHAD8          = DF_MRHAD+3,    ///<   8xM MR HAD
  DF_MRHAD16         = DF_MRHAD+4,    ///<  16xM MR HAD
  DF_MRHAD32         = DF_MRHAD+5,    ///<  32xM MR HAD
  DF_MRHAD64         = DF_MRHAD+6,    ///<  64xM MR HAD
  DF_MRHAD16N        = DF_MRHAD+7,    ///< 16NxM MR HAD

  DF_MRSAD12         = 43,
  DF_MRSAD24         = 44,
  DF_MRSAD48         = 45,

  DF_SAD_FULL_NBIT    = 46,
  DF_SAD_FULL_NBIT2   = DF_SAD_FULL_NBIT+1,    ///<   2xM SAD with full bit usage
  DF_SAD_FULL_NBIT4   = DF_SAD_FULL_NBIT+2,    ///<   4xM SAD with full bit usage
  DF_SAD_FULL_NBIT8   = DF_SAD_FULL_NBIT+3,    ///<   8xM SAD with full bit usage
  DF_SAD_FULL_NBIT16  = DF_SAD_FULL_NBIT+4,    ///<  16xM SAD with full bit usage
  DF_SAD_FULL_NBIT32  = DF_SAD_FULL_NBIT+5,    ///<  32xM SAD with full bit usage
  DF_SAD_FULL_NBIT64  = DF_SAD_FULL_NBIT+6,    ///<  64xM SAD with full bit usage
  DF_SAD_FULL_NBIT16N = DF_SAD_FULL_NBIT+7,    ///< 16NxM SAD with full bit usage

  DF_SSE_WTD          = 54,                ///< general size SSE
  DF_SSE2_WTD         = DF_SSE_WTD+1,      ///<   4xM SSE
  DF_SSE4_WTD         = DF_SSE_WTD+2,      ///<   4xM SSE
  DF_SSE8_WTD         = DF_SSE_WTD+3,      ///<   8xM SSE
  DF_SSE16_WTD        = DF_SSE_WTD+4,      ///<  16xM SSE
  DF_SSE32_WTD        = DF_SSE_WTD+5,      ///<  32xM SSE
  DF_SSE64_WTD        = DF_SSE_WTD+6,      ///<  64xM SSE
  DF_SSE16N_WTD       = DF_SSE_WTD+7,      ///< 16NxM SSE
  DF_DEFAULT_ORI      = DF_SSE_WTD+8,

  DF_SAD_INTERMEDIATE_BITDEPTH = 63,

  DF_SAD_WITH_MASK   = 64,
#if TM_AMVP || TM_MRG || JVET_Z0084_IBC_TM
  DF_TM_A_WSAD_FULL_NBIT,
  DF_TM_L_WSAD_FULL_NBIT,
  DF_TM_A_WMRSAD_FULL_NBIT,
  DF_TM_L_WMRSAD_FULL_NBIT,
  DF_TOTAL_FUNCTIONS
#else
  DF_TOTAL_FUNCTIONS = 65
#endif
};

/// motion vector predictor direction used in AMVP
enum MvpDir
{
  MD_LEFT = 0,          ///< MVP of left block
  MD_ABOVE,             ///< MVP of above block
  MD_ABOVE_RIGHT,       ///< MVP of above right block
  MD_BELOW_LEFT,        ///< MVP of below left block
  MD_ABOVE_LEFT         ///< MVP of above left block
};

enum TransformDirection
{
  TRANSFORM_FORWARD              = 0,
  TRANSFORM_INVERSE              = 1,
  TRANSFORM_NUMBER_OF_DIRECTIONS = 2
};

/// supported ME search methods
enum MESearchMethod
{
  MESEARCH_FULL              = 0,
  MESEARCH_DIAMOND           = 1,
  MESEARCH_SELECTIVE         = 2,
  MESEARCH_DIAMOND_ENHANCED  = 3,
  MESEARCH_NUMBER_OF_METHODS = 4
};

/// coefficient scanning type used in ACS
enum CoeffScanType
{
  SCAN_DIAG = 0,        ///< up-right diagonal scan
  SCAN_TRAV_HOR = 1,
  SCAN_TRAV_VER = 2,
  SCAN_NUMBER_OF_TYPES
};

enum CoeffScanGroupType
{
  SCAN_UNGROUPED   = 0,
  SCAN_GROUPED_4x4 = 1,
  SCAN_NUMBER_OF_GROUP_TYPES = 2
};

enum ScalingListMode
{
  SCALING_LIST_OFF,
  SCALING_LIST_DEFAULT,
  SCALING_LIST_FILE_READ
};

enum ScalingListSize
{
  SCALING_LIST_1x1 = 0,
  SCALING_LIST_2x2,
  SCALING_LIST_4x4,
  SCALING_LIST_8x8,
  SCALING_LIST_16x16,
  SCALING_LIST_32x32,
  SCALING_LIST_64x64,
  SCALING_LIST_128x128,
  SCALING_LIST_SIZE_NUM,
  //for user define matrix
  SCALING_LIST_FIRST_CODED = SCALING_LIST_2x2,
  SCALING_LIST_LAST_CODED = SCALING_LIST_64x64
};

enum ScalingList1dStartIdx
{
  SCALING_LIST_1D_START_2x2    = 0,
  SCALING_LIST_1D_START_4x4    = 2,
  SCALING_LIST_1D_START_8x8    = 8,
  SCALING_LIST_1D_START_16x16  = 14,
  SCALING_LIST_1D_START_32x32  = 20,
  SCALING_LIST_1D_START_64x64  = 26,
};

// For use with decoded picture hash SEI messages, generated by encoder.
enum HashType
{
  HASHTYPE_MD5             = 0,
  HASHTYPE_CRC             = 1,
  HASHTYPE_CHECKSUM        = 2,
  HASHTYPE_NONE            = 3,
  NUMBER_OF_HASHTYPES      = 4
};

enum SAOMode //mode
{
  SAO_MODE_OFF = 0,
  SAO_MODE_NEW,
  SAO_MODE_MERGE,
  NUM_SAO_MODES
};

enum SAOModeMergeTypes
{
  SAO_MERGE_LEFT =0,
  SAO_MERGE_ABOVE,
  NUM_SAO_MERGE_TYPES
};


enum SAOModeNewTypes
{
  SAO_TYPE_START_EO =0,
  SAO_TYPE_EO_0 = SAO_TYPE_START_EO,
  SAO_TYPE_EO_90,
  SAO_TYPE_EO_135,
  SAO_TYPE_EO_45,

  SAO_TYPE_START_BO,
  SAO_TYPE_BO = SAO_TYPE_START_BO,

  NUM_SAO_NEW_TYPES
};
#define NUM_SAO_EO_TYPES_LOG2 2

enum SAOEOClasses
{
  SAO_CLASS_EO_FULL_VALLEY = 0,
  SAO_CLASS_EO_HALF_VALLEY = 1,
  SAO_CLASS_EO_PLAIN       = 2,
  SAO_CLASS_EO_HALF_PEAK   = 3,
  SAO_CLASS_EO_FULL_PEAK   = 4,
  NUM_SAO_EO_CLASSES,
};

#define NUM_SAO_BO_CLASSES_LOG2  5
#define NUM_SAO_BO_CLASSES       (1<<NUM_SAO_BO_CLASSES_LOG2)

namespace Profile
{
  enum Name
  {
#if JVET_S_PROFILES
    NONE                                 = 0,
    STILL_PICTURE                        = 64,
    MAIN_10                              = 1,
    MAIN_10_STILL_PICTURE                = MAIN_10 | STILL_PICTURE,
    MULTILAYER_MAIN_10                   = 17,
    MULTILAYER_MAIN_10_STILL_PICTURE     = MULTILAYER_MAIN_10 | STILL_PICTURE,
    MAIN_10_444                          = 33,
    MAIN_10_444_STILL_PICTURE            = MAIN_10_444 | STILL_PICTURE,
    MULTILAYER_MAIN_10_444               = 49,
    MULTILAYER_MAIN_10_444_STILL_PICTURE = MULTILAYER_MAIN_10_444 | STILL_PICTURE,
#else
    NONE        = 0,
    MAIN_10     = 1,
    MAIN_444_10 = 2
#endif
  };
}

namespace Level
{
  enum Tier
  {
    MAIN = 0,
    HIGH = 1,
    NUMBER_OF_TIERS=2
  };

  enum Name
  {
    // code = (major_level * 16 + minor_level * 3)
    NONE     = 0,
    LEVEL1   = 16,
    LEVEL2   = 32,
    LEVEL2_1 = 35,
    LEVEL3   = 48,
    LEVEL3_1 = 51,
    LEVEL4   = 64,
    LEVEL4_1 = 67,
    LEVEL5   = 80,
    LEVEL5_1 = 83,
    LEVEL5_2 = 86,
    LEVEL6   = 96,
    LEVEL6_1 = 99,
    LEVEL6_2 = 102,
    LEVEL15_5 = 255,
  };
}

enum CostMode
{
  COST_STANDARD_LOSSY              = 0,
  COST_SEQUENCE_LEVEL_LOSSLESS     = 1,
  COST_LOSSLESS_CODING             = 2,
  COST_MIXED_LOSSLESS_LOSSY_CODING = 3
};

enum WeightedPredictionMethod
{
  WP_PER_PICTURE_WITH_SIMPLE_DC_COMBINED_COMPONENT                          =0,
  WP_PER_PICTURE_WITH_SIMPLE_DC_PER_COMPONENT                               =1,
  WP_PER_PICTURE_WITH_HISTOGRAM_AND_PER_COMPONENT                           =2,
  WP_PER_PICTURE_WITH_HISTOGRAM_AND_PER_COMPONENT_AND_CLIPPING              =3,
  WP_PER_PICTURE_WITH_HISTOGRAM_AND_PER_COMPONENT_AND_CLIPPING_AND_EXTENSION=4
};

enum FastInterSearchMode
{
  FASTINTERSEARCH_DISABLED = 0,
  FASTINTERSEARCH_MODE1    = 1, // TODO: assign better names to these.
  FASTINTERSEARCH_MODE2    = 2,
  FASTINTERSEARCH_MODE3    = 3
};

enum SPSExtensionFlagIndex
{
  SPS_EXT__REXT           = 0,
//SPS_EXT__MVHEVC         = 1, //for use in future versions
//SPS_EXT__SHVC           = 2, //for use in future versions
  SPS_EXT__NEXT           = 3,
  NUM_SPS_EXTENSION_FLAGS = 8
};

enum PPSExtensionFlagIndex
{
  PPS_EXT__REXT           = 0,
//PPS_EXT__MVHEVC         = 1, //for use in future versions
//PPS_EXT__SHVC           = 2, //for use in future versions
  NUM_PPS_EXTENSION_FLAGS = 8
};

// TODO: Existing names used for the different NAL unit types can be altered to better reflect the names in the spec.
//       However, the names in the spec are not yet stable at this point. Once the names are stable, a cleanup
//       effort can be done without use of macros to alter the names used to indicate the different NAL unit types.
enum NalUnitType
{
  NAL_UNIT_CODED_SLICE_TRAIL = 0,   // 0
  NAL_UNIT_CODED_SLICE_STSA,        // 1
  NAL_UNIT_CODED_SLICE_RADL,        // 2
  NAL_UNIT_CODED_SLICE_RASL,        // 3

  NAL_UNIT_RESERVED_VCL_4,
  NAL_UNIT_RESERVED_VCL_5,
  NAL_UNIT_RESERVED_VCL_6,

  NAL_UNIT_CODED_SLICE_IDR_W_RADL,  // 7
  NAL_UNIT_CODED_SLICE_IDR_N_LP,    // 8
  NAL_UNIT_CODED_SLICE_CRA,         // 9
  NAL_UNIT_CODED_SLICE_GDR,         // 10

  NAL_UNIT_RESERVED_IRAP_VCL_11,
  NAL_UNIT_RESERVED_IRAP_VCL_12,
  NAL_UNIT_DCI,                     // 13
  NAL_UNIT_VPS,                     // 14
  NAL_UNIT_SPS,                     // 15
  NAL_UNIT_PPS,                     // 16
  NAL_UNIT_PREFIX_APS,              // 17
  NAL_UNIT_SUFFIX_APS,              // 18
  NAL_UNIT_PH,                      // 19
  NAL_UNIT_ACCESS_UNIT_DELIMITER,   // 20
  NAL_UNIT_EOS,                     // 21
  NAL_UNIT_EOB,                     // 22
  NAL_UNIT_PREFIX_SEI,              // 23
  NAL_UNIT_SUFFIX_SEI,              // 24
  NAL_UNIT_FD,                      // 25

  NAL_UNIT_RESERVED_NVCL_26,
  NAL_UNIT_RESERVED_NVCL_27,

  NAL_UNIT_UNSPECIFIED_28,
  NAL_UNIT_UNSPECIFIED_29,
  NAL_UNIT_UNSPECIFIED_30,
  NAL_UNIT_UNSPECIFIED_31,
  NAL_UNIT_INVALID
};

#if SHARP_LUMA_DELTA_QP
enum LumaLevelToDQPMode
{
  LUMALVL_TO_DQP_DISABLED   = 0,
  LUMALVL_TO_DQP_AVG_METHOD = 1, // use average of CTU to determine luma level
  LUMALVL_TO_DQP_NUM_MODES  = 2
};
#endif

enum MergeType
{
  MRG_TYPE_DEFAULT_N        = 0, // 0
  MRG_TYPE_SUBPU_ATMVP,
  MRG_TYPE_IBC,
  NUM_MRG_TYPE                   // 5
};


//////////////////////////////////////////////////////////////////////////
// Encoder modes to try out
//////////////////////////////////////////////////////////////////////////

enum EncModeFeature
{
  ENC_FT_FRAC_BITS = 0,
  ENC_FT_DISTORTION,
  ENC_FT_RD_COST,
  ENC_FT_ENC_MODE_TYPE,
  ENC_FT_ENC_MODE_OPTS,
  ENC_FT_ENC_MODE_PART,
  NUM_ENC_FEATURES
};

enum ImvMode
{
  IMV_OFF = 0,
  IMV_FPEL,
  IMV_4PEL,
  IMV_HPEL,
  NUM_IMV_MODES
};


// ====================================================================================================================
// Type definition
// ====================================================================================================================

/// parameters for adaptive loop filter
class PicSym;

#define MAX_NUM_SAO_CLASSES  32  //(NUM_SAO_EO_GROUPS > NUM_SAO_BO_GROUPS)?NUM_SAO_EO_GROUPS:NUM_SAO_BO_GROUPS

struct SAOOffset
{
  SAOMode modeIdc; // NEW, MERGE, OFF
  int typeIdc;     // union of SAOModeMergeTypes and SAOModeNewTypes, depending on modeIdc.
  int typeAuxInfo; // BO: starting band index
  int offset[MAX_NUM_SAO_CLASSES];

  SAOOffset();
  ~SAOOffset();
  void reset();

  const SAOOffset& operator= (const SAOOffset& src);
};

struct SAOBlkParam
{

  SAOBlkParam();
  ~SAOBlkParam();
  void reset();
  const SAOBlkParam& operator= (const SAOBlkParam& src);
  SAOOffset& operator[](int compIdx){ return offsetParam[compIdx];}
  const SAOOffset& operator[](int compIdx) const { return offsetParam[compIdx];}
private:
  SAOOffset offsetParam[MAX_NUM_COMPONENT];

};

#if JVET_V0094_BILATERAL_FILTER
class BifParams
{
public:
  int frmOn;                // slice_bif_enabled_flag
  int allCtuOn;             // slice_bif_all_ctb_enabled_flag
  int numBlocks;
  std::vector<int> ctuOn;   // bif_ctb_flag[][]
};
#endif
#if JVET_X0071_CHROMA_BILATERAL_FILTER
class ChromaBifParams
{
public:
  int frmOnCb;                // slice_bif_enabled_flag for chroma
  int frmOnCr;                // slice_bif_enabled_flag for chroma
  int allCtuOnCb;             // slice_bif_all_ctb_enabled_flag for chroma
  int allCtuOnCr;             // slice_bif_all_ctb_enabled_flag for chroma
  int numBlocks;
  std::vector<int> ctuOnCb;   // bif_ctb_flag[][] for chroma
  std::vector<int> ctuOnCr;   // bif_ctb_flag[][] for chroma
};
#endif

struct CclmModel
{
  // First model
  int a        = 0;
  int b        = 0;
  int shift    = 0;
  int midLuma  = 0;
  
#if MMLM
  // Second model
  int a2       = 0;
  int b2       = 0;
  int shift2   = 0;
  int midLuma2 = 0;
  int yThres   = 0;
#endif
  
  void setFirstModel (int xa, int xb, int xshift)           { a  = xa; b  = xb; shift  = xshift; }
#if MMLM
  void setSecondModel(int xa, int xb, int xshift, int xthr) { a2 = xa; b2 = xb; shift2 = xshift; yThres = xthr; }
#endif
};

#if JVET_Z0050_CCLM_SLOPE
struct CclmOffsets
{
  int8_t cb0 = 0;
  int8_t cr0 = 0;
  int8_t cb1 = 0;
  int8_t cr1 = 0;
  
  bool isActive() const                           { return cb0 || cr0 || cb1 || cr1;        }
  void setAllZero()                               { cb0 = 0;  cr0 = 0;  cb1 = 0;  cr1 = 0;  }
  void setOffsets(int b0, int r0, int b1, int r1) { cb0 = b0; cr0 = r0; cb1 = b1; cr1 = r1; }
  void setOffset(ComponentID c, int model, int v)
  {
    if ( c == COMPONENT_Cb )
    {
      if ( model == 0 )
      {
        cb0 = v;
      }
      else
      {
        cb1 = v;
      }
    }
    else
    {
      if ( model == 0 )
      {
        cr0 = v;
      }
      else
      {
        cr1 = v;
      }
    }
  }
};
#endif

#if JVET_AA0126_GLM
struct GlmIdc
{
  int8_t cb0 = 0, cr0 = 0;
  int8_t cb1 = 0, cr1 = 0;
  
  bool isActive()                         const { return cb0 || cr0 || cb1 || cr1;                                                           }
  bool isActive(ComponentID c)            const { return (c == COMPONENT_Cb) ? (cb0 || cb1) : (cr0 || cr1);                                  }
  void setAllZero()                             { cb0 = 0;  cr0 = 0;  cb1 = 0;  cr1 = 0;                                                     }
  void setIdcs(int b0, int r0, int b1, int r1)  { cb0 = b0; cr0 = r0; cb1 = b1; cr1 = r1;                                                    }
  void setIdc(ComponentID c, int model, int v)  { (c == COMPONENT_Cb) ? (model == 0 ? cb0 = v : cb1 = v) : (model == 0 ? cr0 = v : cr1 = v); }
  int  getIdc(ComponentID c, int model)   const { return (c == COMPONENT_Cb) ? (model == 0 ? cb0 : cb1) : (model == 0 ? cr0 : cr1);          }
};
#endif

struct BitDepths
{
  int recon[MAX_NUM_CHANNEL_TYPE]; ///< the bit depth as indicated in the SPS
};

enum PLTRunMode
{
  PLT_RUN_INDEX = 0,
  PLT_RUN_COPY  = 1,
  NUM_PLT_RUN   = 2
};
/// parameters for deblocking filter
struct LFCUParam
{
  bool internalEdge;                     ///< indicates internal edge
  bool leftEdge;                         ///< indicates left edge
  bool topEdge;                          ///< indicates top edge
};

#if JVET_Z0054_BLK_REF_PIC_REORDER
struct RefListAndRefIdx
{
  RefPicList refList;
  int8_t     refIdx;
  uint32_t   pocDist;
  Distortion cost;
};
struct RefPicPair
{
  int8_t refIdx[2];
  uint32_t pocDist;
  Distortion cost;
};
#endif

struct PictureHash
{
  std::vector<uint8_t> hash;

  bool operator==(const PictureHash &other) const
  {
    if (other.hash.size() != hash.size())
    {
      return false;
    }
    for(uint32_t i=0; i<uint32_t(hash.size()); i++)
    {
      if (other.hash[i] != hash[i])
      {
        return false;
      }
    }
    return true;
  }

  bool operator!=(const PictureHash &other) const
  {
    return !(*this == other);
  }
};

struct SEITimeSet
{
  SEITimeSet() : clockTimeStampFlag(false),
                     numUnitFieldBasedFlag(false),
                     countingType(0),
                     fullTimeStampFlag(false),
                     discontinuityFlag(false),
                     cntDroppedFlag(false),
                     numberOfFrames(0),
                     secondsValue(0),
                     minutesValue(0),
                     hoursValue(0),
                     secondsFlag(false),
                     minutesFlag(false),
                     hoursFlag(false),
                     timeOffsetLength(0),
                     timeOffsetValue(0)
  { }
  bool clockTimeStampFlag;
  bool numUnitFieldBasedFlag;
  int  countingType;
  bool fullTimeStampFlag;
  bool discontinuityFlag;
  bool cntDroppedFlag;
  int  numberOfFrames;
  int  secondsValue;
  int  minutesValue;
  int  hoursValue;
  bool secondsFlag;
  bool minutesFlag;
  bool hoursFlag;
  int  timeOffsetLength;
  int  timeOffsetValue;
};

struct SEIMasteringDisplay
{
  bool      colourVolumeSEIEnabled;
  uint32_t      maxLuminance;
  uint32_t      minLuminance;
  uint16_t    primaries[3][2];
  uint16_t    whitePoint[2];
};

#if SHARP_LUMA_DELTA_QP
struct LumaLevelToDeltaQPMapping
{
  LumaLevelToDQPMode                 mode;             ///< use deltaQP determined by block luma level
  double                             maxMethodWeight;  ///< weight of max luma value when mode = 2
  std::vector< std::pair<int, int> > mapping;          ///< first=luma level, second=delta QP.
#if ENABLE_QPA
  bool isEnabled() const { return (mode != LUMALVL_TO_DQP_DISABLED && mode != LUMALVL_TO_DQP_NUM_MODES); }
#else
  bool isEnabled() const { return mode!=LUMALVL_TO_DQP_DISABLED; }
#endif
};
#endif

#if ER_CHROMA_QP_WCG_PPS
struct WCGChromaQPControl
{
  bool isEnabled() const { return enabled; }
  bool   enabled;         ///< Enabled flag (0:default)
  double chromaCbQpScale; ///< Chroma Cb QP Scale (1.0:default)
  double chromaCrQpScale; ///< Chroma Cr QP Scale (1.0:default)
  double chromaQpScale;   ///< Chroma QP Scale (0.0:default)
  double chromaQpOffset;  ///< Chroma QP Offset (0.0:default)
};
#endif

class ChromaCbfs
{
public:
  ChromaCbfs()
    : Cb(true), Cr(true)
  {}
  ChromaCbfs( bool _cbf )
    : Cb( _cbf ), Cr( _cbf )
  {}
public:
  bool sigChroma( ChromaFormat chromaFormat ) const
  {
    if( chromaFormat == CHROMA_400 )
    {
      return false;
    }
    return   ( Cb || Cr );
  }
  bool& cbf( ComponentID compID )
  {
    bool *cbfs[MAX_NUM_TBLOCKS] = { nullptr, &Cb, &Cr };

    return *cbfs[compID];
  }
public:
  bool Cb;
  bool Cr;
};


enum MsgLevel
{
  SILENT  = 0,
  ERROR   = 1,
  WARNING = 2,
  INFO    = 3,
  NOTICE  = 4,
  VERBOSE = 5,
  DETAILS = 6
};
enum RESHAPE_SIGNAL_TYPE
{
  RESHAPE_SIGNAL_SDR = 0,
  RESHAPE_SIGNAL_PQ  = 1,
  RESHAPE_SIGNAL_HLG = 2,
  RESHAPE_SIGNAL_NULL = 100,
};

#if JVET_AB0155_SGPM
struct SgpmInfo
{
  int sgpmSplitDir;
  int sgpmMode0;
  int sgpmMode1;

  SgpmInfo() : sgpmSplitDir(0), sgpmMode0(0), sgpmMode1(0) {}
  SgpmInfo(const int sd, const int sm0, const int sm1) : sgpmSplitDir(sd), sgpmMode0(sm0), sgpmMode1(sm1) {}
  SgpmInfo &operator=(const SgpmInfo &other)
  {
    sgpmSplitDir = other.sgpmSplitDir;
    sgpmMode0    = other.sgpmMode0;
    sgpmMode1    = other.sgpmMode1;
    return *this;
  }
};
#endif
// ---------------------------------------------------------------------------
// exception class
// ---------------------------------------------------------------------------

class Exception : public std::exception
{
public:
  Exception( const std::string& _s ) : m_str( _s ) { }
  Exception( const Exception& _e ) : std::exception( _e ), m_str( _e.m_str ) { }
  virtual ~Exception() noexcept { };
  virtual const char* what() const noexcept { return m_str.c_str(); }
  Exception& operator=( const Exception& _e ) { std::exception::operator=( _e ); m_str = _e.m_str; return *this; }
  template<typename T> Exception& operator<<( T t ) { std::ostringstream oss; oss << t; m_str += oss.str(); return *this; }
private:
  std::string m_str;
};

// if a check fails with THROW or CHECK, please check if ported correctly from assert in revision 1196)
#define THROW(x)            throw( Exception( "\nERROR: In function \"" ) << __FUNCTION__ << "\" in " << __FILE__ << ":" << __LINE__ << ": " << x )
#define CHECK(c,x)          if(c){ THROW(x); }
#define EXIT(x)             throw( Exception( "\n" ) << x << "\n" )
#define CHECK_NULLPTR(_ptr) CHECK( !( _ptr ), "Accessing an empty pointer pointer!" )

#if !NDEBUG  // for non MSVC compiler, define _DEBUG if in debug mode to have same behavior between MSVC and others in debug
#ifndef _DEBUG
#define _DEBUG 1
#endif
#endif

#if defined( _DEBUG )
#define CHECKD(c,x)         if(c){ THROW(x); }
#else
#define CHECKD(c,x)
#endif // _DEBUG

// ---------------------------------------------------------------------------
// static vector
// ---------------------------------------------------------------------------

template<typename T, size_t N>
class static_vector
{
  T _arr[ N ];
  size_t _size;

public:

  typedef T         value_type;
  typedef size_t    size_type;
  typedef ptrdiff_t difference_type;
  typedef T&        reference;
  typedef T const&  const_reference;
  typedef T*        pointer;
  typedef T const*  const_pointer;
  typedef T*        iterator;
  typedef T const*  const_iterator;

  static const size_type max_num_elements = N;

  static_vector() : _size( 0 )                                 { }
  static_vector( size_t N_ ) : _size( N_ )                     { }
  static_vector( size_t N_, const T& _val ) : _size( 0 )       { resize( N_, _val ); }
  template<typename It>
  static_vector( It _it1, It _it2 ) : _size( 0 )               { while( _it1 < _it2 ) _arr[ _size++ ] = *_it1++; }
  static_vector( std::initializer_list<T> _il ) : _size( 0 )
  {
    typename std::initializer_list<T>::iterator _src1 = _il.begin();
    typename std::initializer_list<T>::iterator _src2 = _il.end();

    while( _src1 < _src2 ) _arr[ _size++ ] = *_src1++;

    CHECKD( _size > N, "capacity exceeded" );
  }
  static_vector& operator=( std::initializer_list<T> _il )
  {
    _size = 0;

    typename std::initializer_list<T>::iterator _src1 = _il.begin();
    typename std::initializer_list<T>::iterator _src2 = _il.end();

    while( _src1 < _src2 ) _arr[ _size++ ] = *_src1++;

    CHECKD( _size > N, "capacity exceeded" );
  }

  void resize( size_t N_ )                      { CHECKD( N_ > N, "capacity exceeded" ); while(_size < N_) _arr[ _size++ ] = T() ; _size = N_; }
  void resize( size_t N_, const T& _val )       { CHECKD( N_ > N, "capacity exceeded" ); while(_size < N_) _arr[ _size++ ] = _val; _size = N_; }
  void reserve( size_t N_ )                     { CHECKD( N_ > N, "capacity exceeded" ); }
  void push_back( const T& _val )               { CHECKD( _size >= N, "capacity exceeded" ); _arr[ _size++ ] = _val; }
  void push_back( T&& val )                     { CHECKD( _size >= N, "capacity exceeded" ); _arr[ _size++ ] = std::forward<T>( val ); }
  void pop_back()                               { CHECKD( _size == 0, "calling pop_back on an empty vector" ); _size--; }
  void pop_front()                              { CHECKD( _size == 0, "calling pop_front on an empty vector" ); _size--; for( int i = 0; i < _size; i++ ) _arr[i] = _arr[i + 1]; }
  void clear()                                  { _size = 0; }
  reference       at( size_t _i )               { CHECKD( _i >= _size, "Trying to access an out-of-bound-element" ); return _arr[ _i ]; }
  const_reference at( size_t _i ) const         { CHECKD( _i >= _size, "Trying to access an out-of-bound-element" ); return _arr[ _i ]; }
  reference       operator[]( size_t _i )       { CHECKD( _i >= _size, "Trying to access an out-of-bound-element" ); return _arr[ _i ]; }
  const_reference operator[]( size_t _i ) const { CHECKD( _i >= _size, "Trying to access an out-of-bound-element" ); return _arr[ _i ]; }
  reference       front()                       { CHECKD( _size == 0, "Trying to access the first element of an empty vector" ); return _arr[ 0 ]; }
  const_reference front() const                 { CHECKD( _size == 0, "Trying to access the first element of an empty vector" ); return _arr[ 0 ]; }
  reference       back()                        { CHECKD( _size == 0, "Trying to access the last element of an empty vector" );  return _arr[ _size - 1 ]; }
  const_reference back() const                  { CHECKD( _size == 0, "Trying to access the last element of an empty vector" );  return _arr[ _size - 1 ]; }
  pointer         data()                        { return _arr; }
  const_pointer   data() const                  { return _arr; }
  iterator        begin()                       { return _arr; }
  const_iterator  begin() const                 { return _arr; }
  const_iterator  cbegin() const                { return _arr; }
  iterator        end()                         { return _arr + _size; }
  const_iterator  end() const                   { return _arr + _size; };
  const_iterator  cend() const                  { return _arr + _size; };
  size_type       size() const                  { return _size; };
  size_type       byte_size() const             { return _size * sizeof( T ); }
  bool            empty() const                 { return _size == 0; }

  size_type       capacity() const              { return N; }
  size_type       max_size() const              { return N; }
  size_type       byte_capacity() const         { return sizeof(_arr); }

  iterator        insert( const_iterator _pos, const T& _val )
                                                { CHECKD( _size >= N, "capacity exceeded" );
                                                  for( difference_type i = _size - 1; i >= _pos - _arr; i-- ) _arr[i + 1] = _arr[i];
                                                  *const_cast<iterator>( _pos ) = _val;
                                                  _size++;
                                                  return const_cast<iterator>( _pos ); }

  iterator        insert( const_iterator _pos, T&& _val )
                                                { CHECKD( _size >= N, "capacity exceeded" );
                                                  for( difference_type i = _size - 1; i >= _pos - _arr; i-- ) _arr[i + 1] = _arr[i];
                                                  *const_cast<iterator>( _pos ) = std::forward<T>( _val );
                                                  _size++; return const_cast<iterator>( _pos ); }
  template<class InputIt>
  iterator        insert( const_iterator _pos, InputIt first, InputIt last )
                                                { const difference_type numEl = last - first;
                                                  CHECKD( _size + numEl >= N, "capacity exceeded" );
                                                  for( difference_type i = _size - 1; i >= _pos - _arr; i-- ) _arr[i + numEl] = _arr[i];
                                                  iterator it = const_cast<iterator>( _pos ); _size += numEl;
                                                  while( first != last ) *it++ = *first++;
                                                  return const_cast<iterator>( _pos ); }

  iterator        insert( const_iterator _pos, size_t numEl, const T& val )
                                                { //const difference_type numEl = last - first;
                                                  CHECKD( _size + numEl >= N, "capacity exceeded" );
                                                  for( difference_type i = _size - 1; i >= _pos - _arr; i-- ) _arr[i + numEl] = _arr[i];
                                                  iterator it = const_cast<iterator>( _pos ); _size += numEl;
                                                  for ( int k = 0; k < numEl; k++) *it++ = val;
                                                  return const_cast<iterator>( _pos ); }

  void            erase( const_iterator _pos )  { iterator it   = const_cast<iterator>( _pos ) - 1;
                                                  iterator last = end() - 1;
                                                  while( ++it != last ) *it = *( it + 1 );
                                                  _size--; }
};


// ---------------------------------------------------------------------------
// dynamic cache
// ---------------------------------------------------------------------------

template<typename T>
class dynamic_cache
{
  std::vector<T*> m_cache;
#if ENABLE_SPLIT_PARALLELISM
  int64_t         m_cacheId;
#endif

public:

#if ENABLE_SPLIT_PARALLELISM
  dynamic_cache()
  {
    static int cacheId = 0;
    m_cacheId = cacheId++;
  }

#endif
  ~dynamic_cache()
  {
    deleteEntries();
  }

  void deleteEntries()
  {
    for( auto &p : m_cache )
    {
      delete p;
      p = nullptr;
    }

    m_cache.clear();
  }

  T* get()
  {
    T* ret;

    if( !m_cache.empty() )
    {
      ret = m_cache.back();
      m_cache.pop_back();
#if ENABLE_SPLIT_PARALLELISM
      CHECK( ret->cacheId != m_cacheId, "Putting item into wrong cache!" );
      CHECK( !ret->cacheUsed,           "Fetched an element that should've been in cache!!" );
#endif
    }
    else
    {
      ret = new T;
    }

#if ENABLE_SPLIT_PARALLELISM
    ret->cacheId   = m_cacheId;
    ret->cacheUsed = false;

#endif
    return ret;
  }

  void cache( T* el )
  {
#if ENABLE_SPLIT_PARALLELISM
    CHECK( el->cacheId != m_cacheId, "Putting item into wrong cache!" );
    CHECK( el->cacheUsed,            "Putting cached item back into cache!" );

    el->cacheUsed = true;

#endif
    m_cache.push_back( el );
  }

  void cache( std::vector<T*>& vel )
  {
#if ENABLE_SPLIT_PARALLELISM
    for( auto el : vel )
    {
      CHECK( el->cacheId != m_cacheId, "Putting item into wrong cache!" );
      CHECK( el->cacheUsed,            "Putting cached item back into cache!" );

      el->cacheUsed = true;
    }

#endif
    m_cache.insert( m_cache.end(), vel.begin(), vel.end() );
    vel.clear();
  }
};

typedef dynamic_cache<struct CodingUnit    > CUCache;
typedef dynamic_cache<struct PredictionUnit> PUCache;
typedef dynamic_cache<struct TransformUnit > TUCache;

struct XUCache
{
  CUCache cuCache;
  PUCache puCache;
  TUCache tuCache;
};

#define SIGN(x) ( (x) >= 0 ? 1 : -1 )


//! \}

#endif

<|MERGE_RESOLUTION|>--- conflicted
+++ resolved
@@ -159,11 +159,7 @@
 #define JVET_AC0053_GAUSSIAN_SOLVER                       1 // JVET-AC0053: Filter parameters using Gaussian elimination steps
 #endif
 #define JVET_AB0155_SGPM                                  1 // JVET-AB0155: Spatial geometric partitioning mode
-<<<<<<< HEAD
-#define JVET_AC0189_SGPM_NO_BLD                           1 // JVET-AC0189: Allow no blending for SGPM
-=======
 #define JVET_AC0189_SGPM_NO_BLENDING                      1 // JVET-AC0189: Allow no blending for SGPM
->>>>>>> 5b0a1bc2
 #define JVET_AB0157_TMRL                                  1 // JVET-AB0157: Template-based multiple reference line intra prediction
 #define JVET_AB0157_INTRA_FUSION                          1 // JVET-AB0157: Intra prediction fusion
 #define JVET_AC0094_REF_SAMPLES_OPT                       1 // JVET-AC0094: Optimizing the use of reference samples
