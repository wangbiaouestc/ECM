/* The copyright in this software is being made available under the BSD
 * License, included below. This software may be subject to other third party
 * and contributor rights, including patent rights, and no such rights are
 * granted under this license.
 *
 * Copyright (c) 2010-2020, ITU/ISO/IEC
 * All rights reserved.
 *
 * Redistribution and use in source and binary forms, with or without
 * modification, are permitted provided that the following conditions are met:
 *
 *  * Redistributions of source code must retain the above copyright notice,
 *    this list of conditions and the following disclaimer.
 *  * Redistributions in binary form must reproduce the above copyright notice,
 *    this list of conditions and the following disclaimer in the documentation
 *    and/or other materials provided with the distribution.
 *  * Neither the name of the ITU/ISO/IEC nor the names of its contributors may
 *    be used to endorse or promote products derived from this software without
 *    specific prior written permission.
 *
 * THIS SOFTWARE IS PROVIDED BY THE COPYRIGHT HOLDERS AND CONTRIBUTORS "AS IS"
 * AND ANY EXPRESS OR IMPLIED WARRANTIES, INCLUDING, BUT NOT LIMITED TO, THE
 * IMPLIED WARRANTIES OF MERCHANTABILITY AND FITNESS FOR A PARTICULAR PURPOSE
 * ARE DISCLAIMED. IN NO EVENT SHALL THE COPYRIGHT HOLDER OR CONTRIBUTORS
 * BE LIABLE FOR ANY DIRECT, INDIRECT, INCIDENTAL, SPECIAL, EXEMPLARY, OR
 * CONSEQUENTIAL DAMAGES (INCLUDING, BUT NOT LIMITED TO, PROCUREMENT OF
 * SUBSTITUTE GOODS OR SERVICES; LOSS OF USE, DATA, OR PROFITS; OR BUSINESS
 * INTERRUPTION) HOWEVER CAUSED AND ON ANY THEORY OF LIABILITY, WHETHER IN
 * CONTRACT, STRICT LIABILITY, OR TORT (INCLUDING NEGLIGENCE OR OTHERWISE)
 * ARISING IN ANY WAY OUT OF THE USE OF THIS SOFTWARE, EVEN IF ADVISED OF
 * THE POSSIBILITY OF SUCH DAMAGE.
 */

/** \file     TypeDef.h
    \brief    Define macros, basic types, new types and enumerations
*/

#ifndef __TYPEDEF__
#define __TYPEDEF__

#ifndef __COMMONDEF__
#error Include CommonDef.h not TypeDef.h
#endif

#include <vector>
#include <utility>
#include <sstream>
#include <cstddef>
#include <cstring>
#include <assert.h>
#include <cassert>

<<<<<<< HEAD
#define JVET_Q0210_UEK_REMOVAL                            1 // JVET-Q0210 Aspect 8: Replace uek signalling in alf_data with ue(v).
=======
#define JVET_Q0449_RPR_NO_SMOOTHING                       1 // JVET-Q0449: Disable smoothing half-sample interpolation filter in conjunction with RPR

#define JVET_Q0493_PLT_ENCODER_LOSSLESS                   1 // JVET-Q0493: Palette encoder improvements for lossless coding

#define JVET_Q0629_REMOVAL_PLT_4X4                        1 // JVET-Q0629: Removal of 4x4 blocks in palette mode
>>>>>>> 6a7d1c57

#define JVET_Q0291_REDUCE_DUALTREE_PLT_SIZE               1 // JVET-Q0291: reduce palette size of dual tree from 31 to 15 and palette predictor size of dual tree from 63 to 31

#define JVET_Q0330_BLOCK_PARTITION                        1 // JVET-Q0330: fix the block partitioning at picture boundary

#define JVET_Q0417_CONSTRAINT_SPS_VB_PRESENT_FLAG         1 // JVET_Q0417: a constraint on the value of sps_virtual_boundaries_present_flag based on res_change_in_clvs_allowed_flag

#define JVET_Q0179_SCALING_WINDOW_SIZE_CONSTRAINT         1 // JVET-Q0179: Scaling window size constraint for constraining worst case memory bandwidth

#define JVET_P2008_OUTPUT_LOG                             1 // Output log file for conformance tests

#define JVET_P0097_REMOVE_VPS_DEP_NONSCALABLE_LAYER       1 // Removing dependencies on VPS from the decoding process of a non-scalable bitstream

#define JVET_Q0420_PPS_CHROMA_TOOL_FLAG                   1 // JVET-Q0420: add pps_chroma_tool_offsets_present_flag in PPS

#define JVET_Q0172_CHROMA_FORMAT_BITDEPTH_CONSTRAINT      1 // JVET-Q0172: Disallow differing chroma format and different bit depths for cross-layer prediction. 

#define JVET_Q0491_PLT_ESCAPE                             1 // JVET-Q0491: Palette escape binarization

#define JVET_Q414_CONSTRAINT_ON_GDR_PIC_FLAG              1  //JVET-Q0414: when gdr_enabled_flag is equal to 0, gdr_pic_flag shall be 0

#define JVET_Q0413_SKIP_LAST_SUBPIC_SIG                   1  //JVET-Q0413 modification 2: skip the width and height signaling of last subpicture

#define JVET_Q0169_SUBPIC_LEN_CONFORM                     1 // JVET-Q0169: add bitstream conformance check on subpic length

#define JVET_Q0504_PLT_NON444                             1 // JVET-Q0504: enable palette mode for non 444 color format

#define JVET_Q0183_SPS_TRANSFORM_SKIP_MODE_CONTROL        1 // JVET-Q0183: Signal the max block size in SPS and conditionally signal min_qp_prime_ts_minus4

#define JVET_Q0089_SLICE_LOSSLESS_CODING_CHROMA_BDPCM     1 // JVET-Q0089: RRC slice-level switch for lossless coding and one SPS flag for luma and chroma BDPCM.

#define JVET_Q0816                                        1 // JVET_Q0816: Omit the signalling of subpic layout when there is only one subpicture

#define JVET_Q0438_MONOCHROME_BUGFIXES                    1 // JVET-Q0438: Monochrome bug fixes

#define JVET_Q0043_RPR_and_Subpics                        1 // JVET-Q0043: Disallow for both RPR and subpics to be used together

#define JVET_Q0818_PT_SEI                                 1 // JVET-Q0818: add display_elemental_periods_minus1 to picture timing SEI message

#define JVET_Q0110_Q0785_CHROMA_BDPCM_420                 1 // JVET-Q0110/Q0785: Enable chroma BDPCM for 420, separate contexts for chroma BDPCM and bug-fixes.

#define JVET_Q0042_VUI                                    1 // Modifications to VUI syntax

#define JVET_Q0512_ENC_CHROMA_TS_ACT                      1 // JVET-Q0512: encoder-side improvement on enabling chroma transform-skip for ACT

#define JVET_P0101_POC_MULTILAYER                         1 // POC derivation for pictures in dependent layers

#define JVET_Q0446_MIP_CONST_SHIFT_OFFSET                 1 // JVET-Q0446: MIP with constant shift and offset

#define JVET_Q0265                                        1 // JVET-Q0265: Cleanup for monochrome and independently coded color planes

#define JVET_Q0447_WP_PARAM_ESTIM                         1 // JVET-Q0447: Add search iterations for method 2,3 and 4

#define JVET_Q0119_CLEANUPS                               1 // JVET-Q0119: AHG12: Cleanups on signalling of subpictures, tiles, and rectangular slices

#define JVET_Q0114_CONSTRAINT_FLAGS                       1 // JVET-Q0114: AHG9: A few more general constraints flags

#define JVET_Q0820_ACT                                    1 // JVET-Q0820: ACT bug fixes and reversible ACT transform 

#define JVET_Q0814_DPB                                    1 // JVET-Q0814: DPB capacity is based on picture units regardless of the resoltuion
#define ENABLING_MULTI_SPS                                1 // Bug fix to enable multiple SPS
#define SPS_ID_CHECK                                      1 // add SPS id check to be the same within CLVS, related to mixed_nalu_types_in_pic_flag

#define JVET_Q0353_ACT_SW_FIX                             1 // JVET-Q0353: Bug fix of ACT 

#define JVET_P0288_PIC_OUTPUT                             1 // JVET-P0288: Set the value of PictureOutputFlag

#define JVET_Q0695_CHROMA_TS_JCCR                         1 // JVET-Q0695: Enabling the RD checking of chroma transform-skip mode for JCCR at encoder
#define JVET_Q0500_CCLM_REF_PADDING                       1 // JVET-Q0500: Reference samples padding for CCLM

#define JVET_Q0128_DMVR_BDOF_ENABLING_CONDITION           1 // JVET-Q0128: Cleanup of enabling condition for DMVR and BDOF 

#define JVET_Q0784_LFNST_COMBINATION                      1 // lfnst signaling, latency reduction and a bugfix for scaling from Q0106, Q0686, Q0133

#define JVET_Q0501_PALETTE_WPP_INIT_ABOVECTU              1 // JVET-Q0501: Initialize palette predictor from above CTU row in WPP 

#define JVET_Q0503_Q0712_PLT_ENCODER_IMPROV_BUGFIX        1 // JVET-Q0503/Q0712: Platte encoder improvement/bugfix

#define JVET_Q0819_PH_CHANGES                             1 // JVET-Q0819: Combination of PH related syntax changes

#define JVET_Q0481_PARTITION_CONSTRAINTS_ORDER            1 // JVET-Q0481: Ordering of partition constraints syntax elements in the SPS

#define JVET_Q0155_COLOUR_ID                              1 // JVET-Q0155: move colour_plane_id from PH to SH

#define JVET_Q0444_AMVR_SIGNALLING                        1 // JVET-Q0444: Conditional signaling of sps_affine_amvr_enabled_flag based on sps_amvr_enabled_flag

#define JVET_Q0147_JCCR_SIGNALLING                        1 // JVET-Q0147: Conditional signaling of sps_joint_cbcr_enabled_flag based on ChromaArrayType

#define JVET_Q0267_RESET_CHROMA_QP_OFFSET                 1 // JVET-Q0267: Reset chroma QP offsets at the start of each chroma QP offset group

#define JVET_Q0293_REMOVAL_PDPC_CHROMA_NX2                1 // JVET-Q0293: Removal of chroma Nx2 blocks in PDPC 

#define JVET_Q0121_DEBLOCKING_CONTROL_PARAMETERS          1 // JVET-Q0121: Add deblocking control parameters for Cb and Cr and extend the parameter ranges

#define JVET_Q0517_RPR_AFFINE_DS                          1 // JVET-Q0517: affine down-sampling filters for RPR

#define JVET_O1143_SUBPIC_BOUNDARY                        1 // treat subpicture boundary as picture boundary
#if JVET_O1143_SUBPIC_BOUNDARY
#define JVET_O1143_LPF_ACROSS_SUBPIC_BOUNDARY             1 
#define JVET_O1143_MV_ACROSS_SUBPIC_BOUNDARY              1
#endif

#define JVET_Q0495_NLALF_CLIP_CLEANUP                     1 // JVET-Q0495: Cleanup of clipping table for NL-ALF

#define JVET_Q0156_STSA                                   1 // JVET-Q0156: Enable inter-layer prediction for STSA pictures
#define JVET_Q0249_ALF_CHROMA_CLIPFLAG                    1 // JVET-Q0249: Cleanup of chroma clipping flags for ALF
#define JVET_Q0150                                        1 // fix for ALF virtual horizontal CTU boundary processing
#define JVET_Q0054                                        1 // fix for long luma deblocking decision
#define JVET_Q0795_CCALF                                  1 // Cross-component ALF

#define JVET_Q0297_MER                                    1 // JVET_Q0297: Merge estimation region

#define JVET_Q0483_CLIP_TMVP                              1 // JVET-Q0483: Clip TMVP when no scaling is applied

#define JVET_Q0516_MTS_SIGNALLING_DC_ONLY_COND            1 // JVET-Q0516/Q0685: disable MTS when there is only DC coefficient 

#define JVET_Q0806                                        1 // Geo related adoptions (JVET-Q0059, JVET-Q0077, JVET-Q0123, JVET-Q0188, JVET-Q0242_GEO, JVET-Q0309, JVET-Q0365 and JVET-Q0370)

#define JVET_Q0055_MTS_SIGNALLING                         1 // JVET-Q0055: Check for transform coefficients outside the 16x16 area
#define JVET_Q0480_RASTER_RECT_SLICES                     1 // JVET-Q0480: Eliminate redundant slice height syntax when in raster rectangular slice mode (tile_idx_delta_present_flag == 0)

#define JVET_Q0775_PH_IN_SH                               1 // JVET-Q0755: Allow picture header in slice header

#define JVET_Q0433_MODIFIED_CHROMA_DIST_WEIGHT            1 // modification of chroma distortion weight (as agreed during presentation of JVET-Q0433)

#define JVET_P0188_MINCR                                  1 // JVET-P0188: Add MinCR checking in encoder.
#define JVET_Q0436_CABAC_ZERO_WORD                        1 // JVET-Q0436: Add modified CABAC zero word insertion in encoder.

#define JVET_Q0487_SCALING_WINDOW_ISSUES                  1 // JVET-Q0487: Fix scaling window issues when scaling ratio is 1:1

#define JVET_Q0787_SUBPIC                                 1 // JVET-Q0787: fix subpicture location signalling

#define JVET_AHG14_LOSSLESS                               1
#define JVET_AHG14_LOSSLESS_ENC_QP_FIX                    1 && JVET_AHG14_LOSSLESS

#define JVET_M0497_MATRIX_MULT                            0 // 0: Fast method; 1: Matrix multiplication

#define APPLY_SBT_SL_ON_MTS                               1 // apply save & load fast algorithm on inter MTS when SBT is on

#define HEVC_SEI                                          0 // SEI messages that are defined in HEVC, but not in VVC

typedef std::pair<int, bool> TrMode;
typedef std::pair<int, int>  TrCost;

// clang-format off
#define REUSE_CU_RESULTS                                  1 
#if REUSE_CU_RESULTS
#define REUSE_CU_RESULTS_WITH_MULTIPLE_TUS                1
#endif
// clang-format on


#ifndef JVET_J0090_MEMORY_BANDWITH_MEASURE
#define JVET_J0090_MEMORY_BANDWITH_MEASURE                0
#endif

#ifndef EXTENSION_360_VIDEO
#define EXTENSION_360_VIDEO                               0   ///< extension for 360/spherical video coding support; this macro should be controlled by makefile, as it would be used to control whether the library is built and linked
#endif

#ifndef EXTENSION_HDRTOOLS
#define EXTENSION_HDRTOOLS                                0 //< extension for HDRTools/Metrics support; this macro should be controlled by makefile, as it would be used to control whether the library is built and linked
#endif

#define JVET_O0756_CONFIG_HDRMETRICS                      1
#if EXTENSION_HDRTOOLS
#define JVET_O0756_CALCULATE_HDRMETRICS                   1
#endif

#ifndef ENABLE_SPLIT_PARALLELISM
#define ENABLE_SPLIT_PARALLELISM                          0
#endif
#if ENABLE_SPLIT_PARALLELISM
#define PARL_SPLIT_MAX_NUM_JOBS                           6                             // number of parallel jobs that can be defined and need memory allocated
#define NUM_RESERVERD_SPLIT_JOBS                        ( PARL_SPLIT_MAX_NUM_JOBS + 1 )  // number of all data structures including the merge thread (0)
#define PARL_SPLIT_MAX_NUM_THREADS                        PARL_SPLIT_MAX_NUM_JOBS
#define NUM_SPLIT_THREADS_IF_MSVC                         4

#endif


// ====================================================================================================================
// General settings
// ====================================================================================================================

#ifndef ENABLE_TRACING
#define ENABLE_TRACING                                    0 // DISABLE by default (enable only when debugging, requires 15% run-time in decoding) -- see documentation in 'doc/DTrace for NextSoftware.pdf'
#endif

#if ENABLE_TRACING
#define K0149_BLOCK_STATISTICS                            1 // enables block statistics, which can be analysed with YUView (https://github.com/IENT/YUView)
#if K0149_BLOCK_STATISTICS
#define BLOCK_STATS_AS_CSV                                0 // statistics will be written in a comma separated value format. this is not supported by YUView
#endif
#endif

#define WCG_EXT                                           1
#define WCG_WPSNR                                         WCG_EXT

#define KEEP_PRED_AND_RESI_SIGNALS                        0

// ====================================================================================================================
// Debugging
// ====================================================================================================================

// most debugging tools are now bundled within the ENABLE_TRACING macro -- see documentation to see how to use

#define PRINT_MACRO_VALUES                                1 ///< When enabled, the encoder prints out a list of the non-environment-variable controlled macros and their values on startup

#define INTRA_FULL_SEARCH                                 0 ///< enables full mode search for intra estimation

// TODO: rename this macro to DECODER_DEBUG_BIT_STATISTICS (may currently cause merge issues with other branches)
// This can be enabled by the makefile
#ifndef RExt__DECODER_DEBUG_BIT_STATISTICS
#define RExt__DECODER_DEBUG_BIT_STATISTICS                0 ///< 0 (default) = decoder reports as normal, 1 = decoder produces bit usage statistics (will impact decoder run time by up to ~10%)
#endif

#ifndef RExt__DECODER_DEBUG_TOOL_MAX_FRAME_STATS
#define RExt__DECODER_DEBUG_TOOL_MAX_FRAME_STATS         (1 && RExt__DECODER_DEBUG_BIT_STATISTICS )   ///< 0 (default) = decoder reports as normal, 1 = decoder produces max frame bit usage statistics
#endif

#define TR_ONLY_COEFF_STATS                              (1 && RExt__DECODER_DEBUG_BIT_STATISTICS )   ///< 0 combine TS and non-TS decoder debug statistics. 1 = separate TS and non-TS decoder debug statistics.
#define EPBINCOUNT_FIX                                   (1 && RExt__DECODER_DEBUG_BIT_STATISTICS )   ///< 0 use count to represent number of calls to decodeBins. 1 = count and bins for EP bins are the same.

#ifndef RExt__DECODER_DEBUG_TOOL_STATISTICS
#define RExt__DECODER_DEBUG_TOOL_STATISTICS               0 ///< 0 (default) = decoder reports as normal, 1 = decoder produces tool usage statistics
#endif

#if RExt__DECODER_DEBUG_BIT_STATISTICS || RExt__DECODER_DEBUG_TOOL_STATISTICS
#define RExt__DECODER_DEBUG_STATISTICS                    1
#endif

// ====================================================================================================================
// Tool Switches - transitory (these macros are likely to be removed in future revisions)
// ====================================================================================================================

#define DECODER_CHECK_SUBSTREAM_AND_SLICE_TRAILING_BYTES  1 ///< TODO: integrate this macro into a broader conformance checking system.
#define T0196_SELECTIVE_RDOQ                              1 ///< selective RDOQ
#define U0040_MODIFIED_WEIGHTEDPREDICTION_WITH_BIPRED_AND_CLIPPING 1
#define U0033_ALTERNATIVE_TRANSFER_CHARACTERISTICS_SEI    1 ///< Alternative transfer characteristics SEI message (JCTVC-U0033, with syntax naming from V1005)
#define X0038_LAMBDA_FROM_QP_CAPABILITY                   1 ///< This approach derives lambda from QP+QPoffset+QPoffset2. QPoffset2 is derived from QP+QPoffset using a linear model that is clipped between 0 and 3.
                                                            // To use this capability enable config parameter LambdaFromQpEnable

// ====================================================================================================================
// Tool Switches
// ====================================================================================================================


// This can be enabled by the makefile
#ifndef RExt__HIGH_BIT_DEPTH_SUPPORT
#define RExt__HIGH_BIT_DEPTH_SUPPORT                      0 ///< 0 (default) use data type definitions for 8-10 bit video, 1 = use larger data types to allow for up to 16-bit video (originally developed as part of N0188)
#endif

// SIMD optimizations
#define SIMD_ENABLE                                       1
#define ENABLE_SIMD_OPT                                 ( SIMD_ENABLE && !RExt__HIGH_BIT_DEPTH_SUPPORT )    ///< SIMD optimizations, no impact on RD performance
#define ENABLE_SIMD_OPT_MCIF                            ( 1 && ENABLE_SIMD_OPT )                            ///< SIMD optimization for the interpolation filter, no impact on RD performance
#define ENABLE_SIMD_OPT_BUFFER                          ( 1 && ENABLE_SIMD_OPT )                            ///< SIMD optimization for the buffer operations, no impact on RD performance
#define ENABLE_SIMD_OPT_DIST                            ( 1 && ENABLE_SIMD_OPT )                            ///< SIMD optimization for the distortion calculations(SAD,SSE,HADAMARD), no impact on RD performance
#define ENABLE_SIMD_OPT_AFFINE_ME                       ( 1 && ENABLE_SIMD_OPT )                            ///< SIMD optimization for affine ME, no impact on RD performance
#define ENABLE_SIMD_OPT_ALF                             ( 1 && ENABLE_SIMD_OPT )                            ///< SIMD optimization for ALF
#if ENABLE_SIMD_OPT_BUFFER
#define ENABLE_SIMD_OPT_BCW                               1                                                 ///< SIMD optimization for Bcw
#endif

// End of SIMD optimizations


#define ME_ENABLE_ROUNDING_OF_MVS                         1 ///< 0 (default) = disables rounding of motion vectors when right shifted,  1 = enables rounding

#define RDOQ_CHROMA_LAMBDA                                1 ///< F386: weighting of chroma for RDOQ

#define U0132_TARGET_BITS_SATURATION                      1 ///< Rate control with target bits saturation method
#ifdef  U0132_TARGET_BITS_SATURATION
#define V0078_ADAPTIVE_LOWER_BOUND                        1 ///< Target bits saturation with adaptive lower bound
#endif
#define W0038_DB_OPT                                      1 ///< adaptive DB parameter selection, LoopFilterOffsetInPPS and LoopFilterDisable are set to 0 and DeblockingFilterMetric=2;
#define W0038_CQP_ADJ                                     1 ///< chroma QP adjustment based on TL, CQPTLAdjustEnabled is set to 1;

#define SHARP_LUMA_DELTA_QP                               1 ///< include non-normative LCU deltaQP and normative chromaQP change
#define ER_CHROMA_QP_WCG_PPS                              1 ///< Chroma QP model for WCG used in Anchor 3.2
#define ENABLE_QPA                                        1 ///< Non-normative perceptual QP adaptation according to JVET-H0047 and JVET-K0206. Deactivated by default, activated using encoder arguments --PerceptQPA=1 --SliceChromaQPOffsetPeriodicity=1
#define ENABLE_QPA_SUB_CTU                              ( 1 && ENABLE_QPA ) ///< when maximum delta-QP depth is greater than zero, use sub-CTU QPA


#define RDOQ_CHROMA                                       1 ///< use of RDOQ in chroma

#define QP_SWITCHING_FOR_PARALLEL                         1 ///< Replace floating point QP with a source-file frame number. After switching POC, increase base QP instead of frame level QP.

#define LUMA_ADAPTIVE_DEBLOCKING_FILTER_QP_OFFSET         1 /// JVET-L0414 (CE11.2.2) with explicit signalling of num interval, threshold and qpOffset
// ====================================================================================================================
// Derived macros
// ====================================================================================================================

#if RExt__HIGH_BIT_DEPTH_SUPPORT
#define FULL_NBIT                                         1 ///< When enabled, use distortion measure derived from all bits of source data, otherwise discard (bitDepth - 8) least-significant bits of distortion
#define RExt__HIGH_PRECISION_FORWARD_TRANSFORM            1 ///< 0 use original 6-bit transform matrices for both forward and inverse transform, 1 (default) = use original matrices for inverse transform and high precision matrices for forward transform
#else
#define FULL_NBIT                                         1 ///< When enabled, use distortion measure derived from all bits of source data, otherwise discard (bitDepth - 8) least-significant bits of distortion
#define RExt__HIGH_PRECISION_FORWARD_TRANSFORM            0 ///< 0 (default) use original 6-bit transform matrices for both forward and inverse transform, 1 = use original matrices for inverse transform and high precision matrices for forward transform
#endif

#if FULL_NBIT
#define DISTORTION_PRECISION_ADJUSTMENT(x)                0
#else
#define DISTORTION_ESTIMATION_BITS                        8
#define DISTORTION_PRECISION_ADJUSTMENT(x)                ((x>DISTORTION_ESTIMATION_BITS)? ((x)-DISTORTION_ESTIMATION_BITS) : 0)
#endif

// ====================================================================================================================
// Error checks
// ====================================================================================================================

#if ((RExt__HIGH_PRECISION_FORWARD_TRANSFORM != 0) && (RExt__HIGH_BIT_DEPTH_SUPPORT == 0))
#error ERROR: cannot enable RExt__HIGH_PRECISION_FORWARD_TRANSFORM without RExt__HIGH_BIT_DEPTH_SUPPORT
#endif

// ====================================================================================================================
// Named numerical types
// ====================================================================================================================

#if RExt__HIGH_BIT_DEPTH_SUPPORT
typedef       int             Pel;               ///< pixel type
typedef       int64_t           TCoeff;            ///< transform coefficient
typedef       int             TMatrixCoeff;      ///< transform matrix coefficient
typedef       int16_t           TFilterCoeff;      ///< filter coefficient
typedef       int64_t           Intermediate_Int;  ///< used as intermediate value in calculations
typedef       uint64_t          Intermediate_UInt; ///< used as intermediate value in calculations
#else
typedef       int16_t           Pel;               ///< pixel type
typedef       int             TCoeff;            ///< transform coefficient
typedef       int16_t           TMatrixCoeff;      ///< transform matrix coefficient
typedef       int16_t           TFilterCoeff;      ///< filter coefficient
typedef       int             Intermediate_Int;  ///< used as intermediate value in calculations
typedef       uint32_t            Intermediate_UInt; ///< used as intermediate value in calculations
#endif

typedef       uint64_t          SplitSeries;       ///< used to encoded the splits that caused a particular CU size
typedef       uint64_t          ModeTypeSeries;    ///< used to encoded the ModeType at different split depth

typedef       uint64_t        Distortion;        ///< distortion measurement

// ====================================================================================================================
// Enumeration
// ====================================================================================================================

#if !JVET_Q0089_SLICE_LOSSLESS_CODING_CHROMA_BDPCM
enum BDPCMControl
{
  BDPCM_INACTIVE = 0,
  BDPCM_LUMAONLY = 1,
  BDPCM_LUMACHROMA = 2,
};
#endif

enum ApsType
{
  ALF_APS = 0,
  LMCS_APS = 1,
  SCALING_LIST_APS = 2,
};

enum QuantFlags
{
  Q_INIT           = 0x0,
  Q_USE_RDOQ       = 0x1,
  Q_RDOQTS         = 0x2,
  Q_SELECTIVE_RDOQ = 0x4,
};

//EMT transform tags
enum TransType
{
  DCT2 = 0,
  DCT8 = 1,
  DST7 = 2,
  NUM_TRANS_TYPE = 3,
  DCT2_EMT = 4
};

enum MTSIdx
{
  MTS_DCT2_DCT2 = 0,
  MTS_SKIP = 1,
  MTS_DST7_DST7 = 2,
  MTS_DCT8_DST7 = 3,
  MTS_DST7_DCT8 = 4,
  MTS_DCT8_DCT8 = 5
};

enum ISPType
{
  NOT_INTRA_SUBPARTITIONS       = 0,
  HOR_INTRA_SUBPARTITIONS       = 1,
  VER_INTRA_SUBPARTITIONS       = 2,
  NUM_INTRA_SUBPARTITIONS_MODES = 3,
  INTRA_SUBPARTITIONS_RESERVED  = 4
};

enum SbtIdx
{
  SBT_OFF_DCT  = 0,
  SBT_VER_HALF = 1,
  SBT_HOR_HALF = 2,
  SBT_VER_QUAD = 3,
  SBT_HOR_QUAD = 4,
  NUMBER_SBT_IDX,
  SBT_OFF_MTS, //note: must be after all SBT modes, only used in fast algorithm to discern the best mode is inter EMT
};

enum SbtPos
{
  SBT_POS0 = 0,
  SBT_POS1 = 1,
  NUMBER_SBT_POS
};

enum SbtMode
{
  SBT_VER_H0 = 0,
  SBT_VER_H1 = 1,
  SBT_HOR_H0 = 2,
  SBT_HOR_H1 = 3,
  SBT_VER_Q0 = 4,
  SBT_VER_Q1 = 5,
  SBT_HOR_Q0 = 6,
  SBT_HOR_Q1 = 7,
  NUMBER_SBT_MODE
};

enum RDPCMMode
{
  RDPCM_OFF             = 0,
  RDPCM_HOR             = 1,
  RDPCM_VER             = 2,
  NUMBER_OF_RDPCM_MODES = 3
};

enum RDPCMSignallingMode
{
  RDPCM_SIGNAL_IMPLICIT            = 0,
  RDPCM_SIGNAL_EXPLICIT            = 1,
  NUMBER_OF_RDPCM_SIGNALLING_MODES = 2
};

/// supported slice type
enum SliceType
{
  B_SLICE               = 0,
  P_SLICE               = 1,
  I_SLICE               = 2,
  NUMBER_OF_SLICE_TYPES = 3
};

#if JVET_Q0265
/// chroma formats (according to how the monochrome or the color planes are intended to be coded)
#else
/// chroma formats (according to semantics of chroma_format_idc)
#endif
enum ChromaFormat
{
  CHROMA_400        = 0,
  CHROMA_420        = 1,
  CHROMA_422        = 2,
  CHROMA_444        = 3,
  NUM_CHROMA_FORMAT = 4
};

enum ChannelType
{
  CHANNEL_TYPE_LUMA    = 0,
  CHANNEL_TYPE_CHROMA  = 1,
  MAX_NUM_CHANNEL_TYPE = 2
};

enum TreeType
{
  TREE_D = 0, //default tree status (for single-tree slice, TREE_D means joint tree; for dual-tree I slice, TREE_D means TREE_L for luma and TREE_C for chroma)
  TREE_L = 1, //separate tree only contains luma (may split)
  TREE_C = 2, //separate tree only contains chroma (not split), to avoid small chroma block
};

enum ModeType
{
  MODE_TYPE_ALL = 0, //all modes can try
  MODE_TYPE_INTER = 1, //can try inter
  MODE_TYPE_INTRA = 2, //can try intra, ibc, palette
};

#define CH_L CHANNEL_TYPE_LUMA
#define CH_C CHANNEL_TYPE_CHROMA

enum ComponentID
{
  COMPONENT_Y         = 0,
  COMPONENT_Cb        = 1,
  COMPONENT_Cr        = 2,
  MAX_NUM_COMPONENT   = 3,
  JOINT_CbCr          = MAX_NUM_COMPONENT,
  MAX_NUM_TBLOCKS     = MAX_NUM_COMPONENT
};

#define MAP_CHROMA(c) (ComponentID(c))

enum InputColourSpaceConversion // defined in terms of conversion prior to input of encoder.
{
  IPCOLOURSPACE_UNCHANGED               = 0,
  IPCOLOURSPACE_YCbCrtoYCrCb            = 1, // Mainly used for debug!
  IPCOLOURSPACE_YCbCrtoYYY              = 2, // Mainly used for debug!
  IPCOLOURSPACE_RGBtoGBR                = 3,
  NUMBER_INPUT_COLOUR_SPACE_CONVERSIONS = 4
};

enum MATRIX_COEFFICIENTS // Table E.5 (Matrix coefficients)
{
  MATRIX_COEFFICIENTS_RGB                           = 0,
  MATRIX_COEFFICIENTS_BT709                         = 1,
  MATRIX_COEFFICIENTS_UNSPECIFIED                   = 2,
  MATRIX_COEFFICIENTS_RESERVED_BY_ITUISOIEC         = 3,
  MATRIX_COEFFICIENTS_USFCCT47                      = 4,
  MATRIX_COEFFICIENTS_BT601_625                     = 5,
  MATRIX_COEFFICIENTS_BT601_525                     = 6,
  MATRIX_COEFFICIENTS_SMPTE240                      = 7,
  MATRIX_COEFFICIENTS_YCGCO                         = 8,
  MATRIX_COEFFICIENTS_BT2020_NON_CONSTANT_LUMINANCE = 9,
  MATRIX_COEFFICIENTS_BT2020_CONSTANT_LUMINANCE     = 10,
};

enum DeblockEdgeDir
{
  EDGE_VER     = 0,
  EDGE_HOR     = 1,
  NUM_EDGE_DIR = 2
};

/// supported prediction type
enum PredMode
{
  MODE_INTER                 = 0,     ///< inter-prediction mode
  MODE_INTRA                 = 1,     ///< intra-prediction mode
  MODE_IBC                   = 2,     ///< ibc-prediction mode
  MODE_PLT                   = 3,     ///< plt-prediction mode
  NUMBER_OF_PREDICTION_MODES = 4,
};

/// reference list index
enum RefPicList
{
  REF_PIC_LIST_0               = 0,   ///< reference list 0
  REF_PIC_LIST_1               = 1,   ///< reference list 1
  NUM_REF_PIC_LIST_01          = 2,
  REF_PIC_LIST_X               = 100  ///< special mark
};

#define L0 REF_PIC_LIST_0
#define L1 REF_PIC_LIST_1

/// distortion function index
enum DFunc
{
  DF_SSE             = 0,             ///< general size SSE
  DF_SSE2            = DF_SSE+1,      ///<   2xM SSE
  DF_SSE4            = DF_SSE+2,      ///<   4xM SSE
  DF_SSE8            = DF_SSE+3,      ///<   8xM SSE
  DF_SSE16           = DF_SSE+4,      ///<  16xM SSE
  DF_SSE32           = DF_SSE+5,      ///<  32xM SSE
  DF_SSE64           = DF_SSE+6,      ///<  64xM SSE
  DF_SSE16N          = DF_SSE+7,      ///< 16NxM SSE

  DF_SAD             = 8,             ///< general size SAD
  DF_SAD2            = DF_SAD+1,      ///<   2xM SAD
  DF_SAD4            = DF_SAD+2,      ///<   4xM SAD
  DF_SAD8            = DF_SAD+3,      ///<   8xM SAD
  DF_SAD16           = DF_SAD+4,      ///<  16xM SAD
  DF_SAD32           = DF_SAD+5,      ///<  32xM SAD
  DF_SAD64           = DF_SAD+6,      ///<  64xM SAD
  DF_SAD16N          = DF_SAD+7,      ///< 16NxM SAD

  DF_HAD             = 16,            ///< general size Hadamard
  DF_HAD2            = DF_HAD+1,      ///<   2xM HAD
  DF_HAD4            = DF_HAD+2,      ///<   4xM HAD
  DF_HAD8            = DF_HAD+3,      ///<   8xM HAD
  DF_HAD16           = DF_HAD+4,      ///<  16xM HAD
  DF_HAD32           = DF_HAD+5,      ///<  32xM HAD
  DF_HAD64           = DF_HAD+6,      ///<  64xM HAD
  DF_HAD16N          = DF_HAD+7,      ///< 16NxM HAD

  DF_SAD12           = 24,
  DF_SAD24           = 25,
  DF_SAD48           = 26,

  DF_MRSAD           = 27,            ///< general size MR SAD
  DF_MRSAD2          = DF_MRSAD+1,    ///<   2xM MR SAD
  DF_MRSAD4          = DF_MRSAD+2,    ///<   4xM MR SAD
  DF_MRSAD8          = DF_MRSAD+3,    ///<   8xM MR SAD
  DF_MRSAD16         = DF_MRSAD+4,    ///<  16xM MR SAD
  DF_MRSAD32         = DF_MRSAD+5,    ///<  32xM MR SAD
  DF_MRSAD64         = DF_MRSAD+6,    ///<  64xM MR SAD
  DF_MRSAD16N        = DF_MRSAD+7,    ///< 16NxM MR SAD

  DF_MRHAD           = 35,            ///< general size MR Hadamard
  DF_MRHAD2          = DF_MRHAD+1,    ///<   2xM MR HAD
  DF_MRHAD4          = DF_MRHAD+2,    ///<   4xM MR HAD
  DF_MRHAD8          = DF_MRHAD+3,    ///<   8xM MR HAD
  DF_MRHAD16         = DF_MRHAD+4,    ///<  16xM MR HAD
  DF_MRHAD32         = DF_MRHAD+5,    ///<  32xM MR HAD
  DF_MRHAD64         = DF_MRHAD+6,    ///<  64xM MR HAD
  DF_MRHAD16N        = DF_MRHAD+7,    ///< 16NxM MR HAD

  DF_MRSAD12         = 43,
  DF_MRSAD24         = 44,
  DF_MRSAD48         = 45,

  DF_SAD_FULL_NBIT    = 46,
  DF_SAD_FULL_NBIT2   = DF_SAD_FULL_NBIT+1,    ///<   2xM SAD with full bit usage
  DF_SAD_FULL_NBIT4   = DF_SAD_FULL_NBIT+2,    ///<   4xM SAD with full bit usage
  DF_SAD_FULL_NBIT8   = DF_SAD_FULL_NBIT+3,    ///<   8xM SAD with full bit usage
  DF_SAD_FULL_NBIT16  = DF_SAD_FULL_NBIT+4,    ///<  16xM SAD with full bit usage
  DF_SAD_FULL_NBIT32  = DF_SAD_FULL_NBIT+5,    ///<  32xM SAD with full bit usage
  DF_SAD_FULL_NBIT64  = DF_SAD_FULL_NBIT+6,    ///<  64xM SAD with full bit usage
  DF_SAD_FULL_NBIT16N = DF_SAD_FULL_NBIT+7,    ///< 16NxM SAD with full bit usage

  DF_SSE_WTD          = 54,                ///< general size SSE
  DF_SSE2_WTD         = DF_SSE_WTD+1,      ///<   4xM SSE
  DF_SSE4_WTD         = DF_SSE_WTD+2,      ///<   4xM SSE
  DF_SSE8_WTD         = DF_SSE_WTD+3,      ///<   8xM SSE
  DF_SSE16_WTD        = DF_SSE_WTD+4,      ///<  16xM SSE
  DF_SSE32_WTD        = DF_SSE_WTD+5,      ///<  32xM SSE
  DF_SSE64_WTD        = DF_SSE_WTD+6,      ///<  64xM SSE
  DF_SSE16N_WTD       = DF_SSE_WTD+7,      ///< 16NxM SSE
  DF_DEFAULT_ORI      = DF_SSE_WTD+8,

  DF_SAD_INTERMEDIATE_BITDEPTH = 63,

#if JVET_Q0806
  DF_SAD_WITH_MASK   = 64,
  DF_TOTAL_FUNCTIONS = 65
#else
  DF_TOTAL_FUNCTIONS = 64
#endif
};

/// motion vector predictor direction used in AMVP
enum MvpDir
{
  MD_LEFT = 0,          ///< MVP of left block
  MD_ABOVE,             ///< MVP of above block
  MD_ABOVE_RIGHT,       ///< MVP of above right block
  MD_BELOW_LEFT,        ///< MVP of below left block
  MD_ABOVE_LEFT         ///< MVP of above left block
};

enum TransformDirection
{
  TRANSFORM_FORWARD              = 0,
  TRANSFORM_INVERSE              = 1,
  TRANSFORM_NUMBER_OF_DIRECTIONS = 2
};

/// supported ME search methods
enum MESearchMethod
{
  MESEARCH_FULL              = 0,
  MESEARCH_DIAMOND           = 1,
  MESEARCH_SELECTIVE         = 2,
  MESEARCH_DIAMOND_ENHANCED  = 3,
  MESEARCH_NUMBER_OF_METHODS = 4
};

/// coefficient scanning type used in ACS
enum CoeffScanType
{
  SCAN_DIAG = 0,        ///< up-right diagonal scan
  SCAN_TRAV_HOR = 1,
  SCAN_TRAV_VER = 2,
  SCAN_NUMBER_OF_TYPES
};

enum CoeffScanGroupType
{
  SCAN_UNGROUPED   = 0,
  SCAN_GROUPED_4x4 = 1,
  SCAN_NUMBER_OF_GROUP_TYPES = 2
};

enum ScalingListMode
{
  SCALING_LIST_OFF,
  SCALING_LIST_DEFAULT,
  SCALING_LIST_FILE_READ
};

enum ScalingListSize
{
  SCALING_LIST_1x1 = 0,
  SCALING_LIST_2x2,
  SCALING_LIST_4x4,
  SCALING_LIST_8x8,
  SCALING_LIST_16x16,
  SCALING_LIST_32x32,
  SCALING_LIST_64x64,
  SCALING_LIST_128x128,
  SCALING_LIST_SIZE_NUM,
  //for user define matrix
  SCALING_LIST_FIRST_CODED = SCALING_LIST_2x2,
  SCALING_LIST_LAST_CODED = SCALING_LIST_64x64
};

enum ScalingList1dStartIdx
{
  SCALING_LIST_1D_START_2x2    = 0,
  SCALING_LIST_1D_START_4x4    = 2,
  SCALING_LIST_1D_START_8x8    = 8,
  SCALING_LIST_1D_START_16x16  = 14,
  SCALING_LIST_1D_START_32x32  = 20,
  SCALING_LIST_1D_START_64x64  = 26,
};

// For use with decoded picture hash SEI messages, generated by encoder.
enum HashType
{
  HASHTYPE_MD5             = 0,
  HASHTYPE_CRC             = 1,
  HASHTYPE_CHECKSUM        = 2,
  HASHTYPE_NONE            = 3,
  NUMBER_OF_HASHTYPES      = 4
};

enum SAOMode //mode
{
  SAO_MODE_OFF = 0,
  SAO_MODE_NEW,
  SAO_MODE_MERGE,
  NUM_SAO_MODES
};

enum SAOModeMergeTypes
{
  SAO_MERGE_LEFT =0,
  SAO_MERGE_ABOVE,
  NUM_SAO_MERGE_TYPES
};


enum SAOModeNewTypes
{
  SAO_TYPE_START_EO =0,
  SAO_TYPE_EO_0 = SAO_TYPE_START_EO,
  SAO_TYPE_EO_90,
  SAO_TYPE_EO_135,
  SAO_TYPE_EO_45,

  SAO_TYPE_START_BO,
  SAO_TYPE_BO = SAO_TYPE_START_BO,

  NUM_SAO_NEW_TYPES
};
#define NUM_SAO_EO_TYPES_LOG2 2

enum SAOEOClasses
{
  SAO_CLASS_EO_FULL_VALLEY = 0,
  SAO_CLASS_EO_HALF_VALLEY = 1,
  SAO_CLASS_EO_PLAIN       = 2,
  SAO_CLASS_EO_HALF_PEAK   = 3,
  SAO_CLASS_EO_FULL_PEAK   = 4,
  NUM_SAO_EO_CLASSES,
};

#define NUM_SAO_BO_CLASSES_LOG2  5
#define NUM_SAO_BO_CLASSES       (1<<NUM_SAO_BO_CLASSES_LOG2)

namespace Profile
{
  enum Name
  {
    NONE        = 0,
    MAIN_10     = 1,
    MAIN_444_10 = 2
  };
}

namespace Level
{
  enum Tier
  {
    MAIN = 0,
    HIGH = 1,
    NUMBER_OF_TIERS=2
  };

  enum Name
  {
    // code = (level * 30)
    NONE     = 0,
    LEVEL1   = 30,
    LEVEL2   = 60,
    LEVEL2_1 = 63,
    LEVEL3   = 90,
    LEVEL3_1 = 93,
    LEVEL4   = 120,
    LEVEL4_1 = 123,
    LEVEL5   = 150,
    LEVEL5_1 = 153,
    LEVEL5_2 = 156,
    LEVEL6   = 180,
    LEVEL6_1 = 183,
    LEVEL6_2 = 186,
    LEVEL8_5 = 255,
  };
}

enum CostMode
{
  COST_STANDARD_LOSSY              = 0,
  COST_SEQUENCE_LEVEL_LOSSLESS     = 1,
  COST_LOSSLESS_CODING             = 2,
  COST_MIXED_LOSSLESS_LOSSY_CODING = 3
};

enum WeightedPredictionMethod
{
  WP_PER_PICTURE_WITH_SIMPLE_DC_COMBINED_COMPONENT                          =0,
  WP_PER_PICTURE_WITH_SIMPLE_DC_PER_COMPONENT                               =1,
  WP_PER_PICTURE_WITH_HISTOGRAM_AND_PER_COMPONENT                           =2,
  WP_PER_PICTURE_WITH_HISTOGRAM_AND_PER_COMPONENT_AND_CLIPPING              =3,
  WP_PER_PICTURE_WITH_HISTOGRAM_AND_PER_COMPONENT_AND_CLIPPING_AND_EXTENSION=4
};

enum FastInterSearchMode
{
  FASTINTERSEARCH_DISABLED = 0,
  FASTINTERSEARCH_MODE1    = 1, // TODO: assign better names to these.
  FASTINTERSEARCH_MODE2    = 2,
  FASTINTERSEARCH_MODE3    = 3
};

enum SPSExtensionFlagIndex
{
  SPS_EXT__REXT           = 0,
//SPS_EXT__MVHEVC         = 1, //for use in future versions
//SPS_EXT__SHVC           = 2, //for use in future versions
  SPS_EXT__NEXT           = 3,
  NUM_SPS_EXTENSION_FLAGS = 8
};

enum PPSExtensionFlagIndex
{
  PPS_EXT__REXT           = 0,
//PPS_EXT__MVHEVC         = 1, //for use in future versions
//PPS_EXT__SHVC           = 2, //for use in future versions
  NUM_PPS_EXTENSION_FLAGS = 8
};

// TODO: Existing names used for the different NAL unit types can be altered to better reflect the names in the spec.
//       However, the names in the spec are not yet stable at this point. Once the names are stable, a cleanup
//       effort can be done without use of macros to alter the names used to indicate the different NAL unit types.
enum NalUnitType
{
  NAL_UNIT_CODED_SLICE_TRAIL = 0,   // 0
  NAL_UNIT_CODED_SLICE_STSA,        // 1
  NAL_UNIT_CODED_SLICE_RADL,        // 2
  NAL_UNIT_CODED_SLICE_RASL,        // 3

  NAL_UNIT_RESERVED_VCL_4,
  NAL_UNIT_RESERVED_VCL_5,
  NAL_UNIT_RESERVED_VCL_6,

  NAL_UNIT_CODED_SLICE_IDR_W_RADL,  // 7
  NAL_UNIT_CODED_SLICE_IDR_N_LP,    // 8
  NAL_UNIT_CODED_SLICE_CRA,         // 9
  NAL_UNIT_CODED_SLICE_GDR,         // 10

  NAL_UNIT_RESERVED_IRAP_VCL_11,
  NAL_UNIT_RESERVED_IRAP_VCL_12,

  NAL_UNIT_DPS,                     // 13
  NAL_UNIT_VPS,                     // 14
  NAL_UNIT_SPS,                     // 15
  NAL_UNIT_PPS,                     // 16
  NAL_UNIT_PREFIX_APS,              // 17
  NAL_UNIT_SUFFIX_APS,              // 18
  NAL_UNIT_PH,                      // 19
  NAL_UNIT_ACCESS_UNIT_DELIMITER,   // 20
  NAL_UNIT_EOS,                     // 21
  NAL_UNIT_EOB,                     // 22
  NAL_UNIT_PREFIX_SEI,              // 23
  NAL_UNIT_SUFFIX_SEI,              // 24
  NAL_UNIT_FD,                      // 25

  NAL_UNIT_RESERVED_NVCL_26,
  NAL_UNIT_RESERVED_NVCL_27,

  NAL_UNIT_UNSPECIFIED_28,
  NAL_UNIT_UNSPECIFIED_29,
  NAL_UNIT_UNSPECIFIED_30,
  NAL_UNIT_UNSPECIFIED_31,
  NAL_UNIT_INVALID
};

#if SHARP_LUMA_DELTA_QP
enum LumaLevelToDQPMode
{
  LUMALVL_TO_DQP_DISABLED   = 0,
  LUMALVL_TO_DQP_AVG_METHOD = 1, // use average of CTU to determine luma level
  LUMALVL_TO_DQP_NUM_MODES  = 2
};
#endif

enum MergeType
{
  MRG_TYPE_DEFAULT_N        = 0, // 0
  MRG_TYPE_SUBPU_ATMVP,
  MRG_TYPE_IBC,
  NUM_MRG_TYPE                   // 5
};

#if !JVET_Q0806
enum TriangleSplit
{
  TRIANGLE_DIR_135 = 0,
  TRIANGLE_DIR_45,
  TRIANGLE_DIR_NUM
};
#endif

//////////////////////////////////////////////////////////////////////////
// Encoder modes to try out
//////////////////////////////////////////////////////////////////////////

enum EncModeFeature
{
  ENC_FT_FRAC_BITS = 0,
  ENC_FT_DISTORTION,
  ENC_FT_RD_COST,
  ENC_FT_ENC_MODE_TYPE,
  ENC_FT_ENC_MODE_OPTS,
  ENC_FT_ENC_MODE_PART,
  NUM_ENC_FEATURES
};

enum ImvMode
{
  IMV_OFF = 0,
  IMV_FPEL,
  IMV_4PEL,
  IMV_HPEL,
  NUM_IMV_MODES
};


// ====================================================================================================================
// Type definition
// ====================================================================================================================

/// parameters for adaptive loop filter
class PicSym;

#define MAX_NUM_SAO_CLASSES  32  //(NUM_SAO_EO_GROUPS > NUM_SAO_BO_GROUPS)?NUM_SAO_EO_GROUPS:NUM_SAO_BO_GROUPS

struct SAOOffset
{
  SAOMode modeIdc; // NEW, MERGE, OFF
  int typeIdc;     // union of SAOModeMergeTypes and SAOModeNewTypes, depending on modeIdc.
  int typeAuxInfo; // BO: starting band index
  int offset[MAX_NUM_SAO_CLASSES];

  SAOOffset();
  ~SAOOffset();
  void reset();

  const SAOOffset& operator= (const SAOOffset& src);
};

struct SAOBlkParam
{

  SAOBlkParam();
  ~SAOBlkParam();
  void reset();
  const SAOBlkParam& operator= (const SAOBlkParam& src);
  SAOOffset& operator[](int compIdx){ return offsetParam[compIdx];}
  const SAOOffset& operator[](int compIdx) const { return offsetParam[compIdx];}
private:
  SAOOffset offsetParam[MAX_NUM_COMPONENT];

};



struct BitDepths
{
  int recon[MAX_NUM_CHANNEL_TYPE]; ///< the bit depth as indicated in the SPS
};

enum PLTRunMode
{
  PLT_RUN_INDEX = 0,
  PLT_RUN_COPY  = 1,
  NUM_PLT_RUN   = 2
};
/// parameters for deblocking filter
struct LFCUParam
{
  bool internalEdge;                     ///< indicates internal edge
  bool leftEdge;                         ///< indicates left edge
  bool topEdge;                          ///< indicates top edge
};



struct PictureHash
{
  std::vector<uint8_t> hash;

  bool operator==(const PictureHash &other) const
  {
    if (other.hash.size() != hash.size())
    {
      return false;
    }
    for(uint32_t i=0; i<uint32_t(hash.size()); i++)
    {
      if (other.hash[i] != hash[i])
      {
        return false;
      }
    }
    return true;
  }

  bool operator!=(const PictureHash &other) const
  {
    return !(*this == other);
  }
};

struct SEITimeSet
{
  SEITimeSet() : clockTimeStampFlag(false),
                     numUnitFieldBasedFlag(false),
                     countingType(0),
                     fullTimeStampFlag(false),
                     discontinuityFlag(false),
                     cntDroppedFlag(false),
                     numberOfFrames(0),
                     secondsValue(0),
                     minutesValue(0),
                     hoursValue(0),
                     secondsFlag(false),
                     minutesFlag(false),
                     hoursFlag(false),
                     timeOffsetLength(0),
                     timeOffsetValue(0)
  { }
  bool clockTimeStampFlag;
  bool numUnitFieldBasedFlag;
  int  countingType;
  bool fullTimeStampFlag;
  bool discontinuityFlag;
  bool cntDroppedFlag;
  int  numberOfFrames;
  int  secondsValue;
  int  minutesValue;
  int  hoursValue;
  bool secondsFlag;
  bool minutesFlag;
  bool hoursFlag;
  int  timeOffsetLength;
  int  timeOffsetValue;
};

struct SEIMasteringDisplay
{
  bool      colourVolumeSEIEnabled;
  uint32_t      maxLuminance;
  uint32_t      minLuminance;
  uint16_t    primaries[3][2];
  uint16_t    whitePoint[2];
};

#if SHARP_LUMA_DELTA_QP
struct LumaLevelToDeltaQPMapping
{
  LumaLevelToDQPMode                 mode;             ///< use deltaQP determined by block luma level
  double                             maxMethodWeight;  ///< weight of max luma value when mode = 2
  std::vector< std::pair<int, int> > mapping;          ///< first=luma level, second=delta QP.
#if ENABLE_QPA
  bool isEnabled() const { return (mode != LUMALVL_TO_DQP_DISABLED && mode != LUMALVL_TO_DQP_NUM_MODES); }
#else
  bool isEnabled() const { return mode!=LUMALVL_TO_DQP_DISABLED; }
#endif
};
#endif

#if ER_CHROMA_QP_WCG_PPS
struct WCGChromaQPControl
{
  bool isEnabled() const { return enabled; }
  bool   enabled;         ///< Enabled flag (0:default)
  double chromaCbQpScale; ///< Chroma Cb QP Scale (1.0:default)
  double chromaCrQpScale; ///< Chroma Cr QP Scale (1.0:default)
  double chromaQpScale;   ///< Chroma QP Scale (0.0:default)
  double chromaQpOffset;  ///< Chroma QP Offset (0.0:default)
};
#endif

class ChromaCbfs
{
public:
  ChromaCbfs()
    : Cb(true), Cr(true)
  {}
  ChromaCbfs( bool _cbf )
    : Cb( _cbf ), Cr( _cbf )
  {}
public:
  bool sigChroma( ChromaFormat chromaFormat ) const
  {
    if( chromaFormat == CHROMA_400 )
    {
      return false;
    }
    return   ( Cb || Cr );
  }
  bool& cbf( ComponentID compID )
  {
    bool *cbfs[MAX_NUM_TBLOCKS] = { nullptr, &Cb, &Cr };

    return *cbfs[compID];
  }
public:
  bool Cb;
  bool Cr;
};


enum MsgLevel
{
  SILENT  = 0,
  ERROR   = 1,
  WARNING = 2,
  INFO    = 3,
  NOTICE  = 4,
  VERBOSE = 5,
  DETAILS = 6
};
enum RESHAPE_SIGNAL_TYPE
{
  RESHAPE_SIGNAL_SDR = 0,
  RESHAPE_SIGNAL_PQ  = 1,
  RESHAPE_SIGNAL_HLG = 2,
  RESHAPE_SIGNAL_NULL = 100,
};


// ---------------------------------------------------------------------------
// exception class
// ---------------------------------------------------------------------------

class Exception : public std::exception
{
public:
  Exception( const std::string& _s ) : m_str( _s ) { }
  Exception( const Exception& _e ) : std::exception( _e ), m_str( _e.m_str ) { }
  virtual ~Exception() noexcept { };
  virtual const char* what() const noexcept { return m_str.c_str(); }
  Exception& operator=( const Exception& _e ) { std::exception::operator=( _e ); m_str = _e.m_str; return *this; }
  template<typename T> Exception& operator<<( T t ) { std::ostringstream oss; oss << t; m_str += oss.str(); return *this; }
private:
  std::string m_str;
};

// if a check fails with THROW or CHECK, please check if ported correctly from assert in revision 1196)
#define THROW(x)            throw( Exception( "\nERROR: In function \"" ) << __FUNCTION__ << "\" in " << __FILE__ << ":" << __LINE__ << ": " << x )
#define CHECK(c,x)          if(c){ THROW(x); }
#define EXIT(x)             throw( Exception( "\n" ) << x << "\n" )
#define CHECK_NULLPTR(_ptr) CHECK( !( _ptr ), "Accessing an empty pointer pointer!" )

#if !NDEBUG  // for non MSVC compiler, define _DEBUG if in debug mode to have same behavior between MSVC and others in debug
#ifndef _DEBUG
#define _DEBUG 1
#endif
#endif

#if defined( _DEBUG )
#define CHECKD(c,x)         if(c){ THROW(x); }
#else
#define CHECKD(c,x)
#endif // _DEBUG

// ---------------------------------------------------------------------------
// static vector
// ---------------------------------------------------------------------------

template<typename T, size_t N>
class static_vector
{
  T _arr[ N ];
  size_t _size;

public:

  typedef T         value_type;
  typedef size_t    size_type;
  typedef ptrdiff_t difference_type;
  typedef T&        reference;
  typedef T const&  const_reference;
  typedef T*        pointer;
  typedef T const*  const_pointer;
  typedef T*        iterator;
  typedef T const*  const_iterator;

  static const size_type max_num_elements = N;

  static_vector() : _size( 0 )                                 { }
  static_vector( size_t N_ ) : _size( N_ )                     { }
  static_vector( size_t N_, const T& _val ) : _size( 0 )       { resize( N_, _val ); }
  template<typename It>
  static_vector( It _it1, It _it2 ) : _size( 0 )               { while( _it1 < _it2 ) _arr[ _size++ ] = *_it1++; }
  static_vector( std::initializer_list<T> _il ) : _size( 0 )
  {
    typename std::initializer_list<T>::iterator _src1 = _il.begin();
    typename std::initializer_list<T>::iterator _src2 = _il.end();

    while( _src1 < _src2 ) _arr[ _size++ ] = *_src1++;

    CHECKD( _size > N, "capacity exceeded" );
  }
  static_vector& operator=( std::initializer_list<T> _il )
  {
    _size = 0;

    typename std::initializer_list<T>::iterator _src1 = _il.begin();
    typename std::initializer_list<T>::iterator _src2 = _il.end();

    while( _src1 < _src2 ) _arr[ _size++ ] = *_src1++;

    CHECKD( _size > N, "capacity exceeded" );
  }

  void resize( size_t N_ )                      { CHECKD( N_ > N, "capacity exceeded" ); while(_size < N_) _arr[ _size++ ] = T() ; _size = N_; }
  void resize( size_t N_, const T& _val )       { CHECKD( N_ > N, "capacity exceeded" ); while(_size < N_) _arr[ _size++ ] = _val; _size = N_; }
  void reserve( size_t N_ )                     { CHECKD( N_ > N, "capacity exceeded" ); }
  void push_back( const T& _val )               { CHECKD( _size >= N, "capacity exceeded" ); _arr[ _size++ ] = _val; }
  void push_back( T&& val )                     { CHECKD( _size >= N, "capacity exceeded" ); _arr[ _size++ ] = std::forward<T>( val ); }
  void pop_back()                               { CHECKD( _size == 0, "calling pop_back on an empty vector" ); _size--; }
  void pop_front()                              { CHECKD( _size == 0, "calling pop_front on an empty vector" ); _size--; for( int i = 0; i < _size; i++ ) _arr[i] = _arr[i + 1]; }
  void clear()                                  { _size = 0; }
  reference       at( size_t _i )               { CHECKD( _i >= _size, "Trying to access an out-of-bound-element" ); return _arr[ _i ]; }
  const_reference at( size_t _i ) const         { CHECKD( _i >= _size, "Trying to access an out-of-bound-element" ); return _arr[ _i ]; }
  reference       operator[]( size_t _i )       { CHECKD( _i >= _size, "Trying to access an out-of-bound-element" ); return _arr[ _i ]; }
  const_reference operator[]( size_t _i ) const { CHECKD( _i >= _size, "Trying to access an out-of-bound-element" ); return _arr[ _i ]; }
  reference       front()                       { CHECKD( _size == 0, "Trying to access the first element of an empty vector" ); return _arr[ 0 ]; }
  const_reference front() const                 { CHECKD( _size == 0, "Trying to access the first element of an empty vector" ); return _arr[ 0 ]; }
  reference       back()                        { CHECKD( _size == 0, "Trying to access the last element of an empty vector" );  return _arr[ _size - 1 ]; }
  const_reference back() const                  { CHECKD( _size == 0, "Trying to access the last element of an empty vector" );  return _arr[ _size - 1 ]; }
  pointer         data()                        { return _arr; }
  const_pointer   data() const                  { return _arr; }
  iterator        begin()                       { return _arr; }
  const_iterator  begin() const                 { return _arr; }
  const_iterator  cbegin() const                { return _arr; }
  iterator        end()                         { return _arr + _size; }
  const_iterator  end() const                   { return _arr + _size; };
  const_iterator  cend() const                  { return _arr + _size; };
  size_type       size() const                  { return _size; };
  size_type       byte_size() const             { return _size * sizeof( T ); }
  bool            empty() const                 { return _size == 0; }

  size_type       capacity() const              { return N; }
  size_type       max_size() const              { return N; }
  size_type       byte_capacity() const         { return sizeof(_arr); }

  iterator        insert( const_iterator _pos, const T& _val )
                                                { CHECKD( _size >= N, "capacity exceeded" );
                                                  for( difference_type i = _size - 1; i >= _pos - _arr; i-- ) _arr[i + 1] = _arr[i];
                                                  *const_cast<iterator>( _pos ) = _val;
                                                  _size++;
                                                  return const_cast<iterator>( _pos ); }

  iterator        insert( const_iterator _pos, T&& _val )
                                                { CHECKD( _size >= N, "capacity exceeded" );
                                                  for( difference_type i = _size - 1; i >= _pos - _arr; i-- ) _arr[i + 1] = _arr[i];
                                                  *const_cast<iterator>( _pos ) = std::forward<T>( _val );
                                                  _size++; return const_cast<iterator>( _pos ); }
  template<class InputIt>
  iterator        insert( const_iterator _pos, InputIt first, InputIt last )
                                                { const difference_type numEl = last - first;
                                                  CHECKD( _size + numEl >= N, "capacity exceeded" );
                                                  for( difference_type i = _size - 1; i >= _pos - _arr; i-- ) _arr[i + numEl] = _arr[i];
                                                  iterator it = const_cast<iterator>( _pos ); _size += numEl;
                                                  while( first != last ) *it++ = *first++;
                                                  return const_cast<iterator>( _pos ); }

  iterator        insert( const_iterator _pos, size_t numEl, const T& val )
                                                { //const difference_type numEl = last - first;
                                                  CHECKD( _size + numEl >= N, "capacity exceeded" );
                                                  for( difference_type i = _size - 1; i >= _pos - _arr; i-- ) _arr[i + numEl] = _arr[i];
                                                  iterator it = const_cast<iterator>( _pos ); _size += numEl;
                                                  for ( int k = 0; k < numEl; k++) *it++ = val;
                                                  return const_cast<iterator>( _pos ); }

  void            erase( const_iterator _pos )  { iterator it   = const_cast<iterator>( _pos ) - 1;
                                                  iterator last = end() - 1;
                                                  while( ++it != last ) *it = *( it + 1 );
                                                  _size--; }
};


// ---------------------------------------------------------------------------
// dynamic cache
// ---------------------------------------------------------------------------

template<typename T>
class dynamic_cache
{
  std::vector<T*> m_cache;
#if ENABLE_SPLIT_PARALLELISM
  int64_t         m_cacheId;
#endif

public:

#if ENABLE_SPLIT_PARALLELISM
  dynamic_cache()
  {
    static int cacheId = 0;
    m_cacheId = cacheId++;
  }

#endif
  ~dynamic_cache()
  {
    deleteEntries();
  }

  void deleteEntries()
  {
    for( auto &p : m_cache )
    {
      delete p;
      p = nullptr;
    }

    m_cache.clear();
  }

  T* get()
  {
    T* ret;

    if( !m_cache.empty() )
    {
      ret = m_cache.back();
      m_cache.pop_back();
#if ENABLE_SPLIT_PARALLELISM
      CHECK( ret->cacheId != m_cacheId, "Putting item into wrong cache!" );
      CHECK( !ret->cacheUsed,           "Fetched an element that should've been in cache!!" );
#endif
    }
    else
    {
      ret = new T;
    }

#if ENABLE_SPLIT_PARALLELISM
    ret->cacheId   = m_cacheId;
    ret->cacheUsed = false;

#endif
    return ret;
  }

  void cache( T* el )
  {
#if ENABLE_SPLIT_PARALLELISM
    CHECK( el->cacheId != m_cacheId, "Putting item into wrong cache!" );
    CHECK( el->cacheUsed,            "Putting cached item back into cache!" );

    el->cacheUsed = true;

#endif
    m_cache.push_back( el );
  }

  void cache( std::vector<T*>& vel )
  {
#if ENABLE_SPLIT_PARALLELISM
    for( auto el : vel )
    {
      CHECK( el->cacheId != m_cacheId, "Putting item into wrong cache!" );
      CHECK( el->cacheUsed,            "Putting cached item back into cache!" );

      el->cacheUsed = true;
    }

#endif
    m_cache.insert( m_cache.end(), vel.begin(), vel.end() );
    vel.clear();
  }
};

typedef dynamic_cache<struct CodingUnit    > CUCache;
typedef dynamic_cache<struct PredictionUnit> PUCache;
typedef dynamic_cache<struct TransformUnit > TUCache;

struct XUCache
{
  CUCache cuCache;
  PUCache puCache;
  TUCache tuCache;
};

#define SIGN(x) ( (x) >= 0 ? 1 : -1 )

//! \}

#endif

<|MERGE_RESOLUTION|>--- conflicted
+++ resolved
@@ -50,15 +50,12 @@
 #include <assert.h>
 #include <cassert>
 
-<<<<<<< HEAD
 #define JVET_Q0210_UEK_REMOVAL                            1 // JVET-Q0210 Aspect 8: Replace uek signalling in alf_data with ue(v).
-=======
 #define JVET_Q0449_RPR_NO_SMOOTHING                       1 // JVET-Q0449: Disable smoothing half-sample interpolation filter in conjunction with RPR
 
 #define JVET_Q0493_PLT_ENCODER_LOSSLESS                   1 // JVET-Q0493: Palette encoder improvements for lossless coding
 
 #define JVET_Q0629_REMOVAL_PLT_4X4                        1 // JVET-Q0629: Removal of 4x4 blocks in palette mode
->>>>>>> 6a7d1c57
 
 #define JVET_Q0291_REDUCE_DUALTREE_PLT_SIZE               1 // JVET-Q0291: reduce palette size of dual tree from 31 to 15 and palette predictor size of dual tree from 63 to 31
 
