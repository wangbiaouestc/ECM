/* The copyright in this software is being made available under the BSD
 * License, included below. This software may be subject to other third party
 * and contributor rights, including patent rights, and no such rights are
 * granted under this license.
 *
 * Copyright (c) 2010-2020, ITU/ISO/IEC
 * All rights reserved.
 *
 * Redistribution and use in source and binary forms, with or without
 * modification, are permitted provided that the following conditions are met:
 *
 *  * Redistributions of source code must retain the above copyright notice,
 *    this list of conditions and the following disclaimer.
 *  * Redistributions in binary form must reproduce the above copyright notice,
 *    this list of conditions and the following disclaimer in the documentation
 *    and/or other materials provided with the distribution.
 *  * Neither the name of the ITU/ISO/IEC nor the names of its contributors may
 *    be used to endorse or promote products derived from this software without
 *    specific prior written permission.
 *
 * THIS SOFTWARE IS PROVIDED BY THE COPYRIGHT HOLDERS AND CONTRIBUTORS "AS IS"
 * AND ANY EXPRESS OR IMPLIED WARRANTIES, INCLUDING, BUT NOT LIMITED TO, THE
 * IMPLIED WARRANTIES OF MERCHANTABILITY AND FITNESS FOR A PARTICULAR PURPOSE
 * ARE DISCLAIMED. IN NO EVENT SHALL THE COPYRIGHT HOLDER OR CONTRIBUTORS
 * BE LIABLE FOR ANY DIRECT, INDIRECT, INCIDENTAL, SPECIAL, EXEMPLARY, OR
 * CONSEQUENTIAL DAMAGES (INCLUDING, BUT NOT LIMITED TO, PROCUREMENT OF
 * SUBSTITUTE GOODS OR SERVICES; LOSS OF USE, DATA, OR PROFITS; OR BUSINESS
 * INTERRUPTION) HOWEVER CAUSED AND ON ANY THEORY OF LIABILITY, WHETHER IN
 * CONTRACT, STRICT LIABILITY, OR TORT (INCLUDING NEGLIGENCE OR OTHERWISE)
 * ARISING IN ANY WAY OUT OF THE USE OF THIS SOFTWARE, EVEN IF ADVISED OF
 * THE POSSIBILITY OF SUCH DAMAGE.
 */

/** \file     TypeDef.h
    \brief    Define macros, basic types, new types and enumerations
*/

#ifndef __TYPEDEF__
#define __TYPEDEF__

#ifndef __COMMONDEF__
#error Include CommonDef.h not TypeDef.h
#endif

#include <vector>
#include <utility>
#include <sstream>
#include <cstddef>
#include <cstring>
#include <assert.h>
#include <cassert>

<<<<<<< HEAD
#define JVET_Q0267_RESET_CHROMA_QP_OFFSET                 1 // JVET-Q0267: Reset chroma QP offsets at the start of each chroma QP offset group

#define JVET_AHG14_LOSSLESS                               1 // TS with lossless support
=======




#define JVET_O1143_SUBPIC_BOUNDARY                        1 // treat subpicture boundary as piucture boundary

#if JVET_O1143_SUBPIC_BOUNDARY
#define SUBPIC_DECCHECK                                   0
#endif


#define JVET_Q0495_NLALF_CLIP_CLEANUP                     1 // JVET-Q0495: Cleanup of clipping table for NL-ALF
#define JVET_Q0249_ALF_CHROMA_CLIPFLAG                    1 // JVET-Q0249: Cleanup of chroma clipping flags for ALF
#define JVET_Q0150                                        1 // fix for ALF virtual horizontal CTU boundary processing
#define JVET_Q0054                                        1 // fix for long luma deblocking decision


#define JVET_Q0055_MTS_SIGNALLING                         1 // JVET-Q0055: Check for transform coefficients outside the 16x16 area
#define JVET_Q0480_RASTER_RECT_SLICES                     1 // JVET-Q0480: Eliminate redundant slice height syntax when in raster rectangular slice mode (tile_idx_delta_present_flag == 0)


#define JVET_Q0433_MODIFIED_CHROMA_DIST_WEIGHT            1 // modification of chroma distortion weight (as agreed during presentation of JVET-Q0433)

#define JVET_Q0487_SCALING_WINDOW_ISSUES                  1 // JVET-Q0487: Fix scaling window issues when scaling ratio is 1:1

#define JVET_AHG14_LOSSLESS                               1
#define JVET_AHG14_LOSSLESS_ENC_QP_FIX                    1 && JVET_AHG14_LOSSLESS
>>>>>>> a9e562cb

#define JVET_M0497_MATRIX_MULT                            0 // 0: Fast method; 1: Matrix multiplication

#define APPLY_SBT_SL_ON_MTS                               1 // apply save & load fast algorithm on inter MTS when SBT is on

#define HEVC_SEI                                          0 // SEI messages that are defined in HEVC, but not in VVC

typedef std::pair<int, bool> TrMode;
typedef std::pair<int, int>  TrCost;

// clang-format off
#define REUSE_CU_RESULTS                                  1 
#if REUSE_CU_RESULTS
#define REUSE_CU_RESULTS_WITH_MULTIPLE_TUS                1
#endif
// clang-format on


#ifndef JVET_J0090_MEMORY_BANDWITH_MEASURE
#define JVET_J0090_MEMORY_BANDWITH_MEASURE                0
#endif

#ifndef EXTENSION_360_VIDEO
#define EXTENSION_360_VIDEO                               0   ///< extension for 360/spherical video coding support; this macro should be controlled by makefile, as it would be used to control whether the library is built and linked
#endif

#ifndef EXTENSION_HDRTOOLS
#define EXTENSION_HDRTOOLS                                0 //< extension for HDRTools/Metrics support; this macro should be controlled by makefile, as it would be used to control whether the library is built and linked
#endif

#define JVET_O0756_CONFIG_HDRMETRICS                      1
#if EXTENSION_HDRTOOLS
#define JVET_O0756_CALCULATE_HDRMETRICS                   1
#endif

#ifndef ENABLE_SPLIT_PARALLELISM
#define ENABLE_SPLIT_PARALLELISM                          0
#endif
#if ENABLE_SPLIT_PARALLELISM
#define PARL_SPLIT_MAX_NUM_JOBS                           6                             // number of parallel jobs that can be defined and need memory allocated
#define NUM_RESERVERD_SPLIT_JOBS                        ( PARL_SPLIT_MAX_NUM_JOBS + 1 )  // number of all data structures including the merge thread (0)
#define PARL_SPLIT_MAX_NUM_THREADS                        PARL_SPLIT_MAX_NUM_JOBS
#define NUM_SPLIT_THREADS_IF_MSVC                         4

#endif


// ====================================================================================================================
// General settings
// ====================================================================================================================

#ifndef ENABLE_TRACING
#define ENABLE_TRACING                                    0 // DISABLE by default (enable only when debugging, requires 15% run-time in decoding) -- see documentation in 'doc/DTrace for NextSoftware.pdf'
#endif

#if ENABLE_TRACING
#define K0149_BLOCK_STATISTICS                            1 // enables block statistics, which can be analysed with YUView (https://github.com/IENT/YUView)
#if K0149_BLOCK_STATISTICS
#define BLOCK_STATS_AS_CSV                                0 // statistics will be written in a comma separated value format. this is not supported by YUView
#endif
#endif

#define WCG_EXT                                           1
#define WCG_WPSNR                                         WCG_EXT

#define KEEP_PRED_AND_RESI_SIGNALS                        0

// ====================================================================================================================
// Debugging
// ====================================================================================================================

// most debugging tools are now bundled within the ENABLE_TRACING macro -- see documentation to see how to use

#define PRINT_MACRO_VALUES                                1 ///< When enabled, the encoder prints out a list of the non-environment-variable controlled macros and their values on startup

#define INTRA_FULL_SEARCH                                 0 ///< enables full mode search for intra estimation

// TODO: rename this macro to DECODER_DEBUG_BIT_STATISTICS (may currently cause merge issues with other branches)
// This can be enabled by the makefile
#ifndef RExt__DECODER_DEBUG_BIT_STATISTICS
#define RExt__DECODER_DEBUG_BIT_STATISTICS                0 ///< 0 (default) = decoder reports as normal, 1 = decoder produces bit usage statistics (will impact decoder run time by up to ~10%)
#endif

#ifndef RExt__DECODER_DEBUG_TOOL_MAX_FRAME_STATS
#define RExt__DECODER_DEBUG_TOOL_MAX_FRAME_STATS         (1 && RExt__DECODER_DEBUG_BIT_STATISTICS )   ///< 0 (default) = decoder reports as normal, 1 = decoder produces max frame bit usage statistics
#endif

#define TR_ONLY_COEFF_STATS                              (1 && RExt__DECODER_DEBUG_BIT_STATISTICS )   ///< 0 combine TS and non-TS decoder debug statistics. 1 = separate TS and non-TS decoder debug statistics.
#define EPBINCOUNT_FIX                                   (1 && RExt__DECODER_DEBUG_BIT_STATISTICS )   ///< 0 use count to represent number of calls to decodeBins. 1 = count and bins for EP bins are the same.

#ifndef RExt__DECODER_DEBUG_TOOL_STATISTICS
#define RExt__DECODER_DEBUG_TOOL_STATISTICS               0 ///< 0 (default) = decoder reports as normal, 1 = decoder produces tool usage statistics
#endif

#if RExt__DECODER_DEBUG_BIT_STATISTICS || RExt__DECODER_DEBUG_TOOL_STATISTICS
#define RExt__DECODER_DEBUG_STATISTICS                    1
#endif

// ====================================================================================================================
// Tool Switches - transitory (these macros are likely to be removed in future revisions)
// ====================================================================================================================

#define DECODER_CHECK_SUBSTREAM_AND_SLICE_TRAILING_BYTES  1 ///< TODO: integrate this macro into a broader conformance checking system.
#define T0196_SELECTIVE_RDOQ                              1 ///< selective RDOQ
#define U0040_MODIFIED_WEIGHTEDPREDICTION_WITH_BIPRED_AND_CLIPPING 1
#define U0033_ALTERNATIVE_TRANSFER_CHARACTERISTICS_SEI    1 ///< Alternative transfer characteristics SEI message (JCTVC-U0033, with syntax naming from V1005)
#define X0038_LAMBDA_FROM_QP_CAPABILITY                   1 ///< This approach derives lambda from QP+QPoffset+QPoffset2. QPoffset2 is derived from QP+QPoffset using a linear model that is clipped between 0 and 3.
                                                            // To use this capability enable config parameter LambdaFromQpEnable

// ====================================================================================================================
// Tool Switches
// ====================================================================================================================


// This can be enabled by the makefile
#ifndef RExt__HIGH_BIT_DEPTH_SUPPORT
#define RExt__HIGH_BIT_DEPTH_SUPPORT                      0 ///< 0 (default) use data type definitions for 8-10 bit video, 1 = use larger data types to allow for up to 16-bit video (originally developed as part of N0188)
#endif

// SIMD optimizations
#define SIMD_ENABLE                                       1
#define ENABLE_SIMD_OPT                                 ( SIMD_ENABLE && !RExt__HIGH_BIT_DEPTH_SUPPORT )    ///< SIMD optimizations, no impact on RD performance
#define ENABLE_SIMD_OPT_MCIF                            ( 1 && ENABLE_SIMD_OPT )                            ///< SIMD optimization for the interpolation filter, no impact on RD performance
#define ENABLE_SIMD_OPT_BUFFER                          ( 1 && ENABLE_SIMD_OPT )                            ///< SIMD optimization for the buffer operations, no impact on RD performance
#define ENABLE_SIMD_OPT_DIST                            ( 1 && ENABLE_SIMD_OPT )                            ///< SIMD optimization for the distortion calculations(SAD,SSE,HADAMARD), no impact on RD performance
#define ENABLE_SIMD_OPT_AFFINE_ME                       ( 1 && ENABLE_SIMD_OPT )                            ///< SIMD optimization for affine ME, no impact on RD performance
#define ENABLE_SIMD_OPT_ALF                             ( 1 && ENABLE_SIMD_OPT )                            ///< SIMD optimization for ALF
#if ENABLE_SIMD_OPT_BUFFER
#define ENABLE_SIMD_OPT_BCW                               1                                                 ///< SIMD optimization for Bcw
#endif

// End of SIMD optimizations


#define ME_ENABLE_ROUNDING_OF_MVS                         1 ///< 0 (default) = disables rounding of motion vectors when right shifted,  1 = enables rounding

#define RDOQ_CHROMA_LAMBDA                                1 ///< F386: weighting of chroma for RDOQ

#define U0132_TARGET_BITS_SATURATION                      1 ///< Rate control with target bits saturation method
#ifdef  U0132_TARGET_BITS_SATURATION
#define V0078_ADAPTIVE_LOWER_BOUND                        1 ///< Target bits saturation with adaptive lower bound
#endif
#define W0038_DB_OPT                                      1 ///< adaptive DB parameter selection, LoopFilterOffsetInPPS and LoopFilterDisable are set to 0 and DeblockingFilterMetric=2;
#define W0038_CQP_ADJ                                     1 ///< chroma QP adjustment based on TL, CQPTLAdjustEnabled is set to 1;

#define SHARP_LUMA_DELTA_QP                               1 ///< include non-normative LCU deltaQP and normative chromaQP change
#define ER_CHROMA_QP_WCG_PPS                              1 ///< Chroma QP model for WCG used in Anchor 3.2
#define ENABLE_QPA                                        1 ///< Non-normative perceptual QP adaptation according to JVET-H0047 and JVET-K0206. Deactivated by default, activated using encoder arguments --PerceptQPA=1 --SliceChromaQPOffsetPeriodicity=1
#define ENABLE_QPA_SUB_CTU                              ( 1 && ENABLE_QPA ) ///< when maximum delta-QP depth is greater than zero, use sub-CTU QPA


#define RDOQ_CHROMA                                       1 ///< use of RDOQ in chroma

#define QP_SWITCHING_FOR_PARALLEL                         1 ///< Replace floating point QP with a source-file frame number. After switching POC, increase base QP instead of frame level QP.

#define LUMA_ADAPTIVE_DEBLOCKING_FILTER_QP_OFFSET         1 /// JVET-L0414 (CE11.2.2) with explicit signalling of num interval, threshold and qpOffset
// ====================================================================================================================
// Derived macros
// ====================================================================================================================

#if RExt__HIGH_BIT_DEPTH_SUPPORT
#define FULL_NBIT                                         1 ///< When enabled, use distortion measure derived from all bits of source data, otherwise discard (bitDepth - 8) least-significant bits of distortion
#define RExt__HIGH_PRECISION_FORWARD_TRANSFORM            1 ///< 0 use original 6-bit transform matrices for both forward and inverse transform, 1 (default) = use original matrices for inverse transform and high precision matrices for forward transform
#else
#define FULL_NBIT                                         1 ///< When enabled, use distortion measure derived from all bits of source data, otherwise discard (bitDepth - 8) least-significant bits of distortion
#define RExt__HIGH_PRECISION_FORWARD_TRANSFORM            0 ///< 0 (default) use original 6-bit transform matrices for both forward and inverse transform, 1 = use original matrices for inverse transform and high precision matrices for forward transform
#endif

#if FULL_NBIT
#define DISTORTION_PRECISION_ADJUSTMENT(x)                0
#else
#define DISTORTION_ESTIMATION_BITS                        8
#define DISTORTION_PRECISION_ADJUSTMENT(x)                ((x>DISTORTION_ESTIMATION_BITS)? ((x)-DISTORTION_ESTIMATION_BITS) : 0)
#endif

// ====================================================================================================================
// Error checks
// ====================================================================================================================

#if ((RExt__HIGH_PRECISION_FORWARD_TRANSFORM != 0) && (RExt__HIGH_BIT_DEPTH_SUPPORT == 0))
#error ERROR: cannot enable RExt__HIGH_PRECISION_FORWARD_TRANSFORM without RExt__HIGH_BIT_DEPTH_SUPPORT
#endif

// ====================================================================================================================
// Named numerical types
// ====================================================================================================================

#if RExt__HIGH_BIT_DEPTH_SUPPORT
typedef       int             Pel;               ///< pixel type
typedef       int64_t           TCoeff;            ///< transform coefficient
typedef       int             TMatrixCoeff;      ///< transform matrix coefficient
typedef       int16_t           TFilterCoeff;      ///< filter coefficient
typedef       int64_t           Intermediate_Int;  ///< used as intermediate value in calculations
typedef       uint64_t          Intermediate_UInt; ///< used as intermediate value in calculations
#else
typedef       int16_t           Pel;               ///< pixel type
typedef       int             TCoeff;            ///< transform coefficient
typedef       int16_t           TMatrixCoeff;      ///< transform matrix coefficient
typedef       int16_t           TFilterCoeff;      ///< filter coefficient
typedef       int             Intermediate_Int;  ///< used as intermediate value in calculations
typedef       uint32_t            Intermediate_UInt; ///< used as intermediate value in calculations
#endif

typedef       uint64_t          SplitSeries;       ///< used to encoded the splits that caused a particular CU size
typedef       uint64_t          ModeTypeSeries;    ///< used to encoded the ModeType at different split depth

typedef       uint64_t        Distortion;        ///< distortion measurement

// ====================================================================================================================
// Enumeration
// ====================================================================================================================

enum BDPCMControl
{
  BDPCM_INACTIVE = 0,
  BDPCM_LUMAONLY = 1,
  BDPCM_LUMACHROMA = 2,
};

enum ApsType
{
  ALF_APS = 0,
  LMCS_APS = 1,
  SCALING_LIST_APS = 2,
};

enum QuantFlags
{
  Q_INIT           = 0x0,
  Q_USE_RDOQ       = 0x1,
  Q_RDOQTS         = 0x2,
  Q_SELECTIVE_RDOQ = 0x4,
};

//EMT transform tags
enum TransType
{
  DCT2 = 0,
  DCT8 = 1,
  DST7 = 2,
  NUM_TRANS_TYPE = 3,
  DCT2_EMT = 4
};

enum MTSIdx
{
  MTS_DCT2_DCT2 = 0,
  MTS_SKIP = 1,
  MTS_DST7_DST7 = 2,
  MTS_DCT8_DST7 = 3,
  MTS_DST7_DCT8 = 4,
  MTS_DCT8_DCT8 = 5
};

enum ISPType
{
  NOT_INTRA_SUBPARTITIONS       = 0,
  HOR_INTRA_SUBPARTITIONS       = 1,
  VER_INTRA_SUBPARTITIONS       = 2,
  NUM_INTRA_SUBPARTITIONS_MODES = 3,
  INTRA_SUBPARTITIONS_RESERVED  = 4
};

enum SbtIdx
{
  SBT_OFF_DCT  = 0,
  SBT_VER_HALF = 1,
  SBT_HOR_HALF = 2,
  SBT_VER_QUAD = 3,
  SBT_HOR_QUAD = 4,
  NUMBER_SBT_IDX,
  SBT_OFF_MTS, //note: must be after all SBT modes, only used in fast algorithm to discern the best mode is inter EMT
};

enum SbtPos
{
  SBT_POS0 = 0,
  SBT_POS1 = 1,
  NUMBER_SBT_POS
};

enum SbtMode
{
  SBT_VER_H0 = 0,
  SBT_VER_H1 = 1,
  SBT_HOR_H0 = 2,
  SBT_HOR_H1 = 3,
  SBT_VER_Q0 = 4,
  SBT_VER_Q1 = 5,
  SBT_HOR_Q0 = 6,
  SBT_HOR_Q1 = 7,
  NUMBER_SBT_MODE
};

enum RDPCMMode
{
  RDPCM_OFF             = 0,
  RDPCM_HOR             = 1,
  RDPCM_VER             = 2,
  NUMBER_OF_RDPCM_MODES = 3
};

enum RDPCMSignallingMode
{
  RDPCM_SIGNAL_IMPLICIT            = 0,
  RDPCM_SIGNAL_EXPLICIT            = 1,
  NUMBER_OF_RDPCM_SIGNALLING_MODES = 2
};

/// supported slice type
enum SliceType
{
  B_SLICE               = 0,
  P_SLICE               = 1,
  I_SLICE               = 2,
  NUMBER_OF_SLICE_TYPES = 3
};

/// chroma formats (according to semantics of chroma_format_idc)
enum ChromaFormat
{
  CHROMA_400        = 0,
  CHROMA_420        = 1,
  CHROMA_422        = 2,
  CHROMA_444        = 3,
  NUM_CHROMA_FORMAT = 4
};

enum ChannelType
{
  CHANNEL_TYPE_LUMA    = 0,
  CHANNEL_TYPE_CHROMA  = 1,
  MAX_NUM_CHANNEL_TYPE = 2
};

enum TreeType
{
  TREE_D = 0, //default tree status (for single-tree slice, TREE_D means joint tree; for dual-tree I slice, TREE_D means TREE_L for luma and TREE_C for chroma)
  TREE_L = 1, //separate tree only contains luma (may split)
  TREE_C = 2, //separate tree only contains chroma (not split), to avoid small chroma block
};

enum ModeType
{
  MODE_TYPE_ALL = 0, //all modes can try
  MODE_TYPE_INTER = 1, //can try inter
  MODE_TYPE_INTRA = 2, //can try intra, ibc, palette
};

#define CH_L CHANNEL_TYPE_LUMA
#define CH_C CHANNEL_TYPE_CHROMA

enum ComponentID
{
  COMPONENT_Y         = 0,
  COMPONENT_Cb        = 1,
  COMPONENT_Cr        = 2,
  MAX_NUM_COMPONENT   = 3,
  JOINT_CbCr          = MAX_NUM_COMPONENT,
  MAX_NUM_TBLOCKS     = MAX_NUM_COMPONENT
};

#define MAP_CHROMA(c) (ComponentID(c))

enum InputColourSpaceConversion // defined in terms of conversion prior to input of encoder.
{
  IPCOLOURSPACE_UNCHANGED               = 0,
  IPCOLOURSPACE_YCbCrtoYCrCb            = 1, // Mainly used for debug!
  IPCOLOURSPACE_YCbCrtoYYY              = 2, // Mainly used for debug!
  IPCOLOURSPACE_RGBtoGBR                = 3,
  NUMBER_INPUT_COLOUR_SPACE_CONVERSIONS = 4
};

enum MATRIX_COEFFICIENTS // Table E.5 (Matrix coefficients)
{
  MATRIX_COEFFICIENTS_RGB                           = 0,
  MATRIX_COEFFICIENTS_BT709                         = 1,
  MATRIX_COEFFICIENTS_UNSPECIFIED                   = 2,
  MATRIX_COEFFICIENTS_RESERVED_BY_ITUISOIEC         = 3,
  MATRIX_COEFFICIENTS_USFCCT47                      = 4,
  MATRIX_COEFFICIENTS_BT601_625                     = 5,
  MATRIX_COEFFICIENTS_BT601_525                     = 6,
  MATRIX_COEFFICIENTS_SMPTE240                      = 7,
  MATRIX_COEFFICIENTS_YCGCO                         = 8,
  MATRIX_COEFFICIENTS_BT2020_NON_CONSTANT_LUMINANCE = 9,
  MATRIX_COEFFICIENTS_BT2020_CONSTANT_LUMINANCE     = 10,
};

enum DeblockEdgeDir
{
  EDGE_VER     = 0,
  EDGE_HOR     = 1,
  NUM_EDGE_DIR = 2
};

/// supported prediction type
enum PredMode
{
  MODE_INTER                 = 0,     ///< inter-prediction mode
  MODE_INTRA                 = 1,     ///< intra-prediction mode
  MODE_IBC                   = 2,     ///< ibc-prediction mode
  MODE_PLT                   = 3,     ///< plt-prediction mode
  NUMBER_OF_PREDICTION_MODES = 4,
};

/// reference list index
enum RefPicList
{
  REF_PIC_LIST_0               = 0,   ///< reference list 0
  REF_PIC_LIST_1               = 1,   ///< reference list 1
  NUM_REF_PIC_LIST_01          = 2,
  REF_PIC_LIST_X               = 100  ///< special mark
};

#define L0 REF_PIC_LIST_0
#define L1 REF_PIC_LIST_1

/// distortion function index
enum DFunc
{
  DF_SSE             = 0,             ///< general size SSE
  DF_SSE2            = DF_SSE+1,      ///<   2xM SSE
  DF_SSE4            = DF_SSE+2,      ///<   4xM SSE
  DF_SSE8            = DF_SSE+3,      ///<   8xM SSE
  DF_SSE16           = DF_SSE+4,      ///<  16xM SSE
  DF_SSE32           = DF_SSE+5,      ///<  32xM SSE
  DF_SSE64           = DF_SSE+6,      ///<  64xM SSE
  DF_SSE16N          = DF_SSE+7,      ///< 16NxM SSE

  DF_SAD             = 8,             ///< general size SAD
  DF_SAD2            = DF_SAD+1,      ///<   2xM SAD
  DF_SAD4            = DF_SAD+2,      ///<   4xM SAD
  DF_SAD8            = DF_SAD+3,      ///<   8xM SAD
  DF_SAD16           = DF_SAD+4,      ///<  16xM SAD
  DF_SAD32           = DF_SAD+5,      ///<  32xM SAD
  DF_SAD64           = DF_SAD+6,      ///<  64xM SAD
  DF_SAD16N          = DF_SAD+7,      ///< 16NxM SAD

  DF_HAD             = 16,            ///< general size Hadamard
  DF_HAD2            = DF_HAD+1,      ///<   2xM HAD
  DF_HAD4            = DF_HAD+2,      ///<   4xM HAD
  DF_HAD8            = DF_HAD+3,      ///<   8xM HAD
  DF_HAD16           = DF_HAD+4,      ///<  16xM HAD
  DF_HAD32           = DF_HAD+5,      ///<  32xM HAD
  DF_HAD64           = DF_HAD+6,      ///<  64xM HAD
  DF_HAD16N          = DF_HAD+7,      ///< 16NxM HAD

  DF_SAD12           = 24,
  DF_SAD24           = 25,
  DF_SAD48           = 26,

  DF_MRSAD           = 27,            ///< general size MR SAD
  DF_MRSAD2          = DF_MRSAD+1,    ///<   2xM MR SAD
  DF_MRSAD4          = DF_MRSAD+2,    ///<   4xM MR SAD
  DF_MRSAD8          = DF_MRSAD+3,    ///<   8xM MR SAD
  DF_MRSAD16         = DF_MRSAD+4,    ///<  16xM MR SAD
  DF_MRSAD32         = DF_MRSAD+5,    ///<  32xM MR SAD
  DF_MRSAD64         = DF_MRSAD+6,    ///<  64xM MR SAD
  DF_MRSAD16N        = DF_MRSAD+7,    ///< 16NxM MR SAD

  DF_MRHAD           = 35,            ///< general size MR Hadamard
  DF_MRHAD2          = DF_MRHAD+1,    ///<   2xM MR HAD
  DF_MRHAD4          = DF_MRHAD+2,    ///<   4xM MR HAD
  DF_MRHAD8          = DF_MRHAD+3,    ///<   8xM MR HAD
  DF_MRHAD16         = DF_MRHAD+4,    ///<  16xM MR HAD
  DF_MRHAD32         = DF_MRHAD+5,    ///<  32xM MR HAD
  DF_MRHAD64         = DF_MRHAD+6,    ///<  64xM MR HAD
  DF_MRHAD16N        = DF_MRHAD+7,    ///< 16NxM MR HAD

  DF_MRSAD12         = 43,
  DF_MRSAD24         = 44,
  DF_MRSAD48         = 45,

  DF_SAD_FULL_NBIT    = 46,
  DF_SAD_FULL_NBIT2   = DF_SAD_FULL_NBIT+1,    ///<   2xM SAD with full bit usage
  DF_SAD_FULL_NBIT4   = DF_SAD_FULL_NBIT+2,    ///<   4xM SAD with full bit usage
  DF_SAD_FULL_NBIT8   = DF_SAD_FULL_NBIT+3,    ///<   8xM SAD with full bit usage
  DF_SAD_FULL_NBIT16  = DF_SAD_FULL_NBIT+4,    ///<  16xM SAD with full bit usage
  DF_SAD_FULL_NBIT32  = DF_SAD_FULL_NBIT+5,    ///<  32xM SAD with full bit usage
  DF_SAD_FULL_NBIT64  = DF_SAD_FULL_NBIT+6,    ///<  64xM SAD with full bit usage
  DF_SAD_FULL_NBIT16N = DF_SAD_FULL_NBIT+7,    ///< 16NxM SAD with full bit usage

  DF_SSE_WTD          = 54,                ///< general size SSE
  DF_SSE2_WTD         = DF_SSE_WTD+1,      ///<   4xM SSE
  DF_SSE4_WTD         = DF_SSE_WTD+2,      ///<   4xM SSE
  DF_SSE8_WTD         = DF_SSE_WTD+3,      ///<   8xM SSE
  DF_SSE16_WTD        = DF_SSE_WTD+4,      ///<  16xM SSE
  DF_SSE32_WTD        = DF_SSE_WTD+5,      ///<  32xM SSE
  DF_SSE64_WTD        = DF_SSE_WTD+6,      ///<  64xM SSE
  DF_SSE16N_WTD       = DF_SSE_WTD+7,      ///< 16NxM SSE
  DF_DEFAULT_ORI      = DF_SSE_WTD+8,

  DF_SAD_INTERMEDIATE_BITDEPTH = 63,

  DF_TOTAL_FUNCTIONS = 64
};

/// motion vector predictor direction used in AMVP
enum MvpDir
{
  MD_LEFT = 0,          ///< MVP of left block
  MD_ABOVE,             ///< MVP of above block
  MD_ABOVE_RIGHT,       ///< MVP of above right block
  MD_BELOW_LEFT,        ///< MVP of below left block
  MD_ABOVE_LEFT         ///< MVP of above left block
};

enum TransformDirection
{
  TRANSFORM_FORWARD              = 0,
  TRANSFORM_INVERSE              = 1,
  TRANSFORM_NUMBER_OF_DIRECTIONS = 2
};

/// supported ME search methods
enum MESearchMethod
{
  MESEARCH_FULL              = 0,
  MESEARCH_DIAMOND           = 1,
  MESEARCH_SELECTIVE         = 2,
  MESEARCH_DIAMOND_ENHANCED  = 3,
  MESEARCH_NUMBER_OF_METHODS = 4
};

/// coefficient scanning type used in ACS
enum CoeffScanType
{
  SCAN_DIAG = 0,        ///< up-right diagonal scan
  SCAN_TRAV_HOR = 1,
  SCAN_TRAV_VER = 2,
  SCAN_NUMBER_OF_TYPES
};

enum CoeffScanGroupType
{
  SCAN_UNGROUPED   = 0,
  SCAN_GROUPED_4x4 = 1,
  SCAN_NUMBER_OF_GROUP_TYPES = 2
};

enum ScalingListMode
{
  SCALING_LIST_OFF,
  SCALING_LIST_DEFAULT,
  SCALING_LIST_FILE_READ
};

enum ScalingListSize
{
  SCALING_LIST_1x1 = 0,
  SCALING_LIST_2x2,
  SCALING_LIST_4x4,
  SCALING_LIST_8x8,
  SCALING_LIST_16x16,
  SCALING_LIST_32x32,
  SCALING_LIST_64x64,
  SCALING_LIST_128x128,
  SCALING_LIST_SIZE_NUM,
  //for user define matrix
  SCALING_LIST_FIRST_CODED = SCALING_LIST_2x2,
  SCALING_LIST_LAST_CODED = SCALING_LIST_64x64
};

enum ScalingList1dStartIdx
{
  SCALING_LIST_1D_START_2x2    = 0,
  SCALING_LIST_1D_START_4x4    = 2,
  SCALING_LIST_1D_START_8x8    = 8,
  SCALING_LIST_1D_START_16x16  = 14,
  SCALING_LIST_1D_START_32x32  = 20,
  SCALING_LIST_1D_START_64x64  = 26,
};

// For use with decoded picture hash SEI messages, generated by encoder.
enum HashType
{
  HASHTYPE_MD5             = 0,
  HASHTYPE_CRC             = 1,
  HASHTYPE_CHECKSUM        = 2,
  HASHTYPE_NONE            = 3,
  NUMBER_OF_HASHTYPES      = 4
};

enum SAOMode //mode
{
  SAO_MODE_OFF = 0,
  SAO_MODE_NEW,
  SAO_MODE_MERGE,
  NUM_SAO_MODES
};

enum SAOModeMergeTypes
{
  SAO_MERGE_LEFT =0,
  SAO_MERGE_ABOVE,
  NUM_SAO_MERGE_TYPES
};


enum SAOModeNewTypes
{
  SAO_TYPE_START_EO =0,
  SAO_TYPE_EO_0 = SAO_TYPE_START_EO,
  SAO_TYPE_EO_90,
  SAO_TYPE_EO_135,
  SAO_TYPE_EO_45,

  SAO_TYPE_START_BO,
  SAO_TYPE_BO = SAO_TYPE_START_BO,

  NUM_SAO_NEW_TYPES
};
#define NUM_SAO_EO_TYPES_LOG2 2

enum SAOEOClasses
{
  SAO_CLASS_EO_FULL_VALLEY = 0,
  SAO_CLASS_EO_HALF_VALLEY = 1,
  SAO_CLASS_EO_PLAIN       = 2,
  SAO_CLASS_EO_HALF_PEAK   = 3,
  SAO_CLASS_EO_FULL_PEAK   = 4,
  NUM_SAO_EO_CLASSES,
};

#define NUM_SAO_BO_CLASSES_LOG2  5
#define NUM_SAO_BO_CLASSES       (1<<NUM_SAO_BO_CLASSES_LOG2)

namespace Profile
{
  enum Name
  {
    NONE        = 0,
    MAIN_10     = 1,
    MAIN_444_10 = 2
  };
}

namespace Level
{
  enum Tier
  {
    MAIN = 0,
    HIGH = 1,
    NUMBER_OF_TIERS=2
  };

  enum Name
  {
    // code = (level * 30)
    NONE     = 0,
    LEVEL1   = 30,
    LEVEL2   = 60,
    LEVEL2_1 = 63,
    LEVEL3   = 90,
    LEVEL3_1 = 93,
    LEVEL4   = 120,
    LEVEL4_1 = 123,
    LEVEL5   = 150,
    LEVEL5_1 = 153,
    LEVEL5_2 = 156,
    LEVEL6   = 180,
    LEVEL6_1 = 183,
    LEVEL6_2 = 186,
    LEVEL8_5 = 255,
  };
}

enum CostMode
{
  COST_STANDARD_LOSSY              = 0,
  COST_SEQUENCE_LEVEL_LOSSLESS     = 1,
  COST_LOSSLESS_CODING             = 2,
  COST_MIXED_LOSSLESS_LOSSY_CODING = 3
};

enum WeightedPredictionMethod
{
  WP_PER_PICTURE_WITH_SIMPLE_DC_COMBINED_COMPONENT                          =0,
  WP_PER_PICTURE_WITH_SIMPLE_DC_PER_COMPONENT                               =1,
  WP_PER_PICTURE_WITH_HISTOGRAM_AND_PER_COMPONENT                           =2,
  WP_PER_PICTURE_WITH_HISTOGRAM_AND_PER_COMPONENT_AND_CLIPPING              =3,
  WP_PER_PICTURE_WITH_HISTOGRAM_AND_PER_COMPONENT_AND_CLIPPING_AND_EXTENSION=4
};

enum FastInterSearchMode
{
  FASTINTERSEARCH_DISABLED = 0,
  FASTINTERSEARCH_MODE1    = 1, // TODO: assign better names to these.
  FASTINTERSEARCH_MODE2    = 2,
  FASTINTERSEARCH_MODE3    = 3
};

enum SPSExtensionFlagIndex
{
  SPS_EXT__REXT           = 0,
//SPS_EXT__MVHEVC         = 1, //for use in future versions
//SPS_EXT__SHVC           = 2, //for use in future versions
  SPS_EXT__NEXT           = 3,
  NUM_SPS_EXTENSION_FLAGS = 8
};

enum PPSExtensionFlagIndex
{
  PPS_EXT__REXT           = 0,
//PPS_EXT__MVHEVC         = 1, //for use in future versions
//PPS_EXT__SHVC           = 2, //for use in future versions
  NUM_PPS_EXTENSION_FLAGS = 8
};

// TODO: Existing names used for the different NAL unit types can be altered to better reflect the names in the spec.
//       However, the names in the spec are not yet stable at this point. Once the names are stable, a cleanup
//       effort can be done without use of macros to alter the names used to indicate the different NAL unit types.
enum NalUnitType
{
  NAL_UNIT_CODED_SLICE_TRAIL = 0,   // 0
  NAL_UNIT_CODED_SLICE_STSA,        // 1
  NAL_UNIT_CODED_SLICE_RADL,        // 2
  NAL_UNIT_CODED_SLICE_RASL,        // 3

  NAL_UNIT_RESERVED_VCL_4,
  NAL_UNIT_RESERVED_VCL_5,
  NAL_UNIT_RESERVED_VCL_6,

  NAL_UNIT_CODED_SLICE_IDR_W_RADL,  // 7
  NAL_UNIT_CODED_SLICE_IDR_N_LP,    // 8
  NAL_UNIT_CODED_SLICE_CRA,         // 9
  NAL_UNIT_CODED_SLICE_GDR,         // 10

  NAL_UNIT_RESERVED_IRAP_VCL_11,
  NAL_UNIT_RESERVED_IRAP_VCL_12,

  NAL_UNIT_DPS,                     // 13
  NAL_UNIT_VPS,                     // 14
  NAL_UNIT_SPS,                     // 15
  NAL_UNIT_PPS,                     // 16
  NAL_UNIT_PREFIX_APS,              // 17
  NAL_UNIT_SUFFIX_APS,              // 18
  NAL_UNIT_PH,                      // 19
  NAL_UNIT_ACCESS_UNIT_DELIMITER,   // 20
  NAL_UNIT_EOS,                     // 21
  NAL_UNIT_EOB,                     // 22
  NAL_UNIT_PREFIX_SEI,              // 23
  NAL_UNIT_SUFFIX_SEI,              // 24
  NAL_UNIT_FD,                      // 25

  NAL_UNIT_RESERVED_NVCL_26,
  NAL_UNIT_RESERVED_NVCL_27,

  NAL_UNIT_UNSPECIFIED_28,
  NAL_UNIT_UNSPECIFIED_29,
  NAL_UNIT_UNSPECIFIED_30,
  NAL_UNIT_UNSPECIFIED_31,
  NAL_UNIT_INVALID
};

#if SHARP_LUMA_DELTA_QP
enum LumaLevelToDQPMode
{
  LUMALVL_TO_DQP_DISABLED   = 0,
  LUMALVL_TO_DQP_AVG_METHOD = 1, // use average of CTU to determine luma level
  LUMALVL_TO_DQP_NUM_MODES  = 2
};
#endif

enum MergeType
{
  MRG_TYPE_DEFAULT_N        = 0, // 0
  MRG_TYPE_SUBPU_ATMVP,
  MRG_TYPE_IBC,
  NUM_MRG_TYPE                   // 5
};

enum TriangleSplit
{
  TRIANGLE_DIR_135 = 0,
  TRIANGLE_DIR_45,
  TRIANGLE_DIR_NUM
};

//////////////////////////////////////////////////////////////////////////
// Encoder modes to try out
//////////////////////////////////////////////////////////////////////////

enum EncModeFeature
{
  ENC_FT_FRAC_BITS = 0,
  ENC_FT_DISTORTION,
  ENC_FT_RD_COST,
  ENC_FT_ENC_MODE_TYPE,
  ENC_FT_ENC_MODE_OPTS,
  ENC_FT_ENC_MODE_PART,
  NUM_ENC_FEATURES
};

enum ImvMode
{
  IMV_OFF = 0,
  IMV_FPEL,
  IMV_4PEL,
  IMV_HPEL,
  NUM_IMV_MODES
};


// ====================================================================================================================
// Type definition
// ====================================================================================================================

/// parameters for adaptive loop filter
class PicSym;

#define MAX_NUM_SAO_CLASSES  32  //(NUM_SAO_EO_GROUPS > NUM_SAO_BO_GROUPS)?NUM_SAO_EO_GROUPS:NUM_SAO_BO_GROUPS

struct SAOOffset
{
  SAOMode modeIdc; // NEW, MERGE, OFF
  int typeIdc;     // union of SAOModeMergeTypes and SAOModeNewTypes, depending on modeIdc.
  int typeAuxInfo; // BO: starting band index
  int offset[MAX_NUM_SAO_CLASSES];

  SAOOffset();
  ~SAOOffset();
  void reset();

  const SAOOffset& operator= (const SAOOffset& src);
};

struct SAOBlkParam
{

  SAOBlkParam();
  ~SAOBlkParam();
  void reset();
  const SAOBlkParam& operator= (const SAOBlkParam& src);
  SAOOffset& operator[](int compIdx){ return offsetParam[compIdx];}
  const SAOOffset& operator[](int compIdx) const { return offsetParam[compIdx];}
private:
  SAOOffset offsetParam[MAX_NUM_COMPONENT];

};



struct BitDepths
{
  int recon[MAX_NUM_CHANNEL_TYPE]; ///< the bit depth as indicated in the SPS
};

enum PLTRunMode
{
  PLT_RUN_INDEX = 0,
  PLT_RUN_COPY  = 1,
  NUM_PLT_RUN   = 2
};
/// parameters for deblocking filter
struct LFCUParam
{
  bool internalEdge;                     ///< indicates internal edge
  bool leftEdge;                         ///< indicates left edge
  bool topEdge;                          ///< indicates top edge
};



struct PictureHash
{
  std::vector<uint8_t> hash;

  bool operator==(const PictureHash &other) const
  {
    if (other.hash.size() != hash.size())
    {
      return false;
    }
    for(uint32_t i=0; i<uint32_t(hash.size()); i++)
    {
      if (other.hash[i] != hash[i])
      {
        return false;
      }
    }
    return true;
  }

  bool operator!=(const PictureHash &other) const
  {
    return !(*this == other);
  }
};

struct SEITimeSet
{
  SEITimeSet() : clockTimeStampFlag(false),
                     numUnitFieldBasedFlag(false),
                     countingType(0),
                     fullTimeStampFlag(false),
                     discontinuityFlag(false),
                     cntDroppedFlag(false),
                     numberOfFrames(0),
                     secondsValue(0),
                     minutesValue(0),
                     hoursValue(0),
                     secondsFlag(false),
                     minutesFlag(false),
                     hoursFlag(false),
                     timeOffsetLength(0),
                     timeOffsetValue(0)
  { }
  bool clockTimeStampFlag;
  bool numUnitFieldBasedFlag;
  int  countingType;
  bool fullTimeStampFlag;
  bool discontinuityFlag;
  bool cntDroppedFlag;
  int  numberOfFrames;
  int  secondsValue;
  int  minutesValue;
  int  hoursValue;
  bool secondsFlag;
  bool minutesFlag;
  bool hoursFlag;
  int  timeOffsetLength;
  int  timeOffsetValue;
};

struct SEIMasteringDisplay
{
  bool      colourVolumeSEIEnabled;
  uint32_t      maxLuminance;
  uint32_t      minLuminance;
  uint16_t    primaries[3][2];
  uint16_t    whitePoint[2];
};

#if SHARP_LUMA_DELTA_QP
struct LumaLevelToDeltaQPMapping
{
  LumaLevelToDQPMode                 mode;             ///< use deltaQP determined by block luma level
  double                             maxMethodWeight;  ///< weight of max luma value when mode = 2
  std::vector< std::pair<int, int> > mapping;          ///< first=luma level, second=delta QP.
#if ENABLE_QPA
  bool isEnabled() const { return (mode != LUMALVL_TO_DQP_DISABLED && mode != LUMALVL_TO_DQP_NUM_MODES); }
#else
  bool isEnabled() const { return mode!=LUMALVL_TO_DQP_DISABLED; }
#endif
};
#endif

#if ER_CHROMA_QP_WCG_PPS
struct WCGChromaQPControl
{
  bool isEnabled() const { return enabled; }
  bool   enabled;         ///< Enabled flag (0:default)
  double chromaCbQpScale; ///< Chroma Cb QP Scale (1.0:default)
  double chromaCrQpScale; ///< Chroma Cr QP Scale (1.0:default)
  double chromaQpScale;   ///< Chroma QP Scale (0.0:default)
  double chromaQpOffset;  ///< Chroma QP Offset (0.0:default)
};
#endif

class ChromaCbfs
{
public:
  ChromaCbfs()
    : Cb(true), Cr(true)
  {}
  ChromaCbfs( bool _cbf )
    : Cb( _cbf ), Cr( _cbf )
  {}
public:
  bool sigChroma( ChromaFormat chromaFormat ) const
  {
    if( chromaFormat == CHROMA_400 )
    {
      return false;
    }
    return   ( Cb || Cr );
  }
  bool& cbf( ComponentID compID )
  {
    bool *cbfs[MAX_NUM_TBLOCKS] = { nullptr, &Cb, &Cr };

    return *cbfs[compID];
  }
public:
  bool Cb;
  bool Cr;
};


enum MsgLevel
{
  SILENT  = 0,
  ERROR   = 1,
  WARNING = 2,
  INFO    = 3,
  NOTICE  = 4,
  VERBOSE = 5,
  DETAILS = 6
};
enum RESHAPE_SIGNAL_TYPE
{
  RESHAPE_SIGNAL_SDR = 0,
  RESHAPE_SIGNAL_PQ  = 1,
  RESHAPE_SIGNAL_HLG = 2,
  RESHAPE_SIGNAL_NULL = 100,
};


// ---------------------------------------------------------------------------
// exception class
// ---------------------------------------------------------------------------

class Exception : public std::exception
{
public:
  Exception( const std::string& _s ) : m_str( _s ) { }
  Exception( const Exception& _e ) : std::exception( _e ), m_str( _e.m_str ) { }
  virtual ~Exception() noexcept { };
  virtual const char* what() const noexcept { return m_str.c_str(); }
  Exception& operator=( const Exception& _e ) { std::exception::operator=( _e ); m_str = _e.m_str; return *this; }
  template<typename T> Exception& operator<<( T t ) { std::ostringstream oss; oss << t; m_str += oss.str(); return *this; }
private:
  std::string m_str;
};

// if a check fails with THROW or CHECK, please check if ported correctly from assert in revision 1196)
#define THROW(x)            throw( Exception( "\nERROR: In function \"" ) << __FUNCTION__ << "\" in " << __FILE__ << ":" << __LINE__ << ": " << x )
#define CHECK(c,x)          if(c){ THROW(x); }
#define EXIT(x)             throw( Exception( "\n" ) << x << "\n" )
#define CHECK_NULLPTR(_ptr) CHECK( !( _ptr ), "Accessing an empty pointer pointer!" )

#if !NDEBUG  // for non MSVC compiler, define _DEBUG if in debug mode to have same behavior between MSVC and others in debug
#ifndef _DEBUG
#define _DEBUG 1
#endif
#endif

#if defined( _DEBUG )
#define CHECKD(c,x)         if(c){ THROW(x); }
#else
#define CHECKD(c,x)
#endif // _DEBUG

// ---------------------------------------------------------------------------
// static vector
// ---------------------------------------------------------------------------

template<typename T, size_t N>
class static_vector
{
  T _arr[ N ];
  size_t _size;

public:

  typedef T         value_type;
  typedef size_t    size_type;
  typedef ptrdiff_t difference_type;
  typedef T&        reference;
  typedef T const&  const_reference;
  typedef T*        pointer;
  typedef T const*  const_pointer;
  typedef T*        iterator;
  typedef T const*  const_iterator;

  static const size_type max_num_elements = N;

  static_vector() : _size( 0 )                                 { }
  static_vector( size_t N_ ) : _size( N_ )                     { }
  static_vector( size_t N_, const T& _val ) : _size( 0 )       { resize( N_, _val ); }
  template<typename It>
  static_vector( It _it1, It _it2 ) : _size( 0 )               { while( _it1 < _it2 ) _arr[ _size++ ] = *_it1++; }
  static_vector( std::initializer_list<T> _il ) : _size( 0 )
  {
    typename std::initializer_list<T>::iterator _src1 = _il.begin();
    typename std::initializer_list<T>::iterator _src2 = _il.end();

    while( _src1 < _src2 ) _arr[ _size++ ] = *_src1++;

    CHECKD( _size > N, "capacity exceeded" );
  }
  static_vector& operator=( std::initializer_list<T> _il )
  {
    _size = 0;

    typename std::initializer_list<T>::iterator _src1 = _il.begin();
    typename std::initializer_list<T>::iterator _src2 = _il.end();

    while( _src1 < _src2 ) _arr[ _size++ ] = *_src1++;

    CHECKD( _size > N, "capacity exceeded" );
  }

  void resize( size_t N_ )                      { CHECKD( N_ > N, "capacity exceeded" ); while(_size < N_) _arr[ _size++ ] = T() ; _size = N_; }
  void resize( size_t N_, const T& _val )       { CHECKD( N_ > N, "capacity exceeded" ); while(_size < N_) _arr[ _size++ ] = _val; _size = N_; }
  void reserve( size_t N_ )                     { CHECKD( N_ > N, "capacity exceeded" ); }
  void push_back( const T& _val )               { CHECKD( _size >= N, "capacity exceeded" ); _arr[ _size++ ] = _val; }
  void push_back( T&& val )                     { CHECKD( _size >= N, "capacity exceeded" ); _arr[ _size++ ] = std::forward<T>( val ); }
  void pop_back()                               { CHECKD( _size == 0, "calling pop_back on an empty vector" ); _size--; }
  void pop_front()                              { CHECKD( _size == 0, "calling pop_front on an empty vector" ); _size--; for( int i = 0; i < _size; i++ ) _arr[i] = _arr[i + 1]; }
  void clear()                                  { _size = 0; }
  reference       at( size_t _i )               { CHECKD( _i >= _size, "Trying to access an out-of-bound-element" ); return _arr[ _i ]; }
  const_reference at( size_t _i ) const         { CHECKD( _i >= _size, "Trying to access an out-of-bound-element" ); return _arr[ _i ]; }
  reference       operator[]( size_t _i )       { CHECKD( _i >= _size, "Trying to access an out-of-bound-element" ); return _arr[ _i ]; }
  const_reference operator[]( size_t _i ) const { CHECKD( _i >= _size, "Trying to access an out-of-bound-element" ); return _arr[ _i ]; }
  reference       front()                       { CHECKD( _size == 0, "Trying to access the first element of an empty vector" ); return _arr[ 0 ]; }
  const_reference front() const                 { CHECKD( _size == 0, "Trying to access the first element of an empty vector" ); return _arr[ 0 ]; }
  reference       back()                        { CHECKD( _size == 0, "Trying to access the last element of an empty vector" );  return _arr[ _size - 1 ]; }
  const_reference back() const                  { CHECKD( _size == 0, "Trying to access the last element of an empty vector" );  return _arr[ _size - 1 ]; }
  pointer         data()                        { return _arr; }
  const_pointer   data() const                  { return _arr; }
  iterator        begin()                       { return _arr; }
  const_iterator  begin() const                 { return _arr; }
  const_iterator  cbegin() const                { return _arr; }
  iterator        end()                         { return _arr + _size; }
  const_iterator  end() const                   { return _arr + _size; };
  const_iterator  cend() const                  { return _arr + _size; };
  size_type       size() const                  { return _size; };
  size_type       byte_size() const             { return _size * sizeof( T ); }
  bool            empty() const                 { return _size == 0; }

  size_type       capacity() const              { return N; }
  size_type       max_size() const              { return N; }
  size_type       byte_capacity() const         { return sizeof(_arr); }

  iterator        insert( const_iterator _pos, const T& _val )
                                                { CHECKD( _size >= N, "capacity exceeded" );
                                                  for( difference_type i = _size - 1; i >= _pos - _arr; i-- ) _arr[i + 1] = _arr[i];
                                                  *const_cast<iterator>( _pos ) = _val;
                                                  _size++;
                                                  return const_cast<iterator>( _pos ); }

  iterator        insert( const_iterator _pos, T&& _val )
                                                { CHECKD( _size >= N, "capacity exceeded" );
                                                  for( difference_type i = _size - 1; i >= _pos - _arr; i-- ) _arr[i + 1] = _arr[i];
                                                  *const_cast<iterator>( _pos ) = std::forward<T>( _val );
                                                  _size++; return const_cast<iterator>( _pos ); }
  template<class InputIt>
  iterator        insert( const_iterator _pos, InputIt first, InputIt last )
                                                { const difference_type numEl = last - first;
                                                  CHECKD( _size + numEl >= N, "capacity exceeded" );
                                                  for( difference_type i = _size - 1; i >= _pos - _arr; i-- ) _arr[i + numEl] = _arr[i];
                                                  iterator it = const_cast<iterator>( _pos ); _size += numEl;
                                                  while( first != last ) *it++ = *first++;
                                                  return const_cast<iterator>( _pos ); }

  iterator        insert( const_iterator _pos, size_t numEl, const T& val )
                                                { //const difference_type numEl = last - first;
                                                  CHECKD( _size + numEl >= N, "capacity exceeded" );
                                                  for( difference_type i = _size - 1; i >= _pos - _arr; i-- ) _arr[i + numEl] = _arr[i];
                                                  iterator it = const_cast<iterator>( _pos ); _size += numEl;
                                                  for ( int k = 0; k < numEl; k++) *it++ = val;
                                                  return const_cast<iterator>( _pos ); }

  void            erase( const_iterator _pos )  { iterator it   = const_cast<iterator>( _pos ) - 1;
                                                  iterator last = end() - 1;
                                                  while( ++it != last ) *it = *( it + 1 );
                                                  _size--; }
};


// ---------------------------------------------------------------------------
// dynamic cache
// ---------------------------------------------------------------------------

template<typename T>
class dynamic_cache
{
  std::vector<T*> m_cache;
#if ENABLE_SPLIT_PARALLELISM
  int64_t         m_cacheId;
#endif

public:

#if ENABLE_SPLIT_PARALLELISM
  dynamic_cache()
  {
    static int cacheId = 0;
    m_cacheId = cacheId++;
  }

#endif
  ~dynamic_cache()
  {
    deleteEntries();
  }

  void deleteEntries()
  {
    for( auto &p : m_cache )
    {
      delete p;
      p = nullptr;
    }

    m_cache.clear();
  }

  T* get()
  {
    T* ret;

    if( !m_cache.empty() )
    {
      ret = m_cache.back();
      m_cache.pop_back();
#if ENABLE_SPLIT_PARALLELISM
      CHECK( ret->cacheId != m_cacheId, "Putting item into wrong cache!" );
      CHECK( !ret->cacheUsed,           "Fetched an element that should've been in cache!!" );
#endif
    }
    else
    {
      ret = new T;
    }

#if ENABLE_SPLIT_PARALLELISM
    ret->cacheId   = m_cacheId;
    ret->cacheUsed = false;

#endif
    return ret;
  }

  void cache( T* el )
  {
#if ENABLE_SPLIT_PARALLELISM
    CHECK( el->cacheId != m_cacheId, "Putting item into wrong cache!" );
    CHECK( el->cacheUsed,            "Putting cached item back into cache!" );

    el->cacheUsed = true;

#endif
    m_cache.push_back( el );
  }

  void cache( std::vector<T*>& vel )
  {
#if ENABLE_SPLIT_PARALLELISM
    for( auto el : vel )
    {
      CHECK( el->cacheId != m_cacheId, "Putting item into wrong cache!" );
      CHECK( el->cacheUsed,            "Putting cached item back into cache!" );

      el->cacheUsed = true;
    }

#endif
    m_cache.insert( m_cache.end(), vel.begin(), vel.end() );
    vel.clear();
  }
};

typedef dynamic_cache<struct CodingUnit    > CUCache;
typedef dynamic_cache<struct PredictionUnit> PUCache;
typedef dynamic_cache<struct TransformUnit > TUCache;

struct XUCache
{
  CUCache cuCache;
  PUCache puCache;
  TUCache tuCache;
};

#define SIGN(x) ( (x) >= 0 ? 1 : -1 )

//! \}

#endif

<|MERGE_RESOLUTION|>--- conflicted
+++ resolved
@@ -50,14 +50,7 @@
 #include <assert.h>
 #include <cassert>
 
-<<<<<<< HEAD
 #define JVET_Q0267_RESET_CHROMA_QP_OFFSET                 1 // JVET-Q0267: Reset chroma QP offsets at the start of each chroma QP offset group
-
-#define JVET_AHG14_LOSSLESS                               1 // TS with lossless support
-=======
-
-
-
 
 #define JVET_O1143_SUBPIC_BOUNDARY                        1 // treat subpicture boundary as piucture boundary
 
@@ -82,7 +75,6 @@
 
 #define JVET_AHG14_LOSSLESS                               1
 #define JVET_AHG14_LOSSLESS_ENC_QP_FIX                    1 && JVET_AHG14_LOSSLESS
->>>>>>> a9e562cb
 
 #define JVET_M0497_MATRIX_MULT                            0 // 0: Fast method; 1: Matrix multiplication
 
