--- conflicted
+++ resolved
@@ -149,16 +149,12 @@
   for( int uiAbsLevel  = uiMaxAbsLevel; uiAbsLevel >= uiMinAbsLevel ; uiAbsLevel-- )
   {
     double dErr         = double( lLevelDouble  - ( Intermediate_Int(uiAbsLevel) << iQBits ) );
-<<<<<<< HEAD
-    double dCurrCost    = dErr * dErr * errorScale + xGetICost( xGetICRate( uiAbsLevel, fracBitsPar, fracBitsGt1, fracBitsGt2, remGt2Bins, remRegBins, goRiceZero, ui16AbsGoRice, useLimitedPrefixLength, maxLog2TrDynamicRange ) );
-=======
 
 #if JVET_M0470
     double dCurrCost    = dErr * dErr * errorScale + xGetICost( xGetICRate( uiAbsLevel, fracBitsPar, fracBitsGt1, fracBitsGt2, remGt2Bins, remRegBins, goRiceZero, ui16AbsGoRice, true, maxLog2TrDynamicRange ) );
 #else
     double dCurrCost    = dErr * dErr * errorScale + xGetICost( xGetICRate( uiAbsLevel, fracBitsPar, fracBitsGt1, fracBitsGt2, remGt2Bins, remRegBins, goRiceZero, ui16AbsGoRice, useLimitedPrefixLength, maxLog2TrDynamicRange ) );
 #endif
->>>>>>> 60f77b96
     dCurrCost          += dCurrCostSig;
 
     if( dCurrCost < rd64CodedCost )
