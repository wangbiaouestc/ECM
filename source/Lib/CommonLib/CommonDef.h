--- conflicted
+++ resolved
@@ -494,11 +494,7 @@
 #endif
 static const int ENC_PPS_ID_RPR =                                 3;
 static const int SCALE_RATIO_BITS =                              14;
-<<<<<<< HEAD
-static const int MAX_SCALING_RATIO =                              8;  // max scaling ratio allowed in the software, it is used to allocate an internal buffer in the rescaling
-=======
 static const int MAX_SCALING_RATIO =                              2;  // max downsampling ratio for RPR
->>>>>>> 98ff0062
 static const std::pair<int, int> SCALE_1X = std::pair<int, int>( 1 << SCALE_RATIO_BITS, 1 << SCALE_RATIO_BITS );  // scale ratio 1x
 #if JVET_P0517_ADAPTIVE_COLOR_TRANSFORM
 static const int DELTA_QP_FOR_Y_Cg =                             -5;
