--- conflicted
+++ resolved
@@ -1021,10 +1021,6 @@
     Pel*  pi = piTxt;
     // do left and right margins
     if (cs->sps->getWrapAroundEnabledFlag())
-<<<<<<< HEAD
-    {
-      int xoffset = cs->sps->getWrapAroundOffset() >> getComponentScaleX( compID, cs->area.chromaFormat );
-=======
     {
       int xoffset = cs->sps->getWrapAroundOffset() >> getComponentScaleX( compID, cs->area.chromaFormat );
       for (int y = 0; y < p.height; y++)
@@ -1039,26 +1035,10 @@
     }
     else
     {
->>>>>>> 60f77b96
       for (int y = 0; y < p.height; y++)
       {
         for (int x = 0; x < xmargin; x++ )
         {
-<<<<<<< HEAD
-          pi[ -x - 1       ] = pi[ -x - 1       + xoffset ];
-          pi[  p.width + x ] = pi[  p.width + x - xoffset ];
-        }
-        pi += p.stride;
-      }
-    }
-    else
-    {
-      for (int y = 0; y < p.height; y++)
-      {
-        for (int x = 0; x < xmargin; x++ )
-        {
-=======
->>>>>>> 60f77b96
           pi[ -xmargin + x ] = pi[0];
           pi[  p.width + x ] = pi[p.width-1];
         }
