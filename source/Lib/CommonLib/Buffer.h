--- conflicted
+++ resolved
@@ -75,16 +75,12 @@
 #else
   void(*bioGradFilter) (Pel* pSrc, int srcStride, int width, int height, int gradStride, Pel* gradX, Pel* gradY);
   void(*calcBIOPar)    (const Pel* srcY0Temp, const Pel* srcY1Temp, const Pel* gradX0, const Pel* gradX1, const Pel* gradY0, const Pel* gradY1, int* dotProductTemp1, int* dotProductTemp2, int* dotProductTemp3, int* dotProductTemp5, int* dotProductTemp6, const int src0Stride, const int src1Stride, const int gradStride, const int widthG, const int heightG);
-<<<<<<< HEAD
-=======
 #endif
   void(*calcBlkGradient)(int sx, int sy, int    *arraysGx2, int     *arraysGxGy, int     *arraysGxdI, int     *arraysGy2, int     *arraysGydI, int     &sGx2, int     &sGy2, int     &sGxGy, int     &sGxdI, int     &sGydI, int width, int height, int unitSize);
 #if JVET_M0147_DMVR
   void(*copyBuffer)(Pel *src, int srcStride, Pel *dst, int dstStride, int width, int height);
   void(*padding)(Pel *dst, int stride, int width, int height, int padSize);
->>>>>>> 60f77b96
-#endif
-  void(*calcBlkGradient)(int sx, int sy, int    *arraysGx2, int     *arraysGxGy, int     *arraysGxdI, int     *arraysGy2, int     *arraysGydI, int     &sGx2, int     &sGy2, int     &sGxGy, int     &sGxdI, int     &sGydI, int width, int height, int unitSize);
+#endif
 #if ENABLE_SIMD_OPT_GBI
   void ( *removeWeightHighFreq8)  ( Pel* src0, int src0Stride, const Pel* src1, int src1Stride, int width, int height, int shift, int gbiWeight);
   void ( *removeWeightHighFreq4)  ( Pel* src0, int src0Stride, const Pel* src1, int src1Stride, int width, int height, int shift, int gbiWeight);
