--- conflicted
+++ resolved
@@ -2228,10 +2228,7 @@
 #if JVET_Q0819_PH_CHANGES
   }
 
-<<<<<<< HEAD
-
-=======
->>>>>>> 9a25c5cf
+
   if (picHeader->getPicInterSliceAllowedFlag())
   {
     if (picHeader->getSplitConsOverrideFlag())
@@ -2358,8 +2355,8 @@
 
 #if !JVET_Q0806
   // triangle merge candidate list size
+
     if (sps->getUseTriangle() && picHeader->getMaxNumMergeCand() >= 2)
-<<<<<<< HEAD
     {
       if (!pps->getPPSMaxNumMergeCandMinusMaxNumTriangleCandPlus1())
       {
@@ -2390,13 +2387,6 @@
     }
     CHECK(picHeader->getMaxNumMergeCand() < uiCode, "Incorrrect max number of gpm candidates!");
     picHeader->setMaxNumGeoCand((uint32_t)(picHeader->getMaxNumMergeCand() - uiCode));
-  }
-  else
-  {
-    picHeader->setMaxNumGeoCand(0);
-  }
-#endif
-#if JVET_Q0819_PH_CHANGES
   }
   // inherit constraint values from SPS
   if (!sps->getSplitConsOverrideEnabledFlag() || !picHeader->getSplitConsOverrideFlag())
@@ -2408,23 +2398,9 @@
   }
   else
   {
-=======
-    {
-      if (!pps->getPPSMaxNumMergeCandMinusMaxNumTriangleCandPlus1())
-      {
-        READ_UVLC(uiCode, "pic_max_num_merge_cand_minus_max_num_triangle_cand");
-      }
-      else
-      {
-        uiCode = pps->getPPSMaxNumMergeCandMinusMaxNumTriangleCandPlus1() - 1;
-      }
-      CHECK(picHeader->getMaxNumMergeCand() < uiCode, "Incorrrect max number of triangle candidates!");
-      picHeader->setMaxNumTriangleCand((uint32_t)(picHeader->getMaxNumMergeCand() - uiCode));
-    }
-    else
-    {
-      picHeader->setMaxNumTriangleCand(0);
-    }
+    picHeader->setMaxNumGeoCand(0);
+  }
+#endif
 #if JVET_Q0819_PH_CHANGES
   }
   // inherit constraint values from SPS
@@ -2437,16 +2413,11 @@
   }
   else
   {
->>>>>>> 9a25c5cf
     picHeader->setMinQTSizes(minQT);
     picHeader->setMaxMTTHierarchyDepths(maxBTD);
     picHeader->setMaxBTSizes(maxBTSize);
     picHeader->setMaxTTSizes(maxTTSize);
   }
-<<<<<<< HEAD
-=======
-#endif
->>>>>>> 9a25c5cf
   // ibc merge candidate list size
   if (sps->getIBCFlag())
   {
