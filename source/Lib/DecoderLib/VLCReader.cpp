/* The copyright in this software is being made available under the BSD
* License, included below. This software may be subject to other third party
* and contributor rights, including patent rights, and no such rights are
* granted under this license.
*
* Copyright (c) 2010-2019, ITU/ISO/IEC
* All rights reserved.
*
* Redistribution and use in source and binary forms, with or without
* modification, are permitted provided that the following conditions are met:
*
*  * Redistributions of source code must retain the above copyright notice,
*    this list of conditions and the following disclaimer.
*  * Redistributions in binary form must reproduce the above copyright notice,
*    this list of conditions and the following disclaimer in the documentation
*    and/or other materials provided with the distribution.
*  * Neither the name of the ITU/ISO/IEC nor the names of its contributors may
*    be used to endorse or promote products derived from this software without
*    specific prior written permission.
*
* THIS SOFTWARE IS PROVIDED BY THE COPYRIGHT HOLDERS AND CONTRIBUTORS "AS IS"
* AND ANY EXPRESS OR IMPLIED WARRANTIES, INCLUDING, BUT NOT LIMITED TO, THE
* IMPLIED WARRANTIES OF MERCHANTABILITY AND FITNESS FOR A PARTICULAR PURPOSE
* ARE DISCLAIMED. IN NO EVENT SHALL THE COPYRIGHT HOLDER OR CONTRIBUTORS
* BE LIABLE FOR ANY DIRECT, INDIRECT, INCIDENTAL, SPECIAL, EXEMPLARY, OR
* CONSEQUENTIAL DAMAGES (INCLUDING, BUT NOT LIMITED TO, PROCUREMENT OF
* SUBSTITUTE GOODS OR SERVICES; LOSS OF USE, DATA, OR PROFITS; OR BUSINESS
* INTERRUPTION) HOWEVER CAUSED AND ON ANY THEORY OF LIABILITY, WHETHER IN
* CONTRACT, STRICT LIABILITY, OR TORT (INCLUDING NEGLIGENCE OR OTHERWISE)
* ARISING IN ANY WAY OUT OF THE USE OF THIS SOFTWARE, EVEN IF ADVISED OF
* THE POSSIBILITY OF SUCH DAMAGE.
*/

/** \file     VLCWReader.cpp
 *  \brief    Reader for high level syntax
 */

//! \ingroup DecoderLib
//! \{

#include "VLCReader.h"

#include "CommonLib/CommonDef.h"
#include "CommonLib/dtrace_next.h"
#if RExt__DECODER_DEBUG_BIT_STATISTICS
#include "CommonLib/CodingStatistics.h"
#endif
#include "CommonLib/AdaptiveLoopFilter.h"


#if ENABLE_TRACING

void  VLCReader::xReadCodeTr(uint32_t length, uint32_t& rValue, const char *pSymbolName)
{
#if RExt__DECODER_DEBUG_BIT_STATISTICS
  xReadCode (length, rValue, pSymbolName);
#else
  xReadCode (length, rValue);
#endif
  if (length < 10)
  {
    DTRACE( g_trace_ctx, D_HEADER, "%-50s u(%d)  : %u\n", pSymbolName, length, rValue );
  }
  else
  {
    DTRACE( g_trace_ctx, D_HEADER, "%-50s u(%d) : %u\n", pSymbolName, length, rValue );
  }
}

void  VLCReader::xReadUvlcTr(uint32_t& rValue, const char *pSymbolName)
{
#if RExt__DECODER_DEBUG_BIT_STATISTICS
  xReadUvlc (rValue, pSymbolName);
#else
  xReadUvlc (rValue);
#endif
  DTRACE( g_trace_ctx, D_HEADER, "%-50s ue(v) : %u\n", pSymbolName, rValue );
}

void  VLCReader::xReadSvlcTr(int& rValue, const char *pSymbolName)
{
#if RExt__DECODER_DEBUG_BIT_STATISTICS
  xReadSvlc (rValue, pSymbolName);
#else
  xReadSvlc (rValue);
#endif
  DTRACE( g_trace_ctx, D_HEADER, "%-50s se(v) : %d\n", pSymbolName, rValue );
}

void  VLCReader::xReadFlagTr(uint32_t& rValue, const char *pSymbolName)
{
#if RExt__DECODER_DEBUG_BIT_STATISTICS
  xReadFlag (rValue, pSymbolName);
#else
  xReadFlag (rValue);
#endif
  DTRACE( g_trace_ctx, D_HEADER, "%-50s u(1)  : %d\n", pSymbolName, rValue );
}

void xTraceFillerData ()
{
  DTRACE( g_trace_ctx, D_HEADER, "=========== Filler Data ===========\n");
}

#endif


// ====================================================================================================================
// Protected member functions
// ====================================================================================================================
#if RExt__DECODER_DEBUG_BIT_STATISTICS
void VLCReader::xReadCode (uint32_t uiLength, uint32_t& ruiCode, const char *pSymbolName)
#else
void VLCReader::xReadCode (uint32_t uiLength, uint32_t& ruiCode)
#endif
{
  CHECK( uiLength == 0, "Reading a code of lenght '0'" );
  m_pcBitstream->read (uiLength, ruiCode);
#if RExt__DECODER_DEBUG_BIT_STATISTICS
  CodingStatistics::IncrementStatisticEP(pSymbolName, uiLength, ruiCode);
#endif
}

#if RExt__DECODER_DEBUG_BIT_STATISTICS
void VLCReader::xReadUvlc( uint32_t& ruiVal, const char *pSymbolName)
#else
void VLCReader::xReadUvlc( uint32_t& ruiVal)
#endif
{
  uint32_t uiVal = 0;
  uint32_t uiCode = 0;
  uint32_t uiLength;
  m_pcBitstream->read( 1, uiCode );
#if RExt__DECODER_DEBUG_BIT_STATISTICS
  uint32_t totalLen=1;
#endif

  if( 0 == uiCode )
  {
    uiLength = 0;

    while( ! ( uiCode & 1 ))
    {
      m_pcBitstream->read( 1, uiCode );
      uiLength++;
    }

    m_pcBitstream->read( uiLength, uiVal );

    uiVal += (1 << uiLength)-1;
#if RExt__DECODER_DEBUG_BIT_STATISTICS
    totalLen+=uiLength+uiLength;
#endif
  }

  ruiVal = uiVal;
#if RExt__DECODER_DEBUG_BIT_STATISTICS
  CodingStatistics::IncrementStatisticEP(pSymbolName, int(totalLen), ruiVal);
#endif
}

#if RExt__DECODER_DEBUG_BIT_STATISTICS
void VLCReader::xReadSvlc( int& riVal, const char *pSymbolName)
#else
void VLCReader::xReadSvlc( int& riVal)
#endif
{
  uint32_t uiBits = 0;
  m_pcBitstream->read( 1, uiBits );
#if RExt__DECODER_DEBUG_BIT_STATISTICS
  uint32_t totalLen=1;
#endif
  if( 0 == uiBits )
  {
    uint32_t uiLength = 0;

    while( ! ( uiBits & 1 ))
    {
      m_pcBitstream->read( 1, uiBits );
      uiLength++;
    }

    m_pcBitstream->read( uiLength, uiBits );

    uiBits += (1 << uiLength);
    riVal = ( uiBits & 1) ? -(int)(uiBits>>1) : (int)(uiBits>>1);
#if RExt__DECODER_DEBUG_BIT_STATISTICS
    totalLen+=uiLength+uiLength;
#endif
  }
  else
  {
    riVal = 0;
  }
#if RExt__DECODER_DEBUG_BIT_STATISTICS
  CodingStatistics::IncrementStatisticEP(pSymbolName, int(totalLen), uiBits);
#endif
}

#if RExt__DECODER_DEBUG_BIT_STATISTICS
void VLCReader::xReadFlag (uint32_t& ruiCode, const char *pSymbolName)
#else
void VLCReader::xReadFlag (uint32_t& ruiCode)
#endif
{
  m_pcBitstream->read( 1, ruiCode );
#if RExt__DECODER_DEBUG_BIT_STATISTICS
  CodingStatistics::IncrementStatisticEP(pSymbolName, 1, int(/*ruiCode*/0));
#endif
}

void VLCReader::xReadRbspTrailingBits()
{
  uint32_t bit;
  READ_FLAG( bit, "rbsp_stop_one_bit");
  CHECK(bit!=1, "Trailing bit not '1'");
  int cnt = 0;
  while (m_pcBitstream->getNumBitsUntilByteAligned())
  {
    READ_FLAG( bit, "rbsp_alignment_zero_bit");
    CHECK(bit!=0, "Alignment bit is not '0'");
    cnt++;
  }
  CHECK(cnt >= 8, "Read more than '8' trailing bits");
}

void AUDReader::parseAccessUnitDelimiter(InputBitstream* bs, uint32_t &picType)
{
  setBitstream(bs);

#if ENABLE_TRACING
  xTraceAccessUnitDelimiter();
#endif

  READ_CODE (3, picType, "pic_type");
  xReadRbspTrailingBits();
}

void FDReader::parseFillerData(InputBitstream* bs, uint32_t &fdSize)
{
  setBitstream(bs);
#if ENABLE_TRACING
  xTraceFillerData();
#endif
  uint32_t ffByte;
  fdSize = 0;
  while( m_pcBitstream->getNumBitsLeft() >8 )
  {
    READ_CODE (8, ffByte, "ff_byte");
    CHECK(ffByte!=0xff, "Invalid fillter data not '0xff'");
    fdSize++;
  }
  xReadRbspTrailingBits();
}

// ====================================================================================================================
// Constructor / destructor / create / destroy
// ====================================================================================================================

HLSyntaxReader::HLSyntaxReader()
{
}

HLSyntaxReader::~HLSyntaxReader()
{

}

// ====================================================================================================================
// Public member functions
// ====================================================================================================================

void HLSyntaxReader::parseShortTermRefPicSet( SPS* sps, ReferencePictureSet* rps, int idx )
{
  uint32_t code;
  uint32_t interRPSPred;
  if (idx > 0)
  {
    READ_FLAG(interRPSPred, "inter_ref_pic_set_prediction_flag");  rps->setInterRPSPrediction(interRPSPred);
  }
  else
  {
    interRPSPred = false;
    rps->setInterRPSPrediction(false);
  }

  if (interRPSPred)
  {
    uint32_t bit;
    if(idx == sps->getRPSList()->getNumberOfReferencePictureSets())
    {
      READ_UVLC(code, "delta_idx_minus1" ); // delta index of the Reference Picture Set used for prediction minus 1
    }
    else
    {
      code = 0;
    }
    rps->setDeltaRIdxMinus1(code); // th we need that for proper transcoding
    CHECK(code > idx-1, "Code exceeds boundary"); // delta_idx_minus1 shall not be larger than idx-1, otherwise we will predict from a negative row position that does not exist. When idx equals 0 there is no legal value and interRPSPred must be zero. See J0185-r2
    int rIdx =  idx - 1 - code;
    CHECK(rIdx > idx-1 || rIdx < 0, "Invalid index"); // Made assert tighter; if rIdx = idx then prediction is done from itself. rIdx must belong to range 0, idx-1, inclusive, see J0185-r2
    ReferencePictureSet*   rpsRef = sps->getRPSList()->getReferencePictureSet(rIdx);
    int k = 0, k0 = 0, k1 = 0;
    READ_CODE(1, bit, "delta_rps_sign"); // delta_RPS_sign
    READ_UVLC(code, "abs_delta_rps_minus1");  // absolute delta RPS minus 1
    int deltaRPS = (1 - 2 * bit) * (code + 1); // delta_RPS

    rps->setDeltaRPS( deltaRPS ); // th we need that for proper transcoding

    for(int j=0 ; j <= rpsRef->getNumberOfPictures(); j++)
    {
      READ_CODE(1, bit, "used_by_curr_pic_flag" ); //first bit is "1" if Idc is 1
      int refIdc = bit;
      if (refIdc == 0)
      {
        READ_CODE(1, bit, "use_delta_flag" ); //second bit is "1" if Idc is 2, "0" otherwise.
        refIdc = bit<<1; //second bit is "1" if refIdc is 2, "0" if refIdc = 0.
      }
      if (refIdc == 1 || refIdc == 2)
      {
        int deltaPOC = deltaRPS + ((j < rpsRef->getNumberOfPictures())? rpsRef->getDeltaPOC(j) : 0);
        rps->setDeltaPOC(k, deltaPOC);
        rps->setUsed(k, (refIdc == 1));

        if (deltaPOC < 0)
        {
          k0++;
        }
        else
        {
          k1++;
        }
        k++;
      }
      rps->setRefIdc(j,refIdc);
    }
    rps->setNumRefIdc(rpsRef->getNumberOfPictures()+1);
    rps->setNumberOfPictures(k);
    rps->setNumberOfNegativePictures(k0);
    rps->setNumberOfPositivePictures(k1);
    rps->sortDeltaPOC();
  }
  else
  {
    READ_UVLC(code, "num_negative_pics");           rps->setNumberOfNegativePictures(code);
    READ_UVLC(code, "num_positive_pics");           rps->setNumberOfPositivePictures(code);
    int prev = 0;
    int poc;
    for(int j=0 ; j < rps->getNumberOfNegativePictures(); j++)
    {
      READ_UVLC(code, "delta_poc_s0_minus1");
      poc = prev-code-1;
      prev = poc;
      rps->setDeltaPOC(j,poc);
      READ_FLAG(code, "used_by_curr_pic_s0_flag");  rps->setUsed(j,code);
    }
    prev = 0;
    for(int j=rps->getNumberOfNegativePictures(); j < rps->getNumberOfNegativePictures()+rps->getNumberOfPositivePictures(); j++)
    {
      READ_UVLC(code, "delta_poc_s1_minus1");
      poc = prev+code+1;
      prev = poc;
      rps->setDeltaPOC(j,poc);
      READ_FLAG(code, "used_by_curr_pic_s1_flag");  rps->setUsed(j,code);
    }
    rps->setNumberOfPictures(rps->getNumberOfNegativePictures()+rps->getNumberOfPositivePictures());
  }

  rps->printDeltaPOC();
}

void HLSyntaxReader::parsePPS( PPS* pcPPS )
{
#if ENABLE_TRACING
  xTracePPSHeader ();
#endif
  uint32_t  uiCode;

  int   iCode;

  READ_UVLC( uiCode, "pps_pic_parameter_set_id");
  CHECK(uiCode > 63, "PPS id exceeds boundary (63)");
  pcPPS->setPPSId (uiCode);

  READ_UVLC( uiCode, "pps_seq_parameter_set_id");
  CHECK(uiCode > 15, "SPS id exceeds boundary (15)");
  pcPPS->setSPSId (uiCode);

#if HEVC_DEPENDENT_SLICES
  READ_FLAG( uiCode, "dependent_slice_segments_enabled_flag"    );    pcPPS->setDependentSliceSegmentsEnabledFlag   ( uiCode == 1 );
#endif

  READ_FLAG( uiCode, "output_flag_present_flag" );                    pcPPS->setOutputFlagPresentFlag( uiCode==1 );

  READ_CODE(3, uiCode, "num_extra_slice_header_bits");                pcPPS->setNumExtraSliceHeaderBits(uiCode);


  READ_FLAG( uiCode,   "cabac_init_present_flag" );            pcPPS->setCabacInitPresentFlag( uiCode ? true : false );

  READ_UVLC(uiCode, "num_ref_idx_l0_default_active_minus1");
  CHECK(uiCode > 14, "Invalid code read");
  pcPPS->setNumRefIdxL0DefaultActive(uiCode+1);

  READ_UVLC(uiCode, "num_ref_idx_l1_default_active_minus1");
  CHECK(uiCode > 14, "Invalid code read");
  pcPPS->setNumRefIdxL1DefaultActive(uiCode+1);

  READ_SVLC(iCode, "init_qp_minus26" );                            pcPPS->setPicInitQPMinus26(iCode);
  READ_FLAG( uiCode, "constrained_intra_pred_flag" );              pcPPS->setConstrainedIntraPred( uiCode ? true : false );
  READ_FLAG( uiCode, "transform_skip_enabled_flag" );
  pcPPS->setUseTransformSkip ( uiCode ? true : false );

  READ_FLAG( uiCode, "cu_qp_delta_enabled_flag" );            pcPPS->setUseDQP( uiCode ? true : false );
  if( pcPPS->getUseDQP() )
  {
    READ_UVLC( uiCode, "diff_cu_qp_delta_depth" );
    pcPPS->setMaxCuDQPDepth( uiCode );
  }
  else
  {
    pcPPS->setMaxCuDQPDepth( 0 );
  }
  READ_SVLC( iCode, "pps_cb_qp_offset");
  pcPPS->setQpOffset(COMPONENT_Cb, iCode);
  CHECK( pcPPS->getQpOffset(COMPONENT_Cb) < -12, "Invalid Cb QP offset" );
  CHECK( pcPPS->getQpOffset(COMPONENT_Cb) >  12, "Invalid Cb QP offset" );

  READ_SVLC( iCode, "pps_cr_qp_offset");
  pcPPS->setQpOffset(COMPONENT_Cr, iCode);
  CHECK( pcPPS->getQpOffset(COMPONENT_Cr) < -12, "Invalid Cr QP offset" );
  CHECK( pcPPS->getQpOffset(COMPONENT_Cr) >  12, "Invalid Cr QP offset" );

  CHECK(MAX_NUM_COMPONENT>3, "Invalid maximal number of components");

  READ_FLAG( uiCode, "pps_slice_chroma_qp_offsets_present_flag" );
  pcPPS->setSliceChromaQpFlag( uiCode ? true : false );

  READ_FLAG( uiCode, "weighted_pred_flag" );          // Use of Weighting Prediction (P_SLICE)
  pcPPS->setUseWP( uiCode==1 );
  READ_FLAG( uiCode, "weighted_bipred_flag" );         // Use of Bi-Directional Weighting Prediction (B_SLICE)
  pcPPS->setWPBiPred( uiCode==1 );

  READ_FLAG( uiCode, "transquant_bypass_enabled_flag");
  pcPPS->setTransquantBypassEnabledFlag(uiCode ? true : false);
#if HEVC_TILES_WPP
  READ_FLAG( uiCode, "tiles_enabled_flag" );    pcPPS->setTilesEnabledFlag( uiCode == 1 );
#endif
#if HEVC_TILES_WPP
  READ_FLAG( uiCode, "entropy_coding_sync_enabled_flag" );    pcPPS->setEntropyCodingSyncEnabledFlag( uiCode == 1 );

  if( pcPPS->getTilesEnabledFlag() )
  {
    READ_UVLC ( uiCode, "num_tile_columns_minus1" );                pcPPS->setNumTileColumnsMinus1( uiCode );
    READ_UVLC ( uiCode, "num_tile_rows_minus1" );                   pcPPS->setNumTileRowsMinus1( uiCode );
    READ_FLAG ( uiCode, "uniform_spacing_flag" );                   pcPPS->setTileUniformSpacingFlag( uiCode == 1 );

    const uint32_t tileColumnsMinus1 = pcPPS->getNumTileColumnsMinus1();
    const uint32_t tileRowsMinus1    = pcPPS->getNumTileRowsMinus1();

    if ( !pcPPS->getTileUniformSpacingFlag())
    {
      if (tileColumnsMinus1 > 0)
      {
        std::vector<int> columnWidth(tileColumnsMinus1);
        for(uint32_t i = 0; i < tileColumnsMinus1; i++)
        {
          READ_UVLC( uiCode, "column_width_minus1" );
          columnWidth[i] = uiCode+1;
        }
        pcPPS->setTileColumnWidth(columnWidth);
      }

      if (tileRowsMinus1 > 0)
      {
        std::vector<int> rowHeight (tileRowsMinus1);
        for(uint32_t i = 0; i < tileRowsMinus1; i++)
        {
          READ_UVLC( uiCode, "row_height_minus1" );
          rowHeight[i] = uiCode + 1;
        }
        pcPPS->setTileRowHeight(rowHeight);
      }
    }
    CHECK((tileColumnsMinus1 + tileRowsMinus1) == 0, "Invalid tile configuration");
    READ_FLAG ( uiCode, "loop_filter_across_tiles_enabled_flag" );     pcPPS->setLoopFilterAcrossTilesEnabledFlag( uiCode ? true : false );
  }
#endif
  READ_FLAG( uiCode, "pps_loop_filter_across_slices_enabled_flag" );   pcPPS->setLoopFilterAcrossSlicesEnabledFlag( uiCode ? true : false );
  READ_FLAG( uiCode, "deblocking_filter_control_present_flag" );       pcPPS->setDeblockingFilterControlPresentFlag( uiCode ? true : false );
  if(pcPPS->getDeblockingFilterControlPresentFlag())
  {
    READ_FLAG( uiCode, "deblocking_filter_override_enabled_flag" );    pcPPS->setDeblockingFilterOverrideEnabledFlag( uiCode ? true : false );
    READ_FLAG( uiCode, "pps_deblocking_filter_disabled_flag" );        pcPPS->setPPSDeblockingFilterDisabledFlag(uiCode ? true : false );
    if(!pcPPS->getPPSDeblockingFilterDisabledFlag())
    {
      READ_SVLC ( iCode, "pps_beta_offset_div2" );                     pcPPS->setDeblockingFilterBetaOffsetDiv2( iCode );
      READ_SVLC ( iCode, "pps_tc_offset_div2" );                       pcPPS->setDeblockingFilterTcOffsetDiv2( iCode );
    }
  }
#if HEVC_USE_SCALING_LISTS
  READ_FLAG( uiCode, "pps_scaling_list_data_present_flag" );           pcPPS->setScalingListPresentFlag( uiCode ? true : false );
  if(pcPPS->getScalingListPresentFlag ())
  {
    parseScalingList( &(pcPPS->getScalingList()) );
  }
#endif

  READ_FLAG( uiCode, "lists_modification_present_flag");
  pcPPS->setListsModificationPresentFlag(uiCode);

  READ_UVLC( uiCode, "log2_parallel_merge_level_minus2");
  pcPPS->setLog2ParallelMergeLevelMinus2 (uiCode);

  READ_FLAG( uiCode, "slice_segment_header_extension_present_flag");
  pcPPS->setSliceHeaderExtensionPresentFlag(uiCode);


  READ_FLAG( uiCode, "pps_extension_present_flag");
  if (uiCode)
  {
#if ENABLE_TRACING || RExt__DECODER_DEBUG_BIT_STATISTICS
    static const char *syntaxStrings[]={ "pps_range_extension_flag",
      "pps_multilayer_extension_flag",
      "pps_extension_6bits[0]",
      "pps_extension_6bits[1]",
      "pps_extension_6bits[2]",
      "pps_extension_6bits[3]",
      "pps_extension_6bits[4]",
      "pps_extension_6bits[5]" };
#endif

    bool pps_extension_flags[NUM_PPS_EXTENSION_FLAGS];
    for(int i=0; i<NUM_PPS_EXTENSION_FLAGS; i++)
    {
      READ_FLAG( uiCode, syntaxStrings[i] );
      pps_extension_flags[i] = uiCode!=0;
    }

    bool bSkipTrailingExtensionBits=false;
    for(int i=0; i<NUM_PPS_EXTENSION_FLAGS; i++) // loop used so that the order is determined by the enum.
    {
      if (pps_extension_flags[i])
      {
        switch (PPSExtensionFlagIndex(i))
        {
        case PPS_EXT__REXT:
        {
          PPSRExt &ppsRangeExtension = pcPPS->getPpsRangeExtension();
          CHECK(bSkipTrailingExtensionBits, "Invalid state");

          if (pcPPS->getUseTransformSkip())
          {
            READ_UVLC( uiCode, "log2_max_transform_skip_block_size_minus2");
            ppsRangeExtension.setLog2MaxTransformSkipBlockSize(uiCode+2);
          }

          READ_FLAG( uiCode, "cross_component_prediction_enabled_flag");
          ppsRangeExtension.setCrossComponentPredictionEnabledFlag(uiCode != 0);

          READ_FLAG( uiCode, "chroma_qp_offset_list_enabled_flag");
          if (uiCode == 0)
          {
            ppsRangeExtension.clearChromaQpOffsetList();
            ppsRangeExtension.setDiffCuChromaQpOffsetDepth(0);
          }
          else
          {
            READ_UVLC(uiCode, "diff_cu_chroma_qp_offset_depth"); ppsRangeExtension.setDiffCuChromaQpOffsetDepth(uiCode);
            uint32_t tableSizeMinus1 = 0;
            READ_UVLC(tableSizeMinus1, "chroma_qp_offset_list_len_minus1");
            CHECK(tableSizeMinus1 >= MAX_QP_OFFSET_LIST_SIZE, "Table size exceeds maximum");

            for (int cuChromaQpOffsetIdx = 0; cuChromaQpOffsetIdx <= (tableSizeMinus1); cuChromaQpOffsetIdx++)
            {
              int cbOffset;
              int crOffset;
              READ_SVLC(cbOffset, "cb_qp_offset_list[i]");
              CHECK(cbOffset < -12 || cbOffset > 12, "Invalid chroma QP offset");
              READ_SVLC(crOffset, "cr_qp_offset_list[i]");
              CHECK(crOffset < -12 || crOffset > 12, "Invalid chroma QP offset");
              // table uses +1 for index (see comment inside the function)
              ppsRangeExtension.setChromaQpOffsetListEntry(cuChromaQpOffsetIdx+1, cbOffset, crOffset);
            }
            CHECK(ppsRangeExtension.getChromaQpOffsetListLen() != tableSizeMinus1 + 1, "Invalid chroma QP offset list lenght");
          }

          READ_UVLC( uiCode, "log2_sao_offset_scale_luma");
          ppsRangeExtension.setLog2SaoOffsetScale(CHANNEL_TYPE_LUMA, uiCode);
          READ_UVLC( uiCode, "log2_sao_offset_scale_chroma");
          ppsRangeExtension.setLog2SaoOffsetScale(CHANNEL_TYPE_CHROMA, uiCode);
        }
        break;
        default:
          bSkipTrailingExtensionBits=true;
          break;
        }
      }
    }
    if (bSkipTrailingExtensionBits)
    {
      while ( xMoreRbspData() )
      {
        READ_FLAG( uiCode, "pps_extension_data_flag");
      }
    }
  }
  xReadRbspTrailingBits();
}

void  HLSyntaxReader::parseVUI(VUI* pcVUI, SPS *pcSPS)
{
#if ENABLE_TRACING
  DTRACE( g_trace_ctx, D_HEADER, "----------- vui_parameters -----------\n");
#endif
  uint32_t  uiCode;

  READ_FLAG(     uiCode, "aspect_ratio_info_present_flag");           pcVUI->setAspectRatioInfoPresentFlag(uiCode);
  if (pcVUI->getAspectRatioInfoPresentFlag())
  {
    READ_CODE(8, uiCode, "aspect_ratio_idc");                         pcVUI->setAspectRatioIdc(uiCode);
    if (pcVUI->getAspectRatioIdc() == 255)
    {
      READ_CODE(16, uiCode, "sar_width");                             pcVUI->setSarWidth(uiCode);
      READ_CODE(16, uiCode, "sar_height");                            pcVUI->setSarHeight(uiCode);
    }
  }

  READ_FLAG(     uiCode, "overscan_info_present_flag");               pcVUI->setOverscanInfoPresentFlag(uiCode);
  if (pcVUI->getOverscanInfoPresentFlag())
  {
    READ_FLAG(   uiCode, "overscan_appropriate_flag");                pcVUI->setOverscanAppropriateFlag(uiCode);
  }

  READ_FLAG(     uiCode, "video_signal_type_present_flag");           pcVUI->setVideoSignalTypePresentFlag(uiCode);
  if (pcVUI->getVideoSignalTypePresentFlag())
  {
    READ_CODE(3, uiCode, "video_format");                             pcVUI->setVideoFormat(uiCode);
    READ_FLAG(   uiCode, "video_full_range_flag");                    pcVUI->setVideoFullRangeFlag(uiCode);
    READ_FLAG(   uiCode, "colour_description_present_flag");          pcVUI->setColourDescriptionPresentFlag(uiCode);
    if (pcVUI->getColourDescriptionPresentFlag())
    {
      READ_CODE(8, uiCode, "colour_primaries");                       pcVUI->setColourPrimaries(uiCode);
      READ_CODE(8, uiCode, "transfer_characteristics");               pcVUI->setTransferCharacteristics(uiCode);
      READ_CODE(8, uiCode, "matrix_coeffs");                          pcVUI->setMatrixCoefficients(uiCode);
    }
  }

  READ_FLAG(     uiCode, "chroma_loc_info_present_flag");             pcVUI->setChromaLocInfoPresentFlag(uiCode);
  if (pcVUI->getChromaLocInfoPresentFlag())
  {
    READ_UVLC(   uiCode, "chroma_sample_loc_type_top_field" );        pcVUI->setChromaSampleLocTypeTopField(uiCode);
    READ_UVLC(   uiCode, "chroma_sample_loc_type_bottom_field" );     pcVUI->setChromaSampleLocTypeBottomField(uiCode);
  }

  READ_FLAG(     uiCode, "neutral_chroma_indication_flag");           pcVUI->setNeutralChromaIndicationFlag(uiCode);

  READ_FLAG(     uiCode, "field_seq_flag");                           pcVUI->setFieldSeqFlag(uiCode);

  READ_FLAG(uiCode, "frame_field_info_present_flag");                 pcVUI->setFrameFieldInfoPresentFlag(uiCode);

  READ_FLAG(     uiCode, "default_display_window_flag");
  if (uiCode != 0)
  {
    Window &defDisp = pcVUI->getDefaultDisplayWindow();
    READ_UVLC(   uiCode, "def_disp_win_left_offset" );                defDisp.setWindowLeftOffset  ( uiCode * SPS::getWinUnitX( pcSPS->getChromaFormatIdc()) );
    READ_UVLC(   uiCode, "def_disp_win_right_offset" );               defDisp.setWindowRightOffset ( uiCode * SPS::getWinUnitX( pcSPS->getChromaFormatIdc()) );
    READ_UVLC(   uiCode, "def_disp_win_top_offset" );                 defDisp.setWindowTopOffset   ( uiCode * SPS::getWinUnitY( pcSPS->getChromaFormatIdc()) );
    READ_UVLC(   uiCode, "def_disp_win_bottom_offset" );              defDisp.setWindowBottomOffset( uiCode * SPS::getWinUnitY( pcSPS->getChromaFormatIdc()) );
  }

  TimingInfo *timingInfo = pcVUI->getTimingInfo();
  READ_FLAG(       uiCode, "vui_timing_info_present_flag");         timingInfo->setTimingInfoPresentFlag      (uiCode ? true : false);
  if(timingInfo->getTimingInfoPresentFlag())
  {
    READ_CODE( 32, uiCode, "vui_num_units_in_tick");                timingInfo->setNumUnitsInTick             (uiCode);
    READ_CODE( 32, uiCode, "vui_time_scale");                       timingInfo->setTimeScale                  (uiCode);
    READ_FLAG(     uiCode, "vui_poc_proportional_to_timing_flag");  timingInfo->setPocProportionalToTimingFlag(uiCode ? true : false);
    if(timingInfo->getPocProportionalToTimingFlag())
    {
      READ_UVLC(   uiCode, "vui_num_ticks_poc_diff_one_minus1");    timingInfo->setNumTicksPocDiffOneMinus1   (uiCode);
    }

    READ_FLAG(     uiCode, "vui_hrd_parameters_present_flag");        pcVUI->setHrdParametersPresentFlag(uiCode);
    if( pcVUI->getHrdParametersPresentFlag() )
    {
      parseHrdParameters( pcVUI->getHrdParameters(), 1, pcSPS->getMaxTLayers() - 1 );
    }
  }

  READ_FLAG(     uiCode, "bitstream_restriction_flag");               pcVUI->setBitstreamRestrictionFlag(uiCode);
  if (pcVUI->getBitstreamRestrictionFlag())
  {
#if HEVC_TILES_WPP
    READ_FLAG(   uiCode, "tiles_fixed_structure_flag");               pcVUI->setTilesFixedStructureFlag(uiCode);
#endif
    READ_FLAG(   uiCode, "motion_vectors_over_pic_boundaries_flag");  pcVUI->setMotionVectorsOverPicBoundariesFlag(uiCode);
    READ_FLAG(   uiCode, "restricted_ref_pic_lists_flag");            pcVUI->setRestrictedRefPicListsFlag(uiCode);
    READ_UVLC(   uiCode, "min_spatial_segmentation_idc");             pcVUI->setMinSpatialSegmentationIdc(uiCode);
    CHECK(uiCode >= 4096, "Invalid code signalled");
    READ_UVLC(   uiCode, "max_bytes_per_pic_denom" );                 pcVUI->setMaxBytesPerPicDenom(uiCode);
    READ_UVLC(   uiCode, "max_bits_per_min_cu_denom" );               pcVUI->setMaxBitsPerMinCuDenom(uiCode);
    READ_UVLC(   uiCode, "log2_max_mv_length_horizontal" );           pcVUI->setLog2MaxMvLengthHorizontal(uiCode);
    READ_UVLC(   uiCode, "log2_max_mv_length_vertical" );             pcVUI->setLog2MaxMvLengthVertical(uiCode);
  }
}

void HLSyntaxReader::parseHrdParameters(HRD *hrd, bool commonInfPresentFlag, uint32_t maxNumSubLayersMinus1)
{
  uint32_t  uiCode;
  if( commonInfPresentFlag )
  {
    READ_FLAG( uiCode, "nal_hrd_parameters_present_flag" );           hrd->setNalHrdParametersPresentFlag( uiCode == 1 ? true : false );
    READ_FLAG( uiCode, "vcl_hrd_parameters_present_flag" );           hrd->setVclHrdParametersPresentFlag( uiCode == 1 ? true : false );
    if( hrd->getNalHrdParametersPresentFlag() || hrd->getVclHrdParametersPresentFlag() )
    {
      READ_FLAG( uiCode, "sub_pic_hrd_params_present_flag" );         hrd->setSubPicCpbParamsPresentFlag( uiCode == 1 ? true : false );
      if( hrd->getSubPicCpbParamsPresentFlag() )
      {
        READ_CODE( 8, uiCode, "tick_divisor_minus2" );                hrd->setTickDivisorMinus2( uiCode );
        READ_CODE( 5, uiCode, "du_cpb_removal_delay_increment_length_minus1" ); hrd->setDuCpbRemovalDelayLengthMinus1( uiCode );
        READ_FLAG( uiCode, "sub_pic_cpb_params_in_pic_timing_sei_flag" ); hrd->setSubPicCpbParamsInPicTimingSEIFlag( uiCode == 1 ? true : false );
        READ_CODE( 5, uiCode, "dpb_output_delay_du_length_minus1"  ); hrd->setDpbOutputDelayDuLengthMinus1( uiCode );
      }
      READ_CODE( 4, uiCode, "bit_rate_scale" );                       hrd->setBitRateScale( uiCode );
      READ_CODE( 4, uiCode, "cpb_size_scale" );                       hrd->setCpbSizeScale( uiCode );
      if( hrd->getSubPicCpbParamsPresentFlag() )
      {
        READ_CODE( 4, uiCode, "cpb_size_du_scale" );                  hrd->setDuCpbSizeScale( uiCode );
      }
      READ_CODE( 5, uiCode, "initial_cpb_removal_delay_length_minus1" ); hrd->setInitialCpbRemovalDelayLengthMinus1( uiCode );
      READ_CODE( 5, uiCode, "au_cpb_removal_delay_length_minus1" );      hrd->setCpbRemovalDelayLengthMinus1( uiCode );
      READ_CODE( 5, uiCode, "dpb_output_delay_length_minus1" );       hrd->setDpbOutputDelayLengthMinus1( uiCode );
    }
  }
  int i, j, nalOrVcl;
  for( i = 0; i <= maxNumSubLayersMinus1; i ++ )
  {
    READ_FLAG( uiCode, "fixed_pic_rate_general_flag" );                     hrd->setFixedPicRateFlag( i, uiCode == 1 ? true : false  );
    if( !hrd->getFixedPicRateFlag( i ) )
    {
      READ_FLAG( uiCode, "fixed_pic_rate_within_cvs_flag" );                hrd->setFixedPicRateWithinCvsFlag( i, uiCode == 1 ? true : false  );
    }
    else
    {
      hrd->setFixedPicRateWithinCvsFlag( i, true );
    }

    hrd->setLowDelayHrdFlag( i, 0 ); // Infered to be 0 when not present
    hrd->setCpbCntMinus1   ( i, 0 ); // Infered to be 0 when not present

    if( hrd->getFixedPicRateWithinCvsFlag( i ) )
    {
      READ_UVLC( uiCode, "elemental_duration_in_tc_minus1" );             hrd->setPicDurationInTcMinus1( i, uiCode );
    }
    else
    {
      READ_FLAG( uiCode, "low_delay_hrd_flag" );                      hrd->setLowDelayHrdFlag( i, uiCode == 1 ? true : false  );
    }
    if (!hrd->getLowDelayHrdFlag( i ))
    {
      READ_UVLC( uiCode, "cpb_cnt_minus1" );                          hrd->setCpbCntMinus1( i, uiCode );
    }

    for( nalOrVcl = 0; nalOrVcl < 2; nalOrVcl ++ )
    {
      if( ( ( nalOrVcl == 0 ) && ( hrd->getNalHrdParametersPresentFlag() ) ) ||
          ( ( nalOrVcl == 1 ) && ( hrd->getVclHrdParametersPresentFlag() ) ) )
      {
        for( j = 0; j <= ( hrd->getCpbCntMinus1( i ) ); j ++ )
        {
          READ_UVLC( uiCode, "bit_rate_value_minus1" );             hrd->setBitRateValueMinus1( i, j, nalOrVcl, uiCode );
          READ_UVLC( uiCode, "cpb_size_value_minus1" );             hrd->setCpbSizeValueMinus1( i, j, nalOrVcl, uiCode );
          if( hrd->getSubPicCpbParamsPresentFlag() )
          {
            READ_UVLC( uiCode, "cpb_size_du_value_minus1" );        hrd->setDuCpbSizeValueMinus1( i, j, nalOrVcl, uiCode );
            READ_UVLC( uiCode, "bit_rate_du_value_minus1" );        hrd->setDuBitRateValueMinus1( i, j, nalOrVcl, uiCode );
          }
          READ_FLAG( uiCode, "cbr_flag" );                          hrd->setCbrFlag( i, j, nalOrVcl, uiCode == 1 ? true : false  );
        }
      }
    }
  }
}


void HLSyntaxReader::parseSPSNext( SPSNext& spsNext, const bool usePCM )
{
  unsigned  symbol = 0;

  // tool enabling flags
  READ_FLAG( symbol,    "large_ctu_flag" );                         spsNext.setUseLargeCTU            ( symbol != 0 );
  READ_FLAG( symbol,    "imv_enable_flag" );                        spsNext.setUseIMV                 ( symbol != 0 );
  READ_FLAG( symbol,    "disable_motion_compression_flag" );        spsNext.setDisableMotCompress     ( symbol != 0 );
  READ_FLAG( symbol,    "lm_chroma_enabled_flag" );                 spsNext.setUseLMChroma            ( symbol != 0 );
#if JVET_M0142_CCLM_COLLOCATED_CHROMA
  if ( spsNext.getUseLMChroma() && spsNext.getSPS().getChromaFormatIdc() == CHROMA_420 )
  {
    READ_FLAG( symbol,  "sps_cclm_collocated_chroma_flag" );        spsNext.setCclmCollocatedChromaFlag( symbol != 0 );
  }
#endif

#if JVET_M0303_IMPLICIT_MTS
  READ_FLAG( symbol,    "mts_enabled_flag" );                       spsNext.setUseMTS                 ( symbol != 0 );
  if ( spsNext.getUseMTS() )
  {
#endif
#if JVET_M0464_UNI_MTS
    READ_FLAG( symbol,    "mts_intra_enabled_flag" );               spsNext.setUseIntraMTS            ( symbol != 0 );
    READ_FLAG( symbol,    "mts_inter_enabled_flag" );               spsNext.setUseInterMTS            ( symbol != 0 );
#else
    READ_FLAG( symbol,    "emt_intra_enabled_flag" );               spsNext.setUseIntraEMT            ( symbol != 0 );
    READ_FLAG( symbol,    "emt_inter_enabled_flag" );               spsNext.setUseInterEMT            ( symbol != 0 );
#endif
#if JVET_M0303_IMPLICIT_MTS
  }
#endif

  READ_FLAG( symbol,    "affine_flag" );                            spsNext.setUseAffine              ( symbol != 0 );
  if ( spsNext.getUseAffine() )
  {
    READ_FLAG( symbol,  "affine_type_flag" );                       spsNext.setUseAffineType          ( symbol != 0 );
  }
  READ_FLAG( symbol,    "gbi_flag" );                               spsNext.setUseGBi                 ( symbol != 0 );
#if JVET_M0483_IBC==0
  READ_FLAG( symbol, "ibc_flag");                                   spsNext.setIBCMode                ( symbol != 0 );
#endif
  for( int k = 0; k < SPSNext::NumReservedFlags; k++ )
  {
    READ_FLAG( symbol,  "reserved_flag" );                          if( symbol != 0 ) EXIT("Incompatible version: SPSNext reserved flag not equal to zero (bitstream was probably created with newer software version)" );
  }
  READ_FLAG( symbol,  "mtt_enabled_flag" );                       spsNext.setMTTMode                ( symbol );
  READ_FLAG( symbol,  "mhintra_flag" );                           spsNext.setUseMHIntra             ( symbol != 0 );
  READ_FLAG( symbol,    "triangle_flag" );                          spsNext.setUseTriangle            ( symbol != 0 );
#if ENABLE_WPP_PARALLELISM
  READ_FLAG( symbol,  "next_dqp_enabled_flag" );                  spsNext.setUseNextDQP             ( symbol != 0 );
#else
  READ_FLAG( symbol,  "reserved_flag" );                          CHECK( symbol, "reserved flag not 0!" );
#endif

  if( spsNext.getUseIMV() )
  {
    READ_UVLC( symbol, "imv_mode_minus1" );                         spsNext.setImvMode( ImvMode( symbol + 1 ) );
  }
  if( spsNext.getMTTEnabled() )
  {
    READ_UVLC( symbol,  "mtt_mode_minus1" );                        spsNext.setMTTMode( symbol + 1 );
  }


#if LUMA_ADAPTIVE_DEBLOCKING_FILTER_QP_OFFSET
  READ_FLAG( symbol, "sps_ladf_enabled_flag" );                     spsNext.setLadfEnabled( symbol != 0 );
  if ( spsNext.getLadfEnabled() )
  {
    int signedSymbol = 0;
    READ_CODE( 2, symbol, "sps_num_ladf_intervals_minus2");         spsNext.setLadfNumIntervals( symbol + 2 );
    READ_SVLC(signedSymbol, "sps_ladf_lowest_interval_qp_offset" );      spsNext.setLadfQpOffset( signedSymbol, 0 );
    for ( int k = 1; k < spsNext.getLadfNumIntervals(); k++ )
    {
      READ_SVLC(signedSymbol, "sps_ladf_qp_offset" );                    spsNext.setLadfQpOffset( signedSymbol, k );
      READ_UVLC( symbol, "sps_ladf_delta_threshold_minus1");
      spsNext.setLadfIntervalLowerBound(symbol + spsNext.getLadfIntervalLowerBound(k - 1) + 1, k);
    }
  }
#endif
  // ADD_NEW_TOOL : (sps extension parser) read tool enabling flags and associated parameters here
}

#if JVET_M0427_INLOOP_RESHAPER
void HLSyntaxReader::parseReshaper(SliceReshapeInfo& info, const SPS* pcSPS, const bool isIntra)
{
  unsigned  symbol = 0;
  READ_FLAG(symbol, "tile_group_reshaper_model_present_flag");                 info.setSliceReshapeModelPresentFlag(symbol == 1);
  if (info.getSliceReshapeModelPresentFlag())
  {
    memset(info.reshaperModelBinCWDelta, 0, PIC_CODE_CW_BINS * sizeof(int));
    READ_UVLC(symbol, "reshaper_model_min_bin_idx");                             info.reshaperModelMinBinIdx = symbol;
    READ_UVLC(symbol, "reshaper_model_delta_max_bin_idx");                       info.reshaperModelMaxBinIdx = PIC_CODE_CW_BINS - 1 - symbol;
    READ_UVLC(symbol, "reshaper_model_bin_delta_abs_cw_prec_minus1");            info.maxNbitsNeededDeltaCW = symbol + 1;
    assert(info.maxNbitsNeededDeltaCW > 0);
    for (uint32_t i = info.reshaperModelMinBinIdx; i <= info.reshaperModelMaxBinIdx; i++)
    {
      READ_CODE(info.maxNbitsNeededDeltaCW, symbol, "reshaper_model_bin_delta_abs_CW");
      int absCW = symbol;
      if (absCW > 0)
      {
        READ_CODE(1, symbol, "reshaper_model_bin_delta_sign_CW_flag");
      }
      int signCW = symbol;
      info.reshaperModelBinCWDelta[i] = (1 - 2 * signCW) * absCW;
    }
  }
  READ_FLAG(symbol, "tile_group_reshaper_enable_flag");           info.setUseSliceReshaper(symbol == 1);
  if (info.getUseSliceReshaper())
  {
    if (!(pcSPS->getUseDualITree() && isIntra))
    {
      READ_FLAG(symbol, "slice_reshaper_ChromaAdj");                info.setSliceReshapeChromaAdj(symbol);
    }
    else
    {
      info.setSliceReshapeChromaAdj(0);
    }
  }
}
#endif
void HLSyntaxReader::parseSPS(SPS* pcSPS)
{
#if ENABLE_TRACING
  xTraceSPSHeader ();
#endif

  uint32_t  uiCode;
  READ_FLAG(uiCode, "intra_only_constraint_flag");               pcSPS->setIntraOnlyConstraintFlag(uiCode > 0 ? true : false);
  READ_CODE(4, uiCode, "max_bitdepth_constraint_idc");           pcSPS->setMaxBitDepthConstraintIdc(uiCode);
  READ_CODE(2, uiCode, "max_chroma_format_constraint_idc");      pcSPS->setMaxChromaFormatConstraintIdc(uiCode);
<<<<<<< HEAD
  READ_FLAG(uiCode, "frame_constraint_flag");                    pcSPS->setFrameConstraintFlag(uiCode > 0 ? true : false);
  READ_FLAG(uiCode, "no_qtbtt_dual_tree_intra_constraint_flag"); pcSPS->setNoQtbttDualTreeIntraConstraintFlag(uiCode > 0 ? true : false);
=======
  READ_FLAG(uiCode, "frame_only_constraint_flag");               pcSPS->setFrameConstraintFlag(uiCode > 0 ? true : false);
  READ_FLAG(uiCode, "no_qtbtt_dual_tree_intra constraint_flag"); pcSPS->setNoQtbttDualTreeIntraConstraintFlag(uiCode > 0 ? true : false);
>>>>>>> 8a821a87
  READ_FLAG(uiCode, "no_cclm_constraint_flag");                  pcSPS->setNoCclmConstraintFlag(uiCode > 0 ? true : false);
  READ_FLAG(uiCode, "no_sao_constraint_flag");                   pcSPS->setNoSaoConstraintFlag(uiCode > 0 ? true : false);
  READ_FLAG(uiCode, "no_alf_constraint_flag");                   pcSPS->setNoAlfConstraintFlag(uiCode > 0 ? true : false);
  READ_FLAG(uiCode, "no_pcm_constraint_flag");                   pcSPS->setNoPcmConstraintFlag(uiCode > 0 ? true : false);
  READ_FLAG(uiCode, "no_temporal_mvp_constraint_flag");          pcSPS->setNoTemporalMvpConstraintFlag(uiCode > 0 ? true : false);
  READ_FLAG(uiCode, "no_sbtmvp_constraint_flag");                pcSPS->setNoSbtmvpConstraintFlag(uiCode > 0 ? true : false);
  READ_FLAG(uiCode, "no_amvr_constraint_flag");                  pcSPS->setNoAmvrConstraintFlag(uiCode > 0 ? true : false);
  READ_FLAG(uiCode, "no_affine_motion_constraint_flag");         pcSPS->setNoAffineMotionConstraintFlag(uiCode > 0 ? true : false);
  READ_FLAG(uiCode, "no_mts_constraint_flag");                   pcSPS->setNoMtsConstraintFlag(uiCode > 0 ? true : false);
  READ_FLAG(uiCode, "no_ladf_constraint_flag");                  pcSPS->setNoLadfConstraintFlag(uiCode > 0 ? true : false);
  READ_FLAG(uiCode, "no_dep_quant_constraint_flag");             pcSPS->setNoDepQuantConstraintFlag(uiCode > 0 ? true : false);
  READ_FLAG(uiCode, "no_sign_data_hiding_constraint_flag");      pcSPS->setNoSignDataHidingConstraintFlag(uiCode > 0 ? true : false);
#if JVET_M0483_IBC
  READ_FLAG(uiCode, "ibc_flag");                                 pcSPS->setIBCFlag(uiCode);
#endif
#if HEVC_VPS
  READ_CODE( 4,  uiCode, "sps_video_parameter_set_id");          pcSPS->setVPSId        ( uiCode );
#endif
  READ_CODE( 3,  uiCode, "sps_max_sub_layers_minus1" );          pcSPS->setMaxTLayers   ( uiCode+1 );
  CHECK(uiCode > 6, "Invalid maximum number of T-layer signalled");

  READ_FLAG( uiCode, "sps_temporal_id_nesting_flag" );           pcSPS->setTemporalIdNestingFlag ( uiCode > 0 ? true : false );
  if ( pcSPS->getMaxTLayers() == 1 )
  {
    // sps_temporal_id_nesting_flag must be 1 when sps_max_sub_layers_minus1 is 0
    CHECK( uiCode != 1, "Invalid maximum number of T-layers" );
  }

  parsePTL(pcSPS->getPTL(), 1, pcSPS->getMaxTLayers() - 1);
  READ_UVLC(     uiCode, "sps_seq_parameter_set_id" );           pcSPS->setSPSId( uiCode );
  CHECK(uiCode > 15, "Invalid SPS id signalled");

  READ_UVLC(     uiCode, "chroma_format_idc" );                  pcSPS->setChromaFormatIdc( ChromaFormat(uiCode) );
  CHECK(uiCode > 3, "Invalid chroma format signalled");
  if( pcSPS->getChromaFormatIdc() == CHROMA_422 )
  {
    EXIT( "Error:  4:2:2 chroma sampling format not supported with current compiler setting."
          "\n        Set compiler flag \"ENABLE_CHROMA_422\" equal to 1 for enabling 4:2:2.\n" );
  }

  if( pcSPS->getChromaFormatIdc() == CHROMA_444 )
  {
    READ_FLAG(     uiCode, "separate_colour_plane_flag");        CHECK(uiCode != 0, "Invalid code");
  }

  READ_UVLC (    uiCode, "pic_width_in_luma_samples" );          pcSPS->setPicWidthInLumaSamples ( uiCode    );
  READ_UVLC (    uiCode, "pic_height_in_luma_samples" );         pcSPS->setPicHeightInLumaSamples( uiCode    );
  READ_FLAG(     uiCode, "conformance_window_flag");
  if (uiCode != 0)
  {
    Window &conf = pcSPS->getConformanceWindow();
    READ_UVLC(   uiCode, "conf_win_left_offset" );               conf.setWindowLeftOffset  ( uiCode * SPS::getWinUnitX( pcSPS->getChromaFormatIdc() ) );
    READ_UVLC(   uiCode, "conf_win_right_offset" );              conf.setWindowRightOffset ( uiCode * SPS::getWinUnitX( pcSPS->getChromaFormatIdc() ) );
    READ_UVLC(   uiCode, "conf_win_top_offset" );                conf.setWindowTopOffset   ( uiCode * SPS::getWinUnitY( pcSPS->getChromaFormatIdc() ) );
    READ_UVLC(   uiCode, "conf_win_bottom_offset" );             conf.setWindowBottomOffset( uiCode * SPS::getWinUnitY( pcSPS->getChromaFormatIdc() ) );
  }

  READ_UVLC(     uiCode, "bit_depth_luma_minus8" );
  CHECK(uiCode > 8, "Invalid luma bit depth signalled");
  pcSPS->setBitDepth(CHANNEL_TYPE_LUMA, 8 + uiCode);

  pcSPS->setQpBDOffset(CHANNEL_TYPE_LUMA, (int) (6*uiCode) );

  READ_UVLC( uiCode,    "bit_depth_chroma_minus8" );
  CHECK(uiCode > 8, "Invalid chroma bit depth signalled");
  pcSPS->setBitDepth(CHANNEL_TYPE_CHROMA, 8 + uiCode);
  pcSPS->setQpBDOffset(CHANNEL_TYPE_CHROMA,  (int) (6*uiCode) );

  READ_UVLC( uiCode,    "log2_max_pic_order_cnt_lsb_minus4" );   pcSPS->setBitsForPOC( 4 + uiCode );
  CHECK(uiCode > 12, "Invalid code");

  uint32_t subLayerOrderingInfoPresentFlag;
  READ_FLAG(subLayerOrderingInfoPresentFlag, "sps_sub_layer_ordering_info_present_flag");

  for(uint32_t i=0; i <= pcSPS->getMaxTLayers()-1; i++)
  {
    READ_UVLC ( uiCode, "sps_max_dec_pic_buffering_minus1[i]");
    pcSPS->setMaxDecPicBuffering( uiCode + 1, i);
    READ_UVLC ( uiCode, "sps_max_num_reorder_pics[i]" );
    pcSPS->setNumReorderPics(uiCode, i);
    READ_UVLC ( uiCode, "sps_max_latency_increase_plus1[i]");
    pcSPS->setMaxLatencyIncreasePlus1( uiCode, i );

    if (!subLayerOrderingInfoPresentFlag)
    {
      for (i++; i <= pcSPS->getMaxTLayers()-1; i++)
      {
        pcSPS->setMaxDecPicBuffering(pcSPS->getMaxDecPicBuffering(0), i);
        pcSPS->setNumReorderPics(pcSPS->getNumReorderPics(0), i);
        pcSPS->setMaxLatencyIncreasePlus1(pcSPS->getMaxLatencyIncreasePlus1(0), i);
      }
      break;
    }
  }

  unsigned  minQT[3] = { 0, 0, 0 };
  unsigned  maxBTD[3] = { 0, 0, 0 };

  unsigned  maxBTSize[3] = { 0, 0, 0 };
  unsigned  maxTTSize[3] = { 0, 0, 0 };
  READ_FLAG(uiCode, "qtbt_dual_intra_tree");                   pcSPS->setUseDualITree(uiCode);
  READ_UVLC(uiCode, "log2_CTU_size_minus2");                   pcSPS->setCTUSize(1 << (uiCode + 2));
  pcSPS->setMaxCodingDepth(uiCode);
  pcSPS->setLog2DiffMaxMinCodingBlockSize(uiCode);
  pcSPS->setMaxCUWidth(pcSPS->getCTUSize());
  pcSPS->setMaxCUHeight(pcSPS->getCTUSize());

  READ_UVLC(uiCode, "log2_min_luma_coding_block_size_minus2");
  int log2MinCUSize = uiCode + 2;
  pcSPS->setLog2MinCodingBlockSize(log2MinCUSize);
  READ_FLAG(uiCode, "sps_override_partition_constraints_enable_flag"); pcSPS->setSplitConsOverrideEnabledFlag(uiCode);
  READ_UVLC(uiCode, "sps_log2_diff_min_qt_min_cb_intra_slice");      minQT[0] = 1 << (uiCode + pcSPS->getLog2MinCodingBlockSize());
  READ_UVLC(uiCode, "sps_log2_diff_min_qt_min_cb_inter_slice");      minQT[1] = 1 << (uiCode + pcSPS->getLog2MinCodingBlockSize());
  READ_UVLC(uiCode, "sps_max_mtt_hierarchy_depth_inter_slices");     maxBTD[1] = uiCode;
  READ_UVLC(uiCode, "sps_max_mtt_hierarchy_depth_intra_slices");     maxBTD[0] = uiCode;

  maxTTSize[0] = maxBTSize[0] = minQT[0];
  if (maxBTD[0] != 0)
  {
    READ_UVLC(uiCode, "sps_log2_diff_max_bt_min_qt_intra_slice");     maxBTSize[0] <<= uiCode;
    READ_UVLC(uiCode, "sps_log2_diff_max_tt_min_qt_intra_slice");     maxTTSize[0] <<= uiCode;
  }
  maxTTSize[1] = maxBTSize[1] = minQT[1];
  if (maxBTD[1] != 0)
  {
    READ_UVLC(uiCode, "sps_log2_diff_max_bt_min_qt_inter_slice");     maxBTSize[1] <<= uiCode;
    READ_UVLC(uiCode, "sps_log2_diff_max_tt_min_qt_inter_slice");     maxTTSize[1] <<= uiCode;
  }
  if (pcSPS->getUseDualITree())
  {
    READ_UVLC(uiCode, "sps_log2_diff_min_qt_min_cb_intra_slice_chroma"); minQT[2] = 1 << (uiCode + pcSPS->getLog2MinCodingBlockSize());
    READ_UVLC(uiCode, "sps_max_mtt_hierarchy_depth_intra_slices_chroma"); maxBTD[2] = uiCode;
    maxTTSize[2] = maxBTSize[2] = minQT[2];
    if (maxBTD[2] != 0)
    {
      READ_UVLC(uiCode, "sps_log2_diff_max_bt_min_qt_intra_slice_chroma");       maxBTSize[2] <<= uiCode;
      READ_UVLC(uiCode, "sps_log2_diff_max_tt_min_qt_intra_slice_chroma");       maxTTSize[2] <<= uiCode;
    }
}

  pcSPS->setMinQTSizes(minQT);
  pcSPS->setMaxBTDepth(maxBTD[1], maxBTD[0], maxBTD[2]);
  pcSPS->setMaxBTSize(maxBTSize[1], maxBTSize[0], maxBTSize[2]);
  pcSPS->setMaxTTSize(maxTTSize[1], maxTTSize[0], maxTTSize[2]);

  if (pcSPS->getPTL()->getGeneralPTL()->getLevelIdc() >= Level::LEVEL5)
  {
    CHECK(log2MinCUSize + pcSPS->getLog2DiffMaxMinCodingBlockSize() < 5, "Invalid code");
  }
  READ_UVLC( uiCode, "log2_min_luma_transform_block_size_minus2" );   pcSPS->setQuadtreeTULog2MinSize( uiCode + 2 );

  READ_UVLC( uiCode, "log2_diff_max_min_luma_transform_block_size" ); pcSPS->setQuadtreeTULog2MaxSize( uiCode + pcSPS->getQuadtreeTULog2MinSize() );
  pcSPS->setMaxTrSize( 1<<(uiCode + pcSPS->getQuadtreeTULog2MinSize()) );

  READ_FLAG( uiCode, "sps_sao_enabled_flag" );                      pcSPS->setSAOEnabledFlag ( uiCode ? true : false );
  READ_FLAG( uiCode, "sps_alf_enabled_flag" );                      pcSPS->setALFEnabledFlag ( uiCode ? true : false );

  READ_FLAG( uiCode, "pcm_enabled_flag" );                          pcSPS->setPCMEnabledFlag( uiCode ? true : false );
  if( pcSPS->getPCMEnabledFlag() )
  {
    READ_CODE( 4, uiCode, "pcm_sample_bit_depth_luma_minus1" );          pcSPS->setPCMBitDepth    ( CHANNEL_TYPE_LUMA, 1 + uiCode );
    READ_CODE( 4, uiCode, "pcm_sample_bit_depth_chroma_minus1" );        pcSPS->setPCMBitDepth    ( CHANNEL_TYPE_CHROMA, 1 + uiCode );
    READ_UVLC( uiCode, "log2_min_pcm_luma_coding_block_size_minus3" );   pcSPS->setPCMLog2MinSize ( uiCode+3 );
    READ_UVLC( uiCode, "log2_diff_max_min_pcm_luma_coding_block_size" ); pcSPS->setPCMLog2MaxSize ( uiCode+pcSPS->getPCMLog2MinSize() );
    READ_FLAG( uiCode, "pcm_loop_filter_disable_flag" );                 pcSPS->setPCMFilterDisableFlag ( uiCode ? true : false );
  }

  READ_FLAG(uiCode, "sps_ref_wraparound_enabled_flag");                  pcSPS->setWrapAroundEnabledFlag( uiCode ? true : false );
  if (pcSPS->getWrapAroundEnabledFlag())
  {
    READ_UVLC(uiCode, "sps_ref_wraparound_offset");                      pcSPS->setWrapAroundOffset( uiCode );
  }

  READ_FLAG( uiCode, "sps_temporal_mvp_enabled_flag" );                  pcSPS->setSPSTemporalMVPEnabledFlag(uiCode);
  
  if ( pcSPS->getSPSTemporalMVPEnabledFlag() )
  {
    READ_FLAG( uiCode,    "sps_sbtmvp_enabled_flag" );                   pcSPS->setSBTMVPEnabledFlag      ( uiCode != 0 );
  }
  else
  {
    pcSPS->setSBTMVPEnabledFlag(false);
  }

  READ_FLAG( uiCode, "sps_bdof_enable_flag" );                      pcSPS->setBDOFEnabledFlag ( uiCode != 0 );
#if JVET_M0255_FRACMMVD_SWITCH
  READ_FLAG( uiCode,  "sps_fracmmvd_disabled_flag" );               pcSPS->setDisFracMmvdEnabledFlag ( uiCode != 0 );
#endif
#if JVET_M0246_AFFINE_AMVR
  READ_FLAG( uiCode,  "sps_affine_amvr_enabled_flag" );             pcSPS->setAffineAmvrEnabledFlag ( uiCode != 0 );
#endif
#if JVET_M0147_DMVR
  READ_FLAG(uiCode, "dmvr_enable_flag");                            pcSPS->setUseDMVR(uiCode != 0);
#endif
#if HEVC_USE_SCALING_LISTS
  READ_FLAG( uiCode, "scaling_list_enabled_flag" );                 pcSPS->setScalingListFlag ( uiCode );
  if(pcSPS->getScalingListFlag())
  {
    READ_FLAG( uiCode, "sps_scaling_list_data_present_flag" );                 pcSPS->setScalingListPresentFlag ( uiCode );
    if(pcSPS->getScalingListPresentFlag ())
    {
      parseScalingList( &(pcSPS->getScalingList()) );
    }
  }
#endif
#if JVET_M0140_SBT
  READ_FLAG(uiCode, "sbt_enable_flag");                             pcSPS->setUseSBT(uiCode != 0);
  if( pcSPS->getUseSBT() )
  {
    READ_FLAG(uiCode, "max_sbt_size_64_flag");                      pcSPS->setMaxSbtSize(uiCode != 0 ? 64 : 32);
  }
#endif

  READ_UVLC( uiCode, "num_short_term_ref_pic_sets" );
  CHECK(uiCode > 64, "Invalid code");
  pcSPS->createRPSList(uiCode);

  RPSList* rpsList = pcSPS->getRPSList();
  ReferencePictureSet* rps;

  for(uint32_t i=0; i< rpsList->getNumberOfReferencePictureSets(); i++)
  {
    rps = rpsList->getReferencePictureSet(i);
    parseShortTermRefPicSet(pcSPS,rps,i);
  }
  READ_FLAG( uiCode, "long_term_ref_pics_present_flag" );          pcSPS->setLongTermRefsPresent(uiCode);
  if (pcSPS->getLongTermRefsPresent())
  {
    READ_UVLC( uiCode, "num_long_term_ref_pics_sps" );
    pcSPS->setNumLongTermRefPicSPS(uiCode);
    for (uint32_t k = 0; k < pcSPS->getNumLongTermRefPicSPS(); k++)
    {
      READ_CODE( pcSPS->getBitsForPOC(), uiCode, "lt_ref_pic_poc_lsb_sps" );
      pcSPS->setLtRefPicPocLsbSps(k, uiCode);
      READ_FLAG( uiCode,  "used_by_curr_pic_lt_sps_flag[i]");
      pcSPS->setUsedByCurrPicLtSPSFlag(k, uiCode?1:0);
    }
  }
#if HEVC_USE_INTRA_SMOOTHING_T32 || HEVC_USE_INTRA_SMOOTHING_T64
  READ_FLAG( uiCode, "strong_intra_smoothing_enable_flag" );      pcSPS->setUseStrongIntraSmoothing(uiCode);

#endif
  READ_FLAG( uiCode, "vui_parameters_present_flag" );             pcSPS->setVuiParametersPresentFlag(uiCode);

  if (pcSPS->getVuiParametersPresentFlag())
  {
    parseVUI(pcSPS->getVuiParameters(), pcSPS);
  }



  READ_FLAG( uiCode, "sps_extension_present_flag");
  if (uiCode)
  {
#if ENABLE_TRACING || RExt__DECODER_DEBUG_BIT_STATISTICS
    static const char *syntaxStrings[]={ "sps_range_extension_flag",
      "sps_multilayer_extension_flag",
      "sps_extension_6bits[0]",
      "sps_extension_6bits[1]",
      "sps_extension_6bits[2]",
      "sps_extension_6bits[3]",
      "sps_extension_6bits[4]",
      "sps_extension_6bits[5]" };
#endif
    bool sps_extension_flags[NUM_SPS_EXTENSION_FLAGS];

    for(int i=0; i<NUM_SPS_EXTENSION_FLAGS; i++)
    {
      READ_FLAG( uiCode, syntaxStrings[i] );
      sps_extension_flags[i] = uiCode!=0;
    }

    if( pcSPS->getPTL()->getGeneralPTL()->getProfileIdc() == Profile::NEXT )
    {
      pcSPS->getSpsNext().setNextToolsEnabled( true );
    }

    bool bSkipTrailingExtensionBits=false;
    for(int i=0; i<NUM_SPS_EXTENSION_FLAGS; i++) // loop used so that the order is determined by the enum.
    {
      if (sps_extension_flags[i])
      {
        switch (SPSExtensionFlagIndex(i))
        {
        case SPS_EXT__REXT:
          CHECK(bSkipTrailingExtensionBits, "Skipping trailing extension bits not supported");
          {
            SPSRExt &spsRangeExtension = pcSPS->getSpsRangeExtension();
            READ_FLAG( uiCode, "transform_skip_rotation_enabled_flag");     spsRangeExtension.setTransformSkipRotationEnabledFlag(uiCode != 0);
            READ_FLAG( uiCode, "transform_skip_context_enabled_flag");      spsRangeExtension.setTransformSkipContextEnabledFlag (uiCode != 0);
            READ_FLAG( uiCode, "implicit_rdpcm_enabled_flag");              spsRangeExtension.setRdpcmEnabledFlag(RDPCM_SIGNAL_IMPLICIT, (uiCode != 0));
            READ_FLAG( uiCode, "explicit_rdpcm_enabled_flag");              spsRangeExtension.setRdpcmEnabledFlag(RDPCM_SIGNAL_EXPLICIT, (uiCode != 0));
            READ_FLAG( uiCode, "extended_precision_processing_flag");       spsRangeExtension.setExtendedPrecisionProcessingFlag (uiCode != 0);
            READ_FLAG( uiCode, "intra_smoothing_disabled_flag");            spsRangeExtension.setIntraSmoothingDisabledFlag      (uiCode != 0);
            READ_FLAG( uiCode, "high_precision_offsets_enabled_flag");      spsRangeExtension.setHighPrecisionOffsetsEnabledFlag (uiCode != 0);
            READ_FLAG( uiCode, "persistent_rice_adaptation_enabled_flag");  spsRangeExtension.setPersistentRiceAdaptationEnabledFlag (uiCode != 0);
            READ_FLAG( uiCode, "cabac_bypass_alignment_enabled_flag");      spsRangeExtension.setCabacBypassAlignmentEnabledFlag  (uiCode != 0);
          }
          break;
        case SPS_EXT__NEXT:
        {
          CHECK( !pcSPS->getSpsNext().nextToolsEnabled(), "Got SPS Next extension in non NEXT profile" );
          parseSPSNext( pcSPS->getSpsNext(), pcSPS->getPCMEnabledFlag() );
          break;
        }
        default:
          bSkipTrailingExtensionBits=true;
          break;
        }
      }
    }
    if (bSkipTrailingExtensionBits)
    {
      while ( xMoreRbspData() )
      {
        READ_FLAG( uiCode, "sps_extension_data_flag");
      }
    }
  }
#if JVET_M0427_INLOOP_RESHAPER
  READ_FLAG(uiCode, "sps_reshaper_enable_flag");                   pcSPS->setUseReshaper(uiCode == 1);
#endif
  xReadRbspTrailingBits();
}

#if HEVC_VPS
void HLSyntaxReader::parseVPS(VPS* pcVPS)
{
#if ENABLE_TRACING
  xTraceVPSHeader ();
#endif
  uint32_t  uiCode;

  READ_CODE( 4,  uiCode,  "vps_video_parameter_set_id" );         pcVPS->setVPSId( uiCode );
  READ_FLAG( uiCode,      "vps_base_layer_internal_flag" );       CHECK(uiCode != 1, "Invalid code");
  READ_FLAG( uiCode,      "vps_base_layer_available_flag" );      CHECK(uiCode != 1, "Invalid code");
  READ_CODE( 6,  uiCode,  "vps_max_layers_minus1" );
  READ_CODE( 3,  uiCode,  "vps_max_sub_layers_minus1" );          pcVPS->setMaxTLayers( uiCode + 1 );    CHECK(uiCode+1 > MAX_TLAYER, "Invalid code");
  READ_FLAG(     uiCode,  "vps_temporal_id_nesting_flag" );       pcVPS->setTemporalNestingFlag( uiCode ? true:false );
  CHECK (pcVPS->getMaxTLayers()<=1&&!pcVPS->getTemporalNestingFlag(), "Invalid VPS state");
  READ_CODE( 16, uiCode,  "vps_reserved_0xffff_16bits" );         CHECK(uiCode != 0xffff, "Invalid value for reserved bits");
  parsePTL ( pcVPS->getPTL(), true, pcVPS->getMaxTLayers()-1);
  uint32_t subLayerOrderingInfoPresentFlag;
  READ_FLAG(subLayerOrderingInfoPresentFlag, "vps_sub_layer_ordering_info_present_flag");
  for(uint32_t i = 0; i <= pcVPS->getMaxTLayers()-1; i++)
  {
    READ_UVLC( uiCode,  "vps_max_dec_pic_buffering_minus1[i]" );    pcVPS->setMaxDecPicBuffering( uiCode + 1, i );
    READ_UVLC( uiCode,  "vps_max_num_reorder_pics[i]" );            pcVPS->setNumReorderPics( uiCode, i );
    READ_UVLC( uiCode,  "vps_max_latency_increase_plus1[i]" );      pcVPS->setMaxLatencyIncrease( uiCode, i );

    if (!subLayerOrderingInfoPresentFlag)
    {
      for (i++; i <= pcVPS->getMaxTLayers()-1; i++)
      {
        pcVPS->setMaxDecPicBuffering(pcVPS->getMaxDecPicBuffering(0), i);
        pcVPS->setNumReorderPics(pcVPS->getNumReorderPics(0), i);
        pcVPS->setMaxLatencyIncrease(pcVPS->getMaxLatencyIncrease(0), i);
      }
      break;
    }
  }

  CHECK( pcVPS->getNumHrdParameters() >= MAX_VPS_OP_SETS_PLUS1, "Too many HDR parameters" );
  CHECK( pcVPS->getMaxNuhReservedZeroLayerId() >= MAX_VPS_NUH_RESERVED_ZERO_LAYER_ID_PLUS1, "Reserved zero layer id too big" );
  READ_CODE( 6, uiCode, "vps_max_layer_id" );                        pcVPS->setMaxNuhReservedZeroLayerId( uiCode );
  READ_UVLC(    uiCode, "vps_num_layer_sets_minus1" );               pcVPS->setMaxOpSets( uiCode + 1 );
  for( uint32_t opsIdx = 1; opsIdx <= ( pcVPS->getMaxOpSets() - 1 ); opsIdx ++ )
  {
    // Operation point set
    for( uint32_t i = 0; i <= pcVPS->getMaxNuhReservedZeroLayerId(); i ++ )
    {
      READ_FLAG( uiCode, "layer_id_included_flag[opsIdx][i]" );   pcVPS->setLayerIdIncludedFlag( uiCode == 1 ? true : false, opsIdx, i );
    }
  }

  TimingInfo *timingInfo = pcVPS->getTimingInfo();
  READ_FLAG(       uiCode, "vps_timing_info_present_flag");         timingInfo->setTimingInfoPresentFlag      (uiCode ? true : false);
  if(timingInfo->getTimingInfoPresentFlag())
  {
    READ_CODE( 32, uiCode, "vps_num_units_in_tick");                timingInfo->setNumUnitsInTick             (uiCode);
    READ_CODE( 32, uiCode, "vps_time_scale");                       timingInfo->setTimeScale                  (uiCode);
    READ_FLAG(     uiCode, "vps_poc_proportional_to_timing_flag");  timingInfo->setPocProportionalToTimingFlag(uiCode ? true : false);
    if(timingInfo->getPocProportionalToTimingFlag())
    {
      READ_UVLC(   uiCode, "vps_num_ticks_poc_diff_one_minus1");    timingInfo->setNumTicksPocDiffOneMinus1   (uiCode);
    }

    READ_UVLC( uiCode, "vps_num_hrd_parameters" );                  pcVPS->setNumHrdParameters( uiCode );

    if( pcVPS->getNumHrdParameters() > 0 )
    {
      pcVPS->createHrdParamBuffer();
    }
    for( uint32_t i = 0; i < pcVPS->getNumHrdParameters(); i ++ )
    {
      READ_UVLC( uiCode, "hrd_layer_set_idx[i]" );                  pcVPS->setHrdOpSetIdx( uiCode, i );
      if( i > 0 )
      {
        READ_FLAG( uiCode, "cprms_present_flag[i]" );               pcVPS->setCprmsPresentFlag( uiCode == 1 ? true : false, i );
      }
      else
      {
        pcVPS->setCprmsPresentFlag( true, i );
      }

      parseHrdParameters(pcVPS->getHrdParameters(i), pcVPS->getCprmsPresentFlag( i ), pcVPS->getMaxTLayers() - 1);
    }
  }

  READ_FLAG( uiCode,  "vps_extension_flag" );
  if (uiCode)
  {
    while ( xMoreRbspData() )
    {
      READ_FLAG( uiCode, "vps_extension_data_flag");
    }
  }

  xReadRbspTrailingBits();
}
#endif

void HLSyntaxReader::parseSliceHeader (Slice* pcSlice, ParameterSetManager *parameterSetManager, const int prevTid0POC)
{
  uint32_t  uiCode;
  int   iCode;

#if ENABLE_TRACING
  xTraceSliceHeader();
#endif
  PPS* pps = NULL;
  SPS* sps = NULL;

  uint32_t firstSliceSegmentInPic;
  READ_FLAG( firstSliceSegmentInPic, "first_slice_segment_in_pic_flag" );
  if( pcSlice->getRapPicFlag())
  {
    READ_FLAG( uiCode, "no_output_of_prior_pics_flag" );  //ignored -- updated already
    pcSlice->setNoOutputPriorPicsFlag(uiCode ? true : false);
  }
  READ_UVLC (    uiCode, "slice_pic_parameter_set_id" );  pcSlice->setPPSId(uiCode);
  pps = parameterSetManager->getPPS(uiCode);
  //!KS: need to add error handling code here, if PPS is not available
  CHECK(pps==0, "Invalid PPS");
  sps = parameterSetManager->getSPS(pps->getSPSId());
  //!KS: need to add error handling code here, if SPS is not available
  CHECK(sps==0, "Invalid SPS");

  const ChromaFormat chFmt = sps->getChromaFormatIdc();
  const uint32_t numValidComp=getNumberValidComponents(chFmt);
  const bool bChroma=(chFmt!=CHROMA_400);

#if HEVC_DEPENDENT_SLICES
  if( pps->getDependentSliceSegmentsEnabledFlag() && ( !firstSliceSegmentInPic ))
  {
    READ_FLAG( uiCode, "dependent_slice_segment_flag" );       pcSlice->setDependentSliceSegmentFlag(uiCode ? true : false);
  }
  else
  {
    pcSlice->setDependentSliceSegmentFlag(false);
  }
#endif
  int numCTUs = ((sps->getPicWidthInLumaSamples()+sps->getMaxCUWidth()-1)/sps->getMaxCUWidth())*((sps->getPicHeightInLumaSamples()+sps->getMaxCUHeight()-1)/sps->getMaxCUHeight());
  uint32_t sliceSegmentAddress = 0;
  int bitsSliceSegmentAddress = 0;
  while(numCTUs>(1<<bitsSliceSegmentAddress))
  {
    bitsSliceSegmentAddress++;
  }

  if(!firstSliceSegmentInPic)
  {
    READ_CODE( bitsSliceSegmentAddress, sliceSegmentAddress, "slice_segment_address" );
  }
  //set uiCode to equal slice start address (or dependent slice start address)
#if HEVC_DEPENDENT_SLICES
  pcSlice->setSliceSegmentCurStartCtuTsAddr( sliceSegmentAddress );// this is actually a Raster-Scan (RS) address, but we do not have the RS->TS conversion table defined yet.
  pcSlice->setSliceSegmentCurEndCtuTsAddr(numCTUs);                // Set end as the last CTU of the picture.

  if (!pcSlice->getDependentSliceSegmentFlag())
  {
#endif
    pcSlice->setSliceCurStartCtuTsAddr(sliceSegmentAddress); // this is actually a Raster-Scan (RS) address, but we do not have the RS->TS conversion table defined yet.
    pcSlice->setSliceCurEndCtuTsAddr(numCTUs);
#if HEVC_DEPENDENT_SLICES
  }

  if(!pcSlice->getDependentSliceSegmentFlag())
  {
#endif
    for (int i = 0; i < pps->getNumExtraSliceHeaderBits(); i++)
    {
      READ_FLAG(uiCode, "slice_reserved_flag[]"); // ignored
    }

    READ_UVLC (    uiCode, "slice_type" );            pcSlice->setSliceType((SliceType)uiCode);
    if( pps->getOutputFlagPresentFlag() )
    {
      READ_FLAG( uiCode, "pic_output_flag" );    pcSlice->setPicOutputFlag( uiCode ? true : false );
    }
    else
    {
      pcSlice->setPicOutputFlag( true );
    }

    // if (separate_colour_plane_flag == 1)
    //   read colour_plane_id
    //   (separate_colour_plane_flag == 1) is not supported in this version of the standard.

    if( pcSlice->getIdrPicFlag() )
    {
      READ_CODE(sps->getBitsForPOC(), uiCode, "slice_pic_order_cnt_lsb");
      pcSlice->setPOC(uiCode);
      ReferencePictureSet* rps = pcSlice->getLocalRPS();
      (*rps)=ReferencePictureSet();
      pcSlice->setRPS(rps);
    }
    else
    {
      READ_CODE(sps->getBitsForPOC(), uiCode, "slice_pic_order_cnt_lsb");
      int iPOClsb = uiCode;
      int iPrevPOC = prevTid0POC;
      int iMaxPOClsb = 1<< sps->getBitsForPOC();
      int iPrevPOClsb = iPrevPOC & (iMaxPOClsb - 1);
      int iPrevPOCmsb = iPrevPOC-iPrevPOClsb;
      int iPOCmsb;
      if( ( iPOClsb  <  iPrevPOClsb ) && ( ( iPrevPOClsb - iPOClsb )  >=  ( iMaxPOClsb / 2 ) ) )
      {
        iPOCmsb = iPrevPOCmsb + iMaxPOClsb;
      }
      else if( (iPOClsb  >  iPrevPOClsb )  && ( (iPOClsb - iPrevPOClsb )  >  ( iMaxPOClsb / 2 ) ) )
      {
        iPOCmsb = iPrevPOCmsb - iMaxPOClsb;
      }
      else
      {
        iPOCmsb = iPrevPOCmsb;
      }
      if ( pcSlice->getNalUnitType() == NAL_UNIT_CODED_SLICE_BLA_W_LP
           || pcSlice->getNalUnitType() == NAL_UNIT_CODED_SLICE_BLA_W_RADL
           || pcSlice->getNalUnitType() == NAL_UNIT_CODED_SLICE_BLA_N_LP )
      {
        // For BLA picture types, POCmsb is set to 0.
        iPOCmsb = 0;
      }
      pcSlice->setPOC              (iPOCmsb+iPOClsb);

      ReferencePictureSet* rps;
      rps = pcSlice->getLocalRPS();
      (*rps)=ReferencePictureSet();

      pcSlice->setRPS(rps);
      READ_FLAG( uiCode, "short_term_ref_pic_set_sps_flag" );
      if(uiCode == 0) // use short-term reference picture set explicitly signalled in slice header
      {
        parseShortTermRefPicSet(sps,rps, sps->getRPSList()->getNumberOfReferencePictureSets());
      }
      else // use reference to short-term reference picture set in PPS
      {
        int numBits = 0;
        while ((1 << numBits) < sps->getRPSList()->getNumberOfReferencePictureSets())
        {
          numBits++;
        }
        if (numBits > 0)
        {
          READ_CODE( numBits, uiCode, "short_term_ref_pic_set_idx");
        }
        else
        {
          uiCode = 0;

        }
        *rps = *(sps->getRPSList()->getReferencePictureSet(uiCode));
      }
      if(sps->getLongTermRefsPresent())
      {
        int offset = rps->getNumberOfNegativePictures()+rps->getNumberOfPositivePictures();
        uint32_t numOfLtrp = 0;
        uint32_t numLtrpInSPS = 0;
        if (sps->getNumLongTermRefPicSPS() > 0)
        {
          READ_UVLC( uiCode, "num_long_term_sps");
          numLtrpInSPS = uiCode;
          numOfLtrp += numLtrpInSPS;
          rps->setNumberOfLongtermPictures(numOfLtrp);
        }
        int bitsForLtrpInSPS = 0;
        while (sps->getNumLongTermRefPicSPS() > (1 << bitsForLtrpInSPS))
        {
          bitsForLtrpInSPS++;
        }
        READ_UVLC( uiCode, "num_long_term_pics");             rps->setNumberOfLongtermPictures(uiCode);
        numOfLtrp += uiCode;
        rps->setNumberOfLongtermPictures(numOfLtrp);
        int maxPicOrderCntLSB = 1 << sps->getBitsForPOC();
        int prevDeltaMSB = 0, deltaPocMSBCycleLT = 0;
        for(int j=offset+rps->getNumberOfLongtermPictures()-1, k = 0; k < numOfLtrp; j--, k++)
        {
          int pocLsbLt;
          if (k < numLtrpInSPS)
          {
            uiCode = 0;
            if (bitsForLtrpInSPS > 0)
            {
              READ_CODE(bitsForLtrpInSPS, uiCode, "lt_idx_sps[i]");
            }
            bool usedByCurrFromSPS=sps->getUsedByCurrPicLtSPSFlag(uiCode);

            pocLsbLt = sps->getLtRefPicPocLsbSps(uiCode);
            rps->setUsed(j,usedByCurrFromSPS);
          }
          else
          {
            READ_CODE(sps->getBitsForPOC(), uiCode, "poc_lsb_lt"); pocLsbLt= uiCode;
            READ_FLAG( uiCode, "used_by_curr_pic_lt_flag");     rps->setUsed(j,uiCode);
          }
          READ_FLAG(uiCode,"delta_poc_msb_present_flag");
          bool mSBPresentFlag = uiCode ? true : false;
          if(mSBPresentFlag)
          {
            READ_UVLC( uiCode, "delta_poc_msb_cycle_lt[i]" );
            bool deltaFlag = false;
            //            First LTRP                               || First LTRP from SH
            if( (j == offset+rps->getNumberOfLongtermPictures()-1) || (j == offset+(numOfLtrp-numLtrpInSPS)-1) )
            {
              deltaFlag = true;
            }
            if(deltaFlag)
            {
              deltaPocMSBCycleLT = uiCode;
            }
            else
            {
              deltaPocMSBCycleLT = uiCode + prevDeltaMSB;
            }

            int pocLTCurr = pcSlice->getPOC() - deltaPocMSBCycleLT * maxPicOrderCntLSB
              - iPOClsb + pocLsbLt;
            rps->setPOC     (j, pocLTCurr);
            rps->setDeltaPOC(j, - pcSlice->getPOC() + pocLTCurr);
            rps->setCheckLTMSBPresent(j,true);
          }
          else
          {
            rps->setPOC     (j, pocLsbLt);
            rps->setDeltaPOC(j, - pcSlice->getPOC() + pocLsbLt);
            rps->setCheckLTMSBPresent(j,false);

            // reset deltaPocMSBCycleLT for first LTRP from slice header if MSB not present
            if( j == offset+(numOfLtrp-numLtrpInSPS)-1 )
            {
              deltaPocMSBCycleLT = 0;
            }
          }
          prevDeltaMSB = deltaPocMSBCycleLT;
        }
        offset += rps->getNumberOfLongtermPictures();
        rps->setNumberOfPictures(offset);
      }
      if ( pcSlice->getNalUnitType() == NAL_UNIT_CODED_SLICE_BLA_W_LP
           || pcSlice->getNalUnitType() == NAL_UNIT_CODED_SLICE_BLA_W_RADL
           || pcSlice->getNalUnitType() == NAL_UNIT_CODED_SLICE_BLA_N_LP )
      {
        // In the case of BLA picture types, rps data is read from slice header but ignored
        rps = pcSlice->getLocalRPS();
        (*rps)=ReferencePictureSet();
        pcSlice->setRPS(rps);
      }
      if (sps->getSPSTemporalMVPEnabledFlag())
      {
        READ_FLAG( uiCode, "slice_temporal_mvp_enabled_flag" );
        pcSlice->setEnableTMVPFlag( uiCode == 1 ? true : false );
      }
      else
      {
        pcSlice->setEnableTMVPFlag(false);
      }
    }
    if(sps->getSAOEnabledFlag())
    {
      READ_FLAG(uiCode, "slice_sao_luma_flag");  pcSlice->setSaoEnabledFlag(CHANNEL_TYPE_LUMA, (bool)uiCode);

      if (bChroma)
      {
        READ_FLAG(uiCode, "slice_sao_chroma_flag");  pcSlice->setSaoEnabledFlag(CHANNEL_TYPE_CHROMA, (bool)uiCode);
      }
    }

    if( sps->getALFEnabledFlag() )
    {
      alf( pcSlice->getAlfSliceParam() );
    }

    if (pcSlice->getIdrPicFlag())
    {
      pcSlice->setEnableTMVPFlag(false);
    }
    if (!pcSlice->isIntra())
    {

      READ_FLAG( uiCode, "num_ref_idx_active_override_flag");
      if (uiCode)
      {
        READ_UVLC (uiCode, "num_ref_idx_l0_active_minus1" );  pcSlice->setNumRefIdx( REF_PIC_LIST_0, uiCode + 1 );
        if (pcSlice->isInterB())
        {
          READ_UVLC (uiCode, "num_ref_idx_l1_active_minus1" );  pcSlice->setNumRefIdx( REF_PIC_LIST_1, uiCode + 1 );
        }
        else
        {
          pcSlice->setNumRefIdx(REF_PIC_LIST_1, 0);
        }
      }
      else
      {
        pcSlice->setNumRefIdx(REF_PIC_LIST_0, pps->getNumRefIdxL0DefaultActive());
        if (pcSlice->isInterB())
        {
          pcSlice->setNumRefIdx(REF_PIC_LIST_1, pps->getNumRefIdxL1DefaultActive());
        }
        else
        {
          pcSlice->setNumRefIdx(REF_PIC_LIST_1,0);
        }
      }
    }
    // }
    RefPicListModification* refPicListModification = pcSlice->getRefPicListModification();
    if(!pcSlice->isIntra())
    {
      if( !pps->getListsModificationPresentFlag() || pcSlice->getNumRpsCurrTempList() <= 1 )
      {
        refPicListModification->setRefPicListModificationFlagL0( 0 );
      }
      else
      {
        READ_FLAG( uiCode, "ref_pic_list_modification_flag_l0" ); refPicListModification->setRefPicListModificationFlagL0( uiCode ? 1 : 0 );
      }

      if(refPicListModification->getRefPicListModificationFlagL0())
      {
        uiCode = 0;
        int i = 0;
        int numRpsCurrTempList0 = pcSlice->getNumRpsCurrTempList();
        if ( numRpsCurrTempList0 > 1 )
        {
          int length = 1;
          numRpsCurrTempList0 --;
          while ( numRpsCurrTempList0 >>= 1)
          {
            length ++;
          }
          for (i = 0; i < pcSlice->getNumRefIdx(REF_PIC_LIST_0); i ++)
          {
            READ_CODE( length, uiCode, "list_entry_l0" );
            refPicListModification->setRefPicSetIdxL0(i, uiCode );
          }
        }
        else
        {
          for (i = 0; i < pcSlice->getNumRefIdx(REF_PIC_LIST_0); i ++)
          {
            refPicListModification->setRefPicSetIdxL0(i, 0 );
          }
        }
      }
    }
    else
    {
      refPicListModification->setRefPicListModificationFlagL0(0);
    }
    if(pcSlice->isInterB())
    {
      if( !pps->getListsModificationPresentFlag() || pcSlice->getNumRpsCurrTempList() <= 1 )
      {
        refPicListModification->setRefPicListModificationFlagL1( 0 );
      }
      else
      {
        READ_FLAG( uiCode, "ref_pic_list_modification_flag_l1" ); refPicListModification->setRefPicListModificationFlagL1( uiCode ? 1 : 0 );
      }
      if(refPicListModification->getRefPicListModificationFlagL1())
      {
        uiCode = 0;
        int i = 0;
        int numRpsCurrTempList1 = pcSlice->getNumRpsCurrTempList();
        if ( numRpsCurrTempList1 > 1 )
        {
          int length = 1;
          numRpsCurrTempList1 --;
          while ( numRpsCurrTempList1 >>= 1)
          {
            length ++;
          }
          for (i = 0; i < pcSlice->getNumRefIdx(REF_PIC_LIST_1); i ++)
          {
            READ_CODE( length, uiCode, "list_entry_l1" );
            refPicListModification->setRefPicSetIdxL1(i, uiCode );
          }
        }
        else
        {
          for (i = 0; i < pcSlice->getNumRefIdx(REF_PIC_LIST_1); i ++)
          {
            refPicListModification->setRefPicSetIdxL1(i, 0 );
          }
        }
      }
    }
    else
    {
      refPicListModification->setRefPicListModificationFlagL1(0);
    }
    if (pcSlice->isInterB())
    {
      READ_FLAG( uiCode, "mvd_l1_zero_flag" );       pcSlice->setMvdL1ZeroFlag( (uiCode ? true : false) );
    }

    pcSlice->setCabacInitFlag( false ); // default
    if(pps->getCabacInitPresentFlag() && !pcSlice->isIntra())
    {
      READ_FLAG(uiCode, "cabac_init_flag");
      pcSlice->setCabacInitFlag( uiCode ? true : false );
      pcSlice->setEncCABACTableIdx( pcSlice->getSliceType() == B_SLICE ? ( uiCode ? P_SLICE : B_SLICE ) : ( uiCode ? B_SLICE : P_SLICE ) );
    }

    if ( pcSlice->getEnableTMVPFlag() )
    {
      if ( pcSlice->getSliceType() == B_SLICE )
      {
        READ_FLAG( uiCode, "collocated_from_l0_flag" );
        pcSlice->setColFromL0Flag(uiCode);
      }
      else
      {
        pcSlice->setColFromL0Flag( 1 );
      }

      if ( pcSlice->getSliceType() != I_SLICE &&
           ((pcSlice->getColFromL0Flag() == 1 && pcSlice->getNumRefIdx(REF_PIC_LIST_0) > 1)||
           (pcSlice->getColFromL0Flag() == 0 && pcSlice->getNumRefIdx(REF_PIC_LIST_1) > 1)))
      {
        READ_UVLC( uiCode, "collocated_ref_idx" );
        pcSlice->setColRefIdx(uiCode);
      }
      else
      {
        pcSlice->setColRefIdx(0);
      }
    }
    if ( (pps->getUseWP() && pcSlice->getSliceType()==P_SLICE) || (pps->getWPBiPred() && pcSlice->getSliceType()==B_SLICE) )
    {
      parsePredWeightTable(pcSlice, sps);
      pcSlice->initWpScaling(sps);
    }
    READ_FLAG( uiCode, "dep_quant_enable_flag" );
    pcSlice->setDepQuantEnabledFlag( uiCode != 0 );
#if HEVC_USE_SIGN_HIDING
    if( !pcSlice->getDepQuantEnabledFlag() )
    {
      READ_FLAG( uiCode, "sign_data_hiding_enable_flag" );
      pcSlice->setSignDataHidingEnabledFlag( uiCode != 0 );
    }
#endif
    if (
      sps->getSplitConsOverrideEnabledFlag()
      )
    {
      READ_FLAG(uiCode, "partition_constrainst_override_flag");        pcSlice->setSplitConsOverrideFlag(uiCode ? true : false);
      if (pcSlice->getSplitConsOverrideFlag())
      {
        READ_UVLC(uiCode, "log2_diff_min_qt_min_cb");                 pcSlice->setMinQTSize(1 << (uiCode + sps->getLog2MinCodingBlockSize()));
        READ_UVLC(uiCode, "max_mtt_hierarchy_depth");                 pcSlice->setMaxBTDepth(uiCode);
        if (pcSlice->getMaxBTDepth() != 0)
        {
          READ_UVLC(uiCode, "log2_diff_max_bt_min_qt");             pcSlice->setMaxBTSize(pcSlice->getMinQTSize() << uiCode);
          READ_UVLC(uiCode, "log2_diff_max_tt_min_qt");             pcSlice->setMaxTTSize(pcSlice->getMinQTSize() << uiCode);
        }
        else
        {
          pcSlice->setMaxBTSize(pcSlice->getMinQTSize());
          pcSlice->setMaxTTSize(pcSlice->getMinQTSize());
        }
        if (
          pcSlice->isIntra() && sps->getUseDualITree()
          )
        {
          READ_UVLC(uiCode, "log2_diff_min_qt_min_cb_chroma");                 pcSlice->setMinQTSizeIChroma(1 << (uiCode + sps->getLog2MinCodingBlockSize()));
          READ_UVLC(uiCode, "max_mtt_hierarchy_depth_chroma");                            pcSlice->setMaxBTDepthIChroma(uiCode);
          if (pcSlice->getMaxBTDepthIChroma() != 0)
          {
            READ_UVLC(uiCode, "log2_diff_max_bt_min_qt_chroma");             pcSlice->setMaxBTSizeIChroma(pcSlice->getMinQTSizeIChroma() << uiCode);
            READ_UVLC(uiCode, "log2_diff_max_tt_min_qt_chroma");             pcSlice->setMaxTTSizeIChroma(pcSlice->getMinQTSizeIChroma() << uiCode);
          }
          else
          {
            pcSlice->setMaxBTSizeIChroma(pcSlice->getMinQTSizeIChroma());
            pcSlice->setMaxTTSizeIChroma(pcSlice->getMinQTSizeIChroma());
          }
        }
      }
    }

#if JVET_M0483_IBC 
    if (!pcSlice->isIntra() || sps->getIBCFlag())
    {
      READ_UVLC(uiCode, "six_minus_max_num_merge_cand");
      pcSlice->setMaxNumMergeCand(MRG_MAX_NUM_CANDS - uiCode);
    }
#endif

    if (!pcSlice->isIntra())
    {
#if JVET_M0483_IBC==0
      READ_UVLC(uiCode, "six_minus_max_num_merge_cand");
      pcSlice->setMaxNumMergeCand(MRG_MAX_NUM_CANDS - uiCode);
#endif

      if ( sps->getSBTMVPEnabledFlag() && !sps->getSpsNext().getUseAffine() ) // ATMVP only
      {
        pcSlice->setMaxNumAffineMergeCand( 1 );
      }
      else if ( !sps->getSBTMVPEnabledFlag() && !sps->getSpsNext().getUseAffine() ) // both off
      {
        pcSlice->setMaxNumAffineMergeCand( 0 );
      }
      else
      if ( sps->getSpsNext().getUseAffine() )
      {
        READ_UVLC( uiCode, "five_minus_max_num_affine_merge_cand" );
        pcSlice->setMaxNumAffineMergeCand( AFFINE_MRG_MAX_NUM_CANDS - uiCode );
      }
#if JVET_M0255_FRACMMVD_SWITCH
      if ( sps->getDisFracMmvdEnabledFlag() )
      {
        READ_FLAG( uiCode, "tile_group_fracmmvd_disabled_flag" );
        pcSlice->setDisFracMMVD( uiCode ? true : false );
      }
#endif
    }

    READ_SVLC( iCode, "slice_qp_delta" );
    pcSlice->setSliceQp (26 + pps->getPicInitQPMinus26() + iCode);
    pcSlice->setSliceQpBase( pcSlice->getSliceQp() );

    CHECK( pcSlice->getSliceQp() < -sps->getQpBDOffset(CHANNEL_TYPE_LUMA), "Invalid slice QP delta" );
    CHECK( pcSlice->getSliceQp() > MAX_QP, "Invalid slice QP" );

    if (pps->getSliceChromaQpFlag())
    {
      if (numValidComp>COMPONENT_Cb)
      {
        READ_SVLC( iCode, "slice_cb_qp_offset" );
        pcSlice->setSliceChromaQpDelta(COMPONENT_Cb, iCode );
        CHECK( pcSlice->getSliceChromaQpDelta(COMPONENT_Cb) < -12, "Invalid chroma QP offset" );
        CHECK( pcSlice->getSliceChromaQpDelta(COMPONENT_Cb) >  12, "Invalid chroma QP offset" );
        CHECK( (pps->getQpOffset(COMPONENT_Cb) + pcSlice->getSliceChromaQpDelta(COMPONENT_Cb)) < -12, "Invalid chroma QP offset" );
        CHECK( (pps->getQpOffset(COMPONENT_Cb) + pcSlice->getSliceChromaQpDelta(COMPONENT_Cb)) >  12, "Invalid chroma QP offset" );
      }

      if (numValidComp>COMPONENT_Cr)
      {
        READ_SVLC( iCode, "slice_cr_qp_offset" );
        pcSlice->setSliceChromaQpDelta(COMPONENT_Cr, iCode );
        CHECK( pcSlice->getSliceChromaQpDelta(COMPONENT_Cr) < -12, "Invalid chroma QP offset" );
        CHECK( pcSlice->getSliceChromaQpDelta(COMPONENT_Cr) >  12, "Invalid chroma QP offset" );
        CHECK( (pps->getQpOffset(COMPONENT_Cr) + pcSlice->getSliceChromaQpDelta(COMPONENT_Cr)) < -12, "Invalid chroma QP offset" );
        CHECK( (pps->getQpOffset(COMPONENT_Cr) + pcSlice->getSliceChromaQpDelta(COMPONENT_Cr)) >  12, "Invalid chroma QP offset" );
      }
    }

    if (pps->getPpsRangeExtension().getChromaQpOffsetListEnabledFlag())
    {
      READ_FLAG(uiCode, "cu_chroma_qp_offset_enabled_flag"); pcSlice->setUseChromaQpAdj(uiCode != 0);
    }
    else
    {
      pcSlice->setUseChromaQpAdj(false);
    }

    if (pps->getDeblockingFilterControlPresentFlag())
    {
      if(pps->getDeblockingFilterOverrideEnabledFlag())
      {
        READ_FLAG ( uiCode, "deblocking_filter_override_flag" );        pcSlice->setDeblockingFilterOverrideFlag(uiCode ? true : false);
      }
      else
      {
        pcSlice->setDeblockingFilterOverrideFlag(0);
      }
      if(pcSlice->getDeblockingFilterOverrideFlag())
      {
        READ_FLAG ( uiCode, "slice_deblocking_filter_disabled_flag" );   pcSlice->setDeblockingFilterDisable(uiCode ? 1 : 0);
        if(!pcSlice->getDeblockingFilterDisable())
        {
          READ_SVLC( iCode, "slice_beta_offset_div2" );                       pcSlice->setDeblockingFilterBetaOffsetDiv2(iCode);
          CHECK(  pcSlice->getDeblockingFilterBetaOffsetDiv2() < -6 &&
                  pcSlice->getDeblockingFilterBetaOffsetDiv2() >  6, "Invalid deblocking filter configuration");
          READ_SVLC( iCode, "slice_tc_offset_div2" );                         pcSlice->setDeblockingFilterTcOffsetDiv2(iCode);
          CHECK  (pcSlice->getDeblockingFilterTcOffsetDiv2() < -6 &&
                  pcSlice->getDeblockingFilterTcOffsetDiv2() >  6, "Invalid deblocking filter configuration");
        }
      }
      else
      {
        pcSlice->setDeblockingFilterDisable       ( pps->getPPSDeblockingFilterDisabledFlag() );
        pcSlice->setDeblockingFilterBetaOffsetDiv2( pps->getDeblockingFilterBetaOffsetDiv2() );
        pcSlice->setDeblockingFilterTcOffsetDiv2  ( pps->getDeblockingFilterTcOffsetDiv2() );
      }
    }
    else
    {
      pcSlice->setDeblockingFilterDisable       ( false );
      pcSlice->setDeblockingFilterBetaOffsetDiv2( 0 );
      pcSlice->setDeblockingFilterTcOffsetDiv2  ( 0 );
    }

    bool isSAOEnabled = sps->getSAOEnabledFlag() && (pcSlice->getSaoEnabledFlag(CHANNEL_TYPE_LUMA) || (bChroma && pcSlice->getSaoEnabledFlag(CHANNEL_TYPE_CHROMA)));
    bool isDBFEnabled = (!pcSlice->getDeblockingFilterDisable());

    if(pps->getLoopFilterAcrossSlicesEnabledFlag() && ( isSAOEnabled || isDBFEnabled ))
    {
      READ_FLAG( uiCode, "slice_loop_filter_across_slices_enabled_flag");
    }
    else
    {
      uiCode = pps->getLoopFilterAcrossSlicesEnabledFlag()?1:0;
    }
    pcSlice->setLFCrossSliceBoundaryFlag( (uiCode==1)?true:false);

#if JVET_M0427_INLOOP_RESHAPER
    if (sps->getUseReshaper())
    {
      parseReshaper(pcSlice->getReshapeInfo(), sps, pcSlice->isIntra());
    }
#endif
#if HEVC_DEPENDENT_SLICES
  }
#endif

  if( firstSliceSegmentInPic )
  {
    pcSlice->setDefaultClpRng( *sps );

  }

  if(pps->getSliceHeaderExtensionPresentFlag())
  {
    READ_UVLC(uiCode,"slice_segment_header_extension_length");
    for(int i=0; i<uiCode; i++)
    {
      uint32_t ignore_;
      READ_CODE(8,ignore_,"slice_segment_header_extension_data_byte");
    }
  }


#if HEVC_TILES_WPP
  std::vector<uint32_t> entryPointOffset;
  if( pps->getTilesEnabledFlag() || pps->getEntropyCodingSyncEnabledFlag() )
  {
    uint32_t numEntryPointOffsets;
    uint32_t offsetLenMinus1;
    READ_UVLC( numEntryPointOffsets, "num_entry_point_offsets" );
    if( numEntryPointOffsets > 0 )
    {
      READ_UVLC( offsetLenMinus1, "offset_len_minus1" );
      entryPointOffset.resize( numEntryPointOffsets );
      for( uint32_t idx = 0; idx < numEntryPointOffsets; idx++ )
      {
        READ_CODE( offsetLenMinus1 + 1, uiCode, "entry_point_offset_minus1" );
        entryPointOffset[idx] = uiCode + 1;
      }
    }
  }
#endif

#if RExt__DECODER_DEBUG_BIT_STATISTICS
  CodingStatistics::IncrementStatisticEP(STATS__BYTE_ALIGNMENT_BITS,m_pcBitstream->readByteAlignment(),0);
#else
  m_pcBitstream->readByteAlignment();
#endif

  pcSlice->clearSubstreamSizes();

#if HEVC_TILES_WPP
  if( pps->getTilesEnabledFlag() || pps->getEntropyCodingSyncEnabledFlag() )
  {
    int endOfSliceHeaderLocation = m_pcBitstream->getByteLocation();

    // Adjust endOfSliceHeaderLocation to account for emulation prevention bytes in the slice segment header
    for ( uint32_t curByteIdx  = 0; curByteIdx<m_pcBitstream->numEmulationPreventionBytesRead(); curByteIdx++ )
    {
      if ( m_pcBitstream->getEmulationPreventionByteLocation( curByteIdx ) < endOfSliceHeaderLocation )
      {
        endOfSliceHeaderLocation++;
      }
    }

    int  curEntryPointOffset     = 0;
    int  prevEntryPointOffset    = 0;
    for (uint32_t idx=0; idx<entryPointOffset.size(); idx++)
    {
      curEntryPointOffset += entryPointOffset[ idx ];

      int emulationPreventionByteCount = 0;
      for ( uint32_t curByteIdx  = 0; curByteIdx<m_pcBitstream->numEmulationPreventionBytesRead(); curByteIdx++ )
      {
        if ( m_pcBitstream->getEmulationPreventionByteLocation( curByteIdx ) >= ( prevEntryPointOffset + endOfSliceHeaderLocation ) &&
             m_pcBitstream->getEmulationPreventionByteLocation( curByteIdx ) <  ( curEntryPointOffset  + endOfSliceHeaderLocation ) )
        {
          emulationPreventionByteCount++;
        }
      }

      entryPointOffset[ idx ] -= emulationPreventionByteCount;
      prevEntryPointOffset = curEntryPointOffset;
      pcSlice->addSubstreamSize(entryPointOffset [ idx ] );
    }
  }
#endif
  return;
}



void HLSyntaxReader::parsePTL( PTL *rpcPTL, bool profilePresentFlag, int maxNumSubLayersMinus1 )
{
  uint32_t uiCode;
  if(profilePresentFlag)
  {
    parseProfileTier(rpcPTL->getGeneralPTL(), false);
  }
  READ_CODE( 8, uiCode, "general_level_idc" );    rpcPTL->getGeneralPTL()->setLevelIdc(Level::Name(uiCode));

  for (int i = 0; i < maxNumSubLayersMinus1; i++)
  {
    READ_FLAG( uiCode, "sub_layer_profile_present_flag[i]" ); rpcPTL->setSubLayerProfilePresentFlag(i, uiCode);
    READ_FLAG( uiCode, "sub_layer_level_present_flag[i]"   ); rpcPTL->setSubLayerLevelPresentFlag  (i, uiCode);
  }

  if (maxNumSubLayersMinus1 > 0)
  {
    for (int i = maxNumSubLayersMinus1; i < 8; i++)
    {
      READ_CODE(2, uiCode, "reserved_zero_2bits");
      CHECK(uiCode != 0, "Invalid code");
    }
  }

  for(int i = 0; i < maxNumSubLayersMinus1; i++)
  {
    if( rpcPTL->getSubLayerProfilePresentFlag(i) )
    {
      parseProfileTier(rpcPTL->getSubLayerPTL(i), true);
    }
    if(rpcPTL->getSubLayerLevelPresentFlag(i))
    {
      READ_CODE( 8, uiCode, "sub_layer_level_idc[i]" );   rpcPTL->getSubLayerPTL(i)->setLevelIdc(Level::Name(uiCode));
    }
  }
}

#if ENABLE_TRACING|| RExt__DECODER_DEBUG_BIT_STATISTICS
void HLSyntaxReader::parseProfileTier(ProfileTierLevel *ptl, const bool bIsSubLayer)
#define PTL_TRACE_TEXT(txt) bIsSubLayer?("sub_layer_" txt) : ("general_" txt)
#else
void HLSyntaxReader::parseProfileTier(ProfileTierLevel *ptl, const bool /*bIsSubLayer*/)
#define PTL_TRACE_TEXT(txt) txt
#endif
{
  uint32_t uiCode;
  READ_CODE(2 , uiCode,   PTL_TRACE_TEXT("profile_space"                   )); ptl->setProfileSpace(uiCode);
  READ_FLAG(    uiCode,   PTL_TRACE_TEXT("tier_flag"                       )); ptl->setTierFlag    (uiCode ? Level::HIGH : Level::MAIN);
  READ_CODE(5 , uiCode,   PTL_TRACE_TEXT("profile_idc"                     )); ptl->setProfileIdc  (Profile::Name(uiCode));
  for(int j = 0; j < 32; j++)
  {
    READ_FLAG(  uiCode,   PTL_TRACE_TEXT("profile_compatibility_flag[][j]" )); ptl->setProfileCompatibilityFlag(j, uiCode ? 1 : 0);
  }
  READ_FLAG(uiCode,       PTL_TRACE_TEXT("progressive_source_flag"         )); ptl->setProgressiveSourceFlag(uiCode ? true : false);

  READ_FLAG(uiCode,       PTL_TRACE_TEXT("interlaced_source_flag"          )); ptl->setInterlacedSourceFlag(uiCode ? true : false);

  READ_FLAG(uiCode,       PTL_TRACE_TEXT("non_packed_constraint_flag"      )); ptl->setNonPackedConstraintFlag(uiCode ? true : false);

  READ_FLAG(uiCode,       PTL_TRACE_TEXT("frame_only_constraint_flag"      )); ptl->setFrameOnlyConstraintFlag(uiCode ? true : false);

  if (ptl->getProfileIdc() == Profile::MAINREXT           || ptl->getProfileCompatibilityFlag(Profile::MAINREXT) ||
      ptl->getProfileIdc() == Profile::HIGHTHROUGHPUTREXT || ptl->getProfileCompatibilityFlag(Profile::HIGHTHROUGHPUTREXT))
  {
    uint32_t maxBitDepth=16;
    READ_FLAG(    uiCode, PTL_TRACE_TEXT("max_12bit_constraint_flag"       )); if (uiCode) maxBitDepth=12;
    READ_FLAG(    uiCode, PTL_TRACE_TEXT("max_10bit_constraint_flag"       )); if (uiCode) maxBitDepth=10;
    READ_FLAG(    uiCode, PTL_TRACE_TEXT("max_8bit_constraint_flag"        )); if (uiCode) maxBitDepth=8;
    ptl->setBitDepthConstraint(maxBitDepth);
    ChromaFormat chromaFmtConstraint=CHROMA_444;
    READ_FLAG(    uiCode, PTL_TRACE_TEXT("max_422chroma_constraint_flag"   )); if (uiCode) chromaFmtConstraint=CHROMA_422;
    READ_FLAG(    uiCode, PTL_TRACE_TEXT("max_420chroma_constraint_flag"   )); if (uiCode) chromaFmtConstraint=CHROMA_420;
    READ_FLAG(    uiCode, PTL_TRACE_TEXT("max_monochrome_constraint_flag"  )); if (uiCode) chromaFmtConstraint=CHROMA_400;
    ptl->setChromaFormatConstraint(chromaFmtConstraint);
    READ_FLAG(    uiCode, PTL_TRACE_TEXT("intra_constraint_flag"           )); ptl->setIntraConstraintFlag(uiCode != 0);
    READ_FLAG(    uiCode, PTL_TRACE_TEXT("one_picture_only_constraint_flag")); ptl->setOnePictureOnlyConstraintFlag(uiCode != 0);
    READ_FLAG(    uiCode, PTL_TRACE_TEXT("lower_bit_rate_constraint_flag"  )); ptl->setLowerBitRateConstraintFlag(uiCode != 0);
    READ_CODE(16, uiCode, PTL_TRACE_TEXT("reserved_zero_34bits[0..15]"     ));
    READ_CODE(16, uiCode, PTL_TRACE_TEXT("reserved_zero_34bits[16..31]"    ));
    READ_CODE(2,  uiCode, PTL_TRACE_TEXT("reserved_zero_34bits[32..33]"    ));
  }
  else
  {
    ptl->setBitDepthConstraint( ( ptl->getProfileIdc() == Profile::MAIN10 || ptl->getProfileIdc() == Profile::NEXT ) ? 10 : 8 );
    ptl->setChromaFormatConstraint(CHROMA_420);
    ptl->setIntraConstraintFlag(false);
    ptl->setLowerBitRateConstraintFlag(true);
    READ_CODE(16, uiCode, PTL_TRACE_TEXT("reserved_zero_43bits[0..15]"     ));
    READ_CODE(16, uiCode, PTL_TRACE_TEXT("reserved_zero_43bits[16..31]"    ));
    READ_CODE(11, uiCode, PTL_TRACE_TEXT("reserved_zero_43bits[32..42]"    ));
  }

  if ((ptl->getProfileIdc() >= Profile::MAIN && ptl->getProfileIdc() <= Profile::HIGHTHROUGHPUTREXT) ||
       ptl->getProfileCompatibilityFlag(Profile::MAIN) ||
       ptl->getProfileCompatibilityFlag(Profile::MAIN10) ||
       ptl->getProfileCompatibilityFlag(Profile::MAINSTILLPICTURE) ||
       ptl->getProfileCompatibilityFlag(Profile::MAINREXT) ||
       ptl->getProfileCompatibilityFlag(Profile::HIGHTHROUGHPUTREXT) )
  {
    READ_FLAG(    uiCode, PTL_TRACE_TEXT("inbld_flag"                      )); CHECK(uiCode != 0, "Invalid code");
  }
  else
  {
    READ_FLAG(    uiCode, PTL_TRACE_TEXT("reserved_zero_bit"               ));
  }
#undef PTL_TRACE_TEXT
}

void HLSyntaxReader::parseTerminatingBit( uint32_t& ruiBit )
{
  ruiBit = false;
  int iBitsLeft = m_pcBitstream->getNumBitsLeft();
  if(iBitsLeft <= 8)
  {
    uint32_t uiPeekValue = m_pcBitstream->peekBits(iBitsLeft);
    if (uiPeekValue == (1<<(iBitsLeft-1)))
    {
      ruiBit = true;
    }
  }
}

void HLSyntaxReader::parseRemainingBytes( bool noTrailingBytesExpected )
{
  if (noTrailingBytesExpected)
  {
    CHECK( 0 != m_pcBitstream->getNumBitsLeft(), "Bits left although no bits expected" );
  }
  else
  {
    while (m_pcBitstream->getNumBitsLeft())
    {
      uint32_t trailingNullByte=m_pcBitstream->readByte();
      if (trailingNullByte!=0)
      {
        msg( ERROR, "Trailing byte should be 0, but has value %02x\n", trailingNullByte);
        THROW("Invalid trailing '0' byte");
      }
    }
  }
}




// ====================================================================================================================
// Protected member functions
// ====================================================================================================================

//! parse explicit wp tables
void HLSyntaxReader::parsePredWeightTable( Slice* pcSlice, const SPS *sps )
{
  WPScalingParam *wp;
  const ChromaFormat    chFmt        = sps->getChromaFormatIdc();
  const int             numValidComp = int(getNumberValidComponents(chFmt));
  const bool            bChroma      = (chFmt!=CHROMA_400);
  const SliceType       eSliceType   = pcSlice->getSliceType();
  const int             iNbRef       = (eSliceType == B_SLICE ) ? (2) : (1);
  uint32_t            uiLog2WeightDenomLuma=0, uiLog2WeightDenomChroma=0;
  uint32_t            uiTotalSignalledWeightFlags = 0;

  int iDeltaDenom;
  // decode delta_luma_log2_weight_denom :
  READ_UVLC( uiLog2WeightDenomLuma, "luma_log2_weight_denom" );
  CHECK( uiLog2WeightDenomLuma > 7, "Invalid code" );
  if( bChroma )
  {
    READ_SVLC( iDeltaDenom, "delta_chroma_log2_weight_denom" );
    CHECK((iDeltaDenom + (int)uiLog2WeightDenomLuma)<0, "Invalid code");
    CHECK((iDeltaDenom + (int)uiLog2WeightDenomLuma)>7, "Invalid code");
    uiLog2WeightDenomChroma = (uint32_t)(iDeltaDenom + uiLog2WeightDenomLuma);
  }

  for ( int iNumRef=0 ; iNumRef<iNbRef ; iNumRef++ ) // loop over l0 and l1 syntax elements
  {
    RefPicList  eRefPicList = ( iNumRef ? REF_PIC_LIST_1 : REF_PIC_LIST_0 );
    for ( int iRefIdx=0 ; iRefIdx<pcSlice->getNumRefIdx(eRefPicList) ; iRefIdx++ )
    {
      pcSlice->getWpScaling(eRefPicList, iRefIdx, wp);

      wp[COMPONENT_Y].uiLog2WeightDenom = uiLog2WeightDenomLuma;
      for(int j=1; j<numValidComp; j++)
      {
        wp[j].uiLog2WeightDenom = uiLog2WeightDenomChroma;
      }

      uint32_t  uiCode;
      READ_FLAG( uiCode, iNumRef==0?"luma_weight_l0_flag[i]":"luma_weight_l1_flag[i]" );
      wp[COMPONENT_Y].bPresentFlag = ( uiCode == 1 );
      uiTotalSignalledWeightFlags += wp[COMPONENT_Y].bPresentFlag;
    }
    if ( bChroma )
    {
      uint32_t  uiCode;
      for ( int iRefIdx=0 ; iRefIdx<pcSlice->getNumRefIdx(eRefPicList) ; iRefIdx++ )
      {
        pcSlice->getWpScaling(eRefPicList, iRefIdx, wp);
        READ_FLAG( uiCode, iNumRef==0?"chroma_weight_l0_flag[i]":"chroma_weight_l1_flag[i]" );
        for(int j=1; j<numValidComp; j++)
        {
          wp[j].bPresentFlag = ( uiCode == 1 );
        }
        uiTotalSignalledWeightFlags += 2*wp[COMPONENT_Cb].bPresentFlag;
      }
    }
    for ( int iRefIdx=0 ; iRefIdx<pcSlice->getNumRefIdx(eRefPicList) ; iRefIdx++ )
    {
      pcSlice->getWpScaling(eRefPicList, iRefIdx, wp);
      if ( wp[COMPONENT_Y].bPresentFlag )
      {
        int iDeltaWeight;
        READ_SVLC( iDeltaWeight, iNumRef==0?"delta_luma_weight_l0[i]":"delta_luma_weight_l1[i]" );
        CHECK( iDeltaWeight < -128, "Invalid code" );
        CHECK( iDeltaWeight >  127, "Invalid code" );
        wp[COMPONENT_Y].iWeight = (iDeltaWeight + (1<<wp[COMPONENT_Y].uiLog2WeightDenom));
        READ_SVLC( wp[COMPONENT_Y].iOffset, iNumRef==0?"luma_offset_l0[i]":"luma_offset_l1[i]" );
        const int range=sps->getSpsRangeExtension().getHighPrecisionOffsetsEnabledFlag() ? (1<<sps->getBitDepth(CHANNEL_TYPE_LUMA))/2 : 128;
        if( wp[0].iOffset < -range ) { THROW("Offset out of range"); }
        if( wp[0].iOffset >= range ) { THROW("Offset out of range"); }
      }
      else
      {
        wp[COMPONENT_Y].iWeight = (1 << wp[COMPONENT_Y].uiLog2WeightDenom);
        wp[COMPONENT_Y].iOffset = 0;
      }
      if ( bChroma )
      {
        if ( wp[COMPONENT_Cb].bPresentFlag )
        {
          int range=sps->getSpsRangeExtension().getHighPrecisionOffsetsEnabledFlag() ? (1<<sps->getBitDepth(CHANNEL_TYPE_CHROMA))/2 : 128;
          for ( int j=1 ; j<numValidComp ; j++ )
          {
            int iDeltaWeight;
            READ_SVLC( iDeltaWeight, iNumRef==0?"delta_chroma_weight_l0[i]":"delta_chroma_weight_l1[i]" );
            CHECK( iDeltaWeight < -128, "Invalid code" );
            CHECK( iDeltaWeight >  127, "Invalid code" );
            wp[j].iWeight = (iDeltaWeight + (1<<wp[j].uiLog2WeightDenom));

            int iDeltaChroma;
            READ_SVLC( iDeltaChroma, iNumRef==0?"delta_chroma_offset_l0[i]":"delta_chroma_offset_l1[i]" );
            CHECK( iDeltaChroma <  -4*range, "Invalid code" );
            CHECK( iDeltaChroma >=  4*range, "Invalid code" );
            int pred = ( range - ( ( range*wp[j].iWeight)>>(wp[j].uiLog2WeightDenom) ) );
            wp[j].iOffset = Clip3(-range, range-1, (iDeltaChroma + pred) );
          }
        }
        else
        {
          for ( int j=1 ; j<numValidComp ; j++ )
          {
            wp[j].iWeight = (1 << wp[j].uiLog2WeightDenom);
            wp[j].iOffset = 0;
          }
        }
      }
    }

    for ( int iRefIdx=pcSlice->getNumRefIdx(eRefPicList) ; iRefIdx<MAX_NUM_REF ; iRefIdx++ )
    {
      pcSlice->getWpScaling(eRefPicList, iRefIdx, wp);

      wp[0].bPresentFlag = false;
      wp[1].bPresentFlag = false;
      wp[2].bPresentFlag = false;
    }
  }
  CHECK(uiTotalSignalledWeightFlags>24, "Too many weight flag signalled");
}

#if HEVC_USE_SCALING_LISTS
/** decode quantization matrix
* \param scalingList quantization matrix information
*/
void HLSyntaxReader::parseScalingList(ScalingList* scalingList)
{
  uint32_t  code, sizeId, listId;
  bool scalingListPredModeFlag;
  //for each size
  for(sizeId = SCALING_LIST_FIRST_CODED; sizeId <= SCALING_LIST_LAST_CODED; sizeId++)
  {
    for(listId = 0; listId <  SCALING_LIST_NUM; listId++)
    {
      if ((sizeId==SCALING_LIST_32x32) && (listId%(SCALING_LIST_NUM/NUMBER_OF_PREDICTION_MODES) != 0))
      {
        int *src = scalingList->getScalingListAddress(sizeId, listId);
        const int size = std::min(MAX_MATRIX_COEF_NUM,(int)g_scalingListSize[sizeId]);
        const int *srcNextSmallerSize = scalingList->getScalingListAddress(sizeId-1, listId);
        for(int i=0; i<size; i++)
        {
          src[i] = srcNextSmallerSize[i];
        }
        scalingList->setScalingListDC(sizeId,listId,(sizeId > SCALING_LIST_8x8) ? scalingList->getScalingListDC(sizeId-1, listId) : src[0]);
      }
      else
      {
        READ_FLAG( code, "scaling_list_pred_mode_flag");
        scalingListPredModeFlag = (code) ? true : false;
        scalingList->setScalingListPredModeFlag(sizeId, listId, scalingListPredModeFlag);
        if(!scalingListPredModeFlag) //Copy Mode
        {
          READ_UVLC( code, "scaling_list_pred_matrix_id_delta");

          if (sizeId==SCALING_LIST_32x32)
          {
            code*=(SCALING_LIST_NUM/NUMBER_OF_PREDICTION_MODES); // Adjust the decoded code for this size, to cope with the missing 32x32 chroma entries.
          }

          scalingList->setRefMatrixId (sizeId,listId,(uint32_t)((int)(listId)-(code)));
          if( sizeId > SCALING_LIST_8x8 )
          {
            scalingList->setScalingListDC(sizeId,listId,((listId == scalingList->getRefMatrixId (sizeId,listId))? 16 :scalingList->getScalingListDC(sizeId, scalingList->getRefMatrixId (sizeId,listId))));
          }
          scalingList->processRefMatrix( sizeId, listId, scalingList->getRefMatrixId (sizeId,listId));

        }
        else //DPCM Mode
        {
          decodeScalingList(scalingList, sizeId, listId);
        }
      }
    }
  }

  return;
}

/** decode DPCM
* \param scalingList  quantization matrix information
* \param sizeId size index
* \param listId list index
*/
void HLSyntaxReader::decodeScalingList(ScalingList *scalingList, uint32_t sizeId, uint32_t listId)
{
  int i,coefNum = std::min(MAX_MATRIX_COEF_NUM,(int)g_scalingListSize[sizeId]);
  int data;
  int scalingListDcCoefMinus8 = 0;
  int nextCoef = SCALING_LIST_START_VALUE;
  uint32_t* scan = g_scanOrder[SCAN_UNGROUPED][SCAN_DIAG][gp_sizeIdxInfo->idxFrom( 1 << ( sizeId == SCALING_LIST_FIRST_CODED ? 2 : 3 ) )][gp_sizeIdxInfo->idxFrom( 1 << ( sizeId == SCALING_LIST_FIRST_CODED ? 2 : 3 ) )];
  int *dst = scalingList->getScalingListAddress(sizeId, listId);

  if( sizeId > SCALING_LIST_8x8 )
  {
    READ_SVLC( scalingListDcCoefMinus8, "scaling_list_dc_coef_minus8");
    scalingList->setScalingListDC(sizeId,listId,scalingListDcCoefMinus8 + 8);
    nextCoef = scalingList->getScalingListDC(sizeId,listId);
  }

  for(i = 0; i < coefNum; i++)
  {
    READ_SVLC( data, "scaling_list_delta_coef");
    nextCoef = (nextCoef + data + 256 ) % 256;
    dst[scan[i]] = nextCoef;
  }
}
#endif

bool HLSyntaxReader::xMoreRbspData()
{
  int bitsLeft = m_pcBitstream->getNumBitsLeft();

  // if there are more than 8 bits, it cannot be rbsp_trailing_bits
  if (bitsLeft > 8)
  {
    return true;
  }

  uint8_t lastByte = m_pcBitstream->peekBits(bitsLeft);
  int cnt = bitsLeft;

  // remove trailing bits equal to zero
  while ((cnt>0) && ((lastByte & 1) == 0))
  {
    lastByte >>= 1;
    cnt--;
  }
  // remove bit equal to one
  cnt--;

  // we should not have a negative number of bits
  CHECK (cnt<0, "Negative number of bits");

  // we have more data, if cnt is not zero
  return (cnt>0);
}

void HLSyntaxReader::alf( AlfSliceParam& alfSliceParam )
{
  uint32_t code;
  READ_FLAG( code, "alf_slice_enable_flag" );
  alfSliceParam.enabledFlag[COMPONENT_Y] = code ? true : false;

  if( !code )
  {
    alfSliceParam.enabledFlag[COMPONENT_Cb] = alfSliceParam.enabledFlag[COMPONENT_Cr] = false;
    return;
  }

  int alfChromaIdc = truncatedUnaryEqProb( 3 );        //alf_chroma_idc
  alfSliceParam.enabledFlag[COMPONENT_Cb] = alfChromaIdc >> 1;
  alfSliceParam.enabledFlag[COMPONENT_Cr] = alfChromaIdc & 1;

  xReadTruncBinCode( code, MAX_NUM_ALF_CLASSES );  //number_of_filters_minus1
  alfSliceParam.numLumaFilters = code + 1;
  if( alfSliceParam.numLumaFilters > 1 )
  {
    for( int i = 0; i < MAX_NUM_ALF_CLASSES; i++ )
    {
      xReadTruncBinCode( code, alfSliceParam.numLumaFilters );
      alfSliceParam.filterCoeffDeltaIdx[i] = code;
    }
  }
  else
  {
    memset( alfSliceParam.filterCoeffDeltaIdx, 0, sizeof( alfSliceParam.filterCoeffDeltaIdx ) );
  }

  alfFilter( alfSliceParam, false );

  if( alfChromaIdc )
  {
    alfFilter( alfSliceParam, true );
  }
}

int HLSyntaxReader::alfGolombDecode( const int k )
{
  uint32_t uiSymbol;
  int q = -1;
  int nr = 0;
  int m = (int)pow( 2.0, k );
  int a;

  uiSymbol = 1;
  while( uiSymbol )
  {
#if RExt__DECODER_DEBUG_BIT_STATISTICS
    xReadFlag( uiSymbol, "" );
#else
    xReadFlag( uiSymbol );
#endif
    q++;
  }

  for( a = 0; a < k; ++a )          // read out the sequential log2(M) bits
  {
#if RExt__DECODER_DEBUG_BIT_STATISTICS
    xReadFlag( uiSymbol, "" );
#else
    xReadFlag( uiSymbol );
#endif
    if( uiSymbol )
    {
      nr += 1 << a;
    }
  }
  nr += q * m;                    // add the bits and the multiple of M
  if( nr != 0 )
  {
#if RExt__DECODER_DEBUG_BIT_STATISTICS
    xReadFlag( uiSymbol, "" );
#else
    xReadFlag( uiSymbol );
#endif
    nr = ( uiSymbol ) ? nr : -nr;
  }
  return nr;
}

void HLSyntaxReader::alfFilter( AlfSliceParam& alfSliceParam, const bool isChroma )
{
  uint32_t code;
  if( !isChroma )
  {
    READ_FLAG( code, "alf_luma_coeff_delta_flag" );
    alfSliceParam.coeffDeltaFlag = code;

    if( !alfSliceParam.coeffDeltaFlag )
    {
      std::memset( alfSliceParam.filterCoeffFlag, true, sizeof( alfSliceParam.filterCoeffFlag ) );

      if( alfSliceParam.numLumaFilters > 1 )
      {
        READ_FLAG( code, "coeff_delta_pred_mode_flag" );
        alfSliceParam.coeffDeltaPredModeFlag = code;
      }
      else
      {
        alfSliceParam.coeffDeltaPredModeFlag = 0;
      }
    }
    else
    {
      alfSliceParam.coeffDeltaPredModeFlag = 0;
    }
  }

  // derive maxGolombIdx
  AlfFilterShape alfShape( isChroma ? 5 : 7 );
  const int maxGolombIdx = AdaptiveLoopFilter::getMaxGolombIdx( alfShape.filterType );
  READ_UVLC( code, "min_golomb_order" );

  int kMin = code + 1;
  static int kMinTab[MAX_NUM_ALF_COEFF];
  const int numFilters = isChroma ? 1 : alfSliceParam.numLumaFilters;
  short* coeff = isChroma ? alfSliceParam.chromaCoeff : alfSliceParam.lumaCoeff;

  for( int idx = 0; idx < maxGolombIdx; idx++ )
  {
    READ_FLAG( code, "golomb_order_increase_flag" );
    CHECK( code > 1, "Wrong golomb_order_increase_flag" );
    kMinTab[idx] = kMin + code;
    kMin = kMinTab[idx];
  }

  if( !isChroma )
  {
    if( alfSliceParam.coeffDeltaFlag )
    {
      for( int ind = 0; ind < alfSliceParam.numLumaFilters; ++ind )
      {
        READ_FLAG( code, "filter_coefficient_flag[i]" );
        alfSliceParam.filterCoeffFlag[ind] = code;
      }
    }
  }

  // Filter coefficients
  for( int ind = 0; ind < numFilters; ++ind )
  {
    if( !isChroma && !alfSliceParam.filterCoeffFlag[ind] && alfSliceParam.coeffDeltaFlag )
    {
      memset( coeff + ind * MAX_NUM_ALF_LUMA_COEFF, 0, sizeof( *coeff ) * alfShape.numCoeff );
      continue;
    }

    for( int i = 0; i < alfShape.numCoeff - 1; i++ )
    {
      coeff[ind * MAX_NUM_ALF_LUMA_COEFF + i] = alfGolombDecode( kMinTab[alfShape.golombIdx[i]] );
    }
  }
}

int HLSyntaxReader::truncatedUnaryEqProb( const int maxSymbol )
{
  for( int k = 0; k < maxSymbol; k++ )
  {
    uint32_t symbol;
#if RExt__DECODER_DEBUG_BIT_STATISTICS
    xReadFlag( symbol, "" );
#else
    xReadFlag( symbol );
#endif

    if( !symbol )
    {
      return k;
    }
  }
  return maxSymbol;
}

void HLSyntaxReader::xReadTruncBinCode( uint32_t& ruiSymbol, const int uiMaxSymbol )
{
  int uiThresh;
  if( uiMaxSymbol > 256 )
  {
    int uiThreshVal = 1 << 8;
    uiThresh = 8;
    while( uiThreshVal <= uiMaxSymbol )
    {
      uiThresh++;
      uiThreshVal <<= 1;
    }
    uiThresh--;
  }
  else
  {
    uiThresh = g_tbMax[uiMaxSymbol];
  }

  int uiVal = 1 << uiThresh;
  int b = uiMaxSymbol - uiVal;
#if RExt__DECODER_DEBUG_BIT_STATISTICS
  xReadCode( uiThresh, ruiSymbol, "" );
#else
  xReadCode( uiThresh, ruiSymbol );
#endif
  if( ruiSymbol >= uiVal - b )
  {
    uint32_t uiSymbol;
#if RExt__DECODER_DEBUG_BIT_STATISTICS
    xReadFlag( uiSymbol, "" );
#else
    xReadFlag( uiSymbol );
#endif
    ruiSymbol <<= 1;
    ruiSymbol += uiSymbol;
    ruiSymbol -= ( uiVal - b );
  }
}

//! \}
<|MERGE_RESOLUTION|>--- conflicted
+++ resolved
@@ -913,13 +913,8 @@
   READ_FLAG(uiCode, "intra_only_constraint_flag");               pcSPS->setIntraOnlyConstraintFlag(uiCode > 0 ? true : false);
   READ_CODE(4, uiCode, "max_bitdepth_constraint_idc");           pcSPS->setMaxBitDepthConstraintIdc(uiCode);
   READ_CODE(2, uiCode, "max_chroma_format_constraint_idc");      pcSPS->setMaxChromaFormatConstraintIdc(uiCode);
-<<<<<<< HEAD
-  READ_FLAG(uiCode, "frame_constraint_flag");                    pcSPS->setFrameConstraintFlag(uiCode > 0 ? true : false);
+  READ_FLAG(uiCode, "frame_only_constraint_flag");               pcSPS->setFrameConstraintFlag(uiCode > 0 ? true : false);
   READ_FLAG(uiCode, "no_qtbtt_dual_tree_intra_constraint_flag"); pcSPS->setNoQtbttDualTreeIntraConstraintFlag(uiCode > 0 ? true : false);
-=======
-  READ_FLAG(uiCode, "frame_only_constraint_flag");               pcSPS->setFrameConstraintFlag(uiCode > 0 ? true : false);
-  READ_FLAG(uiCode, "no_qtbtt_dual_tree_intra constraint_flag"); pcSPS->setNoQtbttDualTreeIntraConstraintFlag(uiCode > 0 ? true : false);
->>>>>>> 8a821a87
   READ_FLAG(uiCode, "no_cclm_constraint_flag");                  pcSPS->setNoCclmConstraintFlag(uiCode > 0 ? true : false);
   READ_FLAG(uiCode, "no_sao_constraint_flag");                   pcSPS->setNoSaoConstraintFlag(uiCode > 0 ? true : false);
   READ_FLAG(uiCode, "no_alf_constraint_flag");                   pcSPS->setNoAlfConstraintFlag(uiCode > 0 ? true : false);
