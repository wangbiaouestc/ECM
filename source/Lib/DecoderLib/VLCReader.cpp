--- conflicted
+++ resolved
@@ -1133,23 +1133,18 @@
   // KJS: sps_ciip_enabled_flag
   READ_FLAG( uiCode,     "mhintra_flag" );                           pcSPS->setUseMHIntra             ( uiCode != 0 );
 
-  READ_FLAG( uiCode,  "sps_fpel_mmvd_enabled_flag" );               pcSPS->setFpelMmvdEnabledFlag ( uiCode != 0 );
-
-  READ_FLAG( uiCode,    "triangle_flag" );                          pcSPS->setUseTriangle            ( uiCode != 0 );
-
-  // KJS: not in draft yet
-<<<<<<< HEAD
-=======
 #if JVET_N0127_MMVD_SPS_FLAG 
   if ( pcSPS->getUseMMVD() )
   {
-    READ_FLAG(uiCode, "sps_fracmmvd_disabled_flag");               pcSPS->setDisFracMmvdEnabledFlag   ( uiCode != 0 );
+    READ_FLAG( uiCode,  "sps_fpel_mmvd_enabled_flag" );             pcSPS->setFpelMmvdEnabledFlag ( uiCode != 0 );
   }
 #else
-  READ_FLAG( uiCode,  "sps_fracmmvd_disabled_flag" );               pcSPS->setDisFracMmvdEnabledFlag ( uiCode != 0 );
-#endif
+  READ_FLAG( uiCode,  "sps_fpel_mmvd_enabled_flag" );               pcSPS->setFpelMmvdEnabledFlag ( uiCode != 0 );
+#endif
+
+  READ_FLAG( uiCode,    "triangle_flag" );                          pcSPS->setUseTriangle            ( uiCode != 0 );
+
   // KJS: not in draft yet
->>>>>>> 7d54111c
   READ_FLAG(uiCode, "sbt_enable_flag");                             pcSPS->setUseSBT(uiCode != 0);
   if( pcSPS->getUseSBT() )
   {
