/* The copyright in this software is being made available under the BSD
* License, included below. This software may be subject to other third party
* and contributor rights, including patent rights, and no such rights are
* granted under this license.
*
* Copyright (c) 2010-2019, ITU/ISO/IEC
* All rights reserved.
*
* Redistribution and use in source and binary forms, with or without
* modification, are permitted provided that the following conditions are met:
*
*  * Redistributions of source code must retain the above copyright notice,
*    this list of conditions and the following disclaimer.
*  * Redistributions in binary form must reproduce the above copyright notice,
*    this list of conditions and the following disclaimer in the documentation
*    and/or other materials provided with the distribution.
*  * Neither the name of the ITU/ISO/IEC nor the names of its contributors may
*    be used to endorse or promote products derived from this software without
*    specific prior written permission.
*
* THIS SOFTWARE IS PROVIDED BY THE COPYRIGHT HOLDERS AND CONTRIBUTORS "AS IS"
* AND ANY EXPRESS OR IMPLIED WARRANTIES, INCLUDING, BUT NOT LIMITED TO, THE
* IMPLIED WARRANTIES OF MERCHANTABILITY AND FITNESS FOR A PARTICULAR PURPOSE
* ARE DISCLAIMED. IN NO EVENT SHALL THE COPYRIGHT HOLDER OR CONTRIBUTORS
* BE LIABLE FOR ANY DIRECT, INDIRECT, INCIDENTAL, SPECIAL, EXEMPLARY, OR
* CONSEQUENTIAL DAMAGES (INCLUDING, BUT NOT LIMITED TO, PROCUREMENT OF
* SUBSTITUTE GOODS OR SERVICES; LOSS OF USE, DATA, OR PROFITS; OR BUSINESS
* INTERRUPTION) HOWEVER CAUSED AND ON ANY THEORY OF LIABILITY, WHETHER IN
* CONTRACT, STRICT LIABILITY, OR TORT (INCLUDING NEGLIGENCE OR OTHERWISE)
* ARISING IN ANY WAY OUT OF THE USE OF THIS SOFTWARE, EVEN IF ADVISED OF
* THE POSSIBILITY OF SUCH DAMAGE.
*/

/** \file     VLCWReader.cpp
 *  \brief    Reader for high level syntax
 */

//! \ingroup DecoderLib
//! \{

#include "VLCReader.h"

#include "CommonLib/CommonDef.h"
#include "CommonLib/dtrace_next.h"
#if RExt__DECODER_DEBUG_BIT_STATISTICS
#include "CommonLib/CodingStatistics.h"
#endif
#include "CommonLib/AdaptiveLoopFilter.h"

#if ENABLE_TRACING

void  VLCReader::xReadCodeTr(uint32_t length, uint32_t& rValue, const char *pSymbolName)
{
#if RExt__DECODER_DEBUG_BIT_STATISTICS
  xReadCode (length, rValue, pSymbolName);
#else
  xReadCode (length, rValue);
#endif
  if (length < 10)
  {
    DTRACE( g_trace_ctx, D_HEADER, "%-50s u(%d)  : %u\n", pSymbolName, length, rValue );
  }
  else
  {
    DTRACE( g_trace_ctx, D_HEADER, "%-50s u(%d) : %u\n", pSymbolName, length, rValue );
  }
}

void  VLCReader::xReadUvlcTr(uint32_t& rValue, const char *pSymbolName)
{
#if RExt__DECODER_DEBUG_BIT_STATISTICS
  xReadUvlc (rValue, pSymbolName);
#else
  xReadUvlc (rValue);
#endif
  DTRACE( g_trace_ctx, D_HEADER, "%-50s ue(v) : %u\n", pSymbolName, rValue );
}

void  VLCReader::xReadSvlcTr(int& rValue, const char *pSymbolName)
{
#if RExt__DECODER_DEBUG_BIT_STATISTICS
  xReadSvlc (rValue, pSymbolName);
#else
  xReadSvlc (rValue);
#endif
  DTRACE( g_trace_ctx, D_HEADER, "%-50s se(v) : %d\n", pSymbolName, rValue );
}

void  VLCReader::xReadFlagTr(uint32_t& rValue, const char *pSymbolName)
{
#if RExt__DECODER_DEBUG_BIT_STATISTICS
  xReadFlag (rValue, pSymbolName);
#else
  xReadFlag (rValue);
#endif
  DTRACE( g_trace_ctx, D_HEADER, "%-50s u(1)  : %d\n", pSymbolName, rValue );
}

void xTraceFillerData ()
{
  DTRACE( g_trace_ctx, D_HEADER, "=========== Filler Data ===========\n");
}

#endif


// ====================================================================================================================
// Protected member functions
// ====================================================================================================================
#if RExt__DECODER_DEBUG_BIT_STATISTICS
void VLCReader::xReadCode (uint32_t uiLength, uint32_t& ruiCode, const char *pSymbolName)
#else
void VLCReader::xReadCode (uint32_t uiLength, uint32_t& ruiCode)
#endif
{
  CHECK( uiLength == 0, "Reading a code of lenght '0'" );
  m_pcBitstream->read (uiLength, ruiCode);
#if RExt__DECODER_DEBUG_BIT_STATISTICS
  CodingStatistics::IncrementStatisticEP(pSymbolName, uiLength, ruiCode);
#endif
}

#if RExt__DECODER_DEBUG_BIT_STATISTICS
void VLCReader::xReadUvlc( uint32_t& ruiVal, const char *pSymbolName)
#else
void VLCReader::xReadUvlc( uint32_t& ruiVal)
#endif
{
  uint32_t uiVal = 0;
  uint32_t uiCode = 0;
  uint32_t uiLength;
  m_pcBitstream->read( 1, uiCode );
#if RExt__DECODER_DEBUG_BIT_STATISTICS
  uint32_t totalLen=1;
#endif

  if( 0 == uiCode )
  {
    uiLength = 0;

    while( ! ( uiCode & 1 ))
    {
      m_pcBitstream->read( 1, uiCode );
      uiLength++;
    }

    m_pcBitstream->read( uiLength, uiVal );

    uiVal += (1 << uiLength)-1;
#if RExt__DECODER_DEBUG_BIT_STATISTICS
    totalLen+=uiLength+uiLength;
#endif
  }

  ruiVal = uiVal;
#if RExt__DECODER_DEBUG_BIT_STATISTICS
  CodingStatistics::IncrementStatisticEP(pSymbolName, int(totalLen), ruiVal);
#endif
}

#if RExt__DECODER_DEBUG_BIT_STATISTICS
void VLCReader::xReadSvlc( int& riVal, const char *pSymbolName)
#else
void VLCReader::xReadSvlc( int& riVal)
#endif
{
  uint32_t uiBits = 0;
  m_pcBitstream->read( 1, uiBits );
#if RExt__DECODER_DEBUG_BIT_STATISTICS
  uint32_t totalLen=1;
#endif
  if( 0 == uiBits )
  {
    uint32_t uiLength = 0;

    while( ! ( uiBits & 1 ))
    {
      m_pcBitstream->read( 1, uiBits );
      uiLength++;
    }

    m_pcBitstream->read( uiLength, uiBits );

    uiBits += (1 << uiLength);
    riVal = ( uiBits & 1) ? -(int)(uiBits>>1) : (int)(uiBits>>1);
#if RExt__DECODER_DEBUG_BIT_STATISTICS
    totalLen+=uiLength+uiLength;
#endif
  }
  else
  {
    riVal = 0;
  }
#if RExt__DECODER_DEBUG_BIT_STATISTICS
  CodingStatistics::IncrementStatisticEP(pSymbolName, int(totalLen), uiBits);
#endif
}

#if RExt__DECODER_DEBUG_BIT_STATISTICS
void VLCReader::xReadFlag (uint32_t& ruiCode, const char *pSymbolName)
#else
void VLCReader::xReadFlag (uint32_t& ruiCode)
#endif
{
  m_pcBitstream->read( 1, ruiCode );
#if RExt__DECODER_DEBUG_BIT_STATISTICS
  CodingStatistics::IncrementStatisticEP(pSymbolName, 1, int(/*ruiCode*/0));
#endif
}

void VLCReader::xReadRbspTrailingBits()
{
  uint32_t bit;
  READ_FLAG( bit, "rbsp_stop_one_bit");
  CHECK(bit!=1, "Trailing bit not '1'");
  int cnt = 0;
  while (m_pcBitstream->getNumBitsUntilByteAligned())
  {
    READ_FLAG( bit, "rbsp_alignment_zero_bit");
    CHECK(bit!=0, "Alignment bit is not '0'");
    cnt++;
  }
  CHECK(cnt >= 8, "Read more than '8' trailing bits");
}

void AUDReader::parseAccessUnitDelimiter(InputBitstream* bs, uint32_t &picType)
{
  setBitstream(bs);

#if ENABLE_TRACING
  xTraceAccessUnitDelimiter();
#endif

  READ_CODE (3, picType, "pic_type");
  xReadRbspTrailingBits();
}

void FDReader::parseFillerData(InputBitstream* bs, uint32_t &fdSize)
{
  setBitstream(bs);
#if ENABLE_TRACING
  xTraceFillerData();
#endif
  uint32_t ffByte;
  fdSize = 0;
  while( m_pcBitstream->getNumBitsLeft() >8 )
  {
    READ_CODE (8, ffByte, "ff_byte");
    CHECK(ffByte!=0xff, "Invalid filler data : not '0xff'");
    fdSize++;
  }
  xReadRbspTrailingBits();
}

// ====================================================================================================================
// Constructor / destructor / create / destroy
// ====================================================================================================================

HLSyntaxReader::HLSyntaxReader()
{
}

HLSyntaxReader::~HLSyntaxReader()
{

}

// ====================================================================================================================
// Public member functions
// ====================================================================================================================

void HLSyntaxReader::copyRefPicList(SPS* sps, ReferencePictureList* source_rpl, ReferencePictureList* dest_rp)
{
  dest_rp->setNumberOfShorttermPictures(source_rpl->getNumberOfShorttermPictures());

  if (sps->getLongTermRefsPresent())
    dest_rp->setNumberOfLongtermPictures(dest_rp->getNumberOfLongtermPictures());
  else
    dest_rp->setNumberOfLongtermPictures(0);

  uint32_t numRefPic = dest_rp->getNumberOfShorttermPictures() + dest_rp->getNumberOfLongtermPictures();
  for (int ii = 0; ii < numRefPic; ii++)
    dest_rp->setRefPicIdentifier(ii, source_rpl->getRefPicIdentifier(ii), source_rpl->isRefPicLongterm(ii));
}

void HLSyntaxReader::parseRefPicList(SPS* sps, ReferencePictureList* rpl)
{
  uint32_t code;
  READ_UVLC(code, "num_ref_entries[ listIdx ][ rplsIdx ]");
  uint32_t numRefPic = code;
  uint32_t numStrp = 0;
  uint32_t numLtrp = 0;

  bool isLongTerm;
  int prevDelta = MAX_INT;
  int deltaValue = 0;
  bool firstSTRP = true;
  for (int ii = 0; ii < numRefPic; ii++)
  {
    isLongTerm = false;
    if (sps->getLongTermRefsPresent())
    {
      READ_FLAG(code, "st_ref_pic_flag[ listIdx ][ rplsIdx ][ i ]");
      isLongTerm = (code == 1) ? false : true;
    }
    else
      isLongTerm = false;

    if (!isLongTerm)
    {
      READ_UVLC(code, "abs_delta_poc_st[ listIdx ][ rplsIdx ][ i ]");
#if JVET_O0244_DELTA_POC
      if( !sps->getUseWP() && !sps->getUseWPBiPred() )
      {
        code++;
      }
#endif
      int readValue = code;
      if (readValue > 0)
        READ_FLAG(code, "strp_entry_sign_flag[ listIdx ][ rplsIdx ][ i ]");
      else
        code = 1;
      readValue = (code) ? readValue : 0 - readValue; //true means positive delta POC -- false otherwise
      if (firstSTRP)
      {
        firstSTRP = false;
        prevDelta = deltaValue = readValue;
      }
      else
      {
        deltaValue = prevDelta + readValue;
        prevDelta = deltaValue;
      }
      rpl->setRefPicIdentifier(ii, deltaValue, isLongTerm);
      numStrp++;
    }
    else
    {
      READ_CODE(sps->getBitsForPOC(), code, "poc_lsb_lt[listIdx][rplsIdx][i]");
      rpl->setRefPicIdentifier(ii, code, isLongTerm);
      numLtrp++;
    }
  }
  rpl->setNumberOfShorttermPictures(numStrp);
  rpl->setNumberOfLongtermPictures(numLtrp);
}

void HLSyntaxReader::parsePPS( PPS* pcPPS, ParameterSetManager *parameterSetManager )
{
#if ENABLE_TRACING
  xTracePPSHeader ();
#endif
  uint32_t  uiCode;

  int   iCode;

  READ_UVLC( uiCode, "pps_pic_parameter_set_id");
  CHECK(uiCode > 63, "PPS id exceeds boundary (63)");
  pcPPS->setPPSId (uiCode);

  READ_UVLC( uiCode, "pps_seq_parameter_set_id");
  CHECK(uiCode > 15, "SPS id exceeds boundary (15)");
  pcPPS->setSPSId (uiCode);


  READ_FLAG( uiCode, "output_flag_present_flag" );                    pcPPS->setOutputFlagPresentFlag( uiCode==1 );

  READ_CODE(3, uiCode, "num_extra_slice_header_bits");                pcPPS->setNumExtraSliceHeaderBits(uiCode);


  READ_FLAG( uiCode,   "cabac_init_present_flag" );            pcPPS->setCabacInitPresentFlag( uiCode ? true : false );

  READ_UVLC(uiCode, "num_ref_idx_l0_default_active_minus1");
  CHECK(uiCode > 14, "Invalid code read");
  pcPPS->setNumRefIdxL0DefaultActive(uiCode+1);

  READ_UVLC(uiCode, "num_ref_idx_l1_default_active_minus1");
  CHECK(uiCode > 14, "Invalid code read");
  pcPPS->setNumRefIdxL1DefaultActive(uiCode+1);

  READ_FLAG(uiCode, "rpl1_idx_present_flag");
  pcPPS->setRpl1IdxPresentFlag(uiCode);

  READ_SVLC(iCode, "init_qp_minus26" );                            pcPPS->setPicInitQPMinus26(iCode);
  READ_FLAG( uiCode, "constrained_intra_pred_flag" );              pcPPS->setConstrainedIntraPred( uiCode ? true : false );
#if !JVET_O1136_TS_BDPCM_SIGNALLING
  READ_FLAG( uiCode, "transform_skip_enabled_flag" );
  pcPPS->setUseTransformSkip ( uiCode ? true : false );
#endif

  READ_FLAG( uiCode, "cu_qp_delta_enabled_flag" );            pcPPS->setUseDQP( uiCode ? true : false );
  if( pcPPS->getUseDQP() )
  {
    READ_UVLC( uiCode, "cu_qp_delta_subdiv" );
    pcPPS->setCuQpDeltaSubdiv( uiCode );
  }
  else
  {
    pcPPS->setCuQpDeltaSubdiv( 0 );
  }
  READ_SVLC( iCode, "pps_cb_qp_offset");
  pcPPS->setQpOffset(COMPONENT_Cb, iCode);
  CHECK( pcPPS->getQpOffset(COMPONENT_Cb) < -12, "Invalid Cb QP offset" );
  CHECK( pcPPS->getQpOffset(COMPONENT_Cb) >  12, "Invalid Cb QP offset" );

  READ_SVLC( iCode, "pps_cr_qp_offset");
  pcPPS->setQpOffset(COMPONENT_Cr, iCode);
  CHECK( pcPPS->getQpOffset(COMPONENT_Cr) < -12, "Invalid Cr QP offset" );
  CHECK( pcPPS->getQpOffset(COMPONENT_Cr) >  12, "Invalid Cr QP offset" );

  READ_SVLC( iCode, "pps_joint_cbcr_qp_offset");
  pcPPS->setQpOffset(JOINT_CbCr, iCode);
  CHECK( pcPPS->getQpOffset(JOINT_CbCr) < -12, "Invalid CbCr QP offset" );
  CHECK( pcPPS->getQpOffset(JOINT_CbCr) >  12, "Invalid CbCr QP offset" );

  CHECK(MAX_NUM_COMPONENT>3, "Invalid maximal number of components");

  READ_FLAG( uiCode, "pps_slice_chroma_qp_offsets_present_flag" );
  pcPPS->setSliceChromaQpFlag( uiCode ? true : false );

  READ_FLAG( uiCode, "weighted_pred_flag" );          // Use of Weighting Prediction (P_SLICE)
  pcPPS->setUseWP( uiCode==1 );
  READ_FLAG( uiCode, "weighted_bipred_flag" );         // Use of Bi-Directional Weighting Prediction (B_SLICE)
  pcPPS->setWPBiPred( uiCode==1 );

  READ_FLAG( uiCode, "transquant_bypass_enabled_flag");
  pcPPS->setTransquantBypassEnabledFlag(uiCode ? true : false);
  
  READ_FLAG( uiCode, "single_tile_in_pic_flag" );                 pcPPS->setSingleTileInPicFlag(uiCode == 1);

  if(!pcPPS->getSingleTileInPicFlag())
  {
    READ_FLAG ( uiCode, "uniform_tile_spacing_flag" );            pcPPS->setUniformTileSpacingFlag( uiCode == 1 );
    if (pcPPS->getUniformTileSpacingFlag())
    {
      READ_UVLC ( uiCode, "tile_cols_width_minus1" );               pcPPS->setTileColsWidthMinus1( uiCode );
      READ_UVLC ( uiCode, "tile_rows_height_minus1" );              pcPPS->setTileRowsHeightMinus1( uiCode );
    }
    else
    {
      READ_UVLC ( uiCode, "num_tile_columns_minus1" );                pcPPS->setNumTileColumnsMinus1( uiCode );
      READ_UVLC ( uiCode, "num_tile_rows_minus1" );                   pcPPS->setNumTileRowsMinus1( uiCode );

      const int tileColumnsMinus1 = pcPPS->getNumTileColumnsMinus1();
      const int tileRowsMinus1    = pcPPS->getNumTileRowsMinus1();
      CHECK( ((tileColumnsMinus1 + 1) * (tileRowsMinus1 + 1)) < 2, "tile colums * rows must be > 1 when explicitly signalled.");

      if (tileColumnsMinus1 > 0)
      {
        std::vector<int> columnWidth(tileColumnsMinus1);
        for(int i = 0; i < tileColumnsMinus1; i++)
        {
          READ_UVLC( uiCode, "tile_column_width_minus1" );
          columnWidth[i] = uiCode+1;
        }
        pcPPS->setTileColumnWidth(columnWidth);
      }

      if (tileRowsMinus1 > 0)
      {
        std::vector<int> rowHeight (tileRowsMinus1);
        for(int i = 0; i < tileRowsMinus1; i++)
        {
          READ_UVLC( uiCode, "tile_row_height_minus1" );
          rowHeight[i] = uiCode + 1;
        }
        pcPPS->setTileRowHeight(rowHeight);
      }
      CHECK( ( tileColumnsMinus1 + tileRowsMinus1 ) == 0, "Invalid tile configuration" );
    }

    READ_FLAG( uiCode, "brick_splitting_present_flag" );                 pcPPS->setBrickSplittingPresentFlag(uiCode == 1);

    int numTilesInPic = pcPPS->getUniformTileSpacingFlag() ? 0 : (pcPPS->getNumTileColumnsMinus1() + 1) * (pcPPS->getNumTileRowsMinus1() + 1);
    pcPPS->setNumTilesInPic(numTilesInPic);

    if (pcPPS->getBrickSplittingPresentFlag())
    {
      std::vector<bool> brickSplitFlag (numTilesInPic);
      std::vector<bool> uniformBrickSpacingFlag (numTilesInPic);
      std::vector<int>  brickHeightMinus1 (numTilesInPic);
      std::vector<int>  numBrickRowsMinus1 (numTilesInPic);
      std::vector<std::vector<int>>  brickRowHeightMinus1 (numTilesInPic);
      for( int i = 0; i < numTilesInPic; i++ )
      {
        READ_FLAG( uiCode, "brick_split_flag [i]" );
        brickSplitFlag[i] = (uiCode == 1);

        if( brickSplitFlag[i] )
        {
          READ_FLAG( uiCode, "uniform_brick_spacing_flag [i]" );
          uniformBrickSpacingFlag[i] = (uiCode == 1);
          if( uniformBrickSpacingFlag[i] )
          {
            READ_UVLC( uiCode, "brick_height_minus1" );
            brickHeightMinus1[i] = uiCode;
          }
          else
          {
            READ_UVLC( uiCode, "num_brick_rows_minus1 [i]" );
            numBrickRowsMinus1[i] = uiCode;
            for(int j = 0; j < numBrickRowsMinus1[i]; j++ )
            {
              brickRowHeightMinus1[i].resize(numBrickRowsMinus1[i]);
              READ_UVLC( uiCode, "brick_row_height_minus1 [i][j]" );
              brickRowHeightMinus1[i][j]=uiCode;
            }
          }
        }
      }
      pcPPS->setBrickSplitFlag(brickSplitFlag);
      pcPPS->setUniformBrickSpacingFlag(uniformBrickSpacingFlag);
      pcPPS->setBrickHeightMinus1(brickHeightMinus1);
      pcPPS->setNumBrickRowsMinus1(numBrickRowsMinus1);
      pcPPS->setBrickRowHeightMinus1(brickRowHeightMinus1);
    }
    READ_FLAG (uiCode, "single_brick_per_slice_flag" );         pcPPS->setSingleBrickPerSliceFlag(uiCode == 1);
    if (!pcPPS->getSingleBrickPerSliceFlag())
    {
      READ_FLAG( uiCode, "rect_slice_flag" );                  pcPPS->setRectSliceFlag(uiCode == 1);
    }
    else
    {
      pcPPS->setRectSliceFlag(true);
    }

    if(pcPPS->getRectSliceFlag() && !pcPPS->getSingleBrickPerSliceFlag())
    {
      READ_UVLC (uiCode, "num_slices_in_pic_minus1" );          pcPPS->setNumSlicesInPicMinus1(uiCode);
      const uint32_t tileColumnsMinus1 = pcPPS->getNumTileColumnsMinus1();
      const uint32_t tileRowsMinus1 = pcPPS->getNumTileRowsMinus1();
      const uint32_t numSlicesInPic = pcPPS->getNumSlicesInPicMinus1() + 1;
      const uint32_t numTilesInPic = (tileColumnsMinus1 + 1) * (tileRowsMinus1 + 1);
      int codeLength = (int)ceil(log2(numTilesInPic));
      int codeLength2 = codeLength;
      if (numSlicesInPic > 0)
      {
        std::vector<int> topLeft(numSlicesInPic);
        std::vector<int> bottomRight(numSlicesInPic);
        topLeft[0] = 0;
        for (uint32_t i = 0; i < numSlicesInPic; i++)
        {
          if (i > 0)
          {
            READ_CODE( codeLength, uiCode, "top_left_brick_idx" );
            topLeft[i] = uiCode;
            codeLength2 = (int)ceil(log2((numTilesInPic - topLeft[i] < 2) ? 2 : numTilesInPic - topLeft[i]));  //Bugfix
          }
          READ_CODE( codeLength2, uiCode, "bottom_right_brick_idx_delta");
          bottomRight[i] = topLeft[i] + uiCode;
        }
        pcPPS->setTopLeftBrickIdx(topLeft);
        pcPPS->setBottomRightBrickIdx(bottomRight);
      }
    }
    if (pcPPS->getRectSliceFlag() && pcPPS->getSingleBrickPerSliceFlag())
    {
      std::vector<int> topLeft(numTilesInPic);  //TODO: this should be numBricksInPic. Fix it when the bricks codes have been updated
      std::vector<int> bottomRight(numTilesInPic);
      for (uint32_t i = 0; i < numTilesInPic; i++)
      {
        topLeft[i] = i;
        bottomRight[i] = i;
      }
      pcPPS->setTopLeftBrickIdx(topLeft);
      pcPPS->setBottomRightBrickIdx(bottomRight);
    }

    READ_FLAG( uiCode, "loop_filter_across_bricks_enabled_flag ");        pcPPS->setLoopFilterAcrossBricksEnabledFlag(uiCode ? true : false);
    if (pcPPS->getLoopFilterAcrossBricksEnabledFlag())
    {
      READ_FLAG( uiCode, "loop_filter_across_slices_enabled_flag" );      pcPPS->setLoopFilterAcrossSlicesEnabledFlag(uiCode == 1);
    }
  }
  else
  {
    pcPPS->setSingleBrickPerSliceFlag(true);
    pcPPS->setRectSliceFlag(true);
    std::vector<int> topLeft(1);
    topLeft[0] = 0;
    std::vector<int> bottomRight(1);
    bottomRight[0] = 0;
    pcPPS->setTopLeftBrickIdx(topLeft);
    pcPPS->setBottomRightBrickIdx(bottomRight);
  }

  if (pcPPS->getRectSliceFlag())
  {
    READ_FLAG( uiCode, "signalled_slice_id_flag ");                        pcPPS->setSignalledSliceIdFlag(uiCode == 1);
    if (pcPPS->getSignalledSliceIdFlag())
    {
      READ_UVLC( uiCode, "signalled_slice_id_length_minus1" );             pcPPS->setSignalledSliceIdLengthMinus1(uiCode);
      const uint32_t numSlices = pcPPS->getNumSlicesInPicMinus1() + 1;
      int codeLength = pcPPS->getSignalledSliceIdLengthMinus1() + 1;
      if (numSlices > 0)
      {
        std::vector<int> sliceID(numSlices);
        for (uint32_t i = 0; i < numSlices; i++)
        {
          READ_CODE(codeLength, uiCode, "slice_id");
          sliceID[i] = uiCode;
        }
        pcPPS->setSliceId(sliceID);
      }
    }
    else
    {
      std::vector<int> sliceID(pcPPS->getNumSlicesInPicMinus1() + 1);
      for (uint32_t i = 0; i <= pcPPS->getNumSlicesInPicMinus1(); i++)
      {
        sliceID[i] = i;
      }
      pcPPS->setSliceId(sliceID);
    }
  }

  READ_FLAG(uiCode, "entropy_coding_sync_enabled_flag");         pcPPS->setEntropyCodingSyncEnabledFlag(uiCode == 1);

  READ_FLAG( uiCode, "deblocking_filter_control_present_flag" );       pcPPS->setDeblockingFilterControlPresentFlag( uiCode ? true : false );
  if(pcPPS->getDeblockingFilterControlPresentFlag())
  {
    READ_FLAG( uiCode, "deblocking_filter_override_enabled_flag" );    pcPPS->setDeblockingFilterOverrideEnabledFlag( uiCode ? true : false );
    READ_FLAG( uiCode, "pps_deblocking_filter_disabled_flag" );        pcPPS->setPPSDeblockingFilterDisabledFlag(uiCode ? true : false );
    if(!pcPPS->getPPSDeblockingFilterDisabledFlag())
    {
      READ_SVLC ( iCode, "pps_beta_offset_div2" );                     pcPPS->setDeblockingFilterBetaOffsetDiv2( iCode );
      READ_SVLC ( iCode, "pps_tc_offset_div2" );                       pcPPS->setDeblockingFilterTcOffsetDiv2( iCode );
    }
  }

  READ_FLAG( uiCode, "pps_loop_filter_across_virtual_boundaries_disabled_flag" ); pcPPS->setLoopFilterAcrossVirtualBoundariesDisabledFlag( uiCode != 0 );
  if( pcPPS->getLoopFilterAcrossVirtualBoundariesDisabledFlag() )
  {
    READ_CODE( 2, uiCode, "pps_num_ver_virtual_boundaries");        pcPPS->setNumVerVirtualBoundaries( uiCode );
    uint32_t picWidth = parameterSetManager->getSPS( pcPPS->getSPSId() )->getPicWidthInLumaSamples(); // pcPPS->getPicWidthInLumaSamples();
    int numBits = (int)ceil(log2(picWidth) - 3);
    for( unsigned i = 0; i < pcPPS->getNumVerVirtualBoundaries(); i++ )
    {
      READ_CODE( numBits, uiCode, "pps_virtual_boundaries_pos_x" ); pcPPS->setVirtualBoundariesPosX( uiCode << 3, i );
    }
    READ_CODE( 2, uiCode, "pps_num_hor_virtual_boundaries");        pcPPS->setNumHorVirtualBoundaries( uiCode );
    uint32_t picHeight = parameterSetManager->getSPS( pcPPS->getSPSId() )->getPicHeightInLumaSamples(); // pcPPS->getPicHeightInLumaSamples();
    numBits = (int)ceil(log2(picHeight) - 3);
    for( unsigned i = 0; i < pcPPS->getNumHorVirtualBoundaries(); i++ )
    {
      READ_CODE( numBits, uiCode, "pps_virtual_boundaries_pos_y" ); pcPPS->setVirtualBoundariesPosY( uiCode << 3, i );
    }
  }

  READ_FLAG( uiCode, "pps_scaling_list_data_present_flag" );           pcPPS->setScalingListPresentFlag( uiCode ? true : false );
  if(pcPPS->getScalingListPresentFlag ())
  {
    parseScalingList( &(pcPPS->getScalingList()) );
  }


  READ_UVLC( uiCode, "log2_parallel_merge_level_minus2");
  pcPPS->setLog2ParallelMergeLevelMinus2 (uiCode);

  READ_FLAG( uiCode, "slice_segment_header_extension_present_flag");
  pcPPS->setSliceHeaderExtensionPresentFlag(uiCode);


  READ_FLAG( uiCode, "pps_extension_present_flag");
  if (uiCode)
  {
#if ENABLE_TRACING || RExt__DECODER_DEBUG_BIT_STATISTICS
    static const char *syntaxStrings[]={ "pps_range_extension_flag",
      "pps_multilayer_extension_flag",
      "pps_extension_6bits[0]",
      "pps_extension_6bits[1]",
      "pps_extension_6bits[2]",
      "pps_extension_6bits[3]",
      "pps_extension_6bits[4]",
      "pps_extension_6bits[5]" };
#endif

    bool pps_extension_flags[NUM_PPS_EXTENSION_FLAGS];
    for(int i=0; i<NUM_PPS_EXTENSION_FLAGS; i++)
    {
      READ_FLAG( uiCode, syntaxStrings[i] );
      pps_extension_flags[i] = uiCode!=0;
    }

    bool bSkipTrailingExtensionBits=false;
    for(int i=0; i<NUM_PPS_EXTENSION_FLAGS; i++) // loop used so that the order is determined by the enum.
    {
      if (pps_extension_flags[i])
      {
        switch (PPSExtensionFlagIndex(i))
        {
        case PPS_EXT__REXT:
        {
          PPSRExt &ppsRangeExtension = pcPPS->getPpsRangeExtension();
          CHECK(bSkipTrailingExtensionBits, "Invalid state");

#if JVET_O1136_TS_BDPCM_SIGNALLING
          if (parameterSetManager->getSPS(pcPPS->getSPSId())->getTransformSkipEnabledFlag())
#else
          if (pcPPS->getUseTransformSkip())
#endif
          {
            READ_UVLC( uiCode, "log2_max_transform_skip_block_size_minus2");
            ppsRangeExtension.setLog2MaxTransformSkipBlockSize(uiCode+2);
          }

          READ_FLAG( uiCode, "cross_component_prediction_enabled_flag");
          ppsRangeExtension.setCrossComponentPredictionEnabledFlag(uiCode != 0);

          READ_FLAG( uiCode, "chroma_qp_offset_list_enabled_flag");
          if (uiCode == 0)
          {
            ppsRangeExtension.clearChromaQpOffsetList();
            ppsRangeExtension.setCuChromaQpOffsetSubdiv(0);
          }
          else
          {
            READ_UVLC(uiCode, "cu_chroma_qp_offset_subdiv"); ppsRangeExtension.setCuChromaQpOffsetSubdiv(uiCode);
            uint32_t tableSizeMinus1 = 0;
            READ_UVLC(tableSizeMinus1, "chroma_qp_offset_list_len_minus1");
            CHECK(tableSizeMinus1 >= MAX_QP_OFFSET_LIST_SIZE, "Table size exceeds maximum");

            for (int cuChromaQpOffsetIdx = 0; cuChromaQpOffsetIdx <= (tableSizeMinus1); cuChromaQpOffsetIdx++)
            {
              int cbOffset;
              int crOffset;
#if JVET_O1168_CU_CHROMA_QP_OFFSET
              int jointCbCrOffset;
#endif
              READ_SVLC(cbOffset, "cb_qp_offset_list[i]");
              CHECK(cbOffset < -12 || cbOffset > 12, "Invalid chroma QP offset");
              READ_SVLC(crOffset, "cr_qp_offset_list[i]");
              CHECK(crOffset < -12 || crOffset > 12, "Invalid chroma QP offset");
#if JVET_O1168_CU_CHROMA_QP_OFFSET
              READ_SVLC(jointCbCrOffset, "joint_cbcr_qp_offset_list[i]");
              CHECK(jointCbCrOffset < -12 || jointCbCrOffset > 12, "Invalid chroma QP offset");
#endif
              // table uses +1 for index (see comment inside the function)
#if JVET_O1168_CU_CHROMA_QP_OFFSET
              ppsRangeExtension.setChromaQpOffsetListEntry(cuChromaQpOffsetIdx + 1, cbOffset, crOffset, jointCbCrOffset);
#else
              ppsRangeExtension.setChromaQpOffsetListEntry(cuChromaQpOffsetIdx+1, cbOffset, crOffset);
#endif
            }
            CHECK(ppsRangeExtension.getChromaQpOffsetListLen() != tableSizeMinus1 + 1, "Invalid chroma QP offset list lenght");
          }

          READ_UVLC( uiCode, "log2_sao_offset_scale_luma");
          ppsRangeExtension.setLog2SaoOffsetScale(CHANNEL_TYPE_LUMA, uiCode);
          READ_UVLC( uiCode, "log2_sao_offset_scale_chroma");
          ppsRangeExtension.setLog2SaoOffsetScale(CHANNEL_TYPE_CHROMA, uiCode);
        }
        break;
        default:
          bSkipTrailingExtensionBits=true;
          break;
        }
      }
    }
    if (bSkipTrailingExtensionBits)
    {
      while ( xMoreRbspData() )
      {
        READ_FLAG( uiCode, "pps_extension_data_flag");
      }
    }
  }
  xReadRbspTrailingBits();
}

void HLSyntaxReader::parseAPS( APS* aps )
{
#if ENABLE_TRACING
  xTraceAPSHeader();
#endif

  uint32_t  code;

  READ_CODE(5, code, "adaptation_parameter_set_id");
  aps->setAPSId(code);

  READ_CODE(3, code, "aps_params_type");
  aps->setAPSType(code);
  if (code == ALF_APS)
  {
    parseAlfAps(aps);
  }
  else if (code == LMCS_APS)
  {
    parseLmcsAps(aps);
  }
  READ_FLAG(code, "aps_extension_flag");
  if (code)
  {
    while (xMoreRbspData())
    {
      READ_FLAG(code, "aps_extension_data_flag");
    }
  }
  xReadRbspTrailingBits();
}

void HLSyntaxReader::parseAlfAps( APS* aps )
{
  uint32_t  code;

  AlfParam param = aps->getAlfAPSParam();
#if JVET_O0090_ALF_CHROMA_FILTER_ALTERNATIVES_CTB
  param.reset();
#endif
  param.enabledFlag[COMPONENT_Y] = param.enabledFlag[COMPONENT_Cb] = param.enabledFlag[COMPONENT_Cr] = true;
  READ_FLAG(code, "alf_luma_new_filter");
  param.newFilterFlag[CHANNEL_TYPE_LUMA] = code;
  READ_FLAG(code, "alf_chroma_new_filter");
  param.newFilterFlag[CHANNEL_TYPE_CHROMA] = code;


  if (param.newFilterFlag[CHANNEL_TYPE_LUMA])
  {
    READ_FLAG(code, "alf_luma_clip");
#if JVET_O0090_ALF_CHROMA_FILTER_ALTERNATIVES_CTB
    param.nonLinearFlag[CHANNEL_TYPE_LUMA][0] = code ? true : false;
#else
    param.nonLinearFlag[CHANNEL_TYPE_LUMA] = code ? true : false;
#endif
    xReadTruncBinCode(code, MAX_NUM_ALF_CLASSES);  //number_of_filters_minus1
    param.numLumaFilters = code + 1;
    if (param.numLumaFilters > 1)
    {
      for (int i = 0; i < MAX_NUM_ALF_CLASSES; i++)
      {
        xReadTruncBinCode(code, param.numLumaFilters);
        param.filterCoeffDeltaIdx[i] = code;
      }
    }
    else
    {
      memset(param.filterCoeffDeltaIdx, 0, sizeof(param.filterCoeffDeltaIdx));
    }
#if !JVET_O0669_REMOVE_ALF_COEFF_PRED
    READ_FLAG(code, "fixed_filter_set_flag");
    param.fixedFilterSetIndex = code;
    if (param.fixedFilterSetIndex > 0)
    {
      xReadTruncBinCode(code, NUM_FIXED_FILTER_SETS);
      param.fixedFilterSetIndex = code + 1;
      READ_FLAG(code, "fixed_filter_flag_pattern");
      param.fixedFilterPattern = code;
      for (int classIdx = 0; classIdx < MAX_NUM_ALF_CLASSES; classIdx++)
      {
        code = 1;
        if (param.fixedFilterPattern > 0)
        {
          READ_FLAG(code, "fixed_filter_flag");
        }
        param.fixedFilterIdx[classIdx] = code;
      }
    }
#endif
#if JVET_O0090_ALF_CHROMA_FILTER_ALTERNATIVES_CTB
    alfFilter( param, false, 0 );
#else
    alfFilter(param, false);
#endif
  }
  if (param.newFilterFlag[CHANNEL_TYPE_CHROMA])
  {
#if JVET_O0090_ALF_CHROMA_FILTER_ALTERNATIVES_CTB
    if( MAX_NUM_ALF_ALTERNATIVES_CHROMA > 1 )
      READ_UVLC( code, "alf_chroma_num_alts_minus1" );
    else
      code = 0;

    param.numAlternativesChroma = code + 1;

    for( int altIdx=0; altIdx < param.numAlternativesChroma; ++altIdx )
    {
      READ_FLAG( code, "alf_nonlinear_enable_flag_chroma" );
      param.nonLinearFlag[CHANNEL_TYPE_CHROMA][altIdx] = code ? true : false;
      alfFilter( param, true, altIdx );
    }
#else
    READ_FLAG(code, "alf_luma_clip");
    param.nonLinearFlag[CHANNEL_TYPE_CHROMA] = code ? true : false;
    alfFilter(param, true);
#endif
  }
  aps->setAlfAPSParam(param);
}

void HLSyntaxReader::parseLmcsAps( APS* aps )
{
  uint32_t  code;

  SliceReshapeInfo& info = aps->getReshaperAPSInfo();
  memset(info.reshaperModelBinCWDelta, 0, PIC_CODE_CW_BINS * sizeof(int));
  READ_UVLC(code, "lmcs_min_bin_idx");                             info.reshaperModelMinBinIdx = code;
  READ_UVLC(code, "lmcs_delta_max_bin_idx");                       info.reshaperModelMaxBinIdx = PIC_CODE_CW_BINS - 1 - code;
  READ_UVLC(code, "lmcs_delta_cw_prec_minus1");                    info.maxNbitsNeededDeltaCW = code + 1;
  assert(info.maxNbitsNeededDeltaCW > 0);
  for (uint32_t i = info.reshaperModelMinBinIdx; i <= info.reshaperModelMaxBinIdx; i++)
  {
    READ_CODE(info.maxNbitsNeededDeltaCW, code, "lmcs_delta_abs_cw[ i ]");
    int absCW = code;
    if (absCW > 0)
    {
      READ_CODE(1, code, "lmcs_delta_sign_cw_flag[ i ]");
    }
    int signCW = code;
    info.reshaperModelBinCWDelta[i] = (1 - 2 * signCW) * absCW;
  }
  aps->setReshaperAPSInfo(info);
}


void  HLSyntaxReader::parseVUI(VUI* pcVUI, SPS *pcSPS)
{
#if ENABLE_TRACING
  DTRACE( g_trace_ctx, D_HEADER, "----------- vui_parameters -----------\n");
#endif


  uint32_t  symbol;

  READ_FLAG( symbol, "aspect_ratio_info_present_flag");           pcVUI->setAspectRatioInfoPresentFlag(symbol);
  if (pcVUI->getAspectRatioInfoPresentFlag())
  {
    READ_CODE(8, symbol, "aspect_ratio_idc");                         pcVUI->setAspectRatioIdc(symbol);
    if (pcVUI->getAspectRatioIdc() == 255)
    {
      READ_CODE(16, symbol, "sar_width");                             pcVUI->setSarWidth(symbol);
      READ_CODE(16, symbol, "sar_height");                            pcVUI->setSarHeight(symbol);
    }
  }

  READ_FLAG(   symbol, "colour_description_present_flag");          pcVUI->setColourDescriptionPresentFlag(symbol);
  if (pcVUI->getColourDescriptionPresentFlag())
  {
    READ_CODE(8, symbol, "colour_primaries");                       pcVUI->setColourPrimaries(symbol);
    READ_CODE(8, symbol, "transfer_characteristics");               pcVUI->setTransferCharacteristics(symbol);
    READ_CODE(8, symbol, "matrix_coeffs");                          pcVUI->setMatrixCoefficients(symbol);
  }

  READ_FLAG(     symbol, "field_seq_flag");                           pcVUI->setFieldSeqFlag(symbol);

  READ_FLAG(     symbol, "chroma_loc_info_present_flag");             pcVUI->setChromaLocInfoPresentFlag(symbol);
  if (pcVUI->getChromaLocInfoPresentFlag())
  {
    if(pcVUI->getFieldSeqFlag())
    {
      READ_UVLC(   symbol, "chroma_sample_loc_type_top_field" );        pcVUI->setChromaSampleLocTypeTopField(symbol);
      READ_UVLC(   symbol, "chroma_sample_loc_type_bottom_field" );     pcVUI->setChromaSampleLocTypeBottomField(symbol);
    }
    else
    {
      READ_UVLC(   symbol, "chroma_sample_loc_type" );        pcVUI->setChromaSampleLocType(symbol);
    }
  }

  READ_FLAG(     symbol, "overscan_info_present_flag");               pcVUI->setOverscanInfoPresentFlag(symbol);
  if (pcVUI->getOverscanInfoPresentFlag())
  {
    READ_FLAG(   symbol, "overscan_appropriate_flag");                pcVUI->setOverscanAppropriateFlag(symbol);
  }

  READ_FLAG(     symbol, "video_signal_type_present_flag");           pcVUI->setVideoSignalTypePresentFlag(symbol);
  if (pcVUI->getVideoSignalTypePresentFlag())
  {
    READ_FLAG(   symbol, "video_full_range_flag");                    pcVUI->setVideoFullRangeFlag(symbol);
  }

}

void HLSyntaxReader::parseHrdParameters(HRDParameters *hrd, bool commonInfPresentFlag, uint32_t maxNumSubLayersMinus1)
{
  uint32_t  uiCode;
  if( commonInfPresentFlag )
  {
    READ_FLAG( uiCode, "nal_hrd_parameters_present_flag" );           hrd->setNalHrdParametersPresentFlag( uiCode == 1 ? true : false );
    READ_FLAG( uiCode, "vcl_hrd_parameters_present_flag" );           hrd->setVclHrdParametersPresentFlag( uiCode == 1 ? true : false );
    if( hrd->getNalHrdParametersPresentFlag() || hrd->getVclHrdParametersPresentFlag() )
    {
      READ_FLAG( uiCode, "sub_pic_hrd_params_present_flag" );         hrd->setSubPicCpbParamsPresentFlag( uiCode == 1 ? true : false );
      if( hrd->getSubPicCpbParamsPresentFlag() )
      {
        READ_CODE( 8, uiCode, "tick_divisor_minus2" );                hrd->setTickDivisorMinus2( uiCode );
        READ_CODE( 5, uiCode, "du_cpb_removal_delay_increment_length_minus1" ); hrd->setDuCpbRemovalDelayLengthMinus1( uiCode );
        READ_FLAG( uiCode, "sub_pic_cpb_params_in_pic_timing_sei_flag" ); hrd->setSubPicCpbParamsInPicTimingSEIFlag( uiCode == 1 ? true : false );
        READ_CODE( 5, uiCode, "dpb_output_delay_du_length_minus1"  ); hrd->setDpbOutputDelayDuLengthMinus1( uiCode );
      }
      READ_CODE( 4, uiCode, "bit_rate_scale" );                       hrd->setBitRateScale( uiCode );
      READ_CODE( 4, uiCode, "cpb_size_scale" );                       hrd->setCpbSizeScale( uiCode );
      if( hrd->getSubPicCpbParamsPresentFlag() )
      {
        READ_CODE( 4, uiCode, "cpb_size_du_scale" );                  hrd->setDuCpbSizeScale( uiCode );
      }
      READ_CODE( 5, uiCode, "initial_cpb_removal_delay_length_minus1" ); hrd->setInitialCpbRemovalDelayLengthMinus1( uiCode );
      READ_CODE( 5, uiCode, "au_cpb_removal_delay_length_minus1" );      hrd->setCpbRemovalDelayLengthMinus1( uiCode );
      READ_CODE( 5, uiCode, "dpb_output_delay_length_minus1" );       hrd->setDpbOutputDelayLengthMinus1( uiCode );
    }
  }
  int i, j, nalOrVcl;
  for( i = 0; i <= maxNumSubLayersMinus1; i ++ )
  {
    READ_FLAG( uiCode, "fixed_pic_rate_general_flag" );                     hrd->setFixedPicRateFlag( i, uiCode == 1 ? true : false  );
    if( !hrd->getFixedPicRateFlag( i ) )
    {
      READ_FLAG( uiCode, "fixed_pic_rate_within_cvs_flag" );                hrd->setFixedPicRateWithinCvsFlag( i, uiCode == 1 ? true : false  );
    }
    else
    {
      hrd->setFixedPicRateWithinCvsFlag( i, true );
    }

    hrd->setLowDelayHrdFlag( i, 0 ); // Infered to be 0 when not present
    hrd->setCpbCntMinus1   ( i, 0 ); // Infered to be 0 when not present

    if( hrd->getFixedPicRateWithinCvsFlag( i ) )
    {
      READ_UVLC( uiCode, "elemental_duration_in_tc_minus1" );             hrd->setPicDurationInTcMinus1( i, uiCode );
    }
    else
    {
      READ_FLAG( uiCode, "low_delay_hrd_flag" );                      hrd->setLowDelayHrdFlag( i, uiCode == 1 ? true : false  );
    }
    if (!hrd->getLowDelayHrdFlag( i ))
    {
      READ_UVLC( uiCode, "cpb_cnt_minus1" );                          hrd->setCpbCntMinus1( i, uiCode );
    }

    for( nalOrVcl = 0; nalOrVcl < 2; nalOrVcl ++ )
    {
      if( ( ( nalOrVcl == 0 ) && ( hrd->getNalHrdParametersPresentFlag() ) ) ||
          ( ( nalOrVcl == 1 ) && ( hrd->getVclHrdParametersPresentFlag() ) ) )
      {
        for( j = 0; j <= ( hrd->getCpbCntMinus1( i ) ); j ++ )
        {
          READ_UVLC( uiCode, "bit_rate_value_minus1" );             hrd->setBitRateValueMinus1( i, j, nalOrVcl, uiCode );
          READ_UVLC( uiCode, "cpb_size_value_minus1" );             hrd->setCpbSizeValueMinus1( i, j, nalOrVcl, uiCode );
          if( hrd->getSubPicCpbParamsPresentFlag() )
          {
            READ_UVLC( uiCode, "cpb_size_du_value_minus1" );        hrd->setDuCpbSizeValueMinus1( i, j, nalOrVcl, uiCode );
            READ_UVLC( uiCode, "bit_rate_du_value_minus1" );        hrd->setDuBitRateValueMinus1( i, j, nalOrVcl, uiCode );
          }
          READ_FLAG( uiCode, "cbr_flag" );                          hrd->setCbrFlag( i, j, nalOrVcl, uiCode == 1 ? true : false  );
        }
      }
    }
  }
}


void HLSyntaxReader::parseSPS(SPS* pcSPS)
{
  uint32_t  uiCode;

#if ENABLE_TRACING
  xTraceSPSHeader ();
#endif
  READ_CODE( 4,  uiCode, "sps_decoding_parameter_set_id");       pcSPS->setDecodingParameterSetId( uiCode );
  READ_CODE(3, uiCode, "sps_max_sub_layers_minus1");          pcSPS->setMaxTLayers   (uiCode + 1);
  CHECK(uiCode > 6, "Invalid maximum number of T-layer signalled");
  READ_CODE(5, uiCode, "sps_reserved_zero_5bits");
  CHECK(uiCode != 0, "sps_reserved_zero_5bits not equal to zero");

  parseProfileTierLevel(pcSPS->getProfileTierLevel(), pcSPS->getMaxTLayers() - 1);

  READ_UVLC(uiCode, "sps_seq_parameter_set_id");           pcSPS->setSPSId(uiCode);

  READ_UVLC(     uiCode, "chroma_format_idc" );                  pcSPS->setChromaFormatIdc( ChromaFormat(uiCode) );
  CHECK(uiCode > 3, "Invalid chroma format signalled");



  if( pcSPS->getChromaFormatIdc() == CHROMA_444 )
  {
    READ_FLAG(     uiCode, "separate_colour_plane_flag");        CHECK(uiCode != 0, "Invalid code");
  }

  READ_UVLC (    uiCode, "pic_width_in_luma_samples" );          pcSPS->setPicWidthInLumaSamples ( uiCode    );
  READ_UVLC (    uiCode, "pic_height_in_luma_samples" );         pcSPS->setPicHeightInLumaSamples( uiCode    );

  // KJS: not removing yet
  READ_FLAG(     uiCode, "conformance_window_flag");
  if (uiCode != 0)
  {
    Window &conf = pcSPS->getConformanceWindow();
    READ_UVLC(   uiCode, "conf_win_left_offset" );               conf.setWindowLeftOffset  ( uiCode * SPS::getWinUnitX( pcSPS->getChromaFormatIdc() ) );
    READ_UVLC(   uiCode, "conf_win_right_offset" );              conf.setWindowRightOffset ( uiCode * SPS::getWinUnitX( pcSPS->getChromaFormatIdc() ) );
    READ_UVLC(   uiCode, "conf_win_top_offset" );                conf.setWindowTopOffset   ( uiCode * SPS::getWinUnitY( pcSPS->getChromaFormatIdc() ) );
    READ_UVLC(   uiCode, "conf_win_bottom_offset" );             conf.setWindowBottomOffset( uiCode * SPS::getWinUnitY( pcSPS->getChromaFormatIdc() ) );
  }

  READ_UVLC(     uiCode, "bit_depth_luma_minus8" );
  CHECK(uiCode > 8, "Invalid luma bit depth signalled");
  pcSPS->setBitDepth(CHANNEL_TYPE_LUMA, 8 + uiCode);

  pcSPS->setQpBDOffset(CHANNEL_TYPE_LUMA, (int) (6*uiCode) );

  READ_UVLC( uiCode,    "bit_depth_chroma_minus8" );
  CHECK(uiCode > 8, "Invalid chroma bit depth signalled");
  pcSPS->setBitDepth(CHANNEL_TYPE_CHROMA, 8 + uiCode);
  pcSPS->setQpBDOffset(CHANNEL_TYPE_CHROMA,  (int) (6*uiCode) );

#if JVET_O0919_TS_MIN_QP
  READ_UVLC(     uiCode, "min_qp_prime_ts_minus4" );
  pcSPS->setMinQpPrimeTsMinus4(CHANNEL_TYPE_LUMA, uiCode);
#endif

  READ_UVLC( uiCode,    "log2_max_pic_order_cnt_lsb_minus4" );   pcSPS->setBitsForPOC( 4 + uiCode );
  CHECK(uiCode > 12, "Invalid code");
  READ_FLAG( uiCode, "sps_idr_rpl_present_flag" ); pcSPS->setIDRRefParamListPresent( (bool) uiCode);                 
  // KJS: Marakech decision: sub-layers added back
  uint32_t subLayerOrderingInfoPresentFlag;
  READ_FLAG(subLayerOrderingInfoPresentFlag, "sps_sub_layer_ordering_info_present_flag");

  for(uint32_t i=0; i <= pcSPS->getMaxTLayers()-1; i++)
  {
    READ_UVLC ( uiCode, "sps_max_dec_pic_buffering_minus1[i]");
    pcSPS->setMaxDecPicBuffering( uiCode + 1, i);
    READ_UVLC ( uiCode, "sps_max_num_reorder_pics[i]" );
    pcSPS->setNumReorderPics(uiCode, i);
    READ_UVLC ( uiCode, "sps_max_latency_increase_plus1[i]");
    pcSPS->setMaxLatencyIncreasePlus1( uiCode, i );

    if (!subLayerOrderingInfoPresentFlag)
    {
      for (i++; i <= pcSPS->getMaxTLayers()-1; i++)
      {
        pcSPS->setMaxDecPicBuffering(pcSPS->getMaxDecPicBuffering(0), i);
        pcSPS->setNumReorderPics(pcSPS->getNumReorderPics(0), i);
        pcSPS->setMaxLatencyIncreasePlus1(pcSPS->getMaxLatencyIncreasePlus1(0), i);
      }
      break;
    }
  }

  READ_FLAG(uiCode, "long_term_ref_pics_flag");          pcSPS->setLongTermRefsPresent(uiCode);
  READ_FLAG(uiCode, "rpl1_copy_from_rpl0_flag");
  pcSPS->setRPL1CopyFromRPL0Flag(uiCode);

  //Read candidate for List0
  READ_UVLC(uiCode, "num_ref_pic_lists_in_sps[0]");
  uint32_t numberOfRPL = uiCode;
  pcSPS->createRPLList0(numberOfRPL);
  RPLList* rplList = pcSPS->getRPLList0();
  ReferencePictureList* rpl;
  for (uint32_t ii = 0; ii < numberOfRPL; ii++)
  {
    rpl = rplList->getReferencePictureList(ii);
    parseRefPicList(pcSPS, rpl);
  }

  //Read candidate for List1
  if (!pcSPS->getRPL1CopyFromRPL0Flag())
  {
    READ_UVLC(uiCode, "num_ref_pic_lists_in_sps[1]");
    numberOfRPL = uiCode;
    pcSPS->createRPLList1(numberOfRPL);
    rplList = pcSPS->getRPLList1();
    for (uint32_t ii = 0; ii < numberOfRPL; ii++)
    {
      rpl = rplList->getReferencePictureList(ii);
      parseRefPicList(pcSPS, rpl);
    }
  }
  else
  {
    numberOfRPL = pcSPS->getNumRPL0();
    pcSPS->createRPLList1(numberOfRPL);
    RPLList* rplListSource = pcSPS->getRPLList0();
    RPLList* rplListDest = pcSPS->getRPLList1();
    for (uint32_t ii = 0; ii < numberOfRPL; ii++)
      copyRefPicList(pcSPS, rplListSource->getReferencePictureList(ii), rplListDest->getReferencePictureList(ii));
  }

  unsigned  minQT[3] = { 0, 0, 0 };
  unsigned  maxBTD[3] = { 0, 0, 0 };

  unsigned  maxBTSize[3] = { 0, 0, 0 };
  unsigned  maxTTSize[3] = { 0, 0, 0 };
  READ_FLAG(uiCode, "qtbtt_dual_tree_intra_flag");             pcSPS->setUseDualITree(uiCode);
  READ_UVLC(uiCode, "log2_ctu_size_minus2");                   pcSPS->setCTUSize(1 << (uiCode + 2));
  pcSPS->setMaxCodingDepth(uiCode);
  pcSPS->setLog2DiffMaxMinCodingBlockSize(uiCode);
  pcSPS->setMaxCUWidth(pcSPS->getCTUSize());
  pcSPS->setMaxCUHeight(pcSPS->getCTUSize());

  READ_UVLC(uiCode, "log2_min_luma_coding_block_size_minus2");
  int log2MinCUSize = uiCode + 2;
  pcSPS->setLog2MinCodingBlockSize(log2MinCUSize);

#if JVET_O0640_PICTURE_SIZE_CONSTRAINT
  CHECK((pcSPS->getPicWidthInLumaSamples()  % (std::max(8, int(pcSPS->getMaxCUWidth()  >> (pcSPS->getMaxCodingDepth() - 1))))) != 0, "Coded frame width must be a multiple of Max(8, the minimum unit size)");
  CHECK((pcSPS->getPicHeightInLumaSamples() % (std::max(8, int(pcSPS->getMaxCUHeight() >> (pcSPS->getMaxCodingDepth() - 1))))) != 0, "Coded frame height must be a multiple of Max(8, the minimum unit size)");
#endif

  READ_FLAG(uiCode, "partition_constraints_override_enabled_flag"); pcSPS->setSplitConsOverrideEnabledFlag(uiCode);
  READ_UVLC(uiCode, "sps_log2_diff_min_qt_min_cb_intra_tile_group_luma");      minQT[0] = 1 << (uiCode + pcSPS->getLog2MinCodingBlockSize());
  READ_UVLC(uiCode, "sps_log2_diff_min_qt_min_cb_inter_tile_group");      minQT[1] = 1 << (uiCode + pcSPS->getLog2MinCodingBlockSize());
  READ_UVLC(uiCode, "sps_max_mtt_hierarchy_depth_inter_tile_group");     maxBTD[1] = uiCode;
  READ_UVLC(uiCode, "sps_max_mtt_hierarchy_depth_intra_tile_group_luma");     maxBTD[0] = uiCode;

  maxTTSize[0] = maxBTSize[0] = minQT[0];
  if (maxBTD[0] != 0)
  {
    READ_UVLC(uiCode, "sps_log2_diff_max_bt_min_qt_intra_tile_group_luma");     maxBTSize[0] <<= uiCode;
    READ_UVLC(uiCode, "sps_log2_diff_max_tt_min_qt_intra_tile_group_luma");     maxTTSize[0] <<= uiCode;
  }
  maxTTSize[1] = maxBTSize[1] = minQT[1];
  if (maxBTD[1] != 0)
  {
    READ_UVLC(uiCode, "sps_log2_diff_max_bt_min_qt_inter_tile_group");     maxBTSize[1] <<= uiCode;
    READ_UVLC(uiCode, "sps_log2_diff_max_tt_min_qt_inter_tile_group");     maxTTSize[1] <<= uiCode;
  }
  if (pcSPS->getUseDualITree())
  {
    READ_UVLC(uiCode, "sps_log2_diff_min_qt_min_cb_intra_tile_group_chroma"); minQT[2] = 1 << (uiCode + pcSPS->getLog2MinCodingBlockSize());
    READ_UVLC(uiCode, "sps_max_mtt_hierarchy_depth_intra_tile_group_chroma"); maxBTD[2] = uiCode;
    maxTTSize[2] = maxBTSize[2] = minQT[2];
    if (maxBTD[2] != 0)
    {
      READ_UVLC(uiCode, "sps_log2_diff_max_bt_min_qt_intra_tile_group_chroma");       maxBTSize[2] <<= uiCode;
      READ_UVLC(uiCode, "sps_log2_diff_max_tt_min_qt_intra_tile_group_chroma");       maxTTSize[2] <<= uiCode;
    }
}

  pcSPS->setMinQTSizes(minQT);
  pcSPS->setMaxBTDepth(maxBTD[1], maxBTD[0], maxBTD[2]);
  pcSPS->setMaxBTSize(maxBTSize[1], maxBTSize[0], maxBTSize[2]);
  pcSPS->setMaxTTSize(maxTTSize[1], maxTTSize[0], maxTTSize[2]);


#if MAX_TB_SIZE_SIGNALLING
#if JVET_O0545_MAX_TB_SIGNALLING
  READ_FLAG( uiCode, "sps_max_luma_transform_size_64_flag");        pcSPS->setLog2MaxTbSize( (uiCode ? 1 : 0) + 5 );
#else
  // KJS: Not in syntax
  READ_UVLC( uiCode, "log2_max_luma_transform_block_size_minus2" ); pcSPS->setLog2MaxTbSize( uiCode + 2 );
#endif
#endif

#if JVET_O0650_SIGNAL_CHROMAQP_MAPPING_TABLE
  if (pcSPS->getChromaFormatIdc() != CHROMA_400)
  {
    ChromaQpMappingTableParams chromaQpMappingTableParams;
    READ_FLAG(uiCode, "same_qp_table_for_chroma");        chromaQpMappingTableParams.setSameCQPTableForAllChromaFlag(uiCode);
    for (int i = 0; i < (chromaQpMappingTableParams.getSameCQPTableForAllChromaFlag() ? 1 : 3); i++)
    {
      READ_UVLC(uiCode, "num_points_in_qp_table_minus1"); chromaQpMappingTableParams.setNumPtsInCQPTableMinus1(i,uiCode);
      std::vector<int> deltaQpInValMinus1(chromaQpMappingTableParams.getNumPtsInCQPTableMinus1(i) + 1);
      std::vector<int> deltaQpOutVal(chromaQpMappingTableParams.getNumPtsInCQPTableMinus1(i) + 1);
      for (int j = 0; j <= chromaQpMappingTableParams.getNumPtsInCQPTableMinus1(i); j++)
      {
        READ_UVLC(uiCode, "delta_qp_in_val_minus1");  deltaQpInValMinus1[j] = uiCode; 
        READ_UVLC(uiCode, "delta_qp_out_val");        deltaQpOutVal[j] = uiCode; 
      }
      chromaQpMappingTableParams.setDeltaQpInValMinus1(i, deltaQpInValMinus1);
      chromaQpMappingTableParams.setDeltaQpOutVal(i, deltaQpOutVal);
    }
    pcSPS->setChromaQpMappingTableFromParams(chromaQpMappingTableParams, pcSPS->getQpBDOffset(CHANNEL_TYPE_CHROMA));
    pcSPS->derivedChromaQPMappingTables();
  }
#endif

#if JVET_O0244_DELTA_POC
  READ_FLAG( uiCode, "sps_weighted_pred_flag" );                    pcSPS->setUseWP( uiCode ? true : false );
  READ_FLAG( uiCode, "sps_weighted_bipred_flag" );                  pcSPS->setUseWPBiPred( uiCode ? true : false );
#endif
  
  READ_FLAG( uiCode, "sps_sao_enabled_flag" );                      pcSPS->setSAOEnabledFlag ( uiCode ? true : false );
  READ_FLAG( uiCode, "sps_alf_enabled_flag" );                      pcSPS->setALFEnabledFlag ( uiCode ? true : false );

  READ_FLAG( uiCode, "sps_pcm_enabled_flag" );                          pcSPS->setPCMEnabledFlag( uiCode ? true : false );
  if( pcSPS->getPCMEnabledFlag() )
  {
    READ_CODE( 4, uiCode, "pcm_sample_bit_depth_luma_minus1" );          pcSPS->setPCMBitDepth    ( CHANNEL_TYPE_LUMA, 1 + uiCode );
    READ_CODE( 4, uiCode, "pcm_sample_bit_depth_chroma_minus1" );        pcSPS->setPCMBitDepth    ( CHANNEL_TYPE_CHROMA, 1 + uiCode );
    READ_UVLC( uiCode, "log2_min_pcm_luma_coding_block_size_minus3" );   pcSPS->setPCMLog2MinSize ( uiCode+3 );
    READ_UVLC( uiCode, "log2_diff_max_min_pcm_luma_coding_block_size" ); pcSPS->setPCMLog2MaxSize ( uiCode+pcSPS->getPCMLog2MinSize() );
    READ_FLAG( uiCode, "pcm_loop_filter_disable_flag" );                 pcSPS->setPCMFilterDisableFlag ( uiCode ? true : false );
  }

#if JVET_O1136_TS_BDPCM_SIGNALLING
  READ_FLAG(uiCode, "sps_transform_skip_enabled_flag"); pcSPS->setTransformSkipEnabledFlag(uiCode ? true : false);
  if (pcSPS->getTransformSkipEnabledFlag())
  {
    READ_FLAG(uiCode, "sps_bdpcm_enabled_flag"); pcSPS->setBDPCMEnabledFlag(uiCode ? true : false);
  }
#endif
#if JVET_O0376_SPS_JOINTCBCR_FLAG
  READ_FLAG( uiCode, "sps_joint_cbcr_enabled_flag");                pcSPS->setJointCbCrEnabledFlag (uiCode ? true : false);
#endif
  if( pcSPS->getCTUSize() + 2*(1 << pcSPS->getLog2MinCodingBlockSize()) <= pcSPS->getPicWidthInLumaSamples() )
  {    
  READ_FLAG(uiCode, "sps_ref_wraparound_enabled_flag");                  pcSPS->setWrapAroundEnabledFlag( uiCode ? true : false );

  if (pcSPS->getWrapAroundEnabledFlag())
  {
    READ_UVLC(uiCode, "sps_ref_wraparound_offset_minus1");               pcSPS->setWrapAroundOffset( (uiCode+1)*(1 <<  pcSPS->getLog2MinCodingBlockSize()));
  }
  }
  else 
  {
    pcSPS->setWrapAroundEnabledFlag(0);
  }


  READ_FLAG( uiCode, "sps_temporal_mvp_enabled_flag" );                  pcSPS->setSPSTemporalMVPEnabledFlag(uiCode);

  if ( pcSPS->getSPSTemporalMVPEnabledFlag() )
  {
    READ_FLAG( uiCode,    "sps_sbtmvp_enabled_flag" );                   pcSPS->setSBTMVPEnabledFlag      ( uiCode != 0 );
  }
  else
  {
    pcSPS->setSBTMVPEnabledFlag(false);
  }

  READ_FLAG( uiCode,  "sps_amvr_enabled_flag" );                     pcSPS->setAMVREnabledFlag ( uiCode != 0 );

  READ_FLAG( uiCode, "sps_bdof_enabled_flag" );                      pcSPS->setBDOFEnabledFlag ( uiCode != 0 );
#if !JVET_O0438_SPS_AFFINE_AMVR_FLAG
  READ_FLAG( uiCode,  "sps_affine_amvr_enabled_flag" );             pcSPS->setAffineAmvrEnabledFlag ( uiCode != 0 );
#endif
  READ_FLAG(uiCode, "sps_dmvr_enable_flag");                        pcSPS->setUseDMVR(uiCode != 0);
  READ_FLAG(uiCode, "sps_mmvd_enable_flag");                        pcSPS->setUseMMVD(uiCode != 0);
  // KJS: sps_cclm_enabled_flag
  READ_FLAG( uiCode,    "lm_chroma_enabled_flag" );                 pcSPS->setUseLMChroma            ( uiCode != 0 );
  if ( pcSPS->getUseLMChroma() && pcSPS->getChromaFormatIdc() == CHROMA_420 )
  {
    READ_FLAG( uiCode,  "sps_cclm_collocated_chroma_flag" );        pcSPS->setCclmCollocatedChromaFlag( uiCode != 0 );
  }

  READ_FLAG( uiCode,    "mts_enabled_flag" );                       pcSPS->setUseMTS                 ( uiCode != 0 );
  if ( pcSPS->getUseMTS() )
  {
    READ_FLAG( uiCode,    "mts_intra_enabled_flag" );               pcSPS->setUseIntraMTS            ( uiCode != 0 );
    READ_FLAG( uiCode,    "mts_inter_enabled_flag" );               pcSPS->setUseInterMTS            ( uiCode != 0 );
  }
  READ_FLAG( uiCode, "lfnst_enabled_flag" );                        pcSPS->setUseLFNST               ( uiCode != 0 );
  READ_FLAG(uiCode, "smvd_flag");                                   pcSPS->setUseSMVD                ( uiCode != 0 );
  // KJS: sps_affine_enabled_flag
  READ_FLAG( uiCode,    "affine_flag" );                            pcSPS->setUseAffine              ( uiCode != 0 );
  if ( pcSPS->getUseAffine() )
  {
    READ_FLAG( uiCode,  "affine_type_flag" );                       pcSPS->setUseAffineType          ( uiCode != 0 );
#if JVET_O0070_PROF
    READ_FLAG( uiCode, "sps_prof_enabled_flag");                    pcSPS->setUsePROF                ( uiCode != 0 );
#endif
#if JVET_O0438_SPS_AFFINE_AMVR_FLAG
    READ_FLAG( uiCode,  "sps_affine_amvr_enabled_flag" );           pcSPS->setAffineAmvrEnabledFlag  ( uiCode != 0 );
#endif
  }
  READ_FLAG( uiCode,    "gbi_flag" );                               pcSPS->setUseGBi                 ( uiCode != 0 );
  READ_FLAG(uiCode, "ibc_flag");                                    pcSPS->setIBCFlag(uiCode);
  // KJS: sps_ciip_enabled_flag
  READ_FLAG( uiCode,     "mhintra_flag" );                           pcSPS->setUseMHIntra             ( uiCode != 0 );

  if ( pcSPS->getUseMMVD() )
  {
    READ_FLAG( uiCode,  "sps_fpel_mmvd_enabled_flag" );             pcSPS->setFpelMmvdEnabledFlag ( uiCode != 0 );
  }
#if JVET_O1140_SLICE_DISABLE_BDOF_DMVR_FLAG 
  if (pcSPS->getBDOFEnabledFlag() || pcSPS->getUseDMVR())
  {
    READ_FLAG(uiCode, "sps_bdof_dmvr_slice_level_present_flag");             pcSPS->setBdofDmvrSlicePresentFlag(uiCode != 0);
  }
#endif
  READ_FLAG( uiCode,    "triangle_flag" );                          pcSPS->setUseTriangle            ( uiCode != 0 );

  READ_FLAG( uiCode,    "sps_mip_flag");                            pcSPS->setUseMIP                 ( uiCode != 0 );
  // KJS: not in draft yet
  READ_FLAG(uiCode, "sbt_enable_flag");                             pcSPS->setUseSBT(uiCode != 0);
  if( pcSPS->getUseSBT() )
  {
#if JVET_O0545_MAX_TB_SIGNALLING
    READ_FLAG(uiCode, "max_sbt_size_64_flag");                      pcSPS->setMaxSbtSize(std::min((int)(1 << pcSPS->getLog2MaxTbSize()), uiCode != 0 ? 64 : 32));
#else
    READ_FLAG(uiCode, "max_sbt_size_64_flag");                      pcSPS->setMaxSbtSize(uiCode != 0 ? 64 : 32);
#endif
  }
  // KJS: not in draft yet
  READ_FLAG(uiCode, "sps_reshaper_enable_flag");                   pcSPS->setUseReshaper(uiCode == 1);
  READ_FLAG(uiCode, "isp_enable_flag");                            pcSPS->setUseISP(uiCode != 0);

#if LUMA_ADAPTIVE_DEBLOCKING_FILTER_QP_OFFSET
  READ_FLAG( uiCode, "sps_ladf_enabled_flag" );                     pcSPS->setLadfEnabled( uiCode != 0 );
  if ( pcSPS->getLadfEnabled() )
  {
    int signedSymbol = 0;
    READ_CODE( 2, uiCode, "sps_num_ladf_intervals_minus2");         pcSPS->setLadfNumIntervals( uiCode + 2 );
    READ_SVLC(signedSymbol, "sps_ladf_lowest_interval_qp_offset" );      pcSPS->setLadfQpOffset( signedSymbol, 0 );
    for ( int k = 1; k < pcSPS->getLadfNumIntervals(); k++ )
    {
      READ_SVLC(signedSymbol, "sps_ladf_qp_offset" );                    pcSPS->setLadfQpOffset( signedSymbol, k );
      READ_UVLC( uiCode, "sps_ladf_delta_threshold_minus1");
      pcSPS->setLadfIntervalLowerBound(uiCode + pcSPS->getLadfIntervalLowerBound(k - 1) + 1, k);
    }
  }
#endif

  // KJS: reference picture sets to be replaced

  // KJS: not found in draft -> does not exist

  // KJS: remove scaling lists?
  READ_FLAG( uiCode, "scaling_list_enabled_flag" );                 pcSPS->setScalingListFlag ( uiCode );
  if(pcSPS->getScalingListFlag())
  {
    READ_FLAG( uiCode, "sps_scaling_list_data_present_flag" );                 pcSPS->setScalingListPresentFlag ( uiCode );
    if(pcSPS->getScalingListPresentFlag ())
    {
      parseScalingList( &(pcSPS->getScalingList()) );
    }
  }

  TimingInfo *timingInfo = pcSPS->getTimingInfo();
  READ_FLAG(       uiCode, "timing_info_present_flag");         timingInfo->setTimingInfoPresentFlag      (uiCode ? true : false);
  if(timingInfo->getTimingInfoPresentFlag())
  {
    READ_CODE( 32, uiCode, "num_units_in_tick");                timingInfo->setNumUnitsInTick             (uiCode);
    READ_CODE( 32, uiCode, "time_scale");                       timingInfo->setTimeScale                  (uiCode);

    READ_FLAG(     uiCode, "hrd_parameters_present_flag");        pcSPS->setHrdParametersPresentFlag(uiCode);
    if( pcSPS->getHrdParametersPresentFlag() )
    {
      parseHrdParameters( pcSPS->getHrdParameters(), 1, pcSPS->getMaxTLayers() - 1 );
    }
  }

  READ_FLAG( uiCode, "vui_parameters_present_flag" );             pcSPS->setVuiParametersPresentFlag(uiCode);

  if (pcSPS->getVuiParametersPresentFlag())
  {
    parseVUI(pcSPS->getVuiParameters(), pcSPS);
  }

  // KJS: no SPS extensions defined yet

  READ_FLAG( uiCode, "sps_extension_present_flag");
  if (uiCode)
  {
#if ENABLE_TRACING || RExt__DECODER_DEBUG_BIT_STATISTICS
    static const char *syntaxStrings[]={ "sps_range_extension_flag",
      "sps_multilayer_extension_flag",
      "sps_extension_6bits[0]",
      "sps_extension_6bits[1]",
      "sps_extension_6bits[2]",
      "sps_extension_6bits[3]",
      "sps_extension_6bits[4]",
      "sps_extension_6bits[5]" };
#endif
    bool sps_extension_flags[NUM_SPS_EXTENSION_FLAGS];

    for(int i=0; i<NUM_SPS_EXTENSION_FLAGS; i++)
    {
      READ_FLAG( uiCode, syntaxStrings[i] );
      sps_extension_flags[i] = uiCode!=0;
    }

    bool bSkipTrailingExtensionBits=false;
    for(int i=0; i<NUM_SPS_EXTENSION_FLAGS; i++) // loop used so that the order is determined by the enum.
    {
      if (sps_extension_flags[i])
      {
        switch (SPSExtensionFlagIndex(i))
        {
        case SPS_EXT__REXT:
          CHECK(bSkipTrailingExtensionBits, "Skipping trailing extension bits not supported");
          {
            SPSRExt &spsRangeExtension = pcSPS->getSpsRangeExtension();
            READ_FLAG( uiCode, "transform_skip_rotation_enabled_flag");     spsRangeExtension.setTransformSkipRotationEnabledFlag(uiCode != 0);
            READ_FLAG( uiCode, "transform_skip_context_enabled_flag");      spsRangeExtension.setTransformSkipContextEnabledFlag (uiCode != 0);
            READ_FLAG( uiCode, "implicit_rdpcm_enabled_flag");              spsRangeExtension.setRdpcmEnabledFlag(RDPCM_SIGNAL_IMPLICIT, (uiCode != 0));
            READ_FLAG( uiCode, "explicit_rdpcm_enabled_flag");              spsRangeExtension.setRdpcmEnabledFlag(RDPCM_SIGNAL_EXPLICIT, (uiCode != 0));
            READ_FLAG( uiCode, "extended_precision_processing_flag");       spsRangeExtension.setExtendedPrecisionProcessingFlag (uiCode != 0);
            READ_FLAG( uiCode, "intra_smoothing_disabled_flag");            spsRangeExtension.setIntraSmoothingDisabledFlag      (uiCode != 0);
            READ_FLAG( uiCode, "high_precision_offsets_enabled_flag");      spsRangeExtension.setHighPrecisionOffsetsEnabledFlag (uiCode != 0);
            READ_FLAG( uiCode, "persistent_rice_adaptation_enabled_flag");  spsRangeExtension.setPersistentRiceAdaptationEnabledFlag (uiCode != 0);
            READ_FLAG( uiCode, "cabac_bypass_alignment_enabled_flag");      spsRangeExtension.setCabacBypassAlignmentEnabledFlag  (uiCode != 0);
          }
          break;
        default:
          bSkipTrailingExtensionBits=true;
          break;
        }
      }
    }
    if (bSkipTrailingExtensionBits)
    {
      while ( xMoreRbspData() )
      {
        READ_FLAG( uiCode, "sps_extension_data_flag");
      }
    }
  }
  xReadRbspTrailingBits();
}

void HLSyntaxReader::parseDPS(DPS* dps)
{
#if ENABLE_TRACING
  xTraceDPSHeader ();
#endif
  uint32_t  symbol;

  READ_CODE( 4,  symbol,  "dps_decoding_parameter_set_id" ); 
  CHECK(symbol == 0, "dps_decoding_parameter_set_id equal to zero is reserved and should not be use in a bitstream"); 
  dps->setDecodingParameterSetId( symbol );

  READ_CODE( 3,  symbol,  "dps_max_sub_layers_minus1" );          dps->setMaxSubLayersMinus1( symbol );
  READ_FLAG( symbol,      "dps_reserved_zero_bit" );              CHECK(symbol != 0, "dps_reserved_zero_bit must be equal to zero");

  ProfileTierLevel ptl;
  parseProfileTierLevel(&ptl, dps->getMaxSubLayersMinus1());
  dps->setProfileTierLevel(ptl);
  
  READ_FLAG( symbol,      "dps_extension_flag" );
  if (symbol)
  {
    while ( xMoreRbspData() )
    {
      READ_FLAG( symbol, "dps_extension_data_flag");
    }
  }
  xReadRbspTrailingBits();
}

void HLSyntaxReader::parseVPS(VPS* pcVPS)
{
#if ENABLE_TRACING
  xTraceVPSHeader();
#endif
  uint32_t  uiCode;

  READ_CODE(4, uiCode, "vps_video_parameter_set_id");         pcVPS->setVPSId(uiCode);
  READ_CODE(8, uiCode, "vps_max_layers_minus1");              pcVPS->setMaxLayers(uiCode + 1);    CHECK(uiCode + 1 > MAX_VPS_LAYERS, "Invalid code");
  for (uint32_t i = 0; i <= pcVPS->getMaxLayers() - 1; i++)
  {
    READ_CODE(7, uiCode, "vps_included_layer_id");          pcVPS->setVPSIncludedLayerId(uiCode, i);
    READ_FLAG(uiCode, "vps_reserved_zero_1bit");
  }

  READ_FLAG(uiCode, "vps_extension_flag");
  if (uiCode)
  {
    while (xMoreRbspData())
    {
      READ_FLAG(uiCode, "vps_extension_data_flag");
    }
  }

  xReadRbspTrailingBits();
}

void HLSyntaxReader::parseSliceHeader (Slice* pcSlice, ParameterSetManager *parameterSetManager, const int prevTid0POC)
{
  uint32_t  uiCode;
  int   iCode;

#if ENABLE_TRACING
  xTraceSliceHeader();
#endif
  PPS* pps = NULL;
  SPS* sps = NULL;

  if( pcSlice->getRapPicFlag())
  {
    READ_FLAG( uiCode, "no_output_of_prior_pics_flag" );  //ignored -- updated already
    pcSlice->setNoOutputPriorPicsFlag(uiCode ? true : false);
  }
  READ_UVLC (    uiCode, "slice_pic_parameter_set_id" );  pcSlice->setPPSId(uiCode);
  pps = parameterSetManager->getPPS(uiCode);
  //!KS: need to add error handling code here, if PPS is not available
  CHECK(pps==0, "Invalid PPS");
  sps = parameterSetManager->getSPS(pps->getSPSId());
  //!KS: need to add error handling code here, if SPS is not available
  CHECK(sps==0, "Invalid SPS");

  const ChromaFormat chFmt = sps->getChromaFormatIdc();
  const uint32_t numValidComp=getNumberValidComponents(chFmt);
  const bool bChroma=(chFmt!=CHROMA_400);

    int bitsSliceAddress = 1;
    if (!pps->getRectSliceFlag())
    {
      while (pps->getNumTilesInPic() > (1 << bitsSliceAddress))  //TODO: use the correct one
      {
        bitsSliceAddress++;
      }
    }
    else
    {
      if (pps->getSignalledSliceIdFlag())
      {
        bitsSliceAddress = pps->getSignalledSliceIdLengthMinus1() + 1;
      }
      else
      {
        while ((pps->getNumSlicesInPicMinus1() + 1) > (1 << bitsSliceAddress))
        {
          bitsSliceAddress++;
        }
      }
    }
    if (pps->getRectSliceFlag() || pps->getNumTilesInPic() > 1)   //TODO: change it to getNumBricksInPic when Tile/Brick is updated.
    {
      if (pps->getRectSliceFlag())
      {
        READ_CODE(bitsSliceAddress, uiCode, "slice_address");
        int sliceIdx = 0;
        while (pps->getSliceId(sliceIdx) != uiCode && sliceIdx <= pps->getNumSlicesInPicMinus1())
        {
          sliceIdx++;
        }
        pcSlice->setSliceCurStartBrickIdx(pps->getTopLeftBrickIdx(sliceIdx));
        pcSlice->setSliceCurEndBrickIdx(pps->getBottomRightBrickIdx(sliceIdx));
      }
      else
      {
        READ_CODE(bitsSliceAddress, uiCode, "slice_address");
        pcSlice->setSliceCurStartBrickIdx(uiCode);
      }
    }
    if (!pps->getRectSliceFlag() && !pps->getSingleBrickPerSliceFlag())
    {
      READ_UVLC(uiCode, "num_bricks_in_slice_minus1");
      pcSlice->setSliceNumBricks(uiCode + 1);
      pcSlice->setSliceCurEndBrickIdx(pcSlice->getSliceCurStartBrickIdx() + uiCode);
    }
#if JVET_N0288_PROPOSAL1
    else if (pps->getSingleBrickPerSliceFlag())
    {
      pcSlice->setSliceNumBricks(1);
    }
#endif
    pcSlice->setSliceCurStartCtuTsAddr(pcSlice->getSliceCurStartBrickIdx());

    for (int i = 0; i < pps->getNumExtraSliceHeaderBits(); i++)
    {
      READ_FLAG(uiCode, "slice_reserved_flag[]"); // ignored
    }

    READ_UVLC (    uiCode, "slice_type" );            pcSlice->setSliceType((SliceType)uiCode);
    if( pps->getOutputFlagPresentFlag() )
    {
      READ_FLAG( uiCode, "pic_output_flag" );    pcSlice->setPicOutputFlag( uiCode ? true : false );
    }
    else
    {
      pcSlice->setPicOutputFlag( true );
    }

    // if (separate_colour_plane_flag == 1)
    //   read colour_plane_id
    //   (separate_colour_plane_flag == 1) is not supported in this version of the standard.

    if( pcSlice->getIdrPicFlag() && !(sps->getIDRRefParamListPresent()))
    {
      READ_CODE(sps->getBitsForPOC(), uiCode, "slice_pic_order_cnt_lsb");
      pcSlice->setPOC(uiCode);
      ReferencePictureList* rpl0 = pcSlice->getLocalRPL0();
      (*rpl0) = ReferencePictureList();
      pcSlice->setRPL0(rpl0);
      ReferencePictureList* rpl1 = pcSlice->getLocalRPL1();
      (*rpl1) = ReferencePictureList();
      pcSlice->setRPL1(rpl1);
    }
    else
    {
      READ_CODE(sps->getBitsForPOC(), uiCode, "slice_pic_order_cnt_lsb");
      int iPOClsb = uiCode;
      int iPrevPOC = prevTid0POC;
      int iMaxPOClsb = 1<< sps->getBitsForPOC();
      int iPrevPOClsb = iPrevPOC & (iMaxPOClsb - 1);
      int iPrevPOCmsb = iPrevPOC-iPrevPOClsb;
      int iPOCmsb;
      if( ( iPOClsb  <  iPrevPOClsb ) && ( ( iPrevPOClsb - iPOClsb )  >=  ( iMaxPOClsb / 2 ) ) )
      {
        iPOCmsb = iPrevPOCmsb + iMaxPOClsb;
      }
      else if( (iPOClsb  >  iPrevPOClsb )  && ( (iPOClsb - iPrevPOClsb )  >  ( iMaxPOClsb / 2 ) ) )
      {
        iPOCmsb = iPrevPOCmsb - iMaxPOClsb;
      }
      else
      {
        iPOCmsb = iPrevPOCmsb;
      }
      pcSlice->setPOC              (iPOCmsb+iPOClsb);

      //Read L0 related syntax elements
      if (sps->getNumRPL0() > 0)
      {
        READ_FLAG(uiCode, "ref_pic_list_sps_flag[0]");
      }
      else
      {
        uiCode = 0;
      }

      if (!uiCode) //explicitly carried in this SH
      {
        ReferencePictureList* rpl0 = pcSlice->getLocalRPL0();
        (*rpl0) = ReferencePictureList();
        parseRefPicList(sps, rpl0);
        pcSlice->setRPL0idx(-1);
        pcSlice->setRPL0(rpl0);
      }
      else    //Refer to list in SPS
      {
        if (sps->getNumRPL0() > 1)
        {
          int numBits = (int)ceil(log2(sps->getNumRPL0()));
          READ_CODE(numBits, uiCode, "ref_pic_list_idx[0]");
          pcSlice->setRPL0idx(uiCode);
          pcSlice->setRPL0(sps->getRPLList0()->getReferencePictureList(uiCode));
        }
        else
        {
          pcSlice->setRPL0idx(0);
          pcSlice->setRPL0(sps->getRPLList0()->getReferencePictureList(0));
        }
      }
      //Deal POC Msb cycle signalling for LTRP
      for (int i = 0; i < pcSlice->getRPL0()->getNumberOfLongtermPictures() + pcSlice->getRPL0()->getNumberOfShorttermPictures(); i++)
      {
        pcSlice->getLocalRPL0()->setDeltaPocMSBPresentFlag(i, false);
        pcSlice->getLocalRPL0()->setDeltaPocMSBCycleLT(i, 0);
      }
      if (pcSlice->getRPL0()->getNumberOfLongtermPictures())
      {
        for (int i = 0; i < pcSlice->getRPL0()->getNumberOfLongtermPictures() + pcSlice->getRPL0()->getNumberOfShorttermPictures(); i++)
        {
          if (pcSlice->getRPL0()->isRefPicLongterm(i))
          {
            READ_FLAG(uiCode, "delta_poc_msb_present_flag[i][j]");
            pcSlice->getLocalRPL0()->setDeltaPocMSBPresentFlag(i, uiCode ? true : false);
            if (uiCode)
            {
              READ_FLAG(uiCode, "delta_poc_msb_cycle_lt[i][j]");
              pcSlice->getLocalRPL0()->setDeltaPocMSBCycleLT(i, uiCode);
            }
          }
        }
      }

      //Read L1 related syntax elements
      if (!pps->getRpl1IdxPresentFlag())
      {
        pcSlice->setRPL1idx(pcSlice->getRPL0idx());
        if (pcSlice->getRPL1idx() != -1)
          pcSlice->setRPL1(sps->getRPLList1()->getReferencePictureList(pcSlice->getRPL0idx()));
      }
      else
      {
        if (sps->getNumRPL1() > 0)
        {
          READ_FLAG(uiCode, "ref_pic_list_sps_flag[1]");
        }
        else
        {
          uiCode = 0;
        }
        if (uiCode == 1)
        {
          if (sps->getNumRPL1() > 1)
          {
            int numBits = (int)ceil(log2(sps->getNumRPL1()));
            READ_CODE(numBits, uiCode, "ref_pic_list_idx[1]");
            pcSlice->setRPL1idx(uiCode);
            pcSlice->setRPL1(sps->getRPLList1()->getReferencePictureList(uiCode));
          }
          else
          {
            pcSlice->setRPL1idx(0);
            pcSlice->setRPL1(sps->getRPLList1()->getReferencePictureList(0));
          }
        }
        else
        {
          pcSlice->setRPL1idx(-1);
        }
      }
      if (pcSlice->getRPL1idx() == -1) //explicitly carried in this SH
      {
        ReferencePictureList* rpl1 = pcSlice->getLocalRPL1();
        (*rpl1) = ReferencePictureList();
        parseRefPicList(sps, rpl1);
        pcSlice->setRPL1idx(-1);
        pcSlice->setRPL1(rpl1);
      }

      //Deal POC Msb cycle signalling for LTRP
      for (int i = 0; i < pcSlice->getRPL1()->getNumberOfLongtermPictures() + pcSlice->getRPL1()->getNumberOfShorttermPictures(); i++)
      {
        pcSlice->getLocalRPL1()->setDeltaPocMSBPresentFlag(i, false);
        pcSlice->getLocalRPL1()->setDeltaPocMSBCycleLT(i, 0);
      }
      if (pcSlice->getRPL1()->getNumberOfLongtermPictures())
      {
        for (int i = 0; i < pcSlice->getRPL1()->getNumberOfLongtermPictures() + pcSlice->getRPL1()->getNumberOfShorttermPictures(); i++)
        {
          if (pcSlice->getRPL1()->isRefPicLongterm(i))
          {
            READ_FLAG(uiCode, "delta_poc_msb_present_flag[i][j]");
            pcSlice->getLocalRPL1()->setDeltaPocMSBPresentFlag(i, uiCode ? true : false);
            if (uiCode)
            {
              READ_FLAG(uiCode, "delta_poc_msb_cycle_lt[i][j]");
              pcSlice->getLocalRPL1()->setDeltaPocMSBCycleLT(i, uiCode);
            }
          }
        }
      }

      if (sps->getSPSTemporalMVPEnabledFlag())
      {
        READ_FLAG( uiCode, "slice_temporal_mvp_enabled_flag" );
        pcSlice->setEnableTMVPFlag( uiCode == 1 ? true : false );
      }
      else
      {
        pcSlice->setEnableTMVPFlag(false);
      }
    }


    if(sps->getSAOEnabledFlag())
    {
      READ_FLAG(uiCode, "slice_sao_luma_flag");  pcSlice->setSaoEnabledFlag(CHANNEL_TYPE_LUMA, (bool)uiCode);

      if (bChroma)
      {
        READ_FLAG(uiCode, "slice_sao_chroma_flag");  pcSlice->setSaoEnabledFlag(CHANNEL_TYPE_CHROMA, (bool)uiCode);
      }
    }

    if( sps->getALFEnabledFlag() )
    {
      READ_FLAG(uiCode, "tile_group_alf_enabled_flag");
      pcSlice->setTileGroupAlfEnabledFlag(COMPONENT_Y, uiCode);
      int alfChromaIdc = 0;
      if (uiCode)
      {
#if JVET_O0288_UNIFY_ALF_SLICE_TYPE_REMOVAL
#if JVET_O_MAX_NUM_ALF_APS_8
        READ_CODE(3, uiCode, "tile_group_num_APS");
#else
        xReadTruncBinCode(uiCode, ALF_CTB_MAX_NUM_APS + 1);
#endif
#else
        if (pcSlice->isIntra())
        {
          READ_FLAG(uiCode, "tile_group_num_APS");
        }
        else
        {
#if JVET_O_MAX_NUM_ALF_APS_8
          READ_CODE(3, uiCode, "tile_group_num_APS");
#else
          xReadTruncBinCode(uiCode, ALF_CTB_MAX_NUM_APS + 1);
#endif
        }
#endif
        int numAps = uiCode;
        pcSlice->setTileGroupNumAps(numAps);
        std::vector<int> apsId(numAps, -1);
        for (int i = 0; i < numAps; i++)
        {
#if JVET_O_MAX_NUM_ALF_APS_8
          READ_CODE(3, uiCode, "tile_group_aps_id");
#else
          READ_CODE(5, uiCode, "tile_group_aps_id");
#endif
          apsId[i] = uiCode;
        }
		
		
        pcSlice->setAlfAPSs(apsId);
#if JVET_O0616_400_CHROMA_SUPPORT
        if (bChroma)
        {
#endif
          alfChromaIdc = truncatedUnaryEqProb(3);        //alf_chroma_idc
#if JVET_O0616_400_CHROMA_SUPPORT
        }
        else
        {
          alfChromaIdc = 0;
        }
#endif
        if (alfChromaIdc)
        {
#if JVET_O0288_UNIFY_ALF_SLICE_TYPE_REMOVAL
#if JVET_O_MAX_NUM_ALF_APS_8
          READ_CODE(3, uiCode, "tile_group_aps_id_chroma");
#else
          READ_CODE(5, uiCode, "tile_group_aps_id_chroma");
#endif
#else
          if (pcSlice->isIntra() && pcSlice->getTileGroupNumAps() == 1)
          {
            uiCode = apsId[0];
          }
          else
          {
#if JVET_O_MAX_NUM_ALF_APS_8
            READ_CODE(3, uiCode, "tile_group_aps_id_chroma");
#else
            READ_CODE(5, uiCode, "tile_group_aps_id_chroma");
#endif
          }
#endif
          pcSlice->setTileGroupApsIdChroma(uiCode);
        }
      }
      else
      {
        pcSlice->setTileGroupNumAps(0);
      }
      pcSlice->setTileGroupAlfEnabledFlag(COMPONENT_Cb, alfChromaIdc & 1);
      pcSlice->setTileGroupAlfEnabledFlag(COMPONENT_Cr, alfChromaIdc >> 1);
    }

    if (pcSlice->getIdrPicFlag())
    {
      pcSlice->setEnableTMVPFlag(false);
    }
    if ((!pcSlice->isIntra() && pcSlice->getRPL0()->getNumRefEntries() > 1) ||
      (pcSlice->isInterB() && pcSlice->getRPL1()->getNumRefEntries() > 1) )
    {
      READ_FLAG( uiCode, "num_ref_idx_active_override_flag");
      if (uiCode)
      {
        if(pcSlice->getRPL0()->getNumRefEntries() > 1)
        {
          READ_UVLC (uiCode, "num_ref_idx_l0_active_minus1" );
        }
        else
        {
          uiCode = 0;
        }
        pcSlice->setNumRefIdx( REF_PIC_LIST_0, uiCode + 1 );
        if (pcSlice->isInterB())
        {
          if(pcSlice->getRPL1()->getNumRefEntries() > 1)
          {
            READ_UVLC (uiCode, "num_ref_idx_l1_active_minus1" );
          }
          else
          {
            uiCode = 0;
          }
          pcSlice->setNumRefIdx( REF_PIC_LIST_1, uiCode + 1 );
        }
        else
        {
          pcSlice->setNumRefIdx(REF_PIC_LIST_1, 0);
        }
      }
      else
      {
        if(pcSlice->getRPL0()->getNumRefEntries() >= pps->getNumRefIdxL0DefaultActive())
        {
          pcSlice->setNumRefIdx(REF_PIC_LIST_0, pps->getNumRefIdxL0DefaultActive());
        }
        else
        {
          pcSlice->setNumRefIdx(REF_PIC_LIST_0, pcSlice->getRPL0()->getNumRefEntries());
        }

        if (pcSlice->isInterB())
        {
          if(pcSlice->getRPL1()->getNumRefEntries() >= pps->getNumRefIdxL1DefaultActive())
          {
            pcSlice->setNumRefIdx(REF_PIC_LIST_1, pps->getNumRefIdxL1DefaultActive());
          }
          else
          {
            pcSlice->setNumRefIdx(REF_PIC_LIST_1, pcSlice->getRPL1()->getNumRefEntries());
          }
        }
        else
        {
          pcSlice->setNumRefIdx(REF_PIC_LIST_1, 0);
        }
      }
    }
    else
    {
      if(!pcSlice->isIntra())
      {
        pcSlice->setNumRefIdx(REF_PIC_LIST_0, pcSlice->getRPL0()->getNumRefEntries());
      }
      if(pcSlice->isInterB())
      {
        pcSlice->setNumRefIdx(REF_PIC_LIST_1, pcSlice->getRPL1()->getNumRefEntries());
      }
    }
    // }

    if (pcSlice->isInterB())
    {
      READ_FLAG( uiCode, "mvd_l1_zero_flag" );       pcSlice->setMvdL1ZeroFlag( (uiCode ? true : false) );
    }

    pcSlice->setCabacInitFlag( false ); // default
    if(pps->getCabacInitPresentFlag() && !pcSlice->isIntra())
    {
      READ_FLAG(uiCode, "cabac_init_flag");
      pcSlice->setCabacInitFlag( uiCode ? true : false );
      pcSlice->setEncCABACTableIdx( pcSlice->getSliceType() == B_SLICE ? ( uiCode ? P_SLICE : B_SLICE ) : ( uiCode ? B_SLICE : P_SLICE ) );
    }

    if ( pcSlice->getEnableTMVPFlag() )
    {
      if ( pcSlice->getSliceType() == B_SLICE )
      {
        READ_FLAG( uiCode, "collocated_from_l0_flag" );
        pcSlice->setColFromL0Flag(uiCode);
      }
      else
      {
        pcSlice->setColFromL0Flag( 1 );
      }

      if ( pcSlice->getSliceType() != I_SLICE &&
           ((pcSlice->getColFromL0Flag() == 1 && pcSlice->getNumRefIdx(REF_PIC_LIST_0) > 1)||
           (pcSlice->getColFromL0Flag() == 0 && pcSlice->getNumRefIdx(REF_PIC_LIST_1) > 1)))
      {
        READ_UVLC( uiCode, "collocated_ref_idx" );
        pcSlice->setColRefIdx(uiCode);
      }
      else
      {
        pcSlice->setColRefIdx(0);
      }
    }
    if ( (pps->getUseWP() && pcSlice->getSliceType()==P_SLICE) || (pps->getWPBiPred() && pcSlice->getSliceType()==B_SLICE) )
    {
      parsePredWeightTable(pcSlice, sps);
      pcSlice->initWpScaling(sps);
    }
    else
    {
      WPScalingParam *wp;
      for ( int iNumRef=0 ; iNumRef<((pcSlice->getSliceType() == B_SLICE )?2:1); iNumRef++ )
      {
        RefPicList  eRefPicList = ( iNumRef ? REF_PIC_LIST_1 : REF_PIC_LIST_0 );
        for ( int iRefIdx=0 ; iRefIdx<pcSlice->getNumRefIdx(eRefPicList) ; iRefIdx++ )
        {  
          pcSlice->getWpScaling(eRefPicList, iRefIdx, wp);
          wp[0].bPresentFlag = false;
          wp[1].bPresentFlag = false;
          wp[2].bPresentFlag = false;
        }
      }
    }
    READ_FLAG( uiCode, "dep_quant_enabled_flag" );
    pcSlice->setDepQuantEnabledFlag( uiCode != 0 );
    if( !pcSlice->getDepQuantEnabledFlag() )
    {
      READ_FLAG( uiCode, "sign_data_hiding_enabled_flag" );
      pcSlice->setSignDataHidingEnabledFlag( uiCode != 0 );
    }
    else
    {
      pcSlice->setSignDataHidingEnabledFlag( 0 );
    }
    if (
      sps->getSplitConsOverrideEnabledFlag()
      )
    {
      READ_FLAG(uiCode, "partition_constrainst_override_flag");        pcSlice->setSplitConsOverrideFlag(uiCode ? true : false);
      if (pcSlice->getSplitConsOverrideFlag())
      {
        READ_UVLC(uiCode, "log2_diff_min_qt_min_cb");                 pcSlice->setMinQTSize(1 << (uiCode + sps->getLog2MinCodingBlockSize()));
        READ_UVLC(uiCode, "max_mtt_hierarchy_depth");                 pcSlice->setMaxBTDepth(uiCode);
        if (pcSlice->getMaxBTDepth() != 0)
        {
          READ_UVLC(uiCode, "log2_diff_max_bt_min_qt");             pcSlice->setMaxBTSize(pcSlice->getMinQTSize() << uiCode);
          READ_UVLC(uiCode, "log2_diff_max_tt_min_qt");             pcSlice->setMaxTTSize(pcSlice->getMinQTSize() << uiCode);
        }
        else
        {
          pcSlice->setMaxBTSize(pcSlice->getMinQTSize());
          pcSlice->setMaxTTSize(pcSlice->getMinQTSize());
        }
        if (
          pcSlice->isIntra() && sps->getUseDualITree()
          )
        {
          READ_UVLC(uiCode, "log2_diff_min_qt_min_cb_chroma");                 pcSlice->setMinQTSizeIChroma(1 << (uiCode + sps->getLog2MinCodingBlockSize()));
          READ_UVLC(uiCode, "max_mtt_hierarchy_depth_chroma");                            pcSlice->setMaxBTDepthIChroma(uiCode);
          if (pcSlice->getMaxBTDepthIChroma() != 0)
          {
            READ_UVLC(uiCode, "log2_diff_max_bt_min_qt_chroma");             pcSlice->setMaxBTSizeIChroma(pcSlice->getMinQTSizeIChroma() << uiCode);
            READ_UVLC(uiCode, "log2_diff_max_tt_min_qt_chroma");             pcSlice->setMaxTTSizeIChroma(pcSlice->getMinQTSizeIChroma() << uiCode);
          }
          else
          {
            pcSlice->setMaxBTSizeIChroma(pcSlice->getMinQTSizeIChroma());
            pcSlice->setMaxTTSizeIChroma(pcSlice->getMinQTSizeIChroma());
          }
        }
      }
    }

#if JVET_O0455_IBC_MAX_MERGE_NUM
    if (!pcSlice->isIntra())
#else
    if (!pcSlice->isIntra() || sps->getIBCFlag())
#endif
    {
      READ_UVLC(uiCode, "six_minus_max_num_merge_cand");
      pcSlice->setMaxNumMergeCand(MRG_MAX_NUM_CANDS - uiCode);
    }

    if (!pcSlice->isIntra())
    {
#if JVET_O0263_O0220_SUBBLOCK_SYNTAX_CLEANUP
      if (sps->getSBTMVPEnabledFlag() && pcSlice->getEnableTMVPFlag() && !sps->getUseAffine()) // ATMVP only
#else
      if ( sps->getSBTMVPEnabledFlag() && !sps->getUseAffine() ) // ATMVP only
#endif
      {
        pcSlice->setMaxNumAffineMergeCand( 1 );
      }
#if JVET_O0263_O0220_SUBBLOCK_SYNTAX_CLEANUP
      else if (!(sps->getSBTMVPEnabledFlag() && pcSlice->getEnableTMVPFlag()) && !sps->getUseAffine())// both off
#else
      else if ( !sps->getSBTMVPEnabledFlag() && !sps->getUseAffine() ) // both off
#endif
      {
        pcSlice->setMaxNumAffineMergeCand( 0 );
      }
      else
      if ( sps->getUseAffine() )
      {
        READ_UVLC( uiCode, "five_minus_max_num_affine_merge_cand" );
        pcSlice->setMaxNumAffineMergeCand( AFFINE_MRG_MAX_NUM_CANDS - uiCode );
      }
      if ( sps->getFpelMmvdEnabledFlag() )
      {
        READ_FLAG( uiCode, "tile_group_fracmmvd_disabled_flag" );
        pcSlice->setDisFracMMVD( uiCode ? true : false );
      }
#if JVET_O1140_SLICE_DISABLE_BDOF_DMVR_FLAG
      if (sps->getBdofDmvrSlicePresentFlag())
      {
        READ_FLAG(uiCode, "tile_group_bdof_dmvr_disabled_flag");
        pcSlice->setDisBdofDmvrFlag(uiCode ? true : false);
      }
#endif
      if (sps->getUseTriangle() && pcSlice->getMaxNumMergeCand() >= 2)
      {
        READ_UVLC(uiCode, "max_num_merge_cand_minus_max_num_triangle_cand");
        CHECK(pcSlice->getMaxNumMergeCand() < uiCode, "Incorrrect max number of triangle candidates!");
        pcSlice->setMaxNumTriangleCand((uint32_t)(pcSlice->getMaxNumMergeCand() - uiCode));
      }
      else
      {
        pcSlice->setMaxNumTriangleCand(0);
      }
    }
#if JVET_O0455_IBC_MAX_MERGE_NUM
    if (sps->getIBCFlag())
    {
      READ_UVLC(uiCode, "six_minus_max_num_ibc_merge_cand");
      pcSlice->setMaxNumIBCMergeCand(IBC_MRG_MAX_NUM_CANDS - uiCode);
    }
#endif

#if JVET_O0105_ICT
#if JVET_O0376_SPS_JOINTCBCR_FLAG
    if (sps->getJointCbCrEnabledFlag())
    {
      READ_FLAG( uiCode, "slice_joint_cbcr_sign_flag" ); pcSlice->setJointCbCrSignFlag(uiCode != 0);
    }
    else
    {
      pcSlice->setJointCbCrSignFlag(0);
    }
#else
    if (bChroma)
    {
<<<<<<< HEAD
      READ_FLAG( uiCode, "slice_joint_cbcr_sign_flag" ); pcSlice->setJointCbCrSignFlag( uiCode != 0 );
=======
      READ_FLAG( uiCode, "slice_joint_cbcr_sign_flag" ); pcSlice->setJointCbCrSignFlag(uiCode != 0);
>>>>>>> 4844406d
    }
#endif 
#endif

    READ_SVLC( iCode, "slice_qp_delta" );
    pcSlice->setSliceQp (26 + pps->getPicInitQPMinus26() + iCode);
    pcSlice->setSliceQpBase( pcSlice->getSliceQp() );

    CHECK( pcSlice->getSliceQp() < -sps->getQpBDOffset(CHANNEL_TYPE_LUMA), "Invalid slice QP delta" );
    CHECK( pcSlice->getSliceQp() > MAX_QP, "Invalid slice QP" );

    if (pps->getSliceChromaQpFlag())
    {
      if (numValidComp>COMPONENT_Cb)
      {
        READ_SVLC( iCode, "slice_cb_qp_offset" );
        pcSlice->setSliceChromaQpDelta(COMPONENT_Cb, iCode );
        CHECK( pcSlice->getSliceChromaQpDelta(COMPONENT_Cb) < -12, "Invalid chroma QP offset" );
        CHECK( pcSlice->getSliceChromaQpDelta(COMPONENT_Cb) >  12, "Invalid chroma QP offset" );
        CHECK( (pps->getQpOffset(COMPONENT_Cb) + pcSlice->getSliceChromaQpDelta(COMPONENT_Cb)) < -12, "Invalid chroma QP offset" );
        CHECK( (pps->getQpOffset(COMPONENT_Cb) + pcSlice->getSliceChromaQpDelta(COMPONENT_Cb)) >  12, "Invalid chroma QP offset" );
      }

      if (numValidComp>COMPONENT_Cr)
      {
        READ_SVLC( iCode, "slice_cr_qp_offset" );
        pcSlice->setSliceChromaQpDelta(COMPONENT_Cr, iCode );
        CHECK( pcSlice->getSliceChromaQpDelta(COMPONENT_Cr) < -12, "Invalid chroma QP offset" );
        CHECK( pcSlice->getSliceChromaQpDelta(COMPONENT_Cr) >  12, "Invalid chroma QP offset" );
        CHECK( (pps->getQpOffset(COMPONENT_Cr) + pcSlice->getSliceChromaQpDelta(COMPONENT_Cr)) < -12, "Invalid chroma QP offset" );
        CHECK( (pps->getQpOffset(COMPONENT_Cr) + pcSlice->getSliceChromaQpDelta(COMPONENT_Cr)) >  12, "Invalid chroma QP offset" );
<<<<<<< HEAD

        READ_SVLC( iCode, "slice_joint_cbcr_qp_offset" );
        pcSlice->setSliceChromaQpDelta(JOINT_CbCr, iCode );
        CHECK( pcSlice->getSliceChromaQpDelta(JOINT_CbCr) < -12, "Invalid chroma QP offset" );
        CHECK( pcSlice->getSliceChromaQpDelta(JOINT_CbCr) >  12, "Invalid chroma QP offset" );
        CHECK( (pps->getQpOffset(JOINT_CbCr) + pcSlice->getSliceChromaQpDelta(JOINT_CbCr)) < -12, "Invalid chroma QP offset" );
        CHECK( (pps->getQpOffset(JOINT_CbCr) + pcSlice->getSliceChromaQpDelta(JOINT_CbCr)) >  12, "Invalid chroma QP offset" );
=======
#if JVET_O0376_SPS_JOINTCBCR_FLAG
        if (sps->getJointCbCrEnabledFlag())
        {
          READ_SVLC(iCode, "slice_joint_cbcr_qp_offset" );
          pcSlice->setSliceChromaQpDelta(JOINT_CbCr, iCode);
          CHECK( pcSlice->getSliceChromaQpDelta(JOINT_CbCr) < -12, "Invalid chroma QP offset");
          CHECK( pcSlice->getSliceChromaQpDelta(JOINT_CbCr) >  12, "Invalid chroma QP offset");
          CHECK( (pps->getQpOffset(JOINT_CbCr) + pcSlice->getSliceChromaQpDelta(JOINT_CbCr)) < -12, "Invalid chroma QP offset");
          CHECK( (pps->getQpOffset(JOINT_CbCr) + pcSlice->getSliceChromaQpDelta(JOINT_CbCr)) >  12, "Invalid chroma QP offset");
        }
#else
        READ_SVLC(iCode, "slice_joint_cbcr_qp_offset");
        pcSlice->setSliceChromaQpDelta(JOINT_CbCr, iCode);
        CHECK( pcSlice->getSliceChromaQpDelta(JOINT_CbCr) < -12, "Invalid chroma QP offset");
        CHECK( pcSlice->getSliceChromaQpDelta(JOINT_CbCr) >  12, "Invalid chroma QP offset");
        CHECK( (pps->getQpOffset(JOINT_CbCr) + pcSlice->getSliceChromaQpDelta(JOINT_CbCr)) < -12, "Invalid chroma QP offset");
        CHECK( (pps->getQpOffset(JOINT_CbCr) + pcSlice->getSliceChromaQpDelta(JOINT_CbCr)) >  12, "Invalid chroma QP offset");
#endif
>>>>>>> 4844406d
      }
    }

    if (pps->getPpsRangeExtension().getChromaQpOffsetListEnabledFlag())
    {
      READ_FLAG(uiCode, "cu_chroma_qp_offset_enabled_flag"); pcSlice->setUseChromaQpAdj(uiCode != 0);
    }
    else
    {
      pcSlice->setUseChromaQpAdj(false);
    }

    if (pps->getDeblockingFilterControlPresentFlag())
    {
      if(pps->getDeblockingFilterOverrideEnabledFlag())
      {
        READ_FLAG ( uiCode, "deblocking_filter_override_flag" );        pcSlice->setDeblockingFilterOverrideFlag(uiCode ? true : false);
      }
      else
      {
        pcSlice->setDeblockingFilterOverrideFlag(0);
      }
      if(pcSlice->getDeblockingFilterOverrideFlag())
      {
        READ_FLAG ( uiCode, "slice_deblocking_filter_disabled_flag" );   pcSlice->setDeblockingFilterDisable(uiCode ? 1 : 0);
        if(!pcSlice->getDeblockingFilterDisable())
        {
          READ_SVLC( iCode, "slice_beta_offset_div2" );                       pcSlice->setDeblockingFilterBetaOffsetDiv2(iCode);
          CHECK(  pcSlice->getDeblockingFilterBetaOffsetDiv2() < -6 &&
                  pcSlice->getDeblockingFilterBetaOffsetDiv2() >  6, "Invalid deblocking filter configuration");
          READ_SVLC( iCode, "slice_tc_offset_div2" );                         pcSlice->setDeblockingFilterTcOffsetDiv2(iCode);
          CHECK  (pcSlice->getDeblockingFilterTcOffsetDiv2() < -6 &&
                  pcSlice->getDeblockingFilterTcOffsetDiv2() >  6, "Invalid deblocking filter configuration");
        }
      }
      else
      {
        pcSlice->setDeblockingFilterDisable       ( pps->getPPSDeblockingFilterDisabledFlag() );
        pcSlice->setDeblockingFilterBetaOffsetDiv2( pps->getDeblockingFilterBetaOffsetDiv2() );
        pcSlice->setDeblockingFilterTcOffsetDiv2  ( pps->getDeblockingFilterTcOffsetDiv2() );
      }
    }
    else
    {
      pcSlice->setDeblockingFilterDisable       ( false );
      pcSlice->setDeblockingFilterBetaOffsetDiv2( 0 );
      pcSlice->setDeblockingFilterTcOffsetDiv2  ( 0 );
    }

    bool isSAOEnabled = sps->getSAOEnabledFlag() && (pcSlice->getSaoEnabledFlag(CHANNEL_TYPE_LUMA) || (bChroma && pcSlice->getSaoEnabledFlag(CHANNEL_TYPE_CHROMA)));
    bool isDBFEnabled = (!pcSlice->getDeblockingFilterDisable());

    if(pps->getLoopFilterAcrossSlicesEnabledFlag() && ( isSAOEnabled || isDBFEnabled ))
    {
      READ_FLAG( uiCode, "slice_loop_filter_across_slices_enabled_flag");
    }
    else
    {
      uiCode = pps->getLoopFilterAcrossSlicesEnabledFlag()?1:0;
    }
    pcSlice->setLFCrossSliceBoundaryFlag( (uiCode==1)?true:false);

    if (sps->getUseReshaper())
    {
      READ_FLAG(uiCode, "slice_lmcs_enabled_flag");          
      pcSlice->setLmcsEnabledFlag(uiCode == 1);

      if (pcSlice->getLmcsEnabledFlag())
      {
#if JVET_O0428_LMCS_CLEANUP
        READ_CODE(2, uiCode, "slice_lmcs_aps_id");
#else
        READ_CODE(5, uiCode, "slice_lmcs_aps_id");
#endif
        
        pcSlice->setLmcsAPSId(uiCode);
#if !JVET_O1109_UNFIY_CRS
        if (!(sps->getUseDualITree() && pcSlice->isIntra()))
        {
#endif
#if JVET_O0616_400_CHROMA_SUPPORT
        if (bChroma)
        {
#endif
          READ_FLAG(uiCode, "slice_chroma_residual_scale_flag");                
          pcSlice->setLmcsChromaResidualScaleFlag(uiCode == 1);
#if !JVET_O1109_UNFIY_CRS || JVET_O0616_400_CHROMA_SUPPORT
        }
        else
        {
          pcSlice->setLmcsChromaResidualScaleFlag(false);
        }
#endif
      }
    }

    if( pcSlice->getSliceCurStartBrickIdx() == 0 )
  {
    pcSlice->setDefaultClpRng( *sps );

  }

  if(pps->getSliceHeaderExtensionPresentFlag())
  {
    READ_UVLC(uiCode,"slice_segment_header_extension_length");
    for(int i=0; i<uiCode; i++)
    {
      uint32_t ignore_;
      READ_CODE(8,ignore_,"slice_segment_header_extension_data_byte");
    }
  }


  std::vector<uint32_t> entryPointOffset;
  if( !pps->getSingleTileInPicFlag() || pps->getEntropyCodingSyncEnabledFlag() )
  {
    uint32_t numEntryPointOffsets;
    uint32_t offsetLenMinus1;
    READ_UVLC( numEntryPointOffsets, "num_entry_point_offsets" );
    if( numEntryPointOffsets > 0 )
    {
      READ_UVLC( offsetLenMinus1, "offset_len_minus1" );
      entryPointOffset.resize( numEntryPointOffsets );
      for( uint32_t idx = 0; idx < numEntryPointOffsets; idx++ )
      {
        READ_CODE( offsetLenMinus1 + 1, uiCode, "entry_point_offset_minus1" );
        entryPointOffset[idx] = uiCode + 1;
      }
    }
  }

#if RExt__DECODER_DEBUG_BIT_STATISTICS
  CodingStatistics::IncrementStatisticEP(STATS__BYTE_ALIGNMENT_BITS,m_pcBitstream->readByteAlignment(),0);
#else
  m_pcBitstream->readByteAlignment();
#endif

  pcSlice->clearSubstreamSizes();

  if( !pps->getSingleTileInPicFlag() || pps->getEntropyCodingSyncEnabledFlag() )
  {
    int endOfSliceHeaderLocation = m_pcBitstream->getByteLocation();

    // Adjust endOfSliceHeaderLocation to account for emulation prevention bytes in the slice segment header
    for ( uint32_t curByteIdx  = 0; curByteIdx<m_pcBitstream->numEmulationPreventionBytesRead(); curByteIdx++ )
    {
      if ( m_pcBitstream->getEmulationPreventionByteLocation( curByteIdx ) < endOfSliceHeaderLocation )
      {
        endOfSliceHeaderLocation++;
      }
    }

    int  curEntryPointOffset     = 0;
    int  prevEntryPointOffset    = 0;
    for (uint32_t idx=0; idx<entryPointOffset.size(); idx++)
    {
      curEntryPointOffset += entryPointOffset[ idx ];

      int emulationPreventionByteCount = 0;
      for ( uint32_t curByteIdx  = 0; curByteIdx<m_pcBitstream->numEmulationPreventionBytesRead(); curByteIdx++ )
      {
        if ( m_pcBitstream->getEmulationPreventionByteLocation( curByteIdx ) >= ( prevEntryPointOffset + endOfSliceHeaderLocation ) &&
             m_pcBitstream->getEmulationPreventionByteLocation( curByteIdx ) <  ( curEntryPointOffset  + endOfSliceHeaderLocation ) )
        {
          emulationPreventionByteCount++;
        }
      }

      entryPointOffset[ idx ] -= emulationPreventionByteCount;
      prevEntryPointOffset = curEntryPointOffset;
      pcSlice->addSubstreamSize(entryPointOffset [ idx ] );
    }
  }
  return;
}

void HLSyntaxReader::parseConstraintInfo(ConstraintInfo *cinfo)
{
  uint32_t symbol;
  READ_FLAG(symbol,  "general_progressive_source_flag"          ); cinfo->setProgressiveSourceFlag(symbol ? true : false);
  READ_FLAG(symbol,  "general_interlaced_source_flag"           ); cinfo->setInterlacedSourceFlag(symbol ? true : false);
  READ_FLAG(symbol,  "general_non_packed_constraint_flag"       ); cinfo->setNonPackedConstraintFlag(symbol ? true : false);
  READ_FLAG(symbol,  "general_frame_only_constraint_flag"       ); cinfo->setFrameOnlyConstraintFlag(symbol ? true : false);
  READ_FLAG(symbol,  "intra_only_constraint_flag"               ); cinfo->setIntraOnlyConstraintFlag(symbol ? true : false);

  READ_CODE(4, symbol,  "max_bitdepth_constraint_idc"              ); cinfo->setMaxBitDepthConstraintIdc(symbol);
  READ_CODE(2, symbol,  "max_chroma_format_constraint_idc"         ); cinfo->setMaxChromaFormatConstraintIdc((ChromaFormat)symbol);

  READ_FLAG(symbol,  "no_qtbtt_dual_tree_intra_constraint_flag" ); cinfo->setNoQtbttDualTreeIntraConstraintFlag(symbol > 0 ? true : false);
  READ_FLAG(symbol, "no_partition_constraints_override_constraint_flag"); cinfo->setNoPartitionConstraintsOverrideConstraintFlag(symbol > 0 ? true : false);
  READ_FLAG(symbol,  "no_sao_constraint_flag");                    cinfo->setNoSaoConstraintFlag(symbol > 0 ? true : false);
  READ_FLAG(symbol,  "no_alf_constraint_flag");                    cinfo->setNoAlfConstraintFlag(symbol > 0 ? true : false);
#if JVET_O0376_SPS_JOINTCBCR_FLAG
  READ_FLAG(symbol,  "no_joint_cbcr_constraint_flag");             cinfo->setNoJointCbCrConstraintFlag(symbol > 0 ? true : false);
#endif

  READ_FLAG(symbol,  "no_pcm_constraint_flag");                    cinfo->setNoPcmConstraintFlag(symbol > 0 ? true : false);
  READ_FLAG(symbol,  "no_ref_wraparound_constraint_flag");         cinfo->setNoRefWraparoundConstraintFlag(symbol > 0 ? true : false);
  READ_FLAG(symbol,  "no_temporal_mvp_constraint_flag");           cinfo->setNoTemporalMvpConstraintFlag(symbol > 0 ? true : false);
  READ_FLAG(symbol,  "no_sbtmvp_constraint_flag");                 cinfo->setNoSbtmvpConstraintFlag(symbol > 0 ? true : false);
  READ_FLAG(symbol,  "no_amvr_constraint_flag");                   cinfo->setNoAmvrConstraintFlag(symbol > 0 ? true : false);
  READ_FLAG(symbol,  "no_bdof_constraint_flag");                   cinfo->setNoBdofConstraintFlag(symbol > 0 ? true : false);
  READ_FLAG(symbol, "no_dmvr_constraint_flag");                    cinfo->setNoDmvrConstraintFlag(symbol > 0 ? true : false);
  READ_FLAG(symbol, "no_cclm_constraint_flag");                    cinfo->setNoCclmConstraintFlag(symbol > 0 ? true : false);
  READ_FLAG(symbol, "no_mts_constraint_flag");                     cinfo->setNoMtsConstraintFlag(symbol > 0 ? true : false);
  READ_FLAG(symbol, "no_sbt_constraint_flag");                     cinfo->setNoSbtConstraintFlag(symbol > 0 ? true : false);
  READ_FLAG(symbol, "no_affine_motion_constraint_flag");           cinfo->setNoAffineMotionConstraintFlag(symbol > 0 ? true : false);
  READ_FLAG(symbol, "no_gbi_constraint_flag");                     cinfo->setNoGbiConstraintFlag(symbol > 0 ? true : false);
  READ_FLAG(symbol, "no_ibc_constraint_flag");                     cinfo->setNoIbcConstraintFlag(symbol > 0 ? true : false);
  READ_FLAG(symbol, "no_mh_intra_constraint_flag");                cinfo->setNoMhIntraConstraintFlag(symbol > 0 ? true : false);
  READ_FLAG(symbol, "no_fpel_mmvd_constraint_flag");               cinfo->setNoFPelMmvdConstraintFlag(symbol > 0 ? true : false);
  READ_FLAG(symbol, "no_triangle_constraint_flag");                cinfo->setNoTriangleConstraintFlag(symbol > 0 ? true : false);
  READ_FLAG(symbol, "no_ladf_constraint_flag");                    cinfo->setNoLadfConstraintFlag(symbol > 0 ? true : false);
  READ_FLAG(symbol, "no_transform_skip_constraint_flag");          cinfo->setNoTransformSkipConstraintFlag(symbol > 0 ? true : false);
#if JVET_O1136_TS_BDPCM_SIGNALLING
  READ_FLAG(symbol, "no_bdpcm_constraint_flag");                   cinfo->setNoBDPCMConstraintFlag(symbol > 0 ? true : false);
#endif
  READ_FLAG(symbol, "no_qp_delta_constraint_flag");                cinfo->setNoQpDeltaConstraintFlag(symbol > 0 ? true : false);
  READ_FLAG(symbol, "no_dep_quant_constraint_flag");               cinfo->setNoDepQuantConstraintFlag(symbol > 0 ? true : false);
  READ_FLAG(symbol, "no_sign_data_hiding_constraint_flag");        cinfo->setNoSignDataHidingConstraintFlag(symbol > 0 ? true : false);
}


void HLSyntaxReader::parseProfileTierLevel(ProfileTierLevel *ptl, int maxNumSubLayersMinus1)
{
  uint32_t symbol;
  READ_CODE(7 , symbol,   "general_profile_idc"              ); ptl->setProfileIdc  (Profile::Name(symbol));
  READ_FLAG(    symbol,   "general_tier_flag"                ); ptl->setTierFlag    (symbol ? Level::HIGH : Level::MAIN);
  READ_CODE(24 , symbol,   "general_sub_profile_idc"         ); ptl->setSubProfileIdc  (symbol);

  parseConstraintInfo( ptl->getConstraintInfo() );

  READ_CODE(8 , symbol,   "general_level_idc"                ); ptl->setLevelIdc    (Level::Name(symbol));

  for (int i = 0; i < maxNumSubLayersMinus1; i++)
  {
    READ_FLAG( symbol, "sub_layer_level_present_flag[i]"   ); ptl->setSubLayerLevelPresentFlag  (i, symbol);
  }

  while (!isByteAligned())
  {
    READ_FLAG(    symbol,   "ptl_alignment_zero_bit"        ); CHECK (symbol != 0, "ptl_alignment_zero_bit not equal to zero");
  }

  for (int i = 0; i < maxNumSubLayersMinus1; i++)
  {
    if (ptl->getSubLayerLevelPresentFlag(i))
    {
      READ_CODE(8 , symbol,   "sub_layer_level_idc"                ); ptl->setSubLayerLevelIdc    (i, Level::Name(symbol));
    }
  }
}



void HLSyntaxReader::parseTerminatingBit( uint32_t& ruiBit )
{
  ruiBit = false;
  int iBitsLeft = m_pcBitstream->getNumBitsLeft();
  if(iBitsLeft <= 8)
  {
    uint32_t uiPeekValue = m_pcBitstream->peekBits(iBitsLeft);
    if (uiPeekValue == (1<<(iBitsLeft-1)))
    {
      ruiBit = true;
    }
  }
}

void HLSyntaxReader::parseRemainingBytes( bool noTrailingBytesExpected )
{
  if (noTrailingBytesExpected)
  {
    CHECK( 0 != m_pcBitstream->getNumBitsLeft(), "Bits left although no bits expected" );
  }
  else
  {
    while (m_pcBitstream->getNumBitsLeft())
    {
      uint32_t trailingNullByte=m_pcBitstream->readByte();
      if (trailingNullByte!=0)
      {
        msg( ERROR, "Trailing byte should be 0, but has value %02x\n", trailingNullByte);
        THROW("Invalid trailing '0' byte");
      }
    }
  }
}




// ====================================================================================================================
// Protected member functions
// ====================================================================================================================

//! parse explicit wp tables
void HLSyntaxReader::parsePredWeightTable( Slice* pcSlice, const SPS *sps )
{
  WPScalingParam *wp;
  const ChromaFormat    chFmt        = sps->getChromaFormatIdc();
  const int             numValidComp = int(getNumberValidComponents(chFmt));
  const bool            bChroma      = (chFmt!=CHROMA_400);
  const SliceType       eSliceType   = pcSlice->getSliceType();
  const int             iNbRef       = (eSliceType == B_SLICE ) ? (2) : (1);
  uint32_t            uiLog2WeightDenomLuma=0, uiLog2WeightDenomChroma=0;
  uint32_t            uiTotalSignalledWeightFlags = 0;

  int iDeltaDenom;
  // decode delta_luma_log2_weight_denom :
  READ_UVLC( uiLog2WeightDenomLuma, "luma_log2_weight_denom" );
  CHECK( uiLog2WeightDenomLuma > 7, "Invalid code" );
  if( bChroma )
  {
    READ_SVLC( iDeltaDenom, "delta_chroma_log2_weight_denom" );
    CHECK((iDeltaDenom + (int)uiLog2WeightDenomLuma)<0, "Invalid code");
    CHECK((iDeltaDenom + (int)uiLog2WeightDenomLuma)>7, "Invalid code");
    uiLog2WeightDenomChroma = (uint32_t)(iDeltaDenom + uiLog2WeightDenomLuma);
  }

  for ( int iNumRef=0 ; iNumRef<iNbRef ; iNumRef++ ) // loop over l0 and l1 syntax elements
  {
    RefPicList  eRefPicList = ( iNumRef ? REF_PIC_LIST_1 : REF_PIC_LIST_0 );
    for ( int iRefIdx=0 ; iRefIdx<pcSlice->getNumRefIdx(eRefPicList) ; iRefIdx++ )
    {
      pcSlice->getWpScaling(eRefPicList, iRefIdx, wp);

      wp[COMPONENT_Y].uiLog2WeightDenom = uiLog2WeightDenomLuma;
      for(int j=1; j<numValidComp; j++)
      {
        wp[j].uiLog2WeightDenom = uiLog2WeightDenomChroma;
      }

      uint32_t  uiCode;
      READ_FLAG( uiCode, iNumRef==0?"luma_weight_l0_flag[i]":"luma_weight_l1_flag[i]" );
      wp[COMPONENT_Y].bPresentFlag = ( uiCode == 1 );
      uiTotalSignalledWeightFlags += wp[COMPONENT_Y].bPresentFlag;
    }
    if ( bChroma )
    {
      uint32_t  uiCode;
      for ( int iRefIdx=0 ; iRefIdx<pcSlice->getNumRefIdx(eRefPicList) ; iRefIdx++ )
      {
        pcSlice->getWpScaling(eRefPicList, iRefIdx, wp);
        READ_FLAG( uiCode, iNumRef==0?"chroma_weight_l0_flag[i]":"chroma_weight_l1_flag[i]" );
        for(int j=1; j<numValidComp; j++)
        {
          wp[j].bPresentFlag = ( uiCode == 1 );
        }
        uiTotalSignalledWeightFlags += 2*wp[COMPONENT_Cb].bPresentFlag;
      }
    }
    for ( int iRefIdx=0 ; iRefIdx<pcSlice->getNumRefIdx(eRefPicList) ; iRefIdx++ )
    {
      pcSlice->getWpScaling(eRefPicList, iRefIdx, wp);
      if ( wp[COMPONENT_Y].bPresentFlag )
      {
        int iDeltaWeight;
        READ_SVLC( iDeltaWeight, iNumRef==0?"delta_luma_weight_l0[i]":"delta_luma_weight_l1[i]" );
        CHECK( iDeltaWeight < -128, "Invalid code" );
        CHECK( iDeltaWeight >  127, "Invalid code" );
        wp[COMPONENT_Y].iWeight = (iDeltaWeight + (1<<wp[COMPONENT_Y].uiLog2WeightDenom));
        READ_SVLC( wp[COMPONENT_Y].iOffset, iNumRef==0?"luma_offset_l0[i]":"luma_offset_l1[i]" );
        const int range=sps->getSpsRangeExtension().getHighPrecisionOffsetsEnabledFlag() ? (1<<sps->getBitDepth(CHANNEL_TYPE_LUMA))/2 : 128;
        if( wp[0].iOffset < -range ) { THROW("Offset out of range"); }
        if( wp[0].iOffset >= range ) { THROW("Offset out of range"); }
      }
      else
      {
        wp[COMPONENT_Y].iWeight = (1 << wp[COMPONENT_Y].uiLog2WeightDenom);
        wp[COMPONENT_Y].iOffset = 0;
      }
      if ( bChroma )
      {
        if ( wp[COMPONENT_Cb].bPresentFlag )
        {
          int range=sps->getSpsRangeExtension().getHighPrecisionOffsetsEnabledFlag() ? (1<<sps->getBitDepth(CHANNEL_TYPE_CHROMA))/2 : 128;
          for ( int j=1 ; j<numValidComp ; j++ )
          {
            int iDeltaWeight;
            READ_SVLC( iDeltaWeight, iNumRef==0?"delta_chroma_weight_l0[i]":"delta_chroma_weight_l1[i]" );
            CHECK( iDeltaWeight < -128, "Invalid code" );
            CHECK( iDeltaWeight >  127, "Invalid code" );
            wp[j].iWeight = (iDeltaWeight + (1<<wp[j].uiLog2WeightDenom));

            int iDeltaChroma;
            READ_SVLC( iDeltaChroma, iNumRef==0?"delta_chroma_offset_l0[i]":"delta_chroma_offset_l1[i]" );
            CHECK( iDeltaChroma <  -4*range, "Invalid code" );
            CHECK( iDeltaChroma >=  4*range, "Invalid code" );
            int pred = ( range - ( ( range*wp[j].iWeight)>>(wp[j].uiLog2WeightDenom) ) );
            wp[j].iOffset = Clip3(-range, range-1, (iDeltaChroma + pred) );
          }
        }
        else
        {
          for ( int j=1 ; j<numValidComp ; j++ )
          {
            wp[j].iWeight = (1 << wp[j].uiLog2WeightDenom);
            wp[j].iOffset = 0;
          }
        }
      }
    }

    for ( int iRefIdx=pcSlice->getNumRefIdx(eRefPicList) ; iRefIdx<MAX_NUM_REF ; iRefIdx++ )
    {
      pcSlice->getWpScaling(eRefPicList, iRefIdx, wp);

      wp[0].bPresentFlag = false;
      wp[1].bPresentFlag = false;
      wp[2].bPresentFlag = false;
    }
  }
  CHECK(uiTotalSignalledWeightFlags>24, "Too many weight flag signalled");
}

/** decode quantization matrix
* \param scalingList quantization matrix information
*/
void HLSyntaxReader::parseScalingList(ScalingList* scalingList)
{
  uint32_t  code, sizeId, listId;
  bool scalingListPredModeFlag;
  //for each size
  for(sizeId = SCALING_LIST_FIRST_CODED; sizeId <= SCALING_LIST_LAST_CODED; sizeId++)
  {
    for(listId = 0; listId <  SCALING_LIST_NUM; listId++)
    {
      if (!(((sizeId == SCALING_LIST_2x2) && (listId % (SCALING_LIST_NUM / (NUMBER_OF_PREDICTION_MODES - 1)) == 0)) || ((sizeId > SCALING_LIST_32x32) && (listId % (SCALING_LIST_NUM / (NUMBER_OF_PREDICTION_MODES - 1)) != 0))))//2x2 luma
      {
        READ_FLAG( code, "scaling_list_pred_mode_flag");
        scalingListPredModeFlag = (code) ? true : false;
        scalingList->setScalingListPredModeFlag(sizeId, listId, scalingListPredModeFlag);
        if(!scalingListPredModeFlag) //Copy Mode
        {
          READ_UVLC( code, "scaling_list_pred_matrix_id_delta");

          if (sizeId == SCALING_LIST_64x64)
          {
            code *= (SCALING_LIST_NUM / (NUMBER_OF_PREDICTION_MODES - 1)); // Adjust the decoded code for this size, to cope with the missing 32x32 chroma entries.
	  }

          scalingList->setRefMatrixId (sizeId,listId,(uint32_t)((int)(listId)-(code)));
          if( sizeId > SCALING_LIST_8x8 )
          {
            scalingList->setScalingListDC(sizeId,listId,((listId == scalingList->getRefMatrixId (sizeId,listId))? 16 :scalingList->getScalingListDC(sizeId, scalingList->getRefMatrixId (sizeId,listId))));
	  }
          scalingList->processRefMatrix( sizeId, listId, scalingList->getRefMatrixId (sizeId,listId));

        }
        else //DPCM Mode
        {
          decodeScalingList(scalingList, sizeId, listId);
        }
      }
    }
  }

  return;
}

/** decode DPCM
* \param scalingList  quantization matrix information
* \param sizeId size index
* \param listId list index
*/
void HLSyntaxReader::decodeScalingList(ScalingList *scalingList, uint32_t sizeId, uint32_t listId)
{
  int i,coefNum = std::min(MAX_MATRIX_COEF_NUM,(int)g_scalingListSize[sizeId]);
  int data;
  int scalingListDcCoefMinus8 = 0;
  int nextCoef = SCALING_LIST_START_VALUE;
  ScanElement *scan = g_scanOrder[SCAN_UNGROUPED][SCAN_DIAG][gp_sizeIdxInfo->idxFrom(1 << (sizeId == SCALING_LIST_2x2 ? 1 : (sizeId == SCALING_LIST_4x4 ? 2 : 3)))][gp_sizeIdxInfo->idxFrom(1 << (sizeId == SCALING_LIST_2x2 ? 1 : (sizeId == SCALING_LIST_4x4 ? 2 : 3)))];
  int *dst = scalingList->getScalingListAddress(sizeId, listId);

  if( sizeId > SCALING_LIST_8x8 )
  {
    READ_SVLC( scalingListDcCoefMinus8, "scaling_list_dc_coef_minus8");
    scalingList->setScalingListDC(sizeId,listId,scalingListDcCoefMinus8 + 8);
    nextCoef = scalingList->getScalingListDC(sizeId,listId);
  }

  for(i = 0; i < coefNum; i++)
  {
    if (sizeId == SCALING_LIST_64x64 && scan[i].x >= 4 && scan[i].y >= 4)
    {
      dst[scan[i].idx] = 0;
      continue;
    }
    READ_SVLC( data, "scaling_list_delta_coef");
    nextCoef = (nextCoef + data + 256 ) % 256;
    dst[scan[i].idx] = nextCoef;//[scan[scanIdx].idx]
  }
}

bool HLSyntaxReader::xMoreRbspData()
{
  int bitsLeft = m_pcBitstream->getNumBitsLeft();

  // if there are more than 8 bits, it cannot be rbsp_trailing_bits
  if (bitsLeft > 8)
  {
    return true;
  }

  uint8_t lastByte = m_pcBitstream->peekBits(bitsLeft);
  int cnt = bitsLeft;

  // remove trailing bits equal to zero
  while ((cnt>0) && ((lastByte & 1) == 0))
  {
    lastByte >>= 1;
    cnt--;
  }
  // remove bit equal to one
  cnt--;

  // we should not have a negative number of bits
  CHECK (cnt<0, "Negative number of bits");

  // we have more data, if cnt is not zero
  return (cnt>0);
}

int HLSyntaxReader::alfGolombDecode( const int k, const bool signed_val )
{
  uint32_t uiSymbol;
  int q = -1;
  int nr = 0;
  int m = (int)pow( 2.0, k );
  int a;

  uiSymbol = 1;
  while( uiSymbol )
  {
#if RExt__DECODER_DEBUG_BIT_STATISTICS
    xReadFlag( uiSymbol, "" );
#else
    xReadFlag( uiSymbol );
#endif
    q++;
  }

  for( a = 0; a < k; ++a )          // read out the sequential log2(M) bits
  {
#if RExt__DECODER_DEBUG_BIT_STATISTICS
    xReadFlag( uiSymbol, "" );
#else
    xReadFlag( uiSymbol );
#endif
    if( uiSymbol )
    {
      nr += 1 << a;
    }
  }
  nr += q * m;                    // add the bits and the multiple of M
  if( signed_val && nr != 0 )
  {
#if RExt__DECODER_DEBUG_BIT_STATISTICS
    xReadFlag( uiSymbol, "" );
#else
    xReadFlag( uiSymbol );
#endif
    nr = ( uiSymbol ) ? -nr : nr;
  }
  return nr;
}

#if JVET_O0090_ALF_CHROMA_FILTER_ALTERNATIVES_CTB
void HLSyntaxReader::alfFilter( AlfParam& alfParam, const bool isChroma, const int altIdx )
#else
void HLSyntaxReader::alfFilter( AlfParam& alfParam, const bool isChroma )
#endif
{
  uint32_t code;
  if( !isChroma )
  {
    READ_FLAG( code, "alf_luma_coeff_delta_flag" );
    alfParam.alfLumaCoeffDeltaFlag = code;

    if( !alfParam.alfLumaCoeffDeltaFlag )
    {
      std::memset( alfParam.alfLumaCoeffFlag, true, sizeof( alfParam.alfLumaCoeffFlag ) );
#if !JVET_O0669_REMOVE_ALF_COEFF_PRED
      if( alfParam.numLumaFilters > 1 )
      {
        READ_FLAG( code, "alf_luma_coeff_delta_prediction_flag" );
        alfParam.alfLumaCoeffDeltaPredictionFlag = code;
      }
      else
      {
        alfParam.alfLumaCoeffDeltaPredictionFlag = 0;
      }
#endif
    }
#if !JVET_O0669_REMOVE_ALF_COEFF_PRED
    else
    {
      alfParam.alfLumaCoeffDeltaPredictionFlag = 0;
    }
#endif
  }

  // derive maxGolombIdx
  AlfFilterShape alfShape( isChroma ? 5 : 7 );
#if !JVET_O0216_ALF_COEFF_EG3 || !JVET_O0064_SIMP_ALF_CLIP_CODING
  const int maxGolombIdx = AdaptiveLoopFilter::getMaxGolombIdx( alfShape.filterType );
#endif
#if !JVET_O0216_ALF_COEFF_EG3
  READ_UVLC( code, isChroma ? "alf_chroma_min_eg_order_minus1" : "alf_luma_min_eg_order_minus1" );
#endif
#if !JVET_O0216_ALF_COEFF_EG3 || !JVET_O0064_SIMP_ALF_CLIP_CODING
  int kMin = code + 1;
  static int kMinTab[MAX_NUM_ALF_COEFF];
#endif
  const int numFilters = isChroma ? 1 : alfParam.numLumaFilters;
#if JVET_O0090_ALF_CHROMA_FILTER_ALTERNATIVES_CTB
  short* coeff = isChroma ? alfParam.chromaCoeff[altIdx] : alfParam.lumaCoeff;
  short* clipp = isChroma ? alfParam.chromaClipp[altIdx] : alfParam.lumaClipp;
#else
  short* coeff = isChroma ? alfParam.chromaCoeff : alfParam.lumaCoeff;
  short* clipp = isChroma ? alfParam.chromaClipp : alfParam.lumaClipp;
#endif

#if !JVET_O0216_ALF_COEFF_EG3
  for( int idx = 0; idx < maxGolombIdx; idx++ )
  {
    READ_FLAG( code, isChroma ? "alf_chroma_eg_order_increase_flag"  : "alf_luma_eg_order_increase_flag" );
    CHECK( code > 1, "Wrong golomb_order_increase_flag" );
    kMinTab[idx] = kMin + code;
    kMin = kMinTab[idx];
  }
#endif
  if( !isChroma )
  {
    if( alfParam.alfLumaCoeffDeltaFlag )
    {
      for( int ind = 0; ind < alfParam.numLumaFilters; ++ind )
      {
        READ_FLAG( code, "alf_luma_coeff_flag[i]" );
        alfParam.alfLumaCoeffFlag[ind] = code;
      }
    }
  }

  // Filter coefficients
  for( int ind = 0; ind < numFilters; ++ind )
  {
    if( !isChroma && !alfParam.alfLumaCoeffFlag[ind] && alfParam.alfLumaCoeffDeltaFlag )
    {
      memset( coeff + ind * MAX_NUM_ALF_LUMA_COEFF, 0, sizeof( *coeff ) * alfShape.numCoeff );
      continue;
    }

    for( int i = 0; i < alfShape.numCoeff - 1; i++ )
    {
#if JVET_O0216_ALF_COEFF_EG3
      coeff[ind * MAX_NUM_ALF_LUMA_COEFF + i] = alfGolombDecode( 3 );
#else
      coeff[ind * MAX_NUM_ALF_LUMA_COEFF + i] = alfGolombDecode( kMinTab[alfShape.golombIdx[i]] );
#endif
    }
  }

  // Clipping values coding
#if JVET_O0090_ALF_CHROMA_FILTER_ALTERNATIVES_CTB
  if ( alfParam.nonLinearFlag[isChroma][altIdx] )
#else
  if ( alfParam.nonLinearFlag[isChroma] )
#endif
  {
#if !JVET_O0064_SIMP_ALF_CLIP_CODING
    READ_UVLC( code, "clip_min_golomb_order" );

    kMin = code + 1;

    for( int idx = 0; idx < maxGolombIdx; idx++ )
    {
      READ_FLAG( code, "clip_golomb_order_increase_flag" );
      CHECK( code > 1, "Wrong golomb_order_increase_flag" );
      kMinTab[idx] = kMin + code;
      kMin = kMinTab[idx];
    }

    short recCoeff[MAX_NUM_ALF_CLASSES * MAX_NUM_ALF_LUMA_COEFF];
    if( isChroma )
    {
      memcpy( recCoeff, coeff, sizeof(short) * MAX_NUM_ALF_CHROMA_COEFF );
    }
    else
    {
      memcpy( recCoeff, coeff, sizeof(short) * numFilters * MAX_NUM_ALF_LUMA_COEFF );
#if !JVET_O0669_REMOVE_ALF_COEFF_PRED
      if( alfParam.alfLumaCoeffDeltaPredictionFlag )
      {
        for( int i = 1; i < numFilters; i++ )
        {
          for( int j = 0; j < alfShape.numCoeff - 1; j++ )
          {
            recCoeff[i * MAX_NUM_ALF_LUMA_COEFF + j] += recCoeff[( i - 1 ) * MAX_NUM_ALF_LUMA_COEFF + j];
          }
        }
      }
#endif
    }
#endif

    // Filter coefficients
    for( int ind = 0; ind < numFilters; ++ind )
    {
#if !JVET_O0064_SIMP_ALF_CLIP_CODING
      if( !isChroma && !alfParam.alfLumaCoeffFlag[ind] && alfParam.alfLumaCoeffDeltaFlag )
      {
        std::fill_n( clipp + ind * MAX_NUM_ALF_LUMA_COEFF, alfShape.numCoeff, 0 );
        continue;
      }
#endif

      for( int i = 0; i < alfShape.numCoeff - 1; i++ )
      {
#if JVET_O0064_SIMP_ALF_CLIP_CODING
        READ_CODE(2, code, "alf_clipping_index");
        clipp[ind * MAX_NUM_ALF_LUMA_COEFF + i] = code;
#else
        if( recCoeff[ind * MAX_NUM_ALF_LUMA_COEFF + i] )
          clipp[ind * MAX_NUM_ALF_LUMA_COEFF + i] = alfGolombDecode( kMinTab[alfShape.golombIdx[i]], false );
        else
          clipp[ind * MAX_NUM_ALF_LUMA_COEFF + i] = 0;
#endif
      }
    }
  }
  else
  {
    for( int ind = 0; ind < numFilters; ++ind )
    {
      std::fill_n( clipp + ind * MAX_NUM_ALF_LUMA_COEFF, alfShape.numCoeff, 0 );
    }
  }
}

int HLSyntaxReader::truncatedUnaryEqProb( const int maxSymbol )
{
  for( int k = 0; k < maxSymbol; k++ )
  {
    uint32_t symbol;
#if RExt__DECODER_DEBUG_BIT_STATISTICS
    xReadFlag( symbol, "" );
#else
    xReadFlag( symbol );
#endif

    if( !symbol )
    {
      return k;
    }
  }
  return maxSymbol;
}

void HLSyntaxReader::xReadTruncBinCode( uint32_t& ruiSymbol, const int uiMaxSymbol )
{
  int uiThresh;
  if( uiMaxSymbol > 256 )
  {
    int uiThreshVal = 1 << 8;
    uiThresh = 8;
    while( uiThreshVal <= uiMaxSymbol )
    {
      uiThresh++;
      uiThreshVal <<= 1;
    }
    uiThresh--;
  }
  else
  {
    uiThresh = g_tbMax[uiMaxSymbol];
  }

  int uiVal = 1 << uiThresh;
  int b = uiMaxSymbol - uiVal;
#if RExt__DECODER_DEBUG_BIT_STATISTICS
  xReadCode( uiThresh, ruiSymbol, "" );
#else
  xReadCode( uiThresh, ruiSymbol );
#endif
  if( ruiSymbol >= uiVal - b )
  {
    uint32_t uiSymbol;
#if RExt__DECODER_DEBUG_BIT_STATISTICS
    xReadFlag( uiSymbol, "" );
#else
    xReadFlag( uiSymbol );
#endif
    ruiSymbol <<= 1;
    ruiSymbol += uiSymbol;
    ruiSymbol -= ( uiVal - b );
  }
}

//! \}
<|MERGE_RESOLUTION|>--- conflicted
+++ resolved
@@ -2186,11 +2186,7 @@
 #else
     if (bChroma)
     {
-<<<<<<< HEAD
-      READ_FLAG( uiCode, "slice_joint_cbcr_sign_flag" ); pcSlice->setJointCbCrSignFlag( uiCode != 0 );
-=======
       READ_FLAG( uiCode, "slice_joint_cbcr_sign_flag" ); pcSlice->setJointCbCrSignFlag(uiCode != 0);
->>>>>>> 4844406d
     }
 #endif 
 #endif
@@ -2222,15 +2218,6 @@
         CHECK( pcSlice->getSliceChromaQpDelta(COMPONENT_Cr) >  12, "Invalid chroma QP offset" );
         CHECK( (pps->getQpOffset(COMPONENT_Cr) + pcSlice->getSliceChromaQpDelta(COMPONENT_Cr)) < -12, "Invalid chroma QP offset" );
         CHECK( (pps->getQpOffset(COMPONENT_Cr) + pcSlice->getSliceChromaQpDelta(COMPONENT_Cr)) >  12, "Invalid chroma QP offset" );
-<<<<<<< HEAD
-
-        READ_SVLC( iCode, "slice_joint_cbcr_qp_offset" );
-        pcSlice->setSliceChromaQpDelta(JOINT_CbCr, iCode );
-        CHECK( pcSlice->getSliceChromaQpDelta(JOINT_CbCr) < -12, "Invalid chroma QP offset" );
-        CHECK( pcSlice->getSliceChromaQpDelta(JOINT_CbCr) >  12, "Invalid chroma QP offset" );
-        CHECK( (pps->getQpOffset(JOINT_CbCr) + pcSlice->getSliceChromaQpDelta(JOINT_CbCr)) < -12, "Invalid chroma QP offset" );
-        CHECK( (pps->getQpOffset(JOINT_CbCr) + pcSlice->getSliceChromaQpDelta(JOINT_CbCr)) >  12, "Invalid chroma QP offset" );
-=======
 #if JVET_O0376_SPS_JOINTCBCR_FLAG
         if (sps->getJointCbCrEnabledFlag())
         {
@@ -2249,7 +2236,6 @@
         CHECK( (pps->getQpOffset(JOINT_CbCr) + pcSlice->getSliceChromaQpDelta(JOINT_CbCr)) < -12, "Invalid chroma QP offset");
         CHECK( (pps->getQpOffset(JOINT_CbCr) + pcSlice->getSliceChromaQpDelta(JOINT_CbCr)) >  12, "Invalid chroma QP offset");
 #endif
->>>>>>> 4844406d
       }
     }
 
