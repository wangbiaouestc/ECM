/* The copyright in this software is being made available under the BSD
* License, included below. This software may be subject to other third party
* and contributor rights, including patent rights, and no such rights are
* granted under this license.
*
* Copyright (c) 2010-2019, ITU/ISO/IEC
* All rights reserved.
*
* Redistribution and use in source and binary forms, with or without
* modification, are permitted provided that the following conditions are met:
*
*  * Redistributions of source code must retain the above copyright notice,
*    this list of conditions and the following disclaimer.
*  * Redistributions in binary form must reproduce the above copyright notice,
*    this list of conditions and the following disclaimer in the documentation
*    and/or other materials provided with the distribution.
*  * Neither the name of the ITU/ISO/IEC nor the names of its contributors may
*    be used to endorse or promote products derived from this software without
*    specific prior written permission.
*
* THIS SOFTWARE IS PROVIDED BY THE COPYRIGHT HOLDERS AND CONTRIBUTORS "AS IS"
* AND ANY EXPRESS OR IMPLIED WARRANTIES, INCLUDING, BUT NOT LIMITED TO, THE
* IMPLIED WARRANTIES OF MERCHANTABILITY AND FITNESS FOR A PARTICULAR PURPOSE
* ARE DISCLAIMED. IN NO EVENT SHALL THE COPYRIGHT HOLDER OR CONTRIBUTORS
* BE LIABLE FOR ANY DIRECT, INDIRECT, INCIDENTAL, SPECIAL, EXEMPLARY, OR
* CONSEQUENTIAL DAMAGES (INCLUDING, BUT NOT LIMITED TO, PROCUREMENT OF
* SUBSTITUTE GOODS OR SERVICES; LOSS OF USE, DATA, OR PROFITS; OR BUSINESS
* INTERRUPTION) HOWEVER CAUSED AND ON ANY THEORY OF LIABILITY, WHETHER IN
* CONTRACT, STRICT LIABILITY, OR TORT (INCLUDING NEGLIGENCE OR OTHERWISE)
* ARISING IN ANY WAY OUT OF THE USE OF THIS SOFTWARE, EVEN IF ADVISED OF
* THE POSSIBILITY OF SUCH DAMAGE.
*/

/** \file     CABACReader.cpp
 *  \brief    Reader for low level syntax
 */

#include "CABACReader.h"

#include "CommonLib/CodingStructure.h"
#include "CommonLib/TrQuant.h"
#include "CommonLib/UnitTools.h"
#include "CommonLib/SampleAdaptiveOffset.h"
#include "CommonLib/dtrace_next.h"
#include "CommonLib/Picture.h"

#if RExt__DECODER_DEBUG_BIT_STATISTICS
#include "CommonLib/CodingStatistics.h"
#endif

#if RExt__DECODER_DEBUG_BIT_STATISTICS
#define RExt__DECODER_DEBUG_BIT_STATISTICS_CREATE_SET(x)           const CodingStatisticsClassType CSCT(x);                       m_BinDecoder.set( CSCT )
#define RExt__DECODER_DEBUG_BIT_STATISTICS_CREATE_SET2(x,y)        const CodingStatisticsClassType CSCT(x,y);                     m_BinDecoder.set( CSCT )
#define RExt__DECODER_DEBUG_BIT_STATISTICS_CREATE_SET_SIZE(x,s)    const CodingStatisticsClassType CSCT(x, s.width, s.height);    m_BinDecoder.set( CSCT )
#define RExt__DECODER_DEBUG_BIT_STATISTICS_CREATE_SET_SIZE2(x,s,z) const CodingStatisticsClassType CSCT(x, s.width, s.height, z); m_BinDecoder.set( CSCT )
#define RExt__DECODER_DEBUG_BIT_STATISTICS_SET(x)                  m_BinDecoder.set( x );
#else
#define RExt__DECODER_DEBUG_BIT_STATISTICS_CREATE_SET(x)
#define RExt__DECODER_DEBUG_BIT_STATISTICS_CREATE_SET2(x,y)
#define RExt__DECODER_DEBUG_BIT_STATISTICS_CREATE_SET_SIZE(x,s)
#define RExt__DECODER_DEBUG_BIT_STATISTICS_CREATE_SET_SIZE2(x,s,z)
#define RExt__DECODER_DEBUG_BIT_STATISTICS_SET(x)
#endif


void CABACReader::initCtxModels( Slice& slice )
{
  SliceType sliceType  = slice.getSliceType();
  int       qp         = slice.getSliceQp();
  if( slice.getPPS()->getCabacInitPresentFlag() && slice.getCabacInitFlag() )
  {
    switch( sliceType )
    {
    case P_SLICE:           // change initialization table to B_SLICE initialization
      sliceType = B_SLICE;
      break;
    case B_SLICE:           // change initialization table to P_SLICE initialization
      sliceType = P_SLICE;
      break;
    default     :           // should not occur
      THROW( "Invalid slice type" );
      break;
    }
  }
  m_BinDecoder.reset( qp, (int)sliceType );
}


//================================================================================
//  clause 7.3.8.1
//--------------------------------------------------------------------------------
//    bool  terminating_bit()
//    void  remaining_bytes( noTrailingBytesExpected )
//================================================================================

bool CABACReader::terminating_bit()
{
  if( m_BinDecoder.decodeBinTrm() )
  {
    m_BinDecoder.finish();
#if RExt__DECODER_DEBUG_BIT_STATISTICS
    CodingStatistics::IncrementStatisticEP( STATS__TRAILING_BITS, m_Bitstream->readOutTrailingBits(), 0 );
#else
    m_Bitstream->readOutTrailingBits();
#endif
    return true;
  }
  return false;
}

void CABACReader::remaining_bytes( bool noTrailingBytesExpected )
{
  if( noTrailingBytesExpected )
  {
    CHECK( 0 != m_Bitstream->getNumBitsLeft(), "Bits left when not supposed" );
  }
  else
  {
    while( m_Bitstream->getNumBitsLeft() )
    {
      unsigned trailingNullByte = m_Bitstream->readByte();
      if( trailingNullByte != 0 )
      {
        THROW( "Trailing byte should be '0', but has a value of " << std::hex << trailingNullByte << std::dec << "\n" );
      }
    }
  }
}

//================================================================================
//  clause 7.3.8.2
//--------------------------------------------------------------------------------
//    bool  coding_tree_unit( cs, area, qpL, qpC, ctuRsAddr )
//================================================================================

bool CABACReader::coding_tree_unit( CodingStructure& cs, const UnitArea& area, int (&qps)[2], unsigned ctuRsAddr )
{
  CUCtx cuCtx( qps[CH_L] );
  Partitioner *partitioner = PartitionerFactory::get( *cs.slice );

  partitioner->initCtu( area, CH_L, *cs.slice );
#if JVET_O0050_LOCAL_DUAL_TREE
  cs.treeType = partitioner->treeType = TREE_D;
  cs.modeType = partitioner->modeType = MODE_TYPE_ALL;
#endif


  sao( cs, ctuRsAddr );
  if (cs.sps->getALFEnabledFlag() && (cs.slice->getTileGroupAlfEnabledFlag(COMPONENT_Y)))
  {
    const PreCalcValues& pcv = *cs.pcv;
    int                 frame_width_in_ctus = pcv.widthInCtus;
    int                 ry = ctuRsAddr / frame_width_in_ctus;
    int                 rx = ctuRsAddr - ry * frame_width_in_ctus;
    const Position      pos( rx * cs.pcv->maxCUWidth, ry * cs.pcv->maxCUHeight );
    const uint32_t          curSliceIdx = cs.slice->getIndependentSliceIdx();
    const uint32_t          curTileIdx = cs.picture->brickMap->getBrickIdxRsMap( pos );
    bool                leftAvail = cs.getCURestricted( pos.offset( -(int)pcv.maxCUWidth, 0 ), pos, curSliceIdx, curTileIdx, CH_L ) ? true : false;
    bool                aboveAvail = cs.getCURestricted( pos.offset( 0, -(int)pcv.maxCUHeight ), pos, curSliceIdx, curTileIdx, CH_L ) ? true : false;

    int leftCTUAddr = leftAvail ? ctuRsAddr - 1 : -1;
    int aboveCTUAddr = aboveAvail ? ctuRsAddr - frame_width_in_ctus : -1;

    for( int compIdx = 0; compIdx < MAX_NUM_COMPONENT; compIdx++ )
    {
      if (cs.slice->getTileGroupAlfEnabledFlag((ComponentID)compIdx))
      {
        uint8_t* ctbAlfFlag = cs.slice->getPic()->getAlfCtuEnableFlag( compIdx );
        int ctx = 0;
        ctx += leftCTUAddr > -1 ? ( ctbAlfFlag[leftCTUAddr] ? 1 : 0 ) : 0;
        ctx += aboveCTUAddr > -1 ? ( ctbAlfFlag[aboveCTUAddr] ? 1 : 0 ) : 0;

        RExt__DECODER_DEBUG_BIT_STATISTICS_CREATE_SET(STATS__CABAC_BITS__ALF);
        ctbAlfFlag[ctuRsAddr] = m_BinDecoder.decodeBin( Ctx::ctbAlfFlag( compIdx * 3 + ctx ) );

        if (isLuma((ComponentID)compIdx) && ctbAlfFlag[ctuRsAddr])
        {
          readAlfCtuFilterIndex(cs, ctuRsAddr);
        }
#if JVET_O0090_ALF_CHROMA_FILTER_ALTERNATIVES_CTB
        if( isChroma( (ComponentID)compIdx ) )
        {
          int apsIdx = cs.slice->getTileGroupApsIdChroma();
          CHECK(cs.slice->getAlfAPSs()[apsIdx] == nullptr, "APS not initialized");
          const AlfParam& alfParam = cs.slice->getAlfAPSs()[apsIdx]->getAlfAPSParam();
          const int numAlts = alfParam.numAlternativesChroma;
          uint8_t* ctbAlfAlternative = cs.slice->getPic()->getAlfCtuAlternativeData( compIdx );
          ctbAlfAlternative[ctuRsAddr] = 0;
          if( ctbAlfFlag[ctuRsAddr] )
          {
            uint8_t decoded = 0;
            while( decoded < numAlts-1 && m_BinDecoder.decodeBin( Ctx::ctbAlfAlternative( compIdx-1 ) ) )
              ++ decoded;
            ctbAlfAlternative[ctuRsAddr] = decoded;
          }
        }
#endif
      }
    }
  }

  bool isLast = false;

  if ( CS::isDualITree(cs) && cs.pcv->chrFormat != CHROMA_400 && cs.pcv->maxCUWidth > 64 )
  {
    Partitioner *chromaPartitioner = PartitionerFactory::get(*cs.slice);
    chromaPartitioner->initCtu(area, CH_C, *cs.slice);
    CUCtx cuCtxChroma(qps[CH_C]);
    isLast = coding_tree(cs, *partitioner, cuCtx, chromaPartitioner, &cuCtxChroma);
    qps[CH_L] = cuCtx.qp;
    qps[CH_C] = cuCtxChroma.qp;
    delete chromaPartitioner;
  }
  else
  {
    isLast = coding_tree(cs, *partitioner, cuCtx);
    qps[CH_L] = cuCtx.qp;
    if( !isLast && CS::isDualITree( cs ) && cs.pcv->chrFormat != CHROMA_400 )
    {
      CUCtx cuCtxChroma( qps[CH_C] );
      partitioner->initCtu( area, CH_C, *cs.slice );
      isLast = coding_tree( cs, *partitioner, cuCtxChroma );
      qps[CH_C] = cuCtxChroma.qp;
    }
  }

  DTRACE_COND( ctuRsAddr == 0, g_trace_ctx, D_QP_PER_CTU, "\n%4d %2d", cs.picture->poc, cs.slice->getSliceQpBase() );
  DTRACE     (                 g_trace_ctx, D_QP_PER_CTU, " %3d",           qps[CH_L] - cs.slice->getSliceQpBase() );

  delete partitioner;
  return isLast;
}

void CABACReader::readAlfCtuFilterIndex(CodingStructure& cs, unsigned ctuRsAddr)
{
  short* alfCtbFilterSetIndex = cs.slice->getPic()->getAlfCtbFilterIndex();
  unsigned numAps = cs.slice->getTileGroupNumAps();
  unsigned numAvailableFiltSets = numAps + NUM_FIXED_FILTER_SETS;
  uint32_t filtIndex = 0;
  if (numAvailableFiltSets > NUM_FIXED_FILTER_SETS)
  {
    int useLatestFilt = m_BinDecoder.decodeBin(Ctx::AlfUseLatestFilt());
    if (useLatestFilt)
    {
      filtIndex = NUM_FIXED_FILTER_SETS;
    }
    else
    {
      if (numAps == 1)
      {
        xReadTruncBinCode(filtIndex, NUM_FIXED_FILTER_SETS);
      }
      else
      {
        unsigned usePrevFilt = m_BinDecoder.decodeBin(Ctx::AlfUseTemporalFilt());
        if (usePrevFilt)
        {
#if JVET_O0247_ALF_CTB_CODING_REDUNDANCY_REMOVAL
          if (numAps > 2)
          {
#endif
            xReadTruncBinCode(filtIndex, numAvailableFiltSets - (NUM_FIXED_FILTER_SETS + 1));
#if JVET_O0247_ALF_CTB_CODING_REDUNDANCY_REMOVAL
          }
#endif
          filtIndex += (unsigned)(NUM_FIXED_FILTER_SETS + 1);
        }
        else
        {
          xReadTruncBinCode(filtIndex, NUM_FIXED_FILTER_SETS);
        }
      }
    }
  }
  else
  {
    xReadTruncBinCode(filtIndex, NUM_FIXED_FILTER_SETS);
  }
  alfCtbFilterSetIndex[ctuRsAddr] = filtIndex;
}
//================================================================================
//  clause 7.3.8.3
//--------------------------------------------------------------------------------
//    void  sao( slice, ctuRsAddr )
//================================================================================

void CABACReader::sao( CodingStructure& cs, unsigned ctuRsAddr )
{
  const SPS&   sps   = *cs.sps;

  if( !sps.getSAOEnabledFlag() )
  {
    return;
  }

  const Slice& slice                        = *cs.slice;
  SAOBlkParam&      sao_ctu_pars            = cs.picture->getSAO()[ctuRsAddr];
  bool              slice_sao_luma_flag     = ( slice.getSaoEnabledFlag( CHANNEL_TYPE_LUMA ) );
  bool              slice_sao_chroma_flag   = ( slice.getSaoEnabledFlag( CHANNEL_TYPE_CHROMA ) && sps.getChromaFormatIdc() != CHROMA_400 );
  sao_ctu_pars[ COMPONENT_Y  ].modeIdc      = SAO_MODE_OFF;
  sao_ctu_pars[ COMPONENT_Cb ].modeIdc      = SAO_MODE_OFF;
  sao_ctu_pars[ COMPONENT_Cr ].modeIdc      = SAO_MODE_OFF;
  if( !slice_sao_luma_flag && !slice_sao_chroma_flag )
  {
    return;
  }

  // merge
  int             frame_width_in_ctus     = cs.pcv->widthInCtus;
  int             ry                      = ctuRsAddr      / frame_width_in_ctus;
  int             rx                      = ctuRsAddr - ry * frame_width_in_ctus;
  int             sao_merge_type          = -1;
  const Position  pos( rx * cs.pcv->maxCUWidth, ry * cs.pcv->maxCUHeight );
  const unsigned  curSliceIdx = cs.slice->getIndependentSliceIdx();

  RExt__DECODER_DEBUG_BIT_STATISTICS_CREATE_SET( STATS__CABAC_BITS__SAO );

  const unsigned  curTileIdx  = cs.picture->brickMap->getBrickIdxRsMap( pos );
  if( cs.getCURestricted( pos.offset(-(int)cs.pcv->maxCUWidth, 0), pos, curSliceIdx, curTileIdx, CH_L ) )
  {
    // sao_merge_left_flag
    sao_merge_type  += int( m_BinDecoder.decodeBin( Ctx::SaoMergeFlag() ) );
  }

  if( sao_merge_type < 0 && cs.getCURestricted( pos.offset(0, -(int)cs.pcv->maxCUHeight), pos, curSliceIdx, curTileIdx, CH_L ) )
  {
    // sao_merge_above_flag
    sao_merge_type  += int( m_BinDecoder.decodeBin( Ctx::SaoMergeFlag() ) ) << 1;
  }
  if( sao_merge_type >= 0 )
  {
    if( slice_sao_luma_flag || slice_sao_chroma_flag )
    {
      sao_ctu_pars[ COMPONENT_Y  ].modeIdc  = SAO_MODE_MERGE;
      sao_ctu_pars[ COMPONENT_Y  ].typeIdc  = sao_merge_type;
    }
    if( slice_sao_chroma_flag )
    {
      sao_ctu_pars[ COMPONENT_Cb ].modeIdc  = SAO_MODE_MERGE;
      sao_ctu_pars[ COMPONENT_Cr ].modeIdc  = SAO_MODE_MERGE;
      sao_ctu_pars[ COMPONENT_Cb ].typeIdc  = sao_merge_type;
      sao_ctu_pars[ COMPONENT_Cr ].typeIdc  = sao_merge_type;
    }
    return;
  }

  // explicit parameters
  ComponentID firstComp = ( slice_sao_luma_flag   ? COMPONENT_Y  : COMPONENT_Cb );
  ComponentID lastComp  = ( slice_sao_chroma_flag ? COMPONENT_Cr : COMPONENT_Y  );
  for( ComponentID compID = firstComp; compID <= lastComp; compID = ComponentID( compID + 1 ) )
  {
    SAOOffset& sao_pars = sao_ctu_pars[ compID ];

    // sao_type_idx_luma / sao_type_idx_chroma
    if( compID != COMPONENT_Cr )
    {
      if( m_BinDecoder.decodeBin( Ctx::SaoTypeIdx() ) )
      {
        if( m_BinDecoder.decodeBinEP( ) )
        {
          // edge offset
          sao_pars.modeIdc = SAO_MODE_NEW;
          sao_pars.typeIdc = SAO_TYPE_START_EO;
        }
        else
        {
          // band offset
          sao_pars.modeIdc = SAO_MODE_NEW;
          sao_pars.typeIdc = SAO_TYPE_START_BO;
        }
      }
    }
    else //Cr, follow Cb SAO type
    {
      sao_pars.modeIdc = sao_ctu_pars[ COMPONENT_Cb ].modeIdc;
      sao_pars.typeIdc = sao_ctu_pars[ COMPONENT_Cb ].typeIdc;
    }
    if( sao_pars.modeIdc == SAO_MODE_OFF )
    {
      continue;
    }

    // sao_offset_abs
    int       offset[4];
    const int maxOffsetQVal = SampleAdaptiveOffset::getMaxOffsetQVal( sps.getBitDepth( toChannelType(compID) ) );
    offset    [0]           = (int)unary_max_eqprob( maxOffsetQVal );
    offset    [1]           = (int)unary_max_eqprob( maxOffsetQVal );
    offset    [2]           = (int)unary_max_eqprob( maxOffsetQVal );
    offset    [3]           = (int)unary_max_eqprob( maxOffsetQVal );

    // band offset mode
    if( sao_pars.typeIdc == SAO_TYPE_START_BO )
    {
      // sao_offset_sign
      for( int k = 0; k < 4; k++ )
      {
        if( offset[k] && m_BinDecoder.decodeBinEP( ) )
        {
          offset[k] = -offset[k];
        }
      }
      // sao_band_position
      sao_pars.typeAuxInfo = m_BinDecoder.decodeBinsEP( NUM_SAO_BO_CLASSES_LOG2 );
      for( int k = 0; k < 4; k++ )
      {
        sao_pars.offset[ ( sao_pars.typeAuxInfo + k ) % MAX_NUM_SAO_CLASSES ] = offset[k];
      }
      continue;
    }

    // edge offset mode
    sao_pars.typeAuxInfo = 0;
    if( compID != COMPONENT_Cr )
    {
      // sao_eo_class_luma / sao_eo_class_chroma
      sao_pars.typeIdc += m_BinDecoder.decodeBinsEP( NUM_SAO_EO_TYPES_LOG2 );
    }
    else
    {
      sao_pars.typeIdc  = sao_ctu_pars[ COMPONENT_Cb ].typeIdc;
    }
    sao_pars.offset[ SAO_CLASS_EO_FULL_VALLEY ] =  offset[0];
    sao_pars.offset[ SAO_CLASS_EO_HALF_VALLEY ] =  offset[1];
    sao_pars.offset[ SAO_CLASS_EO_PLAIN       ] =  0;
    sao_pars.offset[ SAO_CLASS_EO_HALF_PEAK   ] = -offset[2];
    sao_pars.offset[ SAO_CLASS_EO_FULL_PEAK   ] = -offset[3];
  }
}

//================================================================================
//  clause 7.3.8.4
//--------------------------------------------------------------------------------
//    bool  coding_tree       ( cs, partitioner, cuCtx )
//    bool  split_cu_flag     ( cs, partitioner )
//    split split_cu_mode_mt  ( cs, partitioner )
//================================================================================

bool CABACReader::coding_tree( CodingStructure& cs, Partitioner& partitioner, CUCtx& cuCtx, Partitioner* pPartitionerChroma, CUCtx* pCuCtxChroma)
{
  const PPS      &pps         = *cs.pps;
  const UnitArea &currArea    = partitioner.currArea();
  bool           lastSegment  = false;

  // Reset delta QP coding flag and ChromaQPAdjustemt coding flag
  if( pps.getUseDQP() && partitioner.currQgEnable() )
  {
    cuCtx.qgStart    = true;
    cuCtx.isDQPCoded = false;
  }
  if( cs.slice->getUseChromaQpAdj() && partitioner.currQgChromaEnable() )
  {
    cuCtx.isChromaQpAdjCoded  = false;
  }

  // Reset delta QP coding flag and ChromaQPAdjustemt coding flag
#if JVET_O0050_LOCAL_DUAL_TREE
  if (partitioner.isSepTree(cs) && pPartitionerChroma != nullptr)
#else
  if (CS::isDualITree(cs) && pPartitionerChroma != nullptr)
#endif
  {
    if (pps.getUseDQP() && pPartitionerChroma->currQgEnable())
    {
      pCuCtxChroma->qgStart    = true;
      pCuCtxChroma->isDQPCoded = false;
    }
    if (cs.slice->getUseChromaQpAdj() && pPartitionerChroma->currQgChromaEnable())
    {
      pCuCtxChroma->isChromaQpAdjCoded = false;
    }
  }
  int startShareThisLevel = 0;

  const PartSplit splitMode = split_cu_mode( cs, partitioner );

  CHECK( !partitioner.canSplit( splitMode, cs ), "Got an invalid split!" );

  if( splitMode != CU_DONT_SPLIT )
  {
      const PartSplit split = splitMode;
      int splitRatio = 1;
      CHECK(!(split == CU_QUAD_SPLIT || split == CU_HORZ_SPLIT || split == CU_VERT_SPLIT
        || split == CU_TRIH_SPLIT || split == CU_TRIV_SPLIT), "invalid split type");
      splitRatio = (split == CU_HORZ_SPLIT || split == CU_VERT_SPLIT) ? 1 : 2;

      bool isOneChildSmall = (((partitioner.currArea().lwidth())*(partitioner.currArea().lheight())) >> splitRatio) < MRG_SHARELIST_SHARSIZE;

      if ((((partitioner.currArea().lwidth())*(partitioner.currArea().lheight())) > (MRG_SHARELIST_SHARSIZE * 1)))
      {
        shareStateDec = NO_SHARE;
      }

      if (shareStateDec == NO_SHARE)//init state
      {
        if (isOneChildSmall)
        {
          shareStateDec = SHARING;//share start state
          startShareThisLevel = 1;

          shareParentPos = partitioner.currArea().lumaPos();
          shareParentSize.width = partitioner.currArea().lwidth();
          shareParentSize.height = partitioner.currArea().lheight();
        }
      }
      if (CS::isDualITree(cs) && pPartitionerChroma != nullptr && (partitioner.currArea().lwidth() >= 64 || partitioner.currArea().lheight() >= 64))
      {
        partitioner.splitCurrArea(CU_QUAD_SPLIT, cs);
        pPartitionerChroma->splitCurrArea(CU_QUAD_SPLIT, cs);
        bool beContinue = true;
        bool lumaContinue = true;
        bool chromaContinue = true;
        bool lastSegmentC = false;

        while (beContinue)
        {
          if (partitioner.currArea().lwidth() > 64 || partitioner.currArea().lheight() > 64)
          {
            if (!lastSegmentC && cs.area.blocks[partitioner.chType].contains(partitioner.currArea().blocks[partitioner.chType].pos()))
            {
              lastSegmentC = coding_tree(cs, partitioner, cuCtx, pPartitionerChroma, pCuCtxChroma);
            }
            lumaContinue = partitioner.nextPart(cs);
            chromaContinue = pPartitionerChroma->nextPart(cs);
            CHECK(lumaContinue != chromaContinue, "luma chroma partition should be matched");
            beContinue = lumaContinue;
          }
          else
          {
            //dual tree coding under 64x64 block
            if (!lastSegment && cs.area.blocks[partitioner.chType].contains(partitioner.currArea().blocks[partitioner.chType].pos()))
            {
              lastSegment = coding_tree(cs, partitioner, cuCtx);
            }
            lumaContinue = partitioner.nextPart(cs);
            if (!lastSegmentC && cs.area.blocks[pPartitionerChroma->chType].contains(pPartitionerChroma->currArea().blocks[pPartitionerChroma->chType].pos()))
            {
              lastSegmentC = coding_tree(cs, *pPartitionerChroma, *pCuCtxChroma);
            }
            chromaContinue = pPartitionerChroma->nextPart(cs);
            CHECK(lumaContinue != chromaContinue, "luma chroma partition should be matched");
            CHECK(lastSegment == true, "luma should not be the last segment");
            beContinue = lumaContinue;
          }
        }
        partitioner.exitCurrSplit();
        pPartitionerChroma->exitCurrSplit();

        //cat the chroma CUs together
        CodingUnit* currentCu = cs.getCU(partitioner.currArea().lumaPos(), CHANNEL_TYPE_LUMA);
        CodingUnit* nextCu = nullptr;
        CodingUnit* tempLastLumaCu = nullptr;
        CodingUnit* tempLastChromaCu = nullptr;
        ChannelType currentChType = currentCu->chType;
        while (currentCu->next != nullptr)
        {
          nextCu = currentCu->next;
          if (currentChType != nextCu->chType && currentChType == CHANNEL_TYPE_LUMA)
          {
            tempLastLumaCu = currentCu;
            if (tempLastChromaCu != nullptr) //swap
            {
              tempLastChromaCu->next = nextCu;
            }
          }
          else if (currentChType != nextCu->chType && currentChType == CHANNEL_TYPE_CHROMA)
          {
            tempLastChromaCu = currentCu;
            if (tempLastLumaCu != nullptr) //swap
            {
              tempLastLumaCu->next = nextCu;
            }
          }
          currentCu = nextCu;
          currentChType = currentCu->chType;
        }

        CodingUnit* chromaFirstCu = cs.getCU(pPartitionerChroma->currArea().chromaPos(), CHANNEL_TYPE_CHROMA);
        tempLastLumaCu->next = chromaFirstCu;

        lastSegment = lastSegmentC;
      }
      else
      {
#if JVET_O0050_LOCAL_DUAL_TREE
        const ModeType modeTypeParent = partitioner.modeType;
        cs.modeType = partitioner.modeType = mode_constraint( cs, partitioner, splitMode ); //change for child nodes
        //decide chroma split or not
        bool chromaNotSplit = modeTypeParent == MODE_TYPE_ALL && partitioner.modeType == MODE_TYPE_INTRA;
        CHECK( chromaNotSplit && partitioner.chType != CHANNEL_TYPE_LUMA, "chType must be luma" );
        if( partitioner.treeType == TREE_D )
        {
          cs.treeType = partitioner.treeType = chromaNotSplit ? TREE_L : TREE_D;
        }
#endif
      partitioner.splitCurrArea( splitMode, cs );
      do
      {
        if( !lastSegment && cs.area.blocks[partitioner.chType].contains( partitioner.currArea().blocks[partitioner.chType].pos() ) )
        {
          lastSegment = coding_tree( cs, partitioner, cuCtx );
        }
      } while( partitioner.nextPart( cs ) );

      partitioner.exitCurrSplit();
#if JVET_O0050_LOCAL_DUAL_TREE
      if( chromaNotSplit )
      {
        CHECK( partitioner.chType != CHANNEL_TYPE_LUMA, "must be luma status" );
        partitioner.chType = CHANNEL_TYPE_CHROMA;
        cs.treeType = partitioner.treeType = TREE_C;

        if( !lastSegment && cs.picture->blocks[partitioner.chType].contains( partitioner.currArea().blocks[partitioner.chType].pos() ) )
        {
          lastSegment = coding_tree( cs, partitioner, cuCtx );
        }

        //recover treeType
        partitioner.chType = CHANNEL_TYPE_LUMA;
        cs.treeType = partitioner.treeType = TREE_D;
      }

      //recover ModeType
      cs.modeType = partitioner.modeType = modeTypeParent;
#endif
      }
      if (startShareThisLevel == 1)
        shareStateDec = NO_SHARE;
      return lastSegment;
  }

  CodingUnit& cu = cs.addCU( CS::getArea( cs, currArea, partitioner.chType ), partitioner.chType );

  partitioner.setCUData( cu );
  cu.slice   = cs.slice;
  cu.tileIdx = cs.picture->brickMap->getBrickIdxRsMap( currArea.lumaPos() );
#if JVET_O0050_LOCAL_DUAL_TREE
  CHECK( cu.cs->treeType != partitioner.treeType, "treeType mismatch" );
#endif

  // Predict QP on start of quantization group
  if( cuCtx.qgStart )
  {
    cuCtx.qgStart = false;
    cuCtx.qp = CU::predictQP( cu, cuCtx.qp );
  }

#if JVET_O0050_LOCAL_DUAL_TREE
  if (pps.getUseDQP() && partitioner.isSepTree(cs) && isChroma(cu.chType))
#else
  if (pps.getUseDQP() && CS::isDualITree(cs) && isChroma(cu.chType))
#endif
  {
    const Position chromaCentral(cu.chromaPos().offset(cu.chromaSize().width >> 1, cu.chromaSize().height >> 1));
    const Position lumaRefPos(chromaCentral.x << getComponentScaleX(COMPONENT_Cb, cu.chromaFormat), chromaCentral.y << getComponentScaleY(COMPONENT_Cb, cu.chromaFormat));
    const CodingUnit* colLumaCu = cs.getCU(lumaRefPos, CHANNEL_TYPE_LUMA);

    if (colLumaCu) cuCtx.qp = colLumaCu->qp;
  }

  cu.qp = cuCtx.qp;                 //NOTE: CU QP can be changed by deltaQP signaling at TU level
  cu.chromaQpAdj = cs.chromaQpAdj;  //NOTE: CU chroma QP adjustment can be changed by adjustment signaling at TU level

  // coding unit
    cu.shareParentPos = (shareStateDec == SHARING) ? shareParentPos : partitioner.currArea().lumaPos();
    cu.shareParentSize = (shareStateDec == SHARING) ? shareParentSize : partitioner.currArea().lumaSize();

  bool isLastCtu = coding_unit( cu, partitioner, cuCtx );

  DTRACE( g_trace_ctx, D_QP, "x=%d, y=%d, w=%d, h=%d, qp=%d\n", cu.Y().x, cu.Y().y, cu.Y().width, cu.Y().height, cu.qp );
  if (startShareThisLevel == 1)
    shareStateDec = NO_SHARE;
  return isLastCtu;
}

#if JVET_O0050_LOCAL_DUAL_TREE
ModeType CABACReader::mode_constraint( CodingStructure& cs, Partitioner &partitioner, PartSplit splitMode )
{
  int val = cs.signalModeCons( splitMode, partitioner, partitioner.modeType );
  if( val == 2 )
  {
    int ctxIdx = DeriveCtx::CtxModeConsFlag( cs, partitioner );
    bool flag = m_BinDecoder.decodeBin( Ctx::ModeConsFlag( ctxIdx ) );
    DTRACE( g_trace_ctx, D_SYNTAX, "mode_cons_flag() flag=%d\n", flag );
    return flag ? MODE_TYPE_INTRA : MODE_TYPE_INTER;
  }
  else if( val == 1 )
  {
    return MODE_TYPE_INTRA;
  }
  else
  {
    return partitioner.modeType;
  }
}
#endif

PartSplit CABACReader::split_cu_mode( CodingStructure& cs, Partitioner &partitioner )
{
  RExt__DECODER_DEBUG_BIT_STATISTICS_CREATE_SET_SIZE2( STATS__CABAC_BITS__SPLIT_FLAG, partitioner.currArea().blocks[partitioner.chType].size(), partitioner.chType );

  PartSplit mode = CU_DONT_SPLIT;

  bool canNo, canQt, canBh, canBv, canTh, canTv;
  partitioner.canSplit( cs, canNo, canQt, canBh, canBv, canTh, canTv );

  bool canSpl[6] = { canNo, canQt, canBh, canBv, canTh, canTv };

  unsigned ctxSplit = 0, ctxQtSplit = 0, ctxBttHV = 0, ctxBttH12 = 0, ctxBttV12;
  DeriveCtx::CtxSplit( cs, partitioner, ctxSplit, ctxQtSplit, ctxBttHV, ctxBttH12, ctxBttV12, canSpl );

  bool isSplit = canBh || canBv || canTh || canTv || canQt;

  if( canNo && isSplit )
  {
    isSplit = m_BinDecoder.decodeBin( Ctx::SplitFlag( ctxSplit ) );
  }

  DTRACE( g_trace_ctx, D_SYNTAX, "split_cu_mode() ctx=%d split=%d\n", ctxSplit, isSplit );

  if( !isSplit )
  {
    return CU_DONT_SPLIT;
  }

  const bool canBtt = canBh || canBv || canTh || canTv;
  bool       isQt   = canQt;

  if( isQt && canBtt )
  {
    isQt = m_BinDecoder.decodeBin( Ctx::SplitQtFlag( ctxQtSplit ) );
  }

  DTRACE( g_trace_ctx, D_SYNTAX, "split_cu_mode() ctx=%d qt=%d\n", ctxQtSplit, isQt );

  if( isQt )
  {
    return CU_QUAD_SPLIT;
  }

  const bool canHor = canBh || canTh;
  bool        isVer = canBv || canTv;

  if( isVer && canHor )
  {
    isVer = m_BinDecoder.decodeBin( Ctx::SplitHvFlag( ctxBttHV ) );
  }

  const bool can14 = isVer ? canTv : canTh;
  bool        is12 = isVer ? canBv : canBh;

  if( is12 && can14 )
  {
    is12 = m_BinDecoder.decodeBin( Ctx::Split12Flag( isVer ? ctxBttV12 : ctxBttH12 ) );
  }

  if     ( isVer && is12 )  mode = CU_VERT_SPLIT;
  else if( isVer && !is12 ) mode = CU_TRIV_SPLIT;
  else if( !isVer && is12 ) mode = CU_HORZ_SPLIT;
  else                      mode = CU_TRIH_SPLIT;

  DTRACE( g_trace_ctx, D_SYNTAX, "split_cu_mode() ctxHv=%d ctx12=%d mode=%d\n", ctxBttHV, isVer ? ctxBttV12 : ctxBttH12, mode );

  return mode;
}

//================================================================================
//  clause 7.3.8.5
//--------------------------------------------------------------------------------
//    bool  coding_unit               ( cu, partitioner, cuCtx )
//    void  cu_transquant_bypass_flag ( cu )
//    void  cu_skip_flag              ( cu )
//    void  pred_mode                 ( cu )
//    void  part_mode                 ( cu )
//    void  pcm_flag                  ( cu )
//    void  pcm_samples               ( tu )
//    void  cu_pred_data              ( pus )
//    void  cu_lic_flag               ( cu )
//    void  intra_luma_pred_modes     ( pus )
//    void  intra_chroma_pred_mode    ( pu )
//    void  cu_residual               ( cu, partitioner, cuCtx )
//    void  rqt_root_cbf              ( cu )
//    bool  end_of_ctu                ( cu, cuCtx )
//================================================================================

bool CABACReader::coding_unit( CodingUnit &cu, Partitioner &partitioner, CUCtx& cuCtx )
{
  CodingStructure& cs = *cu.cs;
#if JVET_O0050_LOCAL_DUAL_TREE
  CHECK( cu.treeType != partitioner.treeType || cu.modeType != partitioner.modeType, "treeType or modeType mismatch" );
  DTRACE( g_trace_ctx, D_SYNTAX, "coding_unit() treeType=%d modeType=%d\n", cu.treeType, cu.modeType );
#endif
  // transquant bypass flag
  if( cs.pps->getTransquantBypassEnabledFlag() )
  {
    cu_transquant_bypass_flag( cu );
  }
  PredictionUnit&    pu = cs.addPU(cu, partitioner.chType);
  // skip flag
  if ((!cs.slice->isIntra() || cs.slice->getSPS()->getIBCFlag()) && cu.Y().valid())
  {
    cu_skip_flag( cu );
  }

  // skip data
  if( cu.skip )
  {
    cs.addTU         ( cu, partitioner.chType );
    pu.shareParentPos = cu.shareParentPos;
    pu.shareParentSize = cu.shareParentSize;
    MergeCtx           mrgCtx;
    prediction_unit  ( pu, mrgCtx );
    return end_of_ctu( cu, cuCtx );
  }

  // prediction mode and partitioning data
  pred_mode ( cu );
  bdpcm_mode( cu, ComponentID( partitioner.chType ) );

  // --> create PUs
  // pcm samples
  if( CU::isIntra(cu) )
  {
    pcm_flag( cu, partitioner );
    if( cu.ipcm )
    {
      TransformUnit& tu = cs.addTU( cu, partitioner.chType );
      pcm_samples( tu );
      return end_of_ctu( cu, cuCtx );
    }
  }


  // prediction data ( intra prediction modes / reference indexes + motion vectors )
  cu_pred_data( cu );

  // residual data ( coded block flags + transform coefficient levels )
  cu_residual( cu, partitioner, cuCtx );

  // check end of cu
  return end_of_ctu( cu, cuCtx );
}


void CABACReader::cu_transquant_bypass_flag( CodingUnit& cu )
{
  RExt__DECODER_DEBUG_BIT_STATISTICS_CREATE_SET( STATS__CABAC_BITS__TQ_BYPASS_FLAG );

  cu.transQuantBypass = ( m_BinDecoder.decodeBin( Ctx::TransquantBypassFlag() ) );
}


void CABACReader::cu_skip_flag( CodingUnit& cu )
{
  RExt__DECODER_DEBUG_BIT_STATISTICS_CREATE_SET( STATS__CABAC_BITS__SKIP_FLAG );

#if JVET_O0050_LOCAL_DUAL_TREE
  if ((cu.slice->isIntra() || cu.isConsIntra()) && cu.cs->slice->getSPS()->getIBCFlag())
#else
  if (cu.slice->isIntra() && cu.cs->slice->getSPS()->getIBCFlag())
#endif
  {
    cu.skip = false;
    cu.rootCbf = false;
    cu.predMode = MODE_INTRA;
    cu.mmvdSkip = false;
#if JVET_O1161_IBC_MAX_SIZE
    if (cu.lwidth() < 128 && cu.lheight() < 128) // disable IBC mode larger than 64x64
#else
    if (cu.lwidth() < 128 || cu.lheight() < 128) // disable 128x128 IBC mode
#endif
    {
    unsigned ctxId = DeriveCtx::CtxSkipFlag(cu);
    unsigned skip = m_BinDecoder.decodeBin(Ctx::SkipFlag(ctxId));
    DTRACE( g_trace_ctx, D_SYNTAX, "cu_skip_flag() ctx=%d skip=%d\n", ctxId, skip ? 1 : 0 );
    if (skip)
    {
      cu.skip = true;
      cu.rootCbf = false;
      cu.predMode = MODE_IBC;
      cu.mmvdSkip = false;
    }
    }
    return;
  }
  if ( !cu.cs->slice->getSPS()->getIBCFlag() && cu.lwidth() == 4 && cu.lheight() == 4 )
  {
    return;
  }
#if JVET_O0050_LOCAL_DUAL_TREE
  if( !cu.cs->slice->getSPS()->getIBCFlag() && cu.isConsIntra() )
  {
    return;
  }
#endif
  unsigned ctxId  = DeriveCtx::CtxSkipFlag(cu);
  unsigned skip   = m_BinDecoder.decodeBin( Ctx::SkipFlag(ctxId) );

  DTRACE( g_trace_ctx, D_SYNTAX, "cu_skip_flag() ctx=%d skip=%d\n", ctxId, skip ? 1 : 0 );

  if (skip && cu.cs->slice->getSPS()->getIBCFlag())
  {
#if JVET_O1161_IBC_MAX_SIZE
#if JVET_O0050_LOCAL_DUAL_TREE
    if (cu.lwidth() < 128 && cu.lheight() < 128 && !cu.isConsInter()) // disable IBC mode larger than 64x64 and disable IBC when only allowing inter mode
#else
    if (cu.lwidth() < 128 && cu.lheight() < 128) // disable IBC mode larger than 64x64
#endif
#else
#if JVET_O0050_LOCAL_DUAL_TREE
    if ((cu.lwidth() < 128 || cu.lheight() < 128) && !cu.isConsInter()) // disable IBC mode larger than 64x64 and disable IBC when only allowing inter mode
#else
    if (cu.lwidth() < 128 || cu.lheight() < 128) // disable 128x128 IBC mode
#endif
#endif
    {
      if ( cu.lwidth() == 4 && cu.lheight() == 4 )
      {
        cu.skip     = true;
        cu.rootCbf  = false;
        cu.predMode = MODE_IBC;
        cu.mmvdSkip = false;
        return;
      }
    unsigned ctxidx = DeriveCtx::CtxIBCFlag(cu);
    if (m_BinDecoder.decodeBin(Ctx::IBCFlag(ctxidx)))
    {
      cu.skip = true;
      cu.rootCbf = false;
      cu.predMode = MODE_IBC;
      cu.mmvdSkip = false;
      cu.firstPU->regularMergeFlag = false;
    }
    else
    {
      cu.predMode = MODE_INTER;
    }
    DTRACE(g_trace_ctx, D_SYNTAX, "ibc() ctx=%d cu.predMode=%d\n", ctxidx, cu.predMode);
    }
    else
    {
      cu.predMode = MODE_INTER;
    }
  }
  if ((skip && CU::isInter(cu) && cu.cs->slice->getSPS()->getIBCFlag()) ||
    (skip && !cu.cs->slice->getSPS()->getIBCFlag()))
  {
#if !JVET_O0249_MERGE_SYNTAX
    if (!cu.cs->slice->getSPS()->getUseMMVD() && (cu.firstPU->lwidth() * cu.firstPU->lheight() == 32))
    {
      cu.firstPU->regularMergeFlag = true;
    }
    else
    {
      unsigned regularMergeFlag = (m_BinDecoder.decodeBin(Ctx::RegularMergeFlag(0)));
      DTRACE(g_trace_ctx, D_SYNTAX, "regular_merge_flag() ctx=%d regularMergeFlag=%d\n", 0, regularMergeFlag?1:0);
      cu.firstPU->regularMergeFlag = regularMergeFlag;
    }
    if (cu.firstPU->regularMergeFlag)
    {
      cu.mmvdSkip = false;
      cu.firstPU->mmvdMergeFlag = false;
      cu.firstPU->mhIntraFlag = false;
      cu.affine = false;
      cu.triangle = false;
    }
    else
    {
      if (cu.cs->slice->getSPS()->getUseMMVD())
      {
        bool isCUWithOnlyRegularAndMMVD=((cu.firstPU->lwidth() == 8 && cu.firstPU->lheight() == 4) || (cu.firstPU->lwidth() == 4 && cu.firstPU->lheight() == 8));
        if (isCUWithOnlyRegularAndMMVD)
        {
          cu.mmvdSkip = !(cu.firstPU->regularMergeFlag);
        }
        else
        {
          unsigned mmvdSkip = m_BinDecoder.decodeBin(Ctx::MmvdFlag(0));
          cu.mmvdSkip = mmvdSkip;
          DTRACE(g_trace_ctx, D_SYNTAX, "mmvd_cu_skip_flag() ctx=%d mmvd_skip=%d\n", 0, mmvdSkip ? 1 : 0);
        }
      }
      else
      {
        cu.mmvdSkip = false;
      }
    }
#endif
    cu.skip     = true;
    cu.rootCbf  = false;
    cu.predMode = MODE_INTER;
  }
}

void CABACReader::imv_mode( CodingUnit& cu, MergeCtx& mrgCtx )
{
  RExt__DECODER_DEBUG_BIT_STATISTICS_CREATE_SET( STATS__CABAC_BITS__OTHER );

  if( !cu.cs->sps->getAMVREnabledFlag() )
  {
    return;
  }

  bool bNonZeroMvd = CU::hasSubCUNonZeroMVd( cu );
  if( !bNonZeroMvd )
  {
    return;
  }

  if ( cu.affine )
  {
    return;
  }

  const SPS *sps = cu.cs->sps;

  unsigned value = 0;
  if (CU::isIBC(cu))
    value = 1;
  else
    value = m_BinDecoder.decodeBin( Ctx::ImvFlag( 0 ) );
  DTRACE( g_trace_ctx, D_SYNTAX, "imv_mode() value=%d ctx=%d\n", value, 0 );

#if JVET_O0057_ALTHPELIF
    cu.imv = value;
#endif
  if( sps->getAMVREnabledFlag() && value )
  {
#if JVET_O0057_ALTHPELIF
    if (!CU::isIBC(cu))
    {
      value = m_BinDecoder.decodeBin(Ctx::ImvFlag(4));
      DTRACE(g_trace_ctx, D_SYNTAX, "imv_mode() value=%d ctx=%d\n", value, 4);
      cu.imv = value ? 1 : IMV_HPEL;
    }
    if (value)
    {
#endif
    value = m_BinDecoder.decodeBin( Ctx::ImvFlag( 1 ) );
    DTRACE( g_trace_ctx, D_SYNTAX, "imv_mode() value=%d ctx=%d\n", value, 1 );
    value++;
#if JVET_O0057_ALTHPELIF
      cu.imv = value;
    }
#endif
  }

#if !JVET_O0057_ALTHPELIF
  cu.imv = value;
#endif
  DTRACE( g_trace_ctx, D_SYNTAX, "imv_mode() IMVFlag=%d\n", cu.imv );
}

void CABACReader::affine_amvr_mode( CodingUnit& cu, MergeCtx& mrgCtx )
{
  RExt__DECODER_DEBUG_BIT_STATISTICS_CREATE_SET( STATS__CABAC_BITS__OTHER );

  const SPS* sps = cu.slice->getSPS();

  if( !sps->getAffineAmvrEnabledFlag() || !cu.affine )
  {
    return;
  }

  if ( !CU::hasSubCUNonZeroAffineMVd( cu ) )
  {
    return;
  }

  unsigned value = 0;
  value = m_BinDecoder.decodeBin( Ctx::ImvFlag( 2 ) );
  DTRACE( g_trace_ctx, D_SYNTAX, "affine_amvr_mode() value=%d ctx=%d\n", value, 2 );

  if( value )
  {
    value = m_BinDecoder.decodeBin( Ctx::ImvFlag( 3 ) );
    DTRACE( g_trace_ctx, D_SYNTAX, "affine_amvr_mode() value=%d ctx=%d\n", value, 3 );
    value++;
  }

  cu.imv = value;
  DTRACE( g_trace_ctx, D_SYNTAX, "affine_amvr_mode() IMVFlag=%d\n", cu.imv );
}

void CABACReader::pred_mode( CodingUnit& cu )
{
  RExt__DECODER_DEBUG_BIT_STATISTICS_CREATE_SET( STATS__CABAC_BITS__PRED_MODE );
#if JVET_O0258_REMOVE_CHROMA_IBC_FOR_DUALTREE
  if (cu.cs->slice->getSPS()->getIBCFlag() && cu.chType != CHANNEL_TYPE_CHROMA)
#else
  if (cu.cs->slice->getSPS()->getIBCFlag())
#endif
  {
#if JVET_O0050_LOCAL_DUAL_TREE
    if( cu.isConsInter() )
    {
      cu.predMode = MODE_INTER;
      return;
    }
#endif

#if JVET_O0050_LOCAL_DUAL_TREE
    if ( cu.cs->slice->isIntra() || ( cu.lwidth() == 4 && cu.lheight() == 4 ) || cu.isConsIntra() )
#else
    if ( cu.cs->slice->isIntra() || ( cu.lwidth() == 4 && cu.lheight() == 4 ) )
#endif
    {
      cu.predMode = MODE_INTRA;
#if JVET_O1161_IBC_MAX_SIZE
      if (cu.lwidth() < 128 && cu.lheight() < 128) // disable IBC mode larger than 64x64
#else
      if (cu.lwidth() < 128 || cu.lheight() < 128) // disable 128x128 IBC mode
#endif
      {
      unsigned ctxidx = DeriveCtx::CtxIBCFlag(cu);
      if (m_BinDecoder.decodeBin(Ctx::IBCFlag(ctxidx)))
      {
        cu.predMode = MODE_IBC;
      }
      }
    }
    else
    {
      if (m_BinDecoder.decodeBin(Ctx::PredMode(DeriveCtx::CtxPredModeFlag(cu))))
      {
        cu.predMode = MODE_INTRA;
      }
      else
      {
        cu.predMode = MODE_INTER;
#if JVET_O1161_IBC_MAX_SIZE
        if (cu.lwidth() < 128 && cu.lheight() < 128) // disable IBC mode larger than 64x64
#else
        if (cu.lwidth() < 128 || cu.lheight() < 128) // disable 128x128 IBC mode
#endif
        {
        unsigned ctxidx = DeriveCtx::CtxIBCFlag(cu);
        if (m_BinDecoder.decodeBin(Ctx::IBCFlag(ctxidx)))
        {
          cu.predMode = MODE_IBC;
        }
        }
      }
    }
  }
  else
  {
#if JVET_O0050_LOCAL_DUAL_TREE
    if( cu.isConsIntra() || cu.isConsInter() )
    {
      cu.predMode = cu.isConsIntra() ? MODE_INTRA : MODE_INTER;
      return;
    }
#endif
    if ( cu.cs->slice->isIntra() || ( cu.lwidth() == 4 && cu.lheight() == 4 ) || m_BinDecoder.decodeBin( Ctx::PredMode( DeriveCtx::CtxPredModeFlag( cu ) ) ) )
    {
      cu.predMode = MODE_INTRA;
    }
    else
    {
      cu.predMode = MODE_INTER;
    }
  }
}
void CABACReader::bdpcm_mode( CodingUnit& cu, const ComponentID compID )
{
  cu.bdpcmMode = 0;

#if JVET_O1136_TS_BDPCM_SIGNALLING
  if( !cu.cs->sps->getBDPCMEnabledFlag() ) return;
#endif
  if( !CU::bdpcmAllowed( cu, compID ) ) return;

  RExt__DECODER_DEBUG_BIT_STATISTICS_CREATE_SET_SIZE2( STATS__CABAC_BITS__BDPCM_MODE, cu.block(compID).lumaSize(), compID );

  cu.bdpcmMode = m_BinDecoder.decodeBin( Ctx::BDPCMMode( 0 ) );

  if( cu.bdpcmMode )
  {
    cu.bdpcmMode += m_BinDecoder.decodeBin( Ctx::BDPCMMode( 1 ) );
  }

  DTRACE( g_trace_ctx, D_SYNTAX, "bdpcm_mode() x=%d, y=%d, w=%d, h=%d, bdpcm=%d\n", cu.lumaPos().x, cu.lumaPos().y, cu.lwidth(), cu.lheight(), cu.bdpcmMode );
}
void CABACReader::pcm_flag( CodingUnit& cu, Partitioner &partitioner )
{
  const SPS& sps = *cu.cs->sps;
  if( !sps.getPCMEnabledFlag() || partitioner.currArea().lwidth() > (1 << sps.getPCMLog2MaxSize()) || partitioner.currArea().lwidth() < (1 << sps.getPCMLog2MinSize())
      || partitioner.currArea().lheight() > (1 << sps.getPCMLog2MaxSize()) || partitioner.currArea().lheight() < (1 << sps.getPCMLog2MinSize()) )
  {
    cu.ipcm = false;
    return;
  }
  cu.ipcm = ( m_BinDecoder.decodeBinTrm() );
}


void CABACReader::cu_pred_data( CodingUnit &cu )
{
  if( CU::isIntra( cu ) )
  {
    intra_luma_pred_modes( cu );
    intra_chroma_pred_modes( cu );
    return;
  }
  if (!cu.Y().valid()) // dual tree chroma CU
  {
    cu.predMode = MODE_IBC;
    return;
  }
  MergeCtx mrgCtx;

  for( auto &pu : CU::traversePUs( cu ) )
  {
    pu.shareParentPos = cu.shareParentPos;
    pu.shareParentSize = cu.shareParentSize;
    prediction_unit( pu, mrgCtx );
  }

  imv_mode   ( cu, mrgCtx );
  affine_amvr_mode( cu, mrgCtx );
  cu_gbi_flag( cu );

}

void CABACReader::cu_gbi_flag(CodingUnit& cu)
{
  if(!CU::isGBiIdxCoded(cu))
  {
    return;
  }

  CHECK(!(GBI_NUM > 1 && (GBI_NUM == 2 || (GBI_NUM & 0x01) == 1)), " !( GBI_NUM > 1 && ( GBI_NUM == 2 || ( GBI_NUM & 0x01 ) == 1 ) ) ");

  RExt__DECODER_DEBUG_BIT_STATISTICS_CREATE_SET(STATS__CABAC_BITS__GBI_IDX);

  uint32_t idx = 0;

  uint32_t symbol = m_BinDecoder.decodeBin(Ctx::GBiIdx(0));

  int32_t numGBi = (cu.slice->getCheckLDC()) ? 5 : 3;
#if JVET_O0126_BPWA_INDEX_CODING_FIX
  if(symbol == 1)
#else
  if(symbol == 0)
#endif
  {
    uint32_t prefixNumBits = numGBi - 2;
    uint32_t step = 1;

    idx = 1;

    for(int ui = 0; ui < prefixNumBits; ++ui)
    {
      symbol = m_BinDecoder.decodeBinEP();
#if JVET_O0126_BPWA_INDEX_CODING_FIX
      if (symbol == 0)
#else
      if (symbol == 1)
#endif
      {
        break;
      }
      idx += step;
    }
  }

  uint8_t gbiIdx = (uint8_t)g_GbiParsingOrder[idx];
  CU::setGbiIdx(cu, gbiIdx);

  DTRACE(g_trace_ctx, D_SYNTAX, "cu_gbi_flag() gbi_idx=%d\n", cu.GBiIdx ? 1 : 0);
}

void CABACReader::xReadTruncBinCode(uint32_t& symbol, uint32_t maxSymbol)
{
  int thresh;
  if (maxSymbol > 256)
  {
    int threshVal = 1 << 8;
    thresh = 8;
    while (threshVal <= maxSymbol)
    {
      thresh++;
      threshVal <<= 1;
    }
    thresh--;
  }
  else
  {
    thresh = g_tbMax[maxSymbol];
  }

  int val = 1 << thresh;
  int b = maxSymbol - val;
  symbol = m_BinDecoder.decodeBinsEP(thresh);
  if (symbol >= val - b)
  {
    uint32_t altSymbol;
    altSymbol = m_BinDecoder.decodeBinEP();
    symbol <<= 1;
    symbol += altSymbol;
    symbol -= (val - b);
  }
}

void CABACReader::extend_ref_line(CodingUnit& cu)
{
#if !ENABLE_JVET_L0283_MRL
  return;
#endif
  if ( !cu.Y().valid() || cu.predMode != MODE_INTRA || !isLuma(cu.chType) || cu.ipcm || cu.bdpcmMode )
  {
    cu.firstPU->multiRefIdx = 0;
    return;
  }
  RExt__DECODER_DEBUG_BIT_STATISTICS_CREATE_SET(STATS__CABAC_BITS__MULTI_REF_LINE);

  const int numBlocks = CU::getNumPUs(cu);
  PredictionUnit* pu = cu.firstPU;

  for (int k = 0; k < numBlocks; k++)
  {
    bool isFirstLineOfCtu = (((cu.block(COMPONENT_Y).y)&((cu.cs->sps)->getMaxCUWidth() - 1)) == 0);
    if (isFirstLineOfCtu)
    {
      pu->multiRefIdx = 0;
      continue;
    }
    int multiRefIdx = 0;

    if (MRL_NUM_REF_LINES > 1)
    {
      multiRefIdx = m_BinDecoder.decodeBin(Ctx::MultiRefLineIdx(0)) == 1 ? MULTI_REF_LINE_IDX[1] : MULTI_REF_LINE_IDX[0];
      if (MRL_NUM_REF_LINES > 2 && multiRefIdx != MULTI_REF_LINE_IDX[0])
      {
        multiRefIdx = m_BinDecoder.decodeBin(Ctx::MultiRefLineIdx(1)) == 1 ? MULTI_REF_LINE_IDX[2] : MULTI_REF_LINE_IDX[1];
      }

    }
    pu->multiRefIdx = multiRefIdx;
    pu = pu->next;
  }
}

void CABACReader::intra_luma_pred_modes( CodingUnit &cu )
{
  if( !cu.Y().valid() )
  {
    return;
  }

  if( cu.bdpcmMode )
  {
#if JVET_O0315_RDPCM_INTRAMODE_ALIGN
    cu.firstPU->intraDir[0] = cu.bdpcmMode == 2? VER_IDX : HOR_IDX;
#else
    PredictionUnit *pu = cu.firstPU;
    unsigned mpm_pred[NUM_MOST_PROBABLE_MODES];
    PU::getIntraMPMs(*pu, mpm_pred);
    cu.firstPU->intraDir[0] = mpm_pred[0];
#endif
    return;
  }

  mip_flag(cu);
  if (cu.mipFlag)
  {
    mip_pred_modes(cu);
    return;
  }
  extend_ref_line( cu );
  isp_mode( cu );

  RExt__DECODER_DEBUG_BIT_STATISTICS_CREATE_SET_SIZE2( STATS__CABAC_BITS__INTRA_DIR_ANG, cu.lumaSize(), CHANNEL_TYPE_LUMA );

  // prev_intra_luma_pred_flag
  int numBlocks = CU::getNumPUs( cu );
  int mpmFlag[4];
  for( int k = 0; k < numBlocks; k++ )
  {
    CHECK(numBlocks != 1, "not supported yet");
    if( cu.firstPU->multiRefIdx || ( cu.ispMode && isLuma( cu.chType ) ) )
    {
      mpmFlag[0] = true;
    }
    else
    {
      mpmFlag[k] = m_BinDecoder.decodeBin(Ctx::IntraLumaMpmFlag());
    }
  }

  PredictionUnit *pu = cu.firstPU;

  unsigned mpm_pred[NUM_MOST_PROBABLE_MODES];  // mpm_idx / rem_intra_luma_pred_mode
  for( int k = 0; k < numBlocks; k++ )
  {
    PU::getIntraMPMs( *pu, mpm_pred );

    if( mpmFlag[k] )
    {
      uint32_t ipred_idx = 0;
      {
        unsigned ctx = (pu->cu->ispMode == NOT_INTRA_SUBPARTITIONS ? 1 : 0);
        if (pu->multiRefIdx == 0)
          ipred_idx = m_BinDecoder.decodeBin(Ctx::IntraLumaPlanarFlag(ctx));
        else
          ipred_idx = 1;
        if( ipred_idx )
        {
          ipred_idx += m_BinDecoder.decodeBinEP();
        }
        if (ipred_idx > 1)
        {
          ipred_idx += m_BinDecoder.decodeBinEP();
        }
        if (ipred_idx > 2)
        {
          ipred_idx += m_BinDecoder.decodeBinEP();
        }
        if (ipred_idx > 3)
        {
          ipred_idx += m_BinDecoder.decodeBinEP();
        }
      }
      pu->intraDir[0] = mpm_pred[ipred_idx];
    }
    else
    {
      unsigned ipred_mode = 0;

      {
        xReadTruncBinCode(ipred_mode, NUM_LUMA_MODE - NUM_MOST_PROBABLE_MODES);
      }
      //postponed sorting of MPMs (only in remaining branch)
      std::sort( mpm_pred, mpm_pred + NUM_MOST_PROBABLE_MODES );

      for( uint32_t i = 0; i < NUM_MOST_PROBABLE_MODES; i++ )
      {
        ipred_mode += (ipred_mode >= mpm_pred[i]);
      }

      pu->intraDir[0] = ipred_mode;
    }

    DTRACE( g_trace_ctx, D_SYNTAX, "intra_luma_pred_modes() idx=%d pos=(%d,%d) mode=%d\n", k, pu->lumaPos().x, pu->lumaPos().y, pu->intraDir[0] );
    pu = pu->next;
  }
}

void CABACReader::intra_chroma_pred_modes( CodingUnit& cu )
{
#if JVET_O0050_LOCAL_DUAL_TREE
  if( cu.chromaFormat == CHROMA_400 || ( cu.isSepTree() && cu.chType == CHANNEL_TYPE_LUMA ) )
#else
  if( cu.chromaFormat == CHROMA_400 || ( CS::isDualITree( *cu.cs ) && cu.chType == CHANNEL_TYPE_LUMA ) )
#endif
  {
    return;
  }

  PredictionUnit *pu = cu.firstPU;

  {
    CHECK( pu->cu != &cu, "Inkonsistent PU-CU mapping" );
    intra_chroma_pred_mode( *pu );
  }
}
#if JVET_O1153_INTRA_CHROMAMODE_CODING
bool CABACReader::intra_chroma_lmc_mode(PredictionUnit& pu)
{
  int lmModeList[10];
  PU::getLMSymbolList(pu, lmModeList);

  int symbol = m_BinDecoder.decodeBin(Ctx::IntraChromaPredMode(0));

  if (symbol == 0)
  {
    pu.intraDir[1] = lmModeList[symbol];
    CHECK(pu.intraDir[1] != LM_CHROMA_IDX, "should be LM_CHROMA");
  }
  else
  {
    symbol += m_BinDecoder.decodeBinEP();
    pu.intraDir[1] = lmModeList[symbol];
  }
  return true; //it will only enter this function for LMC modes, so always return true ;
}

void CABACReader::intra_chroma_pred_mode(PredictionUnit& pu)
{
  RExt__DECODER_DEBUG_BIT_STATISTICS_CREATE_SET_SIZE2(STATS__CABAC_BITS__INTRA_DIR_ANG, pu.cu->blocks[pu.chType].lumaSize(), CHANNEL_TYPE_CHROMA);
  // LM chroma mode
#if JVET_O1124_ALLOW_CCLM_COND
  if (pu.cs->sps->getUseLMChroma() && pu.cu->checkCCLMAllowed())
#else
  if (pu.cs->sps->getUseLMChroma())
#endif
  {
    bool isLMCMode = m_BinDecoder.decodeBin(Ctx::CclmModeFlag(0)) ? true : false;
    if (isLMCMode)
    {
      intra_chroma_lmc_mode(pu);
      return;
    }
  }

  if (m_BinDecoder.decodeBin(Ctx::IntraChromaPredMode(0)) == 0)
  {
    pu.intraDir[1] = DM_CHROMA_IDX;
    return;
  }

  unsigned candId = m_BinDecoder.decodeBinsEP(2);

  unsigned chromaCandModes[NUM_CHROMA_MODE];
  PU::getIntraChromaCandModes(pu, chromaCandModes);

  CHECK(candId >= NUM_CHROMA_MODE, "Chroma prediction mode index out of bounds");
  CHECK(PU::isLMCMode(chromaCandModes[candId]), "The intra dir cannot be LM_CHROMA for this path");
  CHECK(chromaCandModes[candId] == DM_CHROMA_IDX, "The intra dir cannot be DM_CHROMA for this path");

  pu.intraDir[1] = chromaCandModes[candId];
}
#else
bool CABACReader::intra_chroma_lmc_mode( PredictionUnit& pu )
{
  int lmModeList[10];
  int maxSymbol = PU::getLMSymbolList(pu, lmModeList);
  int symbol    = unary_max_symbol(Ctx::IntraChromaPredMode(1), Ctx::IntraChromaPredMode(2), maxSymbol - 1);
  if (lmModeList[symbol] != -1)
  {
    pu.intraDir[1] = lmModeList[symbol];
    return true;
  }
  return false;
}

void CABACReader::intra_chroma_pred_mode( PredictionUnit& pu )
{
  RExt__DECODER_DEBUG_BIT_STATISTICS_CREATE_SET_SIZE2( STATS__CABAC_BITS__INTRA_DIR_ANG, pu.cu->blocks[pu.chType].lumaSize(), CHANNEL_TYPE_CHROMA );

  if (m_BinDecoder.decodeBin(Ctx::IntraChromaPredMode(0)) == 0)
  {
    pu.intraDir[1] = DM_CHROMA_IDX;
    return;
  }

  // LM chroma mode
#if JVET_O1124_ALLOW_CCLM_COND
  if( pu.cs->sps->getUseLMChroma() && pu.cu->checkCCLMAllowed() )
#else
  if( pu.cs->sps->getUseLMChroma() )
#endif
  {
    if( intra_chroma_lmc_mode( pu ) )
    {
      return;
    }
  }
  unsigned candId = m_BinDecoder.decodeBinsEP( 2 );

  unsigned chromaCandModes[ NUM_CHROMA_MODE ];
  PU::getIntraChromaCandModes( pu, chromaCandModes );

  CHECK( candId >= NUM_CHROMA_MODE, "Chroma prediction mode index out of bounds" );
  CHECK( PU::isLMCMode( chromaCandModes[ candId ] ), "The intra dir cannot be LM_CHROMA for this path" );
  CHECK( chromaCandModes[ candId ] == DM_CHROMA_IDX, "The intra dir cannot be DM_CHROMA for this path" );

  pu.intraDir[1] = chromaCandModes[ candId ];
}
#endif
void CABACReader::cu_residual( CodingUnit& cu, Partitioner &partitioner, CUCtx& cuCtx )
{
  if (!CU::isIntra(cu))
  {
    PredictionUnit& pu = *cu.firstPU;
    if( !pu.mergeFlag )
    {
      rqt_root_cbf( cu );
    }
    else
    {
      cu.rootCbf = true;
    }
    if( cu.rootCbf )
    {
      sbt_mode( cu );
    }
    if( !cu.rootCbf )
    {
      TransformUnit& tu = cu.cs->addTU(cu, partitioner.chType);
      tu.depth = 0;
      for( unsigned c = 0; c < tu.blocks.size(); c++ )
      {
        tu.cbf[c]             = 0;
        ComponentID   compID  = ComponentID(c);
        tu.getCoeffs( compID ).fill( 0 );
        tu.getPcmbuf( compID ).fill( 0 );
      }
      return;
    }
  }
#if JVET_O0094_LFNST_ZERO_PRIM_COEFFS
  cuCtx.violatesLfnstConstrained[CHANNEL_TYPE_LUMA]   = false;
  cuCtx.violatesLfnstConstrained[CHANNEL_TYPE_CHROMA] = false;
#endif
#if JVET_O0472_LFNST_SIGNALLING_LAST_SCAN_POS
  cuCtx.lastScanPos[COMPONENT_Y ] = -1;
  cuCtx.lastScanPos[COMPONENT_Cb] = -1;
  cuCtx.lastScanPos[COMPONENT_Cr] = -1;
#endif

  ChromaCbfs chromaCbfs;
  if( cu.ispMode && isLuma( partitioner.chType ) )
  {
    TUIntraSubPartitioner subTuPartitioner( partitioner );
#if JVET_O0596_CBF_SIG_ALIGN_TO_SPEC
    transform_tree( *cu.cs, subTuPartitioner, cuCtx, CU::getISPType(cu, getFirstComponentOfChannel(partitioner.chType)), 0 );
#else
    transform_tree( *cu.cs, subTuPartitioner, cuCtx, chromaCbfs, CU::getISPType( cu, getFirstComponentOfChannel( partitioner.chType ) ), 0 );
#endif
  }
  else
  {
#if JVET_O0596_CBF_SIG_ALIGN_TO_SPEC
    transform_tree( *cu.cs, partitioner, cuCtx             );
#else
    transform_tree( *cu.cs, partitioner, cuCtx, chromaCbfs );
#endif
  }
#if JVET_O0094_LFNST_ZERO_PRIM_COEFFS || JVET_O0472_LFNST_SIGNALLING_LAST_SCAN_POS
  residual_lfnst_mode( cu, cuCtx );
#else
  residual_lfnst_mode( cu );
#endif
}

void CABACReader::rqt_root_cbf( CodingUnit& cu )
{
  RExt__DECODER_DEBUG_BIT_STATISTICS_CREATE_SET( STATS__CABAC_BITS__QT_ROOT_CBF );

  cu.rootCbf = ( m_BinDecoder.decodeBin( Ctx::QtRootCbf() ) );

  DTRACE( g_trace_ctx, D_SYNTAX, "rqt_root_cbf() ctx=0 root_cbf=%d pos=(%d,%d)\n", cu.rootCbf ? 1 : 0, cu.lumaPos().x, cu.lumaPos().y );
}

void CABACReader::sbt_mode( CodingUnit& cu )
{
  const uint8_t sbtAllowed = cu.checkAllowedSbt();
  if( !sbtAllowed )
  {
    return;
  }

  SizeType cuWidth = cu.lwidth();
  SizeType cuHeight = cu.lheight();

  RExt__DECODER_DEBUG_BIT_STATISTICS_CREATE_SET( STATS__CABAC_BITS__SBT_MODE );
  //bin - flag
  uint8_t ctxIdx = ( cuWidth * cuHeight <= 256 ) ? 1 : 0;
  bool sbtFlag = m_BinDecoder.decodeBin( Ctx::SbtFlag( ctxIdx ) );
  if( !sbtFlag )
  {
    return;
  }

  uint8_t sbtVerHalfAllow = CU::targetSbtAllowed( SBT_VER_HALF, sbtAllowed );
  uint8_t sbtHorHalfAllow = CU::targetSbtAllowed( SBT_HOR_HALF, sbtAllowed );
  uint8_t sbtVerQuadAllow = CU::targetSbtAllowed( SBT_VER_QUAD, sbtAllowed );
  uint8_t sbtHorQuadAllow = CU::targetSbtAllowed( SBT_HOR_QUAD, sbtAllowed );

  //bin - type
  bool sbtQuadFlag = false;
  if( ( sbtHorHalfAllow || sbtVerHalfAllow ) && ( sbtHorQuadAllow || sbtVerQuadAllow ) )
  {
    sbtQuadFlag = m_BinDecoder.decodeBin( Ctx::SbtQuadFlag( 0 ) );
  }
  else
  {
    sbtQuadFlag = 0;
  }

  //bin - dir
  bool sbtHorFlag = false;
  if( ( sbtQuadFlag && sbtVerQuadAllow && sbtHorQuadAllow ) || ( !sbtQuadFlag && sbtVerHalfAllow && sbtHorHalfAllow ) ) //both direction allowed
  {
    uint8_t ctxIdx = ( cuWidth == cuHeight ) ? 0 : ( cuWidth < cuHeight ? 1 : 2 );
    sbtHorFlag = m_BinDecoder.decodeBin( Ctx::SbtHorFlag( ctxIdx ) );
  }
  else
  {
    sbtHorFlag = ( sbtQuadFlag && sbtHorQuadAllow ) || ( !sbtQuadFlag && sbtHorHalfAllow );
  }
  cu.setSbtIdx( sbtHorFlag ? ( sbtQuadFlag ? SBT_HOR_QUAD : SBT_HOR_HALF ) : ( sbtQuadFlag ? SBT_VER_QUAD : SBT_VER_HALF ) );

  //bin - pos
  bool sbtPosFlag = m_BinDecoder.decodeBin( Ctx::SbtPosFlag( 0 ) );
  cu.setSbtPos( sbtPosFlag ? SBT_POS1 : SBT_POS0 );

  DTRACE( g_trace_ctx, D_SYNTAX, "sbt_mode() pos=(%d,%d) sbtInfo=%d\n", cu.lx(), cu.ly(), (int)cu.sbtInfo );
}


bool CABACReader::end_of_ctu( CodingUnit& cu, CUCtx& cuCtx )
{
  const SPS     &sps   = *cu.cs->sps;
  const Position rbPos = recalcPosition( cu.chromaFormat, cu.chType, CHANNEL_TYPE_LUMA, cu.blocks[cu.chType].bottomRight().offset( 1, 1 ) );

  if ( ( ( rbPos.x & cu.cs->pcv->maxCUWidthMask  ) == 0 || rbPos.x == sps.getPicWidthInLumaSamples () )
    && ( ( rbPos.y & cu.cs->pcv->maxCUHeightMask ) == 0 || rbPos.y == sps.getPicHeightInLumaSamples() )
#if JVET_O0050_LOCAL_DUAL_TREE
    && ( !cu.isSepTree() || cu.chromaFormat == CHROMA_400 || isChroma( cu.chType ) )
#else
    && ( !CS::isDualITree( *cu.cs ) || cu.chromaFormat == CHROMA_400 || isChroma( cu.chType ) )
#endif
      )
  {
    cuCtx.isDQPCoded = ( cu.cs->pps->getUseDQP() && !cuCtx.isDQPCoded );

    return terminating_bit();
  }

  return false;
}

//================================================================================
//  clause 7.3.8.6
//--------------------------------------------------------------------------------
//    void  prediction_unit ( pu, mrgCtx );
//    void  merge_flag      ( pu );
//    void  merge_data      ( pu, mrgCtx );
//    void  merge_idx       ( pu );
//    void  inter_pred_idc  ( pu );
//    void  ref_idx         ( pu, refList );
//    void  mvp_flag        ( pu, refList );
//================================================================================

void CABACReader::prediction_unit( PredictionUnit& pu, MergeCtx& mrgCtx )
{
  if( pu.cu->skip )
  {
    pu.mergeFlag = true;
  }
  else
  {
    merge_flag( pu );
  }
  if( pu.mergeFlag )
  {
#if JVET_O0249_MERGE_SYNTAX
    merge_data(pu);
#else
    if (CU::isIBC(*pu.cu))
    {
      merge_idx(pu);
    }
    else
    {
      if (pu.regularMergeFlag)
      {
        merge_idx(pu);
      }
      else
      {
        subblock_merge_flag( *pu.cu );
        MHIntra_flag(pu);
        if (pu.mhIntraFlag)
        {
          pu.intraDir[0] = PLANAR_IDX;
          pu.intraDir[1] = DM_CHROMA_IDX;
        }
        else
        {
          pu.cu->triangle = pu.cu->cs->slice->getSPS()->getUseTriangle() && pu.cu->cs->slice->isInterB() && !pu.cu->affine && !pu.mmvdMergeFlag && !pu.cu->mmvdSkip && pu.cs->slice->getMaxNumTriangleCand() >= 2;
        }
        if (pu.mmvdMergeFlag)
        {
          mmvd_merge_idx(pu);
        }
        else
          merge_data   ( pu );
      }
    }
#endif
  }
  else if (CU::isIBC(*pu.cu))
  {
    pu.interDir = 1;
    pu.cu->affine = false;
    pu.refIdx[REF_PIC_LIST_0] = MAX_NUM_REF;
    mvd_coding(pu.mvd[REF_PIC_LIST_0]);
#if JVET_O0162_IBC_MVP_FLAG
    if ( pu.cu->slice->getMaxNumMergeCand() == 1 )
    {
      pu.mvpIdx[REF_PIC_LIST_0] = 0;
    }
    else
#endif
    mvp_flag(pu, REF_PIC_LIST_0);
  }
  else
  {
    inter_pred_idc( pu );
    affine_flag   ( *pu.cu );
    smvd_mode( pu );

    if( pu.interDir != 2 /* PRED_L1 */ )
    {
      ref_idx     ( pu, REF_PIC_LIST_0 );
      if( pu.cu->affine )
      {
        mvd_coding( pu.mvdAffi[REF_PIC_LIST_0][0] );
        mvd_coding( pu.mvdAffi[REF_PIC_LIST_0][1] );
        if ( pu.cu->affineType == AFFINEMODEL_6PARAM )
        {
          mvd_coding( pu.mvdAffi[REF_PIC_LIST_0][2] );
        }
      }
      else
      {
        mvd_coding( pu.mvd[REF_PIC_LIST_0] );
      }
      mvp_flag    ( pu, REF_PIC_LIST_0 );
    }

    if( pu.interDir != 1 /* PRED_L0 */ )
    {
      if ( pu.cu->smvdMode != 1 )
      {
      ref_idx     ( pu, REF_PIC_LIST_1 );
      if( pu.cu->cs->slice->getMvdL1ZeroFlag() && pu.interDir == 3 /* PRED_BI */ )
      {
        pu.mvd[ REF_PIC_LIST_1 ] = Mv();
        pu.mvdAffi[REF_PIC_LIST_1][0] = Mv();
        pu.mvdAffi[REF_PIC_LIST_1][1] = Mv();
        pu.mvdAffi[REF_PIC_LIST_1][2] = Mv();
      }
      else if( pu.cu->affine )
      {
        mvd_coding( pu.mvdAffi[REF_PIC_LIST_1][0] );
        mvd_coding( pu.mvdAffi[REF_PIC_LIST_1][1] );
        if ( pu.cu->affineType == AFFINEMODEL_6PARAM )
        {
          mvd_coding( pu.mvdAffi[REF_PIC_LIST_1][2] );
        }
      }
      else
      {
        mvd_coding( pu.mvd[REF_PIC_LIST_1] );
      }
      }
      mvp_flag    ( pu, REF_PIC_LIST_1 );
    }
  }
  if( pu.interDir == 3 /* PRED_BI */ && PU::isBipredRestriction(pu) )
  {
    pu.mv    [REF_PIC_LIST_1] = Mv(0, 0);
    pu.refIdx[REF_PIC_LIST_1] = -1;
    pu.interDir               =  1;
    pu.cu->GBiIdx = GBI_DEFAULT;
  }

  if ( pu.cu->smvdMode )
  {
    RefPicList eCurRefList = (RefPicList)(pu.cu->smvdMode - 1);
    pu.mvd[1 - eCurRefList].set( -pu.mvd[eCurRefList].hor, -pu.mvd[eCurRefList].ver );
#if JVET_O0567_MVDRange_Constraint
    CHECK(!((pu.mvd[1 - eCurRefList].getHor() >= MVD_MIN) && (pu.mvd[1 - eCurRefList].getHor() <= MVD_MAX)) || !((pu.mvd[1 - eCurRefList].getVer() >= MVD_MIN) && (pu.mvd[1 - eCurRefList].getVer() <= MVD_MAX)), "Illegal MVD value");
#endif
    pu.refIdx[1 - eCurRefList] = pu.cs->slice->getSymRefIdx( 1 - eCurRefList );
  }

  PU::spanMotionInfo( pu, mrgCtx );
}

void CABACReader::smvd_mode( PredictionUnit& pu )
{
  pu.cu->smvdMode = 0;
  if ( pu.interDir != 3 || pu.cu->affine )
  {
    return;
  }

  if ( pu.cs->slice->getBiDirPred() == false )
  {
    return;
  }

  RExt__DECODER_DEBUG_BIT_STATISTICS_CREATE_SET( STATS__CABAC_BITS__SYMMVD_FLAG );

  pu.cu->smvdMode = m_BinDecoder.decodeBin( Ctx::SmvdFlag() ) ? 1 : 0;

  DTRACE( g_trace_ctx, D_SYNTAX, "symmvd_flag() symmvd=%d pos=(%d,%d) size=%dx%d\n", pu.cu->smvdMode ? 1 : 0, pu.lumaPos().x, pu.lumaPos().y, pu.lumaSize().width, pu.lumaSize().height );
}

void CABACReader::subblock_merge_flag( CodingUnit& cu )
{
#if JVET_O0249_MERGE_SYNTAX
  cu.affine = false;
#else
  if ( cu.firstPU->mergeFlag && (cu.firstPU->mmvdMergeFlag || cu.mmvdSkip) )
  {
    return;
  }
#endif

#if JVET_O0220_METHOD1_SUBBLK_FLAG_PARSING
  if ( !cu.cs->slice->isIntra() && (cu.slice->getMaxNumAffineMergeCand() > 0) && cu.lumaSize().width >= 8 && cu.lumaSize().height >= 8 )
#else
  if ( !cu.cs->slice->isIntra() && (cu.cs->sps->getUseAffine() || cu.cs->sps->getSBTMVPEnabledFlag()) && cu.lumaSize().width >= 8 && cu.lumaSize().height >= 8 )
#endif
  {
    RExt__DECODER_DEBUG_BIT_STATISTICS_CREATE_SET( STATS__CABAC_BITS__AFFINE_FLAG );

    unsigned ctxId = DeriveCtx::CtxAffineFlag( cu );
#if JVET_O0500_SEP_CTX_AFFINE_SUBBLOCK_MRG
    cu.affine = m_BinDecoder.decodeBin( Ctx::SubblockMergeFlag( ctxId ) );
#else
    cu.affine = m_BinDecoder.decodeBin( Ctx::AffineFlag( ctxId ) );
#endif
    DTRACE( g_trace_ctx, D_SYNTAX, "subblock_merge_flag() subblock_merge_flag=%d ctx=%d pos=(%d,%d)\n", cu.affine ? 1 : 0, ctxId, cu.Y().x, cu.Y().y );
  }
}

void CABACReader::affine_flag( CodingUnit& cu )
{
  if ( !cu.cs->slice->isIntra() && cu.cs->sps->getUseAffine() && cu.lumaSize().width > 8 && cu.lumaSize().height > 8 )
  {
    RExt__DECODER_DEBUG_BIT_STATISTICS_CREATE_SET( STATS__CABAC_BITS__AFFINE_FLAG );

    unsigned ctxId = DeriveCtx::CtxAffineFlag( cu );
    cu.affine = m_BinDecoder.decodeBin( Ctx::AffineFlag( ctxId ) );
    DTRACE( g_trace_ctx, D_SYNTAX, "affine_flag() affine=%d ctx=%d pos=(%d,%d)\n", cu.affine ? 1 : 0, ctxId, cu.Y().x, cu.Y().y );

    if ( cu.affine && cu.cs->sps->getUseAffineType() )
    {
      ctxId = 0;
      cu.affineType = m_BinDecoder.decodeBin( Ctx::AffineType( ctxId ) );
      DTRACE( g_trace_ctx, D_SYNTAX, "affine_type() affine_type=%d ctx=%d pos=(%d,%d)\n", cu.affineType ? 1 : 0, ctxId, cu.Y().x, cu.Y().y );
    }
    else
    {
      cu.affineType = AFFINEMODEL_4PARAM;
    }
  }
}

void CABACReader::merge_flag( PredictionUnit& pu )
{
  RExt__DECODER_DEBUG_BIT_STATISTICS_CREATE_SET( STATS__CABAC_BITS__MERGE_FLAG );

  pu.mergeFlag = ( m_BinDecoder.decodeBin( Ctx::MergeFlag() ) );

  DTRACE( g_trace_ctx, D_SYNTAX, "merge_flag() merge=%d pos=(%d,%d) size=%dx%d\n", pu.mergeFlag ? 1 : 0, pu.lumaPos().x, pu.lumaPos().y, pu.lumaSize().width, pu.lumaSize().height );

  if (pu.mergeFlag && CU::isIBC(*pu.cu))
  {
    pu.mmvdMergeFlag = false;
    pu.regularMergeFlag = false;
    return;
  }
#if !JVET_O0249_MERGE_SYNTAX
  if (pu.mergeFlag)
  {
    if (!pu.cs->sps->getUseMMVD() && (pu.lwidth() * pu.lheight() == 32))
    {
      pu.regularMergeFlag = true;
    }
    else
    {
      pu.regularMergeFlag = (m_BinDecoder.decodeBin(Ctx::RegularMergeFlag(1)));
      DTRACE(g_trace_ctx, D_SYNTAX, "regular_merge_flag() ctx=%d pu.regularMergeFlag=%d\n", 1, pu.regularMergeFlag?1:0);
    }
    if (pu.regularMergeFlag)
    {
      pu.mmvdMergeFlag = false;
      pu.mhIntraFlag = false;
      pu.cu->affine = false;
      pu.cu->triangle = false;
    }
    else
    {
      if (pu.cs->sps->getUseMMVD())
      {
        bool isCUWithOnlyRegularAndMMVD=((pu.lwidth() == 8 && pu.lheight() == 4) || (pu.lwidth() == 4 && pu.lheight() == 8));
        if (isCUWithOnlyRegularAndMMVD)
        {
          pu.mmvdMergeFlag = !(pu.regularMergeFlag);
        }
        else
        {
          pu.mmvdMergeFlag = (m_BinDecoder.decodeBin(Ctx::MmvdFlag(0)));
          DTRACE(g_trace_ctx, D_SYNTAX, "mmvd_merge_flag() mmvd_merge=%d pos=(%d,%d) size=%dx%d\n", pu.mmvdMergeFlag ? 1 : 0, pu.lumaPos().x, pu.lumaPos().y, pu.lumaSize().width, pu.lumaSize().height);
        }
      }
      else
      {
        pu.mmvdMergeFlag = false;
      }
    }
  }
#endif
}


void CABACReader::merge_data( PredictionUnit& pu )
{
#if JVET_O0249_MERGE_SYNTAX
  if (CU::isIBC(*pu.cu))
  {
    merge_idx(pu);
    return;
  }
  else
  {
    CodingUnit cu = *pu.cu;
    subblock_merge_flag(*pu.cu);
    if (pu.cu->affine)
    {
      merge_idx(pu);
      cu.firstPU->regularMergeFlag = false;
      return;
    }

    const bool triangleAvailable = pu.cu->cs->slice->getSPS()->getUseTriangle() && pu.cu->cs->slice->isInterB();
    const bool ciipAvailable = pu.cs->sps->getUseMHIntra() && !pu.cu->skip && pu.cu->lwidth() < MAX_CU_SIZE && pu.cu->lheight() < MAX_CU_SIZE;
    if (pu.cu->lwidth() * pu.cu->lheight() >= 64
      && (triangleAvailable || ciipAvailable))
    {
      cu.firstPU->regularMergeFlag = m_BinDecoder.decodeBin(Ctx::RegularMergeFlag(cu.skip ? 0 : 1));
    }
    else
    {
      cu.firstPU->regularMergeFlag = true;
    }
    if (cu.firstPU->regularMergeFlag)
    {
      if (cu.cs->slice->getSPS()->getUseMMVD())
      {
        cu.firstPU->mmvdMergeFlag = m_BinDecoder.decodeBin(Ctx::MmvdFlag(0));
      }
      else
      {
        cu.firstPU->mmvdMergeFlag = false;
      }
      if (cu.skip)
      {
        cu.mmvdSkip = cu.firstPU->mmvdMergeFlag;
      }
    }
    else
    {
      pu.mmvdMergeFlag = false;
      pu.cu->mmvdSkip = false;
      if (triangleAvailable && ciipAvailable)
      {
        MHIntra_flag(pu);
      }
      else if (ciipAvailable)
      {
        pu.mhIntraFlag = true;
      }
      else
      {
        pu.mhIntraFlag = false;
      }
      if (pu.mhIntraFlag)
      {
        pu.intraDir[0] = PLANAR_IDX;
        pu.intraDir[1] = DM_CHROMA_IDX;
      }
      else
      {
        pu.cu->triangle = true;
      }
    }
  }
  if (pu.mmvdMergeFlag || pu.cu->mmvdSkip)
#else
  if (pu.cu->mmvdSkip)
#endif
  {
    mmvd_merge_idx(pu);
  }
  else
  {
    merge_idx(pu);
  }
}


void CABACReader::merge_idx( PredictionUnit& pu )
{
  RExt__DECODER_DEBUG_BIT_STATISTICS_CREATE_SET( STATS__CABAC_BITS__MERGE_INDEX );

  if ( pu.cu->affine )
  {
    int numCandminus1 = int( pu.cs->slice->getMaxNumAffineMergeCand() ) - 1;
    pu.mergeIdx = 0;
    if ( numCandminus1 > 0 )
    {
      if ( m_BinDecoder.decodeBin( Ctx::AffMergeIdx() ) )
      {
        pu.mergeIdx++;
        for ( ; pu.mergeIdx < numCandminus1; pu.mergeIdx++ )
        {
            if ( !m_BinDecoder.decodeBinEP() )
            {
              break;
            }
        }
      }
    }
    DTRACE( g_trace_ctx, D_SYNTAX, "aff_merge_idx() aff_merge_idx=%d\n", pu.mergeIdx );
  }
  else
  {
  int numCandminus1 = int( pu.cs->slice->getMaxNumMergeCand() ) - 1;
  pu.mergeIdx       = 0;

  if( pu.cu->triangle )
  {
    RExt__DECODER_DEBUG_BIT_STATISTICS_CREATE_SET( STATS__CABAC_BITS__TRIANGLE_INDEX );
    bool    splitDir;
    uint8_t candIdx0;
    uint8_t candIdx1;
    splitDir = m_BinDecoder.decodeBinEP();
    auto decodeOneIdx = [this](int numCandminus1) -> uint8_t
    {
      uint8_t decIdx = 0;
      if( numCandminus1 > 0 )
      {
        if( this->m_BinDecoder.decodeBin( Ctx::MergeIdx() ) )
        {
          decIdx++;
          for( ; decIdx < numCandminus1; decIdx++ )
          {
            if( !this->m_BinDecoder.decodeBinEP() )
              break;
          }
        }
      }
      return decIdx;
    };
    const int maxNumTriangleCand = pu.cs->slice->getMaxNumTriangleCand();
    CHECK(maxNumTriangleCand < 2, "Incorrect max number of triangle candidates");
    candIdx0 = decodeOneIdx(maxNumTriangleCand - 1);
    candIdx1 = decodeOneIdx(maxNumTriangleCand - 2);
    candIdx1 += candIdx1 >= candIdx0 ? 1 : 0;
    DTRACE( g_trace_ctx, D_SYNTAX, "merge_idx() triangle_split_dir=%d\n", splitDir );
    DTRACE( g_trace_ctx, D_SYNTAX, "merge_idx() triangle_idx0=%d\n", candIdx0 );
    DTRACE( g_trace_ctx, D_SYNTAX, "merge_idx() triangle_idx1=%d\n", candIdx1 );
    pu.triangleSplitDir = splitDir;
    pu.triangleMergeIdx0 = candIdx0;
    pu.triangleMergeIdx1 = candIdx1;
    return;
  }

  if( numCandminus1 > 0 )
  {
    if( m_BinDecoder.decodeBin( Ctx::MergeIdx() ) )
    {
      pu.mergeIdx++;
      for( ; pu.mergeIdx < numCandminus1; pu.mergeIdx++ )
      {
          if( !m_BinDecoder.decodeBinEP() )
          {
            break;
          }
      }
    }
  }
  DTRACE( g_trace_ctx, D_SYNTAX, "merge_idx() merge_idx=%d\n", pu.mergeIdx );
  }
}

void CABACReader::mmvd_merge_idx(PredictionUnit& pu)
{
  RExt__DECODER_DEBUG_BIT_STATISTICS_CREATE_SET(STATS__CABAC_BITS__MERGE_INDEX);
  int var0, var1, var2;
  int dir0 = 0;
  int var = 0;
  int mvpIdx = 0;

  pu.mmvdMergeIdx = 0;

  mvpIdx = (var + dir0)*(MMVD_MAX_REFINE_NUM*MMVD_BASE_MV_NUM);

  int numCand = int(pu.cs->slice->getMaxNumMergeCand());
  int numCandminus1_base = (numCand > 1) ? MMVD_BASE_MV_NUM - 1 : 0;
  var0 = 0;
  if (numCandminus1_base > 0)
  {
    if (m_BinDecoder.decodeBin(Ctx::MmvdMergeIdx()))
    {
      var0++;
      for (; var0 < numCandminus1_base; var0++)
      {
        if (!m_BinDecoder.decodeBinEP())
        {
          break;
        }
      }
    }
  }
  DTRACE(g_trace_ctx, D_SYNTAX, "base_mvp_idx() base_mvp_idx=%d\n", var0);
  int numCandminus1_step = MMVD_REFINE_STEP - 1;
  var1 = 0;
  if (numCandminus1_step > 0)
  {
    if (m_BinDecoder.decodeBin(Ctx::MmvdStepMvpIdx()))
    {
      var1++;
      for (; var1 < numCandminus1_step; var1++)
      {
        if (!m_BinDecoder.decodeBinEP())
        {
          break;
        }
      }
    }
  }
  DTRACE(g_trace_ctx, D_SYNTAX, "MmvdStepMvpIdx() MmvdStepMvpIdx=%d\n", var1);
  var2 = 0;
  if (m_BinDecoder.decodeBinEP())
  {
    var2 += 2;
    if (m_BinDecoder.decodeBinEP())
    {
      var2 += 1;
    }
  }
  else
  {
    var2 += 0;
    if (m_BinDecoder.decodeBinEP())
    {
      var2 += 1;
    }
  }
  DTRACE(g_trace_ctx, D_SYNTAX, "pos() pos=%d\n", var2);
  mvpIdx += (var0 * MMVD_MAX_REFINE_NUM + var1 * 4 + var2);
  pu.mmvdMergeIdx = mvpIdx;
  DTRACE(g_trace_ctx, D_SYNTAX, "mmvd_merge_idx() mmvd_merge_idx=%d\n", pu.mmvdMergeIdx);
}

void CABACReader::inter_pred_idc( PredictionUnit& pu )
{
  RExt__DECODER_DEBUG_BIT_STATISTICS_CREATE_SET( STATS__CABAC_BITS__INTER_DIR );

  if( pu.cs->slice->isInterP() )
  {
    pu.interDir = 1;
    return;
  }
  if( !(PU::isBipredRestriction(pu)) )
  {
    unsigned ctxId = DeriveCtx::CtxInterDir(pu);
    if( m_BinDecoder.decodeBin( Ctx::InterDir(ctxId) ) )
    {
      DTRACE( g_trace_ctx, D_SYNTAX, "inter_pred_idc() ctx=%d value=%d pos=(%d,%d)\n", ctxId, 3, pu.lumaPos().x, pu.lumaPos().y );
      pu.interDir = 3;
      return;
    }
  }
  if( m_BinDecoder.decodeBin( Ctx::InterDir(4) ) )
  {
    DTRACE( g_trace_ctx, D_SYNTAX, "inter_pred_idc() ctx=4 value=%d pos=(%d,%d)\n", 2, pu.lumaPos().x, pu.lumaPos().y );
    pu.interDir = 2;
    return;
  }
  DTRACE( g_trace_ctx, D_SYNTAX, "inter_pred_idc() ctx=4 value=%d pos=(%d,%d)\n", 1, pu.lumaPos().x, pu.lumaPos().y );
  pu.interDir = 1;
  return;
}


void CABACReader::ref_idx( PredictionUnit &pu, RefPicList eRefList )
{
  RExt__DECODER_DEBUG_BIT_STATISTICS_CREATE_SET( STATS__CABAC_BITS__REF_FRM_IDX );

  if ( pu.cu->smvdMode )
  {
    pu.refIdx[eRefList] = pu.cs->slice->getSymRefIdx( eRefList );
    return;
  }

  int numRef  = pu.cs->slice->getNumRefIdx(eRefList);

  if( numRef <= 1 || !m_BinDecoder.decodeBin( Ctx::RefPic() ) )
  {
    if( numRef > 1 )
    {
      DTRACE( g_trace_ctx, D_SYNTAX, "ref_idx() value=%d pos=(%d,%d)\n", 0, pu.lumaPos().x, pu.lumaPos().y );
    }
    pu.refIdx[eRefList] = 0;
    return;
  }
  if( numRef <= 2 || !m_BinDecoder.decodeBin( Ctx::RefPic(1) ) )
  {
    DTRACE( g_trace_ctx, D_SYNTAX, "ref_idx() value=%d pos=(%d,%d)\n", 1, pu.lumaPos().x, pu.lumaPos().y );
    pu.refIdx[eRefList] = 1;
    return;
  }
  for( int idx = 3; ; idx++ )
  {
    if( numRef <= idx || !m_BinDecoder.decodeBinEP() )
    {
      pu.refIdx[eRefList] = (signed char)( idx - 1 );
      DTRACE( g_trace_ctx, D_SYNTAX, "ref_idx() value=%d pos=(%d,%d)\n", idx-1, pu.lumaPos().x, pu.lumaPos().y );
      return;
    }
  }
}



void CABACReader::mvp_flag( PredictionUnit& pu, RefPicList eRefList )
{
  RExt__DECODER_DEBUG_BIT_STATISTICS_CREATE_SET( STATS__CABAC_BITS__MVP_IDX );

  unsigned mvp_idx = m_BinDecoder.decodeBin( Ctx::MVPIdx() );
  DTRACE( g_trace_ctx, D_SYNTAX, "mvp_flag() value=%d pos=(%d,%d)\n", mvp_idx, pu.lumaPos().x, pu.lumaPos().y );
  pu.mvpIdx [eRefList] = mvp_idx;
  DTRACE( g_trace_ctx, D_SYNTAX, "mvpIdx(refList:%d)=%d\n", eRefList, mvp_idx );
}


void CABACReader::MHIntra_flag(PredictionUnit& pu)
{
  if (!pu.cs->sps->getUseMHIntra())
  {
    pu.mhIntraFlag = false;
    return;
  }
  if (pu.cu->skip)
  {
    pu.mhIntraFlag = false;
    return;
  }

#if !JVET_O0249_MERGE_SYNTAX
  if (pu.mmvdMergeFlag)
  {
    pu.mhIntraFlag = false;
    return;
  }
  if (pu.cu->affine)
  {
    pu.mhIntraFlag = false;
    return;
  }
  if (pu.cu->lwidth() * pu.cu->lheight() < 64 || pu.cu->lwidth() >= MAX_CU_SIZE || pu.cu->lheight() >= MAX_CU_SIZE)
  {
    pu.mhIntraFlag = false;
    return;
  }
#endif
  RExt__DECODER_DEBUG_BIT_STATISTICS_CREATE_SET(STATS__CABAC_BITS__MH_INTRA_FLAG);

  pu.mhIntraFlag = (m_BinDecoder.decodeBin(Ctx::MHIntraFlag()));
  DTRACE(g_trace_ctx, D_SYNTAX, "MHIntra_flag() MHIntra=%d pos=(%d,%d) size=%dx%d\n", pu.mhIntraFlag ? 1 : 0, pu.lumaPos().x, pu.lumaPos().y, pu.lumaSize().width, pu.lumaSize().height);
}



//================================================================================
//  clause 7.3.8.7
//--------------------------------------------------------------------------------
//    void  pcm_samples( tu )
//================================================================================

void CABACReader::pcm_samples( TransformUnit& tu )
{
  CHECK( !tu.cu->ipcm, "pcm mode expected" );
#if !JVET_O0050_LOCAL_DUAL_TREE
  const CodingStructure *cs = tu.cs;
#endif
  const ChannelType chType = tu.chType;

  const SPS&        sps       = *tu.cu->cs->sps;
  tu.depth                    = 0;

#if JVET_O0050_LOCAL_DUAL_TREE
  ComponentID compStr = (tu.cu->isSepTree() && !isLuma( chType )) ? COMPONENT_Cb : COMPONENT_Y;
  ComponentID compEnd = (tu.cu->isSepTree() && isLuma( chType )) ? COMPONENT_Y : COMPONENT_Cr;
#else
  ComponentID compStr = (CS::isDualITree(*cs) && !isLuma(chType)) ? COMPONENT_Cb: COMPONENT_Y;
  ComponentID compEnd = (CS::isDualITree(*cs) && isLuma(chType)) ? COMPONENT_Y : COMPONENT_Cr;
#endif
  for( ComponentID compID = compStr; compID <= compEnd; compID = ComponentID(compID+1) )
  {
    PelBuf          samples     = tu.getPcmbuf( compID );
    const unsigned  sampleBits  = sps.getPCMBitDepth( toChannelType(compID) );
    for( unsigned y = 0; y < samples.height; y++ )
    {
      for( unsigned x = 0; x < samples.width; x++ )
      {
        samples.at(x, y) = m_BinDecoder.decodeBinsPCM( sampleBits );
      }
    }
  }
  m_BinDecoder.start();
}

//================================================================================
//  clause 7.3.8.8
//--------------------------------------------------------------------------------
//    void  transform_tree      ( cs, area, cuCtx, chromaCbfs )
//    bool  split_transform_flag( depth )
//    bool  cbf_comp            ( area, depth )
//================================================================================

#if JVET_O0596_CBF_SIG_ALIGN_TO_SPEC
void CABACReader::transform_tree( CodingStructure &cs, Partitioner &partitioner, CUCtx& cuCtx,                         const PartSplit ispType, const int subTuIdx )
#else
void CABACReader::transform_tree( CodingStructure &cs, Partitioner &partitioner, CUCtx& cuCtx, ChromaCbfs& chromaCbfs, const PartSplit ispType, const int subTuIdx )
#endif
{
#if JVET_O0596_CBF_SIG_ALIGN_TO_SPEC
  const UnitArea&   area = partitioner.currArea();
  CodingUnit&         cu = *cs.getCU(area.blocks[partitioner.chType], partitioner.chType);
  int       subTuCounter = subTuIdx;

  // split_transform_flag
  bool split = partitioner.canSplit(TU_MAX_TR_SPLIT, cs);
  const unsigned  trDepth = partitioner.currTrDepth;
#else
  ChromaCbfs chromaCbfsLastDepth;
  chromaCbfsLastDepth.Cb        = chromaCbfs.Cb;
  chromaCbfsLastDepth.Cr        = chromaCbfs.Cr;
  const UnitArea& area          = partitioner.currArea();

  CodingUnit&     cu            = *cs.getCU( area.blocks[partitioner.chType], partitioner.chType );
  const unsigned  trDepth       = partitioner.currTrDepth;
        int       subTuCounter  = subTuIdx;

  // split_transform_flag
  bool split = false;

  split = partitioner.canSplit( TU_MAX_TR_SPLIT, cs );

  bool max_tu_split = split;
#endif

  if( cu.sbtInfo && partitioner.canSplit( PartSplit( cu.getSbtTuSplit() ), cs ) )
  {
    split = true;
  }

  if( !split && cu.ispMode )
  {
    split = partitioner.canSplit( ispType, cs );
  }
#if !JVET_O0596_CBF_SIG_ALIGN_TO_SPEC
  const bool chromaCbfISP = area.blocks[COMPONENT_Cb].valid() && cu.ispMode && !split;

  // cbf_cb & cbf_cr
#if JVET_O0050_LOCAL_DUAL_TREE
  if( area.chromaFormat != CHROMA_400 && area.blocks[COMPONENT_Cb].valid() && ( !cu.isSepTree() || partitioner.chType == CHANNEL_TYPE_CHROMA ) && ( !cu.ispMode || chromaCbfISP ) )
#else
  if( area.chromaFormat != CHROMA_400 && area.blocks[COMPONENT_Cb].valid() && ( !CS::isDualITree( cs ) || partitioner.chType == CHANNEL_TYPE_CHROMA ) && ( !cu.ispMode || chromaCbfISP ) )
#endif
  {
    const int cbfDepth = chromaCbfISP ? trDepth - 1 : trDepth;
    if (!max_tu_split)
    {
      {
        if (!(cu.sbtInfo && trDepth == 1))
          chromaCbfs.Cb &= cbf_comp(cs, area.blocks[COMPONENT_Cb], cbfDepth);
      }
      {
        if (!(cu.sbtInfo && trDepth == 1))
          chromaCbfs.Cr &= cbf_comp(cs, area.blocks[COMPONENT_Cr], cbfDepth, chromaCbfs.Cb);
      }
    }
  }
#if JVET_O0050_LOCAL_DUAL_TREE
  else if( cu.isSepTree() )
#else
  else if( CS::isDualITree( cs ) )
#endif
  {
    chromaCbfs = ChromaCbfs( false );
  }
#endif

  if( split )
  {
    {

      if( partitioner.canSplit( TU_MAX_TR_SPLIT, cs ) )
      {
#if ENABLE_TRACING
        const CompArea &tuArea = partitioner.currArea().blocks[partitioner.chType];
        DTRACE( g_trace_ctx, D_SYNTAX, "transform_tree() maxTrSplit chType=%d pos=(%d,%d) size=%dx%d\n", partitioner.chType, tuArea.x, tuArea.y, tuArea.width, tuArea.height );

#endif
        partitioner.splitCurrArea( TU_MAX_TR_SPLIT, cs );
      }
      else if( cu.ispMode )
      {
        partitioner.splitCurrArea( ispType, cs );
      }
      else if( cu.sbtInfo && partitioner.canSplit( PartSplit( cu.getSbtTuSplit() ), cs ) )
      {
        partitioner.splitCurrArea( PartSplit( cu.getSbtTuSplit() ), cs );
      }
      else
        THROW( "Implicit TU split not available!" );
    }

    do
    {
#if JVET_O0596_CBF_SIG_ALIGN_TO_SPEC
      transform_tree( cs, partitioner, cuCtx,          ispType, subTuCounter );
#else
      ChromaCbfs subCbfs = chromaCbfs;
      transform_tree( cs, partitioner, cuCtx, subCbfs, ispType, subTuCounter );
#endif
      subTuCounter += subTuCounter != -1 ? 1 : 0;
    } while( partitioner.nextPart( cs ) );

    partitioner.exitCurrSplit();

#if !JVET_O0596_CBF_SIG_ALIGN_TO_SPEC
    const UnitArea &currArea  = partitioner.currArea();
    const unsigned  currDepth = partitioner.currTrDepth;
    const unsigned numTBlocks = getNumberValidTBlocks( *cs.pcv );

    unsigned        compCbf[3] = { 0, 0, 0 };
    unsigned        cbfDepth   = 0;
    for( auto &currTU : cs.traverseTUs( currArea, partitioner.chType ) )
    {
      for( unsigned ch = 0; ch < numTBlocks; ch++ )
      {
        cbfDepth     = !isLuma( ComponentID( ch ) ) && cu.ispMode ? currDepth : currDepth + 1;
        compCbf[ch] |= ( TU::getCbfAtDepth( currTU, ComponentID( ch ), cbfDepth ) ? 1 : 0 );
      }
    }

    for (auto &currTU: cs.traverseTUs(currArea, partitioner.chType))
    {
      TU::setCbfAtDepth(currTU, COMPONENT_Y, currDepth, compCbf[COMPONENT_Y]);
      if (currArea.chromaFormat != CHROMA_400)
      {
        TU::setCbfAtDepth(currTU, COMPONENT_Cb, currDepth, compCbf[COMPONENT_Cb]);
        TU::setCbfAtDepth(currTU, COMPONENT_Cr, currDepth, compCbf[COMPONENT_Cr]);
      }
    }
#endif
  }
  else
  {
    TransformUnit &tu = cs.addTU( CS::getArea( cs, area, partitioner.chType ), partitioner.chType );
    unsigned numBlocks = ::getNumberValidTBlocks( *cs.pcv );
    tu.checkTuNoResidual( partitioner.currPartIdx() );
#if !JVET_O0596_CBF_SIG_ALIGN_TO_SPEC
    chromaCbfs.Cb &= !tu.noResidual;
    chromaCbfs.Cr &= !tu.noResidual;
#endif

    for( unsigned compID = COMPONENT_Y; compID < numBlocks; compID++ )
    {
      if( tu.blocks[compID].valid() )
      {
        tu.getCoeffs( ComponentID( compID ) ).fill( 0 );
        tu.getPcmbuf( ComponentID( compID ) ).fill( 0 );
      }
    }
    tu.depth = trDepth;
    DTRACE( g_trace_ctx, D_SYNTAX, "transform_unit() pos=(%d,%d) size=%dx%d depth=%d trDepth=%d\n", tu.blocks[tu.chType].x, tu.blocks[tu.chType].y, tu.blocks[tu.chType].width, tu.blocks[tu.chType].height, cu.depth, partitioner.currTrDepth );

#if JVET_O0596_CBF_SIG_ALIGN_TO_SPEC
    transform_unit(tu, cuCtx, partitioner, subTuCounter);
#else
    if( !isChroma( partitioner.chType ) )
    {
      if( !CU::isIntra( cu ) && trDepth == 0 && !chromaCbfs.sigChroma( area.chromaFormat ) )
      {
        TU::setCbfAtDepth( tu, COMPONENT_Y, trDepth, 1 );
      }
      else if( cu.sbtInfo && tu.noResidual )
      {
        TU::setCbfAtDepth( tu, COMPONENT_Y, trDepth, 0 );
      }
      else if( cu.sbtInfo && !chromaCbfsLastDepth.sigChroma( area.chromaFormat ) )
      {
        assert( !tu.noResidual );
        TU::setCbfAtDepth( tu, COMPONENT_Y, trDepth, 1 );
      }
      else
      {
        bool previousCbf       = false;
        bool rootCbfSoFar      = false;
        bool lastCbfIsInferred = false;
        if( cu.ispMode )
        {
          uint32_t nTus = cu.ispMode == HOR_INTRA_SUBPARTITIONS ? cu.lheight() >> g_aucLog2[tu.lheight()] : cu.lwidth() >> g_aucLog2[tu.lwidth()];
          if( subTuCounter == nTus - 1 )
          {
            TransformUnit* tuPointer = cu.firstTU;
            for( int tuIdx = 0; tuIdx < nTus - 1; tuIdx++ )
            {
              rootCbfSoFar |= TU::getCbfAtDepth( *tuPointer, COMPONENT_Y, trDepth );
              tuPointer = tuPointer->next;
            }
            if( !rootCbfSoFar )
            {
              lastCbfIsInferred = true;
            }
          }
          if( !lastCbfIsInferred )
          {
            previousCbf = TU::getPrevTuCbfAtDepth( tu, COMPONENT_Y, trDepth );
          }
        }
        bool cbfY = lastCbfIsInferred ? true : cbf_comp( cs, tu.Y(), trDepth, previousCbf, cu.ispMode );
        TU::setCbfAtDepth( tu, COMPONENT_Y, trDepth, ( cbfY ? 1 : 0 ) );
      }
    }
    if( area.chromaFormat != CHROMA_400 && ( !cu.ispMode || chromaCbfISP ) )
    {
      TU::setCbfAtDepth( tu, COMPONENT_Cb, trDepth, ( chromaCbfs.Cb ? 1 : 0 ) );
      TU::setCbfAtDepth( tu, COMPONENT_Cr, trDepth, ( chromaCbfs.Cr ? 1 : 0 ) );
    }

    transform_unit(tu, cuCtx, chromaCbfs);
#endif
  }
}

bool CABACReader::cbf_comp( CodingStructure& cs, const CompArea& area, unsigned depth, const bool prevCbf, const bool useISP )
{
#if JVET_O0193_REMOVE_TR_DEPTH_IN_CBF_CTX
  const unsigned  ctxId = DeriveCtx::CtxQtCbf( area.compID, prevCbf, useISP && isLuma( area.compID ) );
#else
  const unsigned  ctxId = DeriveCtx::CtxQtCbf( area.compID, depth, prevCbf, useISP && isLuma( area.compID ) );
#endif
  const CtxSet&   ctxSet  = Ctx::QtCbf[ area.compID ];

  RExt__DECODER_DEBUG_BIT_STATISTICS_CREATE_SET_SIZE2(STATS__CABAC_BITS__QT_CBF, area.size(), area.compID);

  unsigned  cbf = 0;
  if( area.compID == COMPONENT_Y && cs.getCU( area.pos(), ChannelType( area.compID ) )->bdpcmMode )
  {
#if JVET_O0193_REMOVE_TR_DEPTH_IN_CBF_CTX
    cbf = m_BinDecoder.decodeBin( ctxSet( 1 ) );
#else
    cbf = m_BinDecoder.decodeBin( ctxSet( 4 ) );
#endif
  }
  else
  {
    cbf = m_BinDecoder.decodeBin( ctxSet( ctxId ) );
  }

  DTRACE( g_trace_ctx, D_SYNTAX, "cbf_comp() etype=%d pos=(%d,%d) ctx=%d cbf=%d\n", area.compID, area.x, area.y, ctxId, cbf );
  return cbf;
}

//================================================================================
//  clause 7.3.8.9
//--------------------------------------------------------------------------------
//    void  mvd_coding( pu, refList )
//================================================================================

void CABACReader::mvd_coding( Mv &rMvd )
{
#if RExt__DECODER_DEBUG_BIT_STATISTICS
  CodingStatisticsClassType ctype_mvd    ( STATS__CABAC_BITS__MVD );
  CodingStatisticsClassType ctype_mvd_ep ( STATS__CABAC_BITS__MVD_EP );
#endif

  RExt__DECODER_DEBUG_BIT_STATISTICS_SET( ctype_mvd );

  // abs_mvd_greater0_flag[ 0 | 1 ]
  int horAbs = (int)m_BinDecoder.decodeBin(Ctx::Mvd());
  int verAbs = (int)m_BinDecoder.decodeBin(Ctx::Mvd());

  // abs_mvd_greater1_flag[ 0 | 1 ]
  if (horAbs)
  {
    horAbs += (int)m_BinDecoder.decodeBin(Ctx::Mvd(1));
  }
  if (verAbs)
  {
    verAbs += (int)m_BinDecoder.decodeBin(Ctx::Mvd(1));
  }

  RExt__DECODER_DEBUG_BIT_STATISTICS_SET( ctype_mvd_ep );

  // abs_mvd_minus2[ 0 | 1 ] and mvd_sign_flag[ 0 | 1 ]
  if (horAbs)
  {
    if (horAbs > 1)
    {
      horAbs += exp_golomb_eqprob(1 );
    }
    if (m_BinDecoder.decodeBinEP())
    {
      horAbs = -horAbs;
    }
  }
  if (verAbs)
  {
    if (verAbs > 1)
    {
      verAbs += exp_golomb_eqprob(1 );
    }
    if (m_BinDecoder.decodeBinEP())
    {
      verAbs = -verAbs;
    }
  }
  rMvd = Mv(horAbs, verAbs);
#if JVET_O0567_MVDRange_Constraint
  CHECK(!((horAbs >= MVD_MIN) && (horAbs <= MVD_MAX)) || !((verAbs >= MVD_MIN) && (verAbs <= MVD_MAX)), "Illegal MVD value");
#endif
}


//================================================================================
//  clause 7.3.8.10
//--------------------------------------------------------------------------------
//    void  transform_unit      ( tu, cuCtx, chromaCbfs )
//    void  cu_qp_delta         ( cu )
//    void  cu_chroma_qp_offset ( cu )
//================================================================================
#if JVET_O0596_CBF_SIG_ALIGN_TO_SPEC
void CABACReader::transform_unit( TransformUnit& tu, CUCtx& cuCtx, Partitioner& partitioner, const int subTuCounter)
#else
void CABACReader::transform_unit( TransformUnit& tu, CUCtx& cuCtx, ChromaCbfs& chromaCbfs )
#endif
{
#if JVET_O0596_CBF_SIG_ALIGN_TO_SPEC
  const UnitArea&         area = partitioner.currArea();
  const unsigned          trDepth = partitioner.currTrDepth;

  CodingStructure&  cs = *tu.cs;
  CodingUnit&       cu = *tu.cu;
  ChromaCbfs        chromaCbfs;
  chromaCbfs.Cb = chromaCbfs.Cr = false;

  const bool chromaCbfISP = area.blocks[COMPONENT_Cb].valid() && cu.ispMode;

  // cbf_cb & cbf_cr
#if JVET_O0050_LOCAL_DUAL_TREE
  if (area.chromaFormat != CHROMA_400 && area.blocks[COMPONENT_Cb].valid() && (!cu.isSepTree() || partitioner.chType == CHANNEL_TYPE_CHROMA) && (!cu.ispMode || chromaCbfISP))
#else
  if (area.chromaFormat != CHROMA_400 && area.blocks[COMPONENT_Cb].valid() && (!CS::isDualITree(cs) || partitioner.chType == CHANNEL_TYPE_CHROMA) && (!cu.ispMode || chromaCbfISP))
#endif
  {
    const int cbfDepth = chromaCbfISP ? trDepth - 1 : trDepth;
    {
      if (!(cu.sbtInfo && tu.noResidual))
        chromaCbfs.Cb = cbf_comp(cs, area.blocks[COMPONENT_Cb], cbfDepth);

      if (!(cu.sbtInfo && tu.noResidual))
        chromaCbfs.Cr = cbf_comp(cs, area.blocks[COMPONENT_Cr], cbfDepth, chromaCbfs.Cb);
    }
  }
#if JVET_O0050_LOCAL_DUAL_TREE
  else if (cu.isSepTree())
#else
  else if (CS::isDualITree(cs))
#endif
  {
    chromaCbfs = ChromaCbfs(false);
  }

  if (!isChroma(partitioner.chType))
  {
    if (!CU::isIntra(cu) && trDepth == 0 && !chromaCbfs.sigChroma(area.chromaFormat))
    {
      TU::setCbfAtDepth(tu, COMPONENT_Y, trDepth, 1);
    }
    else if (cu.sbtInfo && tu.noResidual)
    {
      TU::setCbfAtDepth(tu, COMPONENT_Y, trDepth, 0);
    }
    else if (cu.sbtInfo && !chromaCbfs.sigChroma(area.chromaFormat))
    {
      assert(!tu.noResidual);
      TU::setCbfAtDepth(tu, COMPONENT_Y, trDepth, 1);
    }
    else
    {
      bool previousCbf = false;
      bool rootCbfSoFar = false;
      bool lastCbfIsInferred = false;
      if (cu.ispMode)
      {
        uint32_t nTus = cu.ispMode == HOR_INTRA_SUBPARTITIONS ? cu.lheight() >> g_aucLog2[tu.lheight()] : cu.lwidth() >> g_aucLog2[tu.lwidth()];
        if (subTuCounter == nTus - 1)
        {
          TransformUnit* tuPointer = cu.firstTU;
          for (int tuIdx = 0; tuIdx < nTus - 1; tuIdx++)
          {
            rootCbfSoFar |= TU::getCbfAtDepth(*tuPointer, COMPONENT_Y, trDepth);
            tuPointer = tuPointer->next;
          }
          if (!rootCbfSoFar)
          {
            lastCbfIsInferred = true;
          }
        }
        if (!lastCbfIsInferred)
        {
          previousCbf = TU::getPrevTuCbfAtDepth(tu, COMPONENT_Y, trDepth);
        }
      }
      bool cbfY = lastCbfIsInferred ? true : cbf_comp(cs, tu.Y(), trDepth, previousCbf, cu.ispMode);
      TU::setCbfAtDepth(tu, COMPONENT_Y, trDepth, (cbfY ? 1 : 0));
    }
  }
  if (area.chromaFormat != CHROMA_400 && (!cu.ispMode || chromaCbfISP))
  {
    TU::setCbfAtDepth(tu, COMPONENT_Cb, trDepth, (chromaCbfs.Cb ? 1 : 0));
    TU::setCbfAtDepth(tu, COMPONENT_Cr, trDepth, (chromaCbfs.Cr ? 1 : 0));
  }
#else
  CodingUnit& cu         = *tu.cu;
#endif
  bool        lumaOnly   = ( cu.chromaFormat == CHROMA_400 || !tu.blocks[COMPONENT_Cb].valid() );
  bool        cbfLuma    = ( tu.cbf[ COMPONENT_Y ] != 0 );
  bool        cbfChroma  = ( lumaOnly ? false : ( chromaCbfs.Cb || chromaCbfs.Cr ) );

#if JVET_O0105_ICT
  if( !lumaOnly )
  {
    joint_cb_cr( tu, ( tu.cbf[COMPONENT_Cb] ? 2 : 0 ) + ( tu.cbf[COMPONENT_Cr] ? 1 : 0 ) );
  }
#endif

#if JVET_O0046_DQ_SIGNALLING
  if( cu.lwidth() > 64 || cu.lheight() > 64 || cbfLuma || cbfChroma )
#else   
  if( cbfLuma || cbfChroma )
#endif
  {
    if( cu.cs->pps->getUseDQP() && !cuCtx.isDQPCoded )
    {
#if JVET_O0050_LOCAL_DUAL_TREE
      if (!tu.cu->isSepTree() || isLuma(tu.chType))
#else
      if (!CS::isDualITree(*tu.cs) || isLuma(tu.chType))
#endif
      {
        cu_qp_delta(cu, cuCtx.qp, cu.qp);
        cuCtx.qp = cu.qp;
        cuCtx.isDQPCoded = true;
      }
    }
#if JVET_O1168_CU_CHROMA_QP_OFFSET
    if (cu.cs->slice->getUseChromaQpAdj() && cbfChroma && !cuCtx.isChromaQpAdjCoded)
#else
    if( cu.cs->slice->getUseChromaQpAdj() && cbfChroma && !cu.transQuantBypass && !cuCtx.isChromaQpAdjCoded )
#endif
    {
      cu_chroma_qp_offset( cu );
      cuCtx.isChromaQpAdjCoded = true;
    }
    if( cbfLuma )
    {
#if JVET_O0094_LFNST_ZERO_PRIM_COEFFS || JVET_O0472_LFNST_SIGNALLING_LAST_SCAN_POS
      residual_coding( tu, COMPONENT_Y, cuCtx );
#else
      residual_coding( tu, COMPONENT_Y );
#endif
    }
    if( !lumaOnly )
    {
      for( ComponentID compID = COMPONENT_Cb; compID <= COMPONENT_Cr; compID = ComponentID( compID + 1 ) )
      {
        if( TU::hasCrossCompPredInfo( tu, compID ) )
        {
          cross_comp_pred( tu, compID );
        }
        if( tu.cbf[ compID ] )
        {
#if JVET_O0094_LFNST_ZERO_PRIM_COEFFS || JVET_O0472_LFNST_SIGNALLING_LAST_SCAN_POS
          residual_coding( tu, compID, cuCtx );
#else
          residual_coding( tu, compID );
#endif
        }
      }
    }
  }
}

void CABACReader::cu_qp_delta( CodingUnit& cu, int predQP, int8_t& qp )
{
  RExt__DECODER_DEBUG_BIT_STATISTICS_CREATE_SET( STATS__CABAC_BITS__DELTA_QP_EP );

  CHECK( predQP == std::numeric_limits<int>::max(), "Invalid predicted QP" );
  int qpY = predQP;
  int DQp = unary_max_symbol( Ctx::DeltaQP(), Ctx::DeltaQP(1), CU_DQP_TU_CMAX );
  if( DQp >= CU_DQP_TU_CMAX )
  {
    DQp += exp_golomb_eqprob( CU_DQP_EG_k  );
  }
  if( DQp > 0 )
  {
    if( m_BinDecoder.decodeBinEP( ) )
    {
      DQp = -DQp;
    }
    int     qpBdOffsetY = cu.cs->sps->getQpBDOffset( CHANNEL_TYPE_LUMA );
    qpY = ( (predQP + DQp + (MAX_QP + 1) + 2 * qpBdOffsetY) % ((MAX_QP + 1) + qpBdOffsetY)) - qpBdOffsetY;
  }
  qp = (int8_t)qpY;

  DTRACE( g_trace_ctx, D_DQP, "x=%d, y=%d, d=%d, pred_qp=%d, DQp=%d, qp=%d\n", cu.blocks[cu.chType].lumaPos().x, cu.blocks[cu.chType].lumaPos().y, cu.qtDepth, predQP, DQp, qp );
}


void CABACReader::cu_chroma_qp_offset( CodingUnit& cu )
{
  RExt__DECODER_DEBUG_BIT_STATISTICS_CREATE_SET_SIZE2( STATS__CABAC_BITS__CHROMA_QP_ADJUSTMENT, cu.blocks[cu.chType].lumaSize(), CHANNEL_TYPE_CHROMA );

  // cu_chroma_qp_offset_flag
  int       length  = cu.cs->pps->getPpsRangeExtension().getChromaQpOffsetListLen();
  unsigned  qpAdj   = m_BinDecoder.decodeBin( Ctx::ChromaQpAdjFlag() );
  if( qpAdj && length > 1 )
  {
    // cu_chroma_qp_offset_idx
    qpAdj += unary_max_symbol( Ctx::ChromaQpAdjIdc(), Ctx::ChromaQpAdjIdc(), length-1 );
  }
  /* NB, symbol = 0 if outer flag is not set,
   *              1 if outer flag is set and there is no inner flag
   *              1+ otherwise */
  cu.chromaQpAdj = cu.cs->chromaQpAdj = qpAdj;
}

//================================================================================
//  clause 7.3.8.11
//--------------------------------------------------------------------------------
//    void        residual_coding         ( tu, compID )
//    bool        transform_skip_flag     ( tu, compID )
//    RDPCMMode   explicit_rdpcm_mode     ( tu, compID )
//    int         last_sig_coeff          ( coeffCtx )
//    void        residual_coding_subblock( coeffCtx )
//================================================================================

#if JVET_O0105_ICT
void CABACReader::joint_cb_cr( TransformUnit& tu, const int cbfMask )
{
#if JVET_O0543_ICT_ICU_ONLY
  if( ( CU::isIntra( *tu.cu ) && cbfMask ) || ( cbfMask == 3 ) )
#else
  if( cbfMask )
#endif
  {
    RExt__DECODER_DEBUG_BIT_STATISTICS_CREATE_SET_SIZE2( STATS__CABAC_BITS__JOINT_CB_CR, tu.blocks[COMPONENT_Cr].lumaSize(), CHANNEL_TYPE_CHROMA );
    tu.jointCbCr = ( m_BinDecoder.decodeBin( Ctx::JointCbCrFlag( cbfMask-1 ) ) ? cbfMask : 0 );
  }
}
#else
void CABACReader::joint_cb_cr( TransformUnit& tu )
{
  RExt__DECODER_DEBUG_BIT_STATISTICS_CREATE_SET_SIZE2( STATS__CABAC_BITS__JOINT_CB_CR, tu.blocks[COMPONENT_Cr].lumaSize(), CHANNEL_TYPE_CHROMA );
  tu.jointCbCr = m_BinDecoder.decodeBin( Ctx::JointCbCrFlag( 0 ) );
}
#endif

#if JVET_O0094_LFNST_ZERO_PRIM_COEFFS || JVET_O0472_LFNST_SIGNALLING_LAST_SCAN_POS
void CABACReader::residual_coding( TransformUnit& tu, ComponentID compID, CUCtx& cuCtx )
#else
void CABACReader::residual_coding( TransformUnit& tu, ComponentID compID )
#endif
{
  const CodingUnit& cu = *tu.cu;
  DTRACE( g_trace_ctx, D_SYNTAX, "residual_coding() etype=%d pos=(%d,%d) size=%dx%d predMode=%d\n", tu.blocks[compID].compID, tu.blocks[compID].x, tu.blocks[compID].y, tu.blocks[compID].width, tu.blocks[compID].height, cu.predMode );

#if JVET_O0105_ICT
  if( compID == COMPONENT_Cr && tu.jointCbCr == 3 )
    return;
#else
  // Joint Cb-Cr residual mode is signalled if both Cb and Cr cbfs are true
  if ( compID == COMPONENT_Cr && TU::getCbf( tu, COMPONENT_Cb ) )
  {
    joint_cb_cr( tu );

    // No Cr residual in bitstream in joint Cb-Cr residual mode
    if ( tu.jointCbCr )
      return;
  }
#endif

  // parse transform skip and explicit rdpcm mode
  mts_coding         ( tu, compID );
  explicit_rdpcm_mode( tu, compID );

  if( isLuma( compID ) && ( tu.mtsIdx == MTS_SKIP || tu.cu->bdpcmMode ) )
  {
    residual_codingTS( tu, compID );
    return;
  }

  // determine sign hiding
  bool signHiding  = ( cu.cs->slice->getSignDataHidingEnabledFlag() && !cu.transQuantBypass && tu.rdpcm[compID] == RDPCM_OFF );
  if(  signHiding && CU::isIntra(cu) && CU::isRDPCMEnabled(cu) && tu.mtsIdx==MTS_SKIP )
  {
    const ChannelType chType    = toChannelType( compID );
    const unsigned    intraMode = PU::getFinalIntraMode( *cu.cs->getPU( tu.blocks[compID].pos(), chType ), chType );
    if( intraMode == HOR_IDX || intraMode == VER_IDX )
    {
      signHiding = false;
    }
  }

  // init coeff coding context
  CoeffCodingContext  cctx    ( tu, compID, signHiding );
  TCoeff*             coeff   = tu.getCoeffs( compID ).buf;

  // parse last coeff position
  cctx.setScanPosLast( last_sig_coeff( cctx, tu, compID ) );
#if JVET_O0094_LFNST_ZERO_PRIM_COEFFS
  if( tu.mtsIdx != MTS_SKIP && tu.blocks[ compID ].height >= 4 && tu.blocks[ compID ].width >= 4 )
  {
    const int maxLfnstPos = ((tu.blocks[compID].height == 4 && tu.blocks[compID].width == 4) || (tu.blocks[compID].height == 8 && tu.blocks[compID].width == 8)) ? 7 : 15;
    cuCtx.violatesLfnstConstrained[ toChannelType(compID) ] |= cctx.scanPosLast() > maxLfnstPos;
  }
#endif
#if JVET_O0472_LFNST_SIGNALLING_LAST_SCAN_POS
  if( tu.mtsIdx != MTS_SKIP && tu.blocks[ compID ].height >= 4 && tu.blocks[ compID ].width >= 4 )
  {
    cuCtx.lastScanPos[compID] = cctx.scanPosLast();
  }
#endif
  // parse subblocks
  const int stateTransTab = ( tu.cs->slice->getDepQuantEnabledFlag() ? 32040 : 0 );
  int       state         = 0;

#if JVET_O0052_TU_LEVEL_CTX_CODED_BIN_CONSTRAINT
  int ctxBinSampleRatio = (compID == COMPONENT_Y) ? MAX_TU_LEVEL_CTX_CODED_BIN_CONSTRAINT_LUMA : MAX_TU_LEVEL_CTX_CODED_BIN_CONSTRAINT_CHROMA;
  cctx.regBinLimit = (tu.getTbAreaAfterCoefZeroOut(compID) * ctxBinSampleRatio) >> 4;
#endif

    for( int subSetId = ( cctx.scanPosLast() >> cctx.log2CGSize() ); subSetId >= 0; subSetId--)
    {
      cctx.initSubblock       ( subSetId );
      if( ( tu.mtsIdx > MTS_SKIP || ( tu.cu->sbtInfo != 0 && tu.blocks[ compID ].height <= 32 && tu.blocks[ compID ].width <= 32 ) ) && !tu.cu->transQuantBypass && compID == COMPONENT_Y )
      {
        if( ( tu.blocks[ compID ].height == 32 && cctx.cgPosY() >= ( 16 >> cctx.log2CGHeight() ) ) || ( tu.blocks[ compID ].width == 32 && cctx.cgPosX() >= ( 16 >> cctx.log2CGWidth() ) ) )
        {
          continue;
        }
      }
      residual_coding_subblock( cctx, coeff, stateTransTab, state );
    }

}

void CABACReader::mts_coding( TransformUnit& tu, ComponentID compID )
{
#if !JVET_O0294_TRANSFORM_CLEANUP
  const CodingUnit  &cu = *tu.cu;
#endif
  const bool  tsAllowed = TU::isTSAllowed ( tu, compID );
  const bool mtsAllowed = TU::isMTSAllowed( tu, compID );

  if( tu.cu->bdpcmMode ) tu.mtsIdx = MTS_SKIP;
  if( !mtsAllowed && !tsAllowed ) return;

  RExt__DECODER_DEBUG_BIT_STATISTICS_CREATE_SET_SIZE2( STATS__CABAC_BITS__MTS_FLAGS, tu.blocks[compID], compID );

  int symbol = 0;
  int ctxIdx = 0;

  if( tsAllowed )
  {
    ctxIdx = 6;
    symbol = m_BinDecoder.decodeBin( Ctx::MTSIndex( ctxIdx ) );
#if JVET_O0294_TRANSFORM_CLEANUP
    tu.mtsIdx = symbol ? MTS_SKIP : MTS_DCT2_DCT2;
#else
    tu.mtsIdx = symbol ? MTS_DCT2_DCT2 : MTS_SKIP;
#endif
  }

  if( tu.mtsIdx != MTS_SKIP )
  {
    if( mtsAllowed )
    {
#if JVET_O0294_TRANSFORM_CLEANUP
      ctxIdx = 0;
#else
      ctxIdx = std::min( (int)cu.qtDepth, 5 );
#endif
      symbol = m_BinDecoder.decodeBin( Ctx::MTSIndex( ctxIdx ) );

      if( symbol )
      {
        ctxIdx    = 7;
        tu.mtsIdx = MTS_DST7_DST7; // mtsIdx = 2 -- 4
        for( int i = 0; i < 3; i++, ctxIdx++ )
        {
          symbol = m_BinDecoder.decodeBin( Ctx::MTSIndex( ctxIdx ) );
          tu.mtsIdx += symbol;

          if( !symbol )
          {
            break;
          }
        }
      }
    }
  }
#if JVET_O0294_TRANSFORM_CLEANUP
  DTRACE(g_trace_ctx, D_SYNTAX, "mts_coding() etype=%d pos=(%d,%d) mtsIdx=%d\n", COMPONENT_Y, tu.cu->lx(), tu.cu->ly(), tu.mtsIdx);
#else
  DTRACE( g_trace_ctx, D_SYNTAX, "mts_coding() etype=%d pos=(%d,%d) mtsIdx=%d\n", COMPONENT_Y, cu.lx(), cu.ly(), tu.mtsIdx );
#endif
}

void CABACReader::isp_mode( CodingUnit& cu )
{
  if( !CU::isIntra( cu ) || !isLuma( cu.chType ) || cu.firstPU->multiRefIdx || cu.ipcm || !cu.cs->sps->getUseISP() || cu.bdpcmMode || !CU::canUseISP( cu, getFirstComponentOfChannel( cu.chType ) ) )
  {
    cu.ispMode = NOT_INTRA_SUBPARTITIONS;
    return;
  }

  int symbol = m_BinDecoder.decodeBin(Ctx::ISPMode(0));

  RExt__DECODER_DEBUG_BIT_STATISTICS_CREATE_SET( STATS__CABAC_BITS__ISP_MODE_FLAG );

  if( symbol )
  {
    RExt__DECODER_DEBUG_BIT_STATISTICS_CREATE_SET( STATS__CABAC_BITS__ISP_SPLIT_FLAG );
    cu.ispMode = 1 + m_BinDecoder.decodeBin( Ctx::ISPMode( 1 ) );
  }
  DTRACE( g_trace_ctx, D_SYNTAX, "intra_subPartitions() etype=%d pos=(%d,%d) ispIdx=%d\n", cu.chType, cu.blocks[cu.chType].x, cu.blocks[cu.chType].y, (int)cu.ispMode );
}

void CABACReader::explicit_rdpcm_mode( TransformUnit& tu, ComponentID compID )
{
  const CodingUnit& cu = *tu.cu;

  tu.rdpcm[compID] = RDPCM_OFF;

  if( !CU::isIntra(cu) && CU::isRDPCMEnabled(cu) && ( tu.mtsIdx==MTS_SKIP || cu.transQuantBypass ) )
  {
    RExt__DECODER_DEBUG_BIT_STATISTICS_CREATE_SET_SIZE( STATS__EXPLICIT_RDPCM_BITS, tu.blocks[tu.chType].lumaSize() );

    ChannelType chType = toChannelType( compID );
    if( m_BinDecoder.decodeBin( Ctx::RdpcmFlag( chType ) ) )
    {
      if( m_BinDecoder.decodeBin( Ctx::RdpcmDir( chType ) ) )
      {
        tu.rdpcm[compID] = RDPCM_VER;
      }
      else
      {
        tu.rdpcm[compID] = RDPCM_HOR;
      }
    }
  }
}

#if JVET_O0094_LFNST_ZERO_PRIM_COEFFS || JVET_O0472_LFNST_SIGNALLING_LAST_SCAN_POS
void CABACReader::residual_lfnst_mode( CodingUnit& cu,  CUCtx& cuCtx  )
#else
void CABACReader::residual_lfnst_mode( CodingUnit& cu )
#endif
{
  if( cu.ispMode != NOT_INTRA_SUBPARTITIONS || cu.mipFlag == true ||
<<<<<<< HEAD
#if JVET_O0050_LOCAL_DUAL_TREE
    ( cu.isSepTree() && cu.chType == CHANNEL_TYPE_CHROMA && std::min( cu.blocks[ 1 ].width, cu.blocks[ 1 ].height ) < 4 ) )
#else
    ( CS::isDualITree( *cu.cs ) && cu.chType == CHANNEL_TYPE_CHROMA && std::min( cu.blocks[ 1 ].width, cu.blocks[ 1 ].height ) < 4 ) )
#endif
=======
    ( CS::isDualITree( *cu.cs ) && cu.chType == CHANNEL_TYPE_CHROMA && std::min( cu.blocks[ 1 ].width, cu.blocks[ 1 ].height ) < 4 )
#if JVET_O0213_RESTRICT_LFNST_TO_MAX_TB_SIZE
    || ( cu.blocks[ 0 ].width > MAX_TB_SIZEY || cu.blocks[ 0 ].height > MAX_TB_SIZEY )
#endif
    )
>>>>>>> eae3419a
  {
    return;
  }

  RExt__DECODER_DEBUG_BIT_STATISTICS_CREATE_SET( STATS__CABAC_BITS__LFNST );

  if( cu.cs->sps->getUseLFNST() && CU::isIntra( cu ) && !CU::isLosslessCoded( cu ) )
  {
#if JVET_O0050_LOCAL_DUAL_TREE
    const bool lumaFlag              = cu.isSepTree() ? (   isLuma( cu.chType ) ? true : false ) : true;
    const bool chromaFlag            = cu.isSepTree() ? ( isChroma( cu.chType ) ? true : false ) : true;
#else
    const bool lumaFlag              = CS::isDualITree( *cu.cs ) ? (   isLuma( cu.chType ) ? true : false ) : true;
    const bool chromaFlag            = CS::isDualITree( *cu.cs ) ? ( isChroma( cu.chType ) ? true : false ) : true;
#endif
#if !JVET_O0472_LFNST_SIGNALLING_LAST_SCAN_POS
    bool nonZeroCoeffNonTs;
#endif
#if JVET_O0094_LFNST_ZERO_PRIM_COEFFS
    bool nonZeroCoeffNonTsCorner8x8 = ( lumaFlag && cuCtx.violatesLfnstConstrained[CHANNEL_TYPE_LUMA] ) || (chromaFlag && cuCtx.violatesLfnstConstrained[CHANNEL_TYPE_CHROMA] );
#else
    bool nonZeroCoeffNonTsCorner8x8 = CU::getNumNonZeroCoeffNonTsCorner8x8( cu, lumaFlag, chromaFlag ) > 0;
#endif
#if JVET_O0472_LFNST_SIGNALLING_LAST_SCAN_POS
#if JVET_O0050_LOCAL_DUAL_TREE
    const bool skipLfnst            = cu.isSepTree() ? ( isLuma( cu.chType ) ? ( cuCtx.lastScanPos[ COMPONENT_Y ] < LFNST_LAST_SIG_LUMA ) :
#else
    const bool skipLfnst            = CS::isDualITree( *cu.cs ) ? ( isLuma( cu.chType ) ? ( cuCtx.lastScanPos[ COMPONENT_Y ] < LFNST_LAST_SIG_LUMA ) :
#endif
                                    ( cuCtx.lastScanPos[ COMPONENT_Cb ] < LFNST_LAST_SIG_CHROMA && cuCtx.lastScanPos[ COMPONENT_Cr ] < LFNST_LAST_SIG_CHROMA ) ) :
                                    ( cuCtx.lastScanPos[ COMPONENT_Y ] < LFNST_LAST_SIG_LUMA && cuCtx.lastScanPos[ COMPONENT_Cb ] < LFNST_LAST_SIG_CHROMA && cuCtx.lastScanPos[ COMPONENT_Cr ] < LFNST_LAST_SIG_CHROMA );
#else
#if JVET_O0050_LOCAL_DUAL_TREE
    const int  nonZeroCoeffThr       = cu.isSepTree() ? ( isLuma( cu.chType ) ? LFNST_SIG_NZ_LUMA : LFNST_SIG_NZ_CHROMA ) : LFNST_SIG_NZ_LUMA + LFNST_SIG_NZ_CHROMA;
#else
    const int  nonZeroCoeffThr       = CS::isDualITree( *cu.cs ) ? ( isLuma( cu.chType ) ? LFNST_SIG_NZ_LUMA : LFNST_SIG_NZ_CHROMA ) : LFNST_SIG_NZ_LUMA + LFNST_SIG_NZ_CHROMA;
#endif
    nonZeroCoeffNonTs = CU::getNumNonZeroCoeffNonTs( cu, lumaFlag, chromaFlag ) > nonZeroCoeffThr;
#endif
#if JVET_O0368_LFNST_WITH_DCT2_ONLY
    const bool isNonDCT2 = (TU::getCbf(*cu.firstTU, ComponentID(COMPONENT_Y)) && cu.firstTU->mtsIdx != MTS_DCT2_DCT2);
#if JVET_O0472_LFNST_SIGNALLING_LAST_SCAN_POS
    if( skipLfnst || nonZeroCoeffNonTsCorner8x8 || isNonDCT2 )
#else
    if (!nonZeroCoeffNonTs || nonZeroCoeffNonTsCorner8x8 || isNonDCT2)
#endif
#else
#if JVET_O0472_LFNST_SIGNALLING_LAST_SCAN_POS
    if( skipLfnst || nonZeroCoeffNonTsCorner8x8 )
#else
    if( !nonZeroCoeffNonTs || nonZeroCoeffNonTsCorner8x8 )
#endif
#endif
    {
      cu.lfnstIdx = 0;
      return;
    }
  }
  else
  {
    cu.lfnstIdx = 0;
    return;
  }


  unsigned cctx = 0;
#if JVET_O0368_LFNST_WITH_DCT2_ONLY
#if JVET_O0050_LOCAL_DUAL_TREE
  if ( cu.isSepTree() ) cctx++;
#else
  if ( CS::isDualITree(*cu.cs) ) cctx++;
#endif
#else
#if JVET_O0050_LOCAL_DUAL_TREE
  if( cu.firstTU->mtsIdx < MTS_DST7_DST7 && cu.isSepTree() ) cctx++;
#else
  if( cu.firstTU->mtsIdx < MTS_DST7_DST7 && CS::isDualITree( *cu.cs ) ) cctx++;
#endif
#endif

  uint32_t idxLFNST = m_BinDecoder.decodeBin( Ctx::LFNSTIdx( cctx ) );
  if( idxLFNST )
  {
    idxLFNST += m_BinDecoder.decodeBinEP();
  }
  cu.lfnstIdx = idxLFNST;

  DTRACE( g_trace_ctx, D_SYNTAX, "residual_lfnst_mode() etype=%d pos=(%d,%d) mode=%d\n", COMPONENT_Y, cu.lx(), cu.ly(), ( int ) cu.lfnstIdx );
}

int CABACReader::last_sig_coeff( CoeffCodingContext& cctx, TransformUnit& tu, ComponentID compID )
{
  RExt__DECODER_DEBUG_BIT_STATISTICS_CREATE_SET_SIZE2( STATS__CABAC_BITS__LAST_SIG_X_Y, Size( cctx.width(), cctx.height() ), cctx.compID() );

  unsigned PosLastX = 0, PosLastY = 0;
  unsigned maxLastPosX = cctx.maxLastPosX();
  unsigned maxLastPosY = cctx.maxLastPosY();

  if( ( tu.mtsIdx > MTS_SKIP || ( tu.cu->sbtInfo != 0 && tu.blocks[ compID ].width <= 32 && tu.blocks[ compID ].height <= 32 ) ) && !tu.cu->transQuantBypass && compID == COMPONENT_Y )
  {
    maxLastPosX = ( tu.blocks[ compID ].width  == 32 ) ? g_uiGroupIdx[ 15 ] : maxLastPosX;
    maxLastPosY = ( tu.blocks[ compID ].height == 32 ) ? g_uiGroupIdx[ 15 ] : maxLastPosY;
  }

  for( ; PosLastX < maxLastPosX; PosLastX++ )
  {
    if( !m_BinDecoder.decodeBin( cctx.lastXCtxId( PosLastX ) ) )
    {
      break;
    }
  }
  for( ; PosLastY < maxLastPosY; PosLastY++ )
  {
    if( !m_BinDecoder.decodeBin( cctx.lastYCtxId( PosLastY ) ) )
    {
      break;
    }
  }
  if( PosLastX > 3 )
  {
    uint32_t uiTemp  = 0;
    uint32_t uiCount = ( PosLastX - 2 ) >> 1;
    for ( int i = uiCount - 1; i >= 0; i-- )
    {
      uiTemp += m_BinDecoder.decodeBinEP( ) << i;
    }
    PosLastX = g_uiMinInGroup[ PosLastX ] + uiTemp;
  }
  if( PosLastY > 3 )
  {
    uint32_t uiTemp  = 0;
    uint32_t uiCount = ( PosLastY - 2 ) >> 1;
    for ( int i = uiCount - 1; i >= 0; i-- )
    {
      uiTemp += m_BinDecoder.decodeBinEP( ) << i;
    }
    PosLastY = g_uiMinInGroup[ PosLastY ] + uiTemp;
  }

  int blkPos;
  {
    blkPos = PosLastX + ( PosLastY * cctx.width() );
  }

  int scanPos = 0;
  for( ; scanPos < cctx.maxNumCoeff() - 1; scanPos++ )
  {
    if( blkPos == cctx.blockPos( scanPos ) )
    {
      break;
    }
  }
  return scanPos;
}



void CABACReader::residual_coding_subblock( CoeffCodingContext& cctx, TCoeff* coeff, const int stateTransTable, int& state )
{
  // NOTE: All coefficients of the subblock must be set to zero before calling this function
#if RExt__DECODER_DEBUG_BIT_STATISTICS
  CodingStatisticsClassType ctype_group ( STATS__CABAC_BITS__SIG_COEFF_GROUP_FLAG,  cctx.width(), cctx.height(), cctx.compID() );
  CodingStatisticsClassType ctype_map   ( STATS__CABAC_BITS__SIG_COEFF_MAP_FLAG,    cctx.width(), cctx.height(), cctx.compID() );
  CodingStatisticsClassType ctype_par   ( STATS__CABAC_BITS__PAR_FLAG,              cctx.width(), cctx.height(), cctx.compID() );
  CodingStatisticsClassType ctype_gt1   ( STATS__CABAC_BITS__GT1_FLAG,              cctx.width(), cctx.height(), cctx.compID() );
  CodingStatisticsClassType ctype_gt2   ( STATS__CABAC_BITS__GT2_FLAG,              cctx.width(), cctx.height(), cctx.compID() );
  CodingStatisticsClassType ctype_escs  ( STATS__CABAC_BITS__ESCAPE_BITS,           cctx.width(), cctx.height(), cctx.compID() );
#endif

  //===== init =====
  const int   minSubPos   = cctx.minSubPos();
  const bool  isLast      = cctx.isLast();
  int         firstSigPos = ( isLast ? cctx.scanPosLast() : cctx.maxSubPos() );
  int         nextSigPos  = firstSigPos;

  //===== decode significant_coeffgroup_flag =====
  RExt__DECODER_DEBUG_BIT_STATISTICS_SET( ctype_group );
  bool sigGroup = ( isLast || !minSubPos );
  if( !sigGroup )
  {
    sigGroup = m_BinDecoder.decodeBin( cctx.sigGroupCtxId() );
  }
  if( sigGroup )
  {
    cctx.setSigGroup();
  }
  else
  {
    return;
  }

  uint8_t   ctxOffset[16];

  //===== decode absolute values =====
  const int inferSigPos   = nextSigPos != cctx.scanPosLast() ? ( cctx.isNotFirst() ? minSubPos : -1 ) : nextSigPos;
  int       firstNZPos    = nextSigPos;
  int       lastNZPos     = -1;
  int       numNonZero    =  0;
#if JVET_O0052_TU_LEVEL_CTX_CODED_BIN_CONSTRAINT
  int       remRegBins    = cctx.regBinLimit;
#else
  bool      is2x2subblock = ( cctx.log2CGSize() == 2 );
  int       remRegBins    = ( is2x2subblock ? MAX_NUM_REG_BINS_2x2SUBBLOCK : MAX_NUM_REG_BINS_4x4SUBBLOCK );
#endif
  int       firstPosMode2 = minSubPos - 1;
  int       sigBlkPos[ 1 << MLS_CG_SIZE ];

  for( ; nextSigPos >= minSubPos && remRegBins >= 4; nextSigPos-- )
  {
    int      blkPos     = cctx.blockPos( nextSigPos );
    unsigned sigFlag    = ( !numNonZero && nextSigPos == inferSigPos );
    if( !sigFlag )
    {
      RExt__DECODER_DEBUG_BIT_STATISTICS_SET( ctype_map );
      const unsigned sigCtxId = cctx.sigCtxIdAbs( nextSigPos, coeff, state );
      sigFlag = m_BinDecoder.decodeBin( sigCtxId );
      DTRACE( g_trace_ctx, D_SYNTAX_RESI, "sig_bin() bin=%d ctx=%d\n", sigFlag, sigCtxId );
      remRegBins--;
    }
    else if( nextSigPos != cctx.scanPosLast() )
    {
      cctx.sigCtxIdAbs( nextSigPos, coeff, state ); // required for setting variables that are needed for gtx/par context selection
    }

    if( sigFlag )
    {
      uint8_t&  ctxOff = ctxOffset[ nextSigPos - minSubPos ];
      ctxOff           = cctx.ctxOffsetAbs();
      sigBlkPos[ numNonZero++ ] = blkPos;
      firstNZPos = nextSigPos;
      lastNZPos  = std::max<int>( lastNZPos, nextSigPos );

      RExt__DECODER_DEBUG_BIT_STATISTICS_SET( ctype_gt1 );
      unsigned gt1Flag = m_BinDecoder.decodeBin( cctx.greater1CtxIdAbs(ctxOff) );
      DTRACE( g_trace_ctx, D_SYNTAX_RESI, "gt1_flag() bin=%d ctx=%d\n", gt1Flag, cctx.greater1CtxIdAbs(ctxOff) );
      remRegBins--;

      unsigned parFlag = 0;
      unsigned gt2Flag = 0;
      if( gt1Flag )
      {
        RExt__DECODER_DEBUG_BIT_STATISTICS_SET( ctype_par );
        parFlag = m_BinDecoder.decodeBin( cctx.parityCtxIdAbs( ctxOff ) );
        DTRACE( g_trace_ctx, D_SYNTAX_RESI, "par_flag() bin=%d ctx=%d\n", parFlag, cctx.parityCtxIdAbs( ctxOff ) );

        remRegBins--;
        RExt__DECODER_DEBUG_BIT_STATISTICS_SET(ctype_gt2);
        gt2Flag = m_BinDecoder.decodeBin( cctx.greater2CtxIdAbs( ctxOff ) );
        DTRACE( g_trace_ctx, D_SYNTAX_RESI, "gt2_flag() bin=%d ctx=%d\n", gt2Flag, cctx.greater2CtxIdAbs( ctxOff ) );
        remRegBins--;
      }
      coeff[ blkPos ] += 1 + parFlag + gt1Flag + (gt2Flag << 1);
    }

    state = ( stateTransTable >> ((state<<2)+((coeff[blkPos]&1)<<1)) ) & 3;
  }
  firstPosMode2 = nextSigPos;
#if JVET_O0052_TU_LEVEL_CTX_CODED_BIN_CONSTRAINT
  cctx.regBinLimit = remRegBins;
#endif


  //===== 2nd PASS: Go-rice codes =====
  unsigned ricePar = 0;
  for( int scanPos = firstSigPos; scanPos > firstPosMode2; scanPos-- )
  {
    int       sumAll = cctx.templateAbsSum(scanPos, coeff, 4);
    ricePar = g_auiGoRiceParsCoeff[sumAll];
    TCoeff& tcoeff = coeff[ cctx.blockPos( scanPos ) ];
    if( tcoeff >= 4 )
    {
      RExt__DECODER_DEBUG_BIT_STATISTICS_SET( ctype_escs );
      int       rem     = m_BinDecoder.decodeRemAbsEP( ricePar, cctx.extPrec(), cctx.maxLog2TrDRange() );
      DTRACE( g_trace_ctx, D_SYNTAX_RESI, "rem_val() bin=%d ctx=%d\n", rem, ricePar );
      tcoeff += (rem<<1);
    }
  }

  //===== coeff bypass ====
  for( int scanPos = firstPosMode2; scanPos >= minSubPos; scanPos-- )
  {
    int       sumAll = cctx.templateAbsSum(scanPos, coeff, 0);
    int       rice      = g_auiGoRiceParsCoeff                        [sumAll];
    int       pos0      = g_auiGoRicePosCoeff0[std::max(0, state - 1)][sumAll];
    int       rem       = m_BinDecoder.decodeRemAbsEP( rice, cctx.extPrec(), cctx.maxLog2TrDRange() );
    RExt__DECODER_DEBUG_BIT_STATISTICS_SET(ctype_escs);
    DTRACE( g_trace_ctx, D_SYNTAX_RESI, "rem_val() bin=%d ctx=%d\n", rem, rice );
    TCoeff    tcoeff  = ( rem == pos0 ? 0 : rem < pos0 ? rem+1 : rem );
    state = ( stateTransTable >> ((state<<2)+((tcoeff&1)<<1)) ) & 3;
    if( tcoeff )
    {
      int        blkPos         = cctx.blockPos( scanPos );
      sigBlkPos[ numNonZero++ ] = blkPos;
      lastNZPos  = std::max<int>( lastNZPos, scanPos );
      coeff[blkPos] = tcoeff;
    }
  }

  //===== decode sign's =====
  RExt__DECODER_DEBUG_BIT_STATISTICS_CREATE_SET_SIZE2( STATS__CABAC_BITS__SIGN_BIT, Size( cctx.width(), cctx.height() ), cctx.compID() );
  const unsigned  numSigns    = ( cctx.hideSign( firstNZPos, lastNZPos ) ? numNonZero - 1 : numNonZero );
  unsigned        signPattern = m_BinDecoder.decodeBinsEP( numSigns ) << ( 32 - numSigns );

  //===== set final coefficents =====
  int sumAbs = 0;
  for( unsigned k = 0; k < numSigns; k++ )
  {
    int AbsCoeff          = coeff[ sigBlkPos[ k ] ];
    sumAbs               += AbsCoeff;
    coeff[ sigBlkPos[k] ] = ( signPattern & ( 1u << 31 ) ? -AbsCoeff : AbsCoeff );
    signPattern         <<= 1;
  }
  if( numNonZero > numSigns )
  {
    int k                 = numSigns;
    int AbsCoeff          = coeff[ sigBlkPos[ k ] ];
    sumAbs               += AbsCoeff;
    coeff[ sigBlkPos[k] ] = ( sumAbs & 1 ? -AbsCoeff : AbsCoeff );
  }
}

void CABACReader::residual_codingTS( TransformUnit& tu, ComponentID compID )
{
  DTRACE( g_trace_ctx, D_SYNTAX, "residual_codingTS() etype=%d pos=(%d,%d) size=%dx%d\n", tu.blocks[compID].compID, tu.blocks[compID].x, tu.blocks[compID].y, tu.blocks[compID].width, tu.blocks[compID].height );

  // init coeff coding context
  CoeffCodingContext  cctx    ( tu, compID, false, tu.cu->bdpcmMode );
  TCoeff*             coeff   = tu.getCoeffs( compID ).buf;

  cctx.setNumCtxBins( 2 * tu.lwidth()*tu.lheight() );

  for( int subSetId = 0; subSetId <= ( cctx.maxNumCoeff() - 1 ) >> cctx.log2CGSize(); subSetId++ )
  {
    cctx.initSubblock         ( subSetId );
    residual_coding_subblockTS( cctx, coeff );
  }
}

void CABACReader::residual_coding_subblockTS( CoeffCodingContext& cctx, TCoeff* coeff )
{
  // NOTE: All coefficients of the subblock must be set to zero before calling this function
#if RExt__DECODER_DEBUG_BIT_STATISTICS
  CodingStatisticsClassType ctype_group ( STATS__CABAC_BITS__SIG_COEFF_GROUP_FLAG,  cctx.width(), cctx.height(), cctx.compID() );
#if TR_ONLY_COEFF_STATS
  CodingStatisticsClassType ctype_map   ( STATS__CABAC_BITS__SIG_COEFF_MAP_FLAG_TS, cctx.width(), cctx.height(), cctx.compID() );
  CodingStatisticsClassType ctype_par   ( STATS__CABAC_BITS__PAR_FLAG_TS,           cctx.width(), cctx.height(), cctx.compID() );
  CodingStatisticsClassType ctype_gt1   ( STATS__CABAC_BITS__GT1_FLAG_TS,           cctx.width(), cctx.height(), cctx.compID() );
  CodingStatisticsClassType ctype_gt2   ( STATS__CABAC_BITS__GT2_FLAG_TS,           cctx.width(), cctx.height(), cctx.compID() );
  CodingStatisticsClassType ctype_escs  ( STATS__CABAC_BITS__ESCAPE_BITS_TS,        cctx.width(), cctx.height(), cctx.compID() );
#else
  CodingStatisticsClassType ctype_map   ( STATS__CABAC_BITS__SIG_COEFF_MAP_FLAG,    cctx.width(), cctx.height(), cctx.compID() );
  CodingStatisticsClassType ctype_par   ( STATS__CABAC_BITS__PAR_FLAG,              cctx.width(), cctx.height(), cctx.compID() );
  CodingStatisticsClassType ctype_gt1   ( STATS__CABAC_BITS__GT1_FLAG,              cctx.width(), cctx.height(), cctx.compID() );
  CodingStatisticsClassType ctype_gt2   ( STATS__CABAC_BITS__GT2_FLAG,              cctx.width(), cctx.height(), cctx.compID() );
  CodingStatisticsClassType ctype_escs  ( STATS__CABAC_BITS__ESCAPE_BITS,           cctx.width(), cctx.height(), cctx.compID() );
#endif

#endif

  //===== init =====
  const int   minSubPos   = cctx.maxSubPos();
  int         firstSigPos = cctx.minSubPos();
  int         nextSigPos  = firstSigPos;
  unsigned    signPattern = 0;

  //===== decode significant_coeffgroup_flag =====
  RExt__DECODER_DEBUG_BIT_STATISTICS_SET( ctype_group );
  bool sigGroup = cctx.isLastSubSet() && cctx.noneSigGroup();
  if( !sigGroup )
  {
#if !JVET_O0409_EXCLUDE_CODED_SUB_BLK_FLAG_FROM_COUNT
    if( cctx.isContextCoded() )
    {
#endif
      sigGroup = m_BinDecoder.decodeBin( cctx.sigGroupCtxId( true ) );
      DTRACE( g_trace_ctx, D_SYNTAX_RESI, "ts_sigGroup() bin=%d ctx=%d\n", sigGroup, cctx.sigGroupCtxId() );
#if !JVET_O0409_EXCLUDE_CODED_SUB_BLK_FLAG_FROM_COUNT
    }
    else
    {
      sigGroup = m_BinDecoder.decodeBinEP( );
      DTRACE( g_trace_ctx, D_SYNTAX_RESI, "ts_sigGroup() EPbin=%d\n", sigGroup );
    }
#endif
  }
  if( sigGroup )
  {
    cctx.setSigGroup();
  }
  else
  {
    return;
  }

  //===== decode absolute values =====
  const int inferSigPos   = minSubPos;
  int       numNonZero    =  0;
  int       sigBlkPos[ 1 << MLS_CG_SIZE ];

  for( ; nextSigPos <= minSubPos; nextSigPos++ )
  {
    int      blkPos     = cctx.blockPos( nextSigPos );
    unsigned sigFlag    = ( !numNonZero && nextSigPos == inferSigPos );
    if( !sigFlag )
    {
      RExt__DECODER_DEBUG_BIT_STATISTICS_SET( ctype_map );
      if( cctx.isContextCoded() )
      {
        const unsigned sigCtxId = cctx.sigCtxIdAbsTS( nextSigPos, coeff );
        sigFlag = m_BinDecoder.decodeBin( sigCtxId );
        DTRACE( g_trace_ctx, D_SYNTAX_RESI, "ts_sig_bin() bin=%d ctx=%d\n", sigFlag, sigCtxId );
      }
      else
      {
        sigFlag = m_BinDecoder.decodeBinEP( );
        DTRACE( g_trace_ctx, D_SYNTAX_RESI, "ts_sig_bin() EPbin=%d\n", sigFlag );
      }
    }

    if( sigFlag )
    {
      //===== decode sign's =====
#if TR_ONLY_COEFF_STATS
      RExt__DECODER_DEBUG_BIT_STATISTICS_CREATE_SET_SIZE2(STATS__CABAC_BITS__SIGN_BIT_TS, Size(cctx.width(), cctx.height()), cctx.compID());
#else
      RExt__DECODER_DEBUG_BIT_STATISTICS_CREATE_SET_SIZE2( STATS__CABAC_BITS__SIGN_BIT, Size( cctx.width(), cctx.height() ), cctx.compID() );
#endif
      int sign;
      if( cctx.isContextCoded() )
      {
#if JVET_O0122_TS_SIGN_LEVEL
        const unsigned signCtxId = cctx.signCtxIdAbsTS(nextSigPos, coeff, cctx.bdpcm());
        sign = m_BinDecoder.decodeBin(signCtxId);
#else
        sign = m_BinDecoder.decodeBin( Ctx::TsResidualSign(  cctx.bdpcm() ? 1 : 0 ) );
#endif
      }
      else
      {
        sign = m_BinDecoder.decodeBinEP( );
      }

      signPattern += ( sign << numNonZero );

      sigBlkPos[numNonZero++] = blkPos;

      RExt__DECODER_DEBUG_BIT_STATISTICS_SET( ctype_gt1 );
      unsigned gt1Flag;
#if JVET_O0122_TS_SIGN_LEVEL
      const unsigned gt1CtxId = cctx.lrg1CtxIdAbsTS(nextSigPos, coeff, cctx.bdpcm());
      if( cctx.isContextCoded() )
      {
        gt1Flag = m_BinDecoder.decodeBin(gt1CtxId);
        DTRACE( g_trace_ctx, D_SYNTAX_RESI, "ts_gt1_flag() bin=%d ctx=%d\n", gt1Flag, gt1CtxId );
      }
      else
      {
        gt1Flag = m_BinDecoder.decodeBinEP( );
        DTRACE( g_trace_ctx, D_SYNTAX_RESI, "ts_gt1_flag() EPbin=%d\n", gt1Flag );
      }
#else
      if( cctx.isContextCoded() )
      {
        gt1Flag = m_BinDecoder.decodeBin( cctx.greaterXCtxIdAbsTS(0) );
        DTRACE( g_trace_ctx, D_SYNTAX_RESI, "ts_gt1_flag() bin=%d ctx=%d\n", gt1Flag, cctx.greaterXCtxIdAbsTS(0) );
      }
      else
      {
        gt1Flag = m_BinDecoder.decodeBinEP( );
        DTRACE( g_trace_ctx, D_SYNTAX_RESI, "ts_gt1_flag() EPbin=%d\n", gt1Flag );
      }
#endif

      unsigned parFlag = 0;
      if( gt1Flag )
      {
        RExt__DECODER_DEBUG_BIT_STATISTICS_SET( ctype_par );
        if( cctx.isContextCoded() )
        {
          parFlag = m_BinDecoder.decodeBin( cctx.parityCtxIdAbsTS() );
          DTRACE( g_trace_ctx, D_SYNTAX_RESI, "ts_par_flag() bin=%d ctx=%d\n", parFlag, cctx.parityCtxIdAbsTS() );
        }
        else
        {
          parFlag = m_BinDecoder.decodeBinEP( );
          DTRACE( g_trace_ctx, D_SYNTAX_RESI, "ts_par_flag() EPbin=%d\n", parFlag );
        }
      }
#if JVET_O0122_TS_SIGN_LEVEL
      coeff[ blkPos ] = (sign ? -1 : 1 ) * (1 + parFlag + gt1Flag);
#else
      coeff[ blkPos ] += 1 + parFlag + gt1Flag;
#endif
    }
  }

  int cutoffVal = 2;
  int numGtBins = 4;

  //===== 2nd PASS: gt2 =====
#if JVET_O0619_GTX_SINGLE_PASS_TS_RESIDUAL_CODING
  for (int scanPos = firstSigPos; scanPos <= minSubPos; scanPos++)
  {
    TCoeff& tcoeff = coeff[cctx.blockPos(scanPos)];
    cutoffVal = 2;
    for (int i = 0; i < numGtBins; i++)
    {
#if JVET_O0122_TS_SIGN_LEVEL
      if( tcoeff < 0)
      {
        tcoeff = -tcoeff;
      }
#endif
       if (tcoeff >= cutoffVal)
       {
          RExt__DECODER_DEBUG_BIT_STATISTICS_SET(ctype_gt2);
          unsigned gt2Flag;
          if (cctx.isContextCoded())
          {
            gt2Flag = m_BinDecoder.decodeBin(cctx.greaterXCtxIdAbsTS(cutoffVal >> 1));
            tcoeff += (gt2Flag << 1);
            DTRACE(g_trace_ctx, D_SYNTAX_RESI, "ts_gt%d_flag() bin=%d ctx=%d sp=%d coeff=%d\n", i, gt2Flag, cctx.greaterXCtxIdAbsTS(cutoffVal >> 1), scanPos, tcoeff);
          }
          else
          {
            gt2Flag = m_BinDecoder.decodeBinEP();
            tcoeff += (gt2Flag << 1);
            DTRACE(g_trace_ctx, D_SYNTAX_RESI, "ts_gt%d_flag() EPbin=%d sp=%d coeff=%d\n", i, gt2Flag, scanPos, tcoeff);
          }
       }
       cutoffVal += 2;
    }
  }
#else
  for( int i = 0; i < numGtBins; i++ )
  {
    for( int scanPos = firstSigPos; scanPos <= minSubPos; scanPos++ )
    {
      TCoeff& tcoeff = coeff[cctx.blockPos( scanPos )];
#if JVET_O0122_TS_SIGN_LEVEL
      if( tcoeff < 0)
      {
        tcoeff = -tcoeff;
      }
#endif
      if( tcoeff >= cutoffVal )
      {
        RExt__DECODER_DEBUG_BIT_STATISTICS_SET( ctype_gt2 );
        unsigned gt2Flag;
        if( cctx.isContextCoded() )
        {
          gt2Flag = m_BinDecoder.decodeBin( cctx.greaterXCtxIdAbsTS(cutoffVal>>1) );
          tcoeff += ( gt2Flag << 1 );
          DTRACE( g_trace_ctx, D_SYNTAX_RESI, "ts_gt%d_flag() bin=%d ctx=%d sp=%d coeff=%d\n", i, gt2Flag, cctx.greaterXCtxIdAbsTS(cutoffVal>>1), scanPos, tcoeff );
        }
        else
        {
          gt2Flag = m_BinDecoder.decodeBinEP( );
          tcoeff += ( gt2Flag << 1 );
          DTRACE( g_trace_ctx, D_SYNTAX_RESI, "ts_gt%d_flag() EPbin=%d sp=%d coeff=%d\n", i, gt2Flag, scanPos, tcoeff );
        }
      }
    }
    cutoffVal += 2;
  }
#endif
  //===== 3rd PASS: Go-rice codes =====
  for( int scanPos = firstSigPos; scanPos <= minSubPos; scanPos++ )
  {
    TCoeff& tcoeff = coeff[ cctx.blockPos( scanPos ) ];
    RExt__DECODER_DEBUG_BIT_STATISTICS_SET( ctype_escs );
    if( tcoeff >= cutoffVal )
    {
      int       rice = cctx.templateAbsSumTS( scanPos, coeff );
      int       rem  = m_BinDecoder.decodeRemAbsEP( rice, cctx.extPrec(), cctx.maxLog2TrDRange() );
      DTRACE( g_trace_ctx, D_SYNTAX_RESI, "ts_rem_val() bin=%d ctx=%d sp=%d\n", rem, rice, scanPos );
      tcoeff += ( rem << 1 );
    }
#if JVET_O0122_TS_SIGN_LEVEL
    if (!cctx.bdpcm())
    {
      if (tcoeff > 0)
      {
        int rightPixel, belowPixel;
        cctx.neighTS(rightPixel, belowPixel, scanPos, coeff);
        tcoeff = cctx.decDeriveModCoeff(rightPixel, belowPixel, tcoeff);
      }
    }
#endif
  }

  //===== set final coefficents =====
  for( unsigned k = 0; k < numNonZero; k++ )
  {
    int AbsCoeff          = coeff[ sigBlkPos[ k ] ];
    coeff[ sigBlkPos[k] ] = ( signPattern & 1 ? -AbsCoeff : AbsCoeff );
    signPattern         >>= 1;
  }
}


//================================================================================
//  clause 7.3.8.12
//--------------------------------------------------------------------------------
//    void  cross_comp_pred( tu, compID )
//================================================================================

void CABACReader::cross_comp_pred( TransformUnit& tu, ComponentID compID )
{
  RExt__DECODER_DEBUG_BIT_STATISTICS_CREATE_SET_SIZE2(STATS__CABAC_BITS__CROSS_COMPONENT_PREDICTION, tu.blocks[compID], compID);

  signed char alpha   = 0;
  unsigned    ctxBase = ( compID == COMPONENT_Cr ? 5 : 0 );
  unsigned    symbol  = m_BinDecoder.decodeBin( Ctx::CrossCompPred(ctxBase) );
  if( symbol )
  {
    // Cross-component prediction alpha is non-zero.
    symbol = m_BinDecoder.decodeBin( Ctx::CrossCompPred(ctxBase+1) );
    if( symbol )
    {
      // alpha is 2 (symbol=1), 4(symbol=2) or 8(symbol=3).
      // Read up to two more bits
      symbol += unary_max_symbol( Ctx::CrossCompPred(ctxBase+2), Ctx::CrossCompPred(ctxBase+3), 2 );
    }
    alpha = ( 1 << symbol );
    if( m_BinDecoder.decodeBin( Ctx::CrossCompPred(ctxBase+4) ) )
    {
      alpha = -alpha;
    }
  }
  DTRACE( g_trace_ctx, D_SYNTAX, "cross_comp_pred() etype=%d pos=(%d,%d) alpha=%d\n", compID, tu.blocks[compID].x, tu.blocks[compID].y, tu.compAlpha[compID] );
  tu.compAlpha[compID] = alpha;
}



//================================================================================
//  helper functions
//--------------------------------------------------------------------------------
//    unsigned  unary_max_symbol ( ctxId0, ctxId1, maxSymbol )
//    unsigned  unary_max_eqprob (                 maxSymbol )
//    unsigned  exp_golomb_eqprob( count )
//================================================================================

unsigned CABACReader::unary_max_symbol( unsigned ctxId0, unsigned ctxIdN, unsigned maxSymbol  )
{
  unsigned onesRead = 0;
  while( onesRead < maxSymbol && m_BinDecoder.decodeBin( onesRead == 0 ? ctxId0 : ctxIdN ) == 1 )
  {
    ++onesRead;
  }
  return onesRead;
}


unsigned CABACReader::unary_max_eqprob( unsigned maxSymbol )
{
  for( unsigned k = 0; k < maxSymbol; k++ )
  {
    if( !m_BinDecoder.decodeBinEP() )
    {
      return k;
    }
  }
  return maxSymbol;
}


unsigned CABACReader::exp_golomb_eqprob( unsigned count )
{
  unsigned symbol = 0;
  unsigned bit    = 1;
  while( bit )
  {
    bit     = m_BinDecoder.decodeBinEP( );
    symbol += bit << count++;
  }
  if( --count )
  {
    symbol += m_BinDecoder.decodeBinsEP( count );
  }
  return symbol;
}

unsigned CABACReader::code_unary_fixed( unsigned ctxId, unsigned unary_max, unsigned fixed )
{
  unsigned idx;
  bool unary = m_BinDecoder.decodeBin( ctxId );
  if( unary )
  {
    idx = unary_max_eqprob( unary_max );
  }
  else
  {
    idx = unary_max + 1 + m_BinDecoder.decodeBinsEP( fixed );
  }
  return idx;
}

void CABACReader::mip_flag( CodingUnit& cu )
{
  RExt__DECODER_DEBUG_BIT_STATISTICS_CREATE_SET( STATS__CABAC_BITS__OTHER );

  if( !cu.Y().valid() )
  {
    return;
  }
  if( !cu.cs->sps->getUseMIP() )
  {
    cu.mipFlag = false;
    return;
  }
  if( cu.lwidth() > MIP_MAX_WIDTH || cu.lheight() > MIP_MAX_HEIGHT )
  {
    cu.mipFlag = false;
    return;
  }
  if( !mipModesAvailable( cu.Y() ) )
  {
    cu.mipFlag = false;
    return;
  }

  unsigned ctxId = DeriveCtx::CtxMipFlag( cu );
  cu.mipFlag = m_BinDecoder.decodeBin( Ctx::MipFlag( ctxId ) );
  DTRACE( g_trace_ctx, D_SYNTAX, "mip_flag() pos=(%d,%d) mode=%d\n", cu.lumaPos().x, cu.lumaPos().y, cu.mipFlag ? 1 : 0 );
}

void CABACReader::mip_pred_modes( CodingUnit &cu )
{
  RExt__DECODER_DEBUG_BIT_STATISTICS_CREATE_SET( STATS__CABAC_BITS__OTHER );

  if( !cu.Y().valid() )
  {
    return;
  }
  for( auto &pu : CU::traversePUs( cu ) )
  {
    mip_pred_mode( pu );
  }
}

void CABACReader::mip_pred_mode( PredictionUnit &pu )
{
  CHECK( pu.lwidth() > MIP_MAX_WIDTH || pu.lheight() > MIP_MAX_HEIGHT, "Error: block size not supported" );

  const int numModes   = getNumModesMip( pu.Y() ); CHECKD( numModes > MAX_NUM_MIP_MODE, "Error: too many MIP modes" );

  int      unaryMax    = NUM_MPM_MIP - 1;
  int      fixedLength = getNumEpBinsMip( pu.Y() );
  unsigned modeIdx     = code_unary_fixed( Ctx::MipMode( 0 ), unaryMax, fixedLength );
  CHECK( modeIdx >= numModes, "modeIdx out of range" );

  // derive true MIP mode from modeIdx
  unsigned mpm[NUM_MPM_MIP];
  PU::getMipMPMs(pu, mpm);

  if (modeIdx < NUM_MPM_MIP)
  {
    pu.intraDir[CHANNEL_TYPE_LUMA] = mpm[modeIdx];
  }
  else
  {
    modeIdx -= NUM_MPM_MIP;
    std::sort(mpm, mpm + NUM_MPM_MIP);

    for( unsigned i = 0; i < NUM_MPM_MIP; i++ )
    {
      modeIdx += (modeIdx >= mpm[i]);
    }
    pu.intraDir[CHANNEL_TYPE_LUMA] = modeIdx;
  }
  CHECKD(pu.intraDir[CHANNEL_TYPE_LUMA] < 0 || pu.intraDir[CHANNEL_TYPE_LUMA] >= numModes, "Invalid MIP mode");

  DTRACE( g_trace_ctx, D_SYNTAX, "mip_pred_mode() pos=(%d,%d) mode=%d\n", pu.lumaPos().x, pu.lumaPos().y, pu.intraDir[CHANNEL_TYPE_LUMA] );
}<|MERGE_RESOLUTION|>--- conflicted
+++ resolved
@@ -3167,19 +3167,15 @@
 #endif
 {
   if( cu.ispMode != NOT_INTRA_SUBPARTITIONS || cu.mipFlag == true ||
-<<<<<<< HEAD
 #if JVET_O0050_LOCAL_DUAL_TREE
-    ( cu.isSepTree() && cu.chType == CHANNEL_TYPE_CHROMA && std::min( cu.blocks[ 1 ].width, cu.blocks[ 1 ].height ) < 4 ) )
-#else
-    ( CS::isDualITree( *cu.cs ) && cu.chType == CHANNEL_TYPE_CHROMA && std::min( cu.blocks[ 1 ].width, cu.blocks[ 1 ].height ) < 4 ) )
-#endif
-=======
+    ( cu.isSepTree() && cu.chType == CHANNEL_TYPE_CHROMA && std::min( cu.blocks[ 1 ].width, cu.blocks[ 1 ].height ) < 4 )
+#else
     ( CS::isDualITree( *cu.cs ) && cu.chType == CHANNEL_TYPE_CHROMA && std::min( cu.blocks[ 1 ].width, cu.blocks[ 1 ].height ) < 4 )
+#endif
 #if JVET_O0213_RESTRICT_LFNST_TO_MAX_TB_SIZE
     || ( cu.blocks[ 0 ].width > MAX_TB_SIZEY || cu.blocks[ 0 ].height > MAX_TB_SIZEY )
 #endif
     )
->>>>>>> eae3419a
   {
     return;
   }
