/* The copyright in this software is being made available under the BSD
* License, included below. This software may be subject to other third party
* and contributor rights, including patent rights, and no such rights are
* granted under this license.
*
* Copyright (c) 2010-2019, ITU/ISO/IEC
* All rights reserved.
*
* Redistribution and use in source and binary forms, with or without
* modification, are permitted provided that the following conditions are met:
*
*  * Redistributions of source code must retain the above copyright notice,
*    this list of conditions and the following disclaimer.
*  * Redistributions in binary form must reproduce the above copyright notice,
*    this list of conditions and the following disclaimer in the documentation
*    and/or other materials provided with the distribution.
*  * Neither the name of the ITU/ISO/IEC nor the names of its contributors may
*    be used to endorse or promote products derived from this software without
*    specific prior written permission.
*
* THIS SOFTWARE IS PROVIDED BY THE COPYRIGHT HOLDERS AND CONTRIBUTORS "AS IS"
* AND ANY EXPRESS OR IMPLIED WARRANTIES, INCLUDING, BUT NOT LIMITED TO, THE
* IMPLIED WARRANTIES OF MERCHANTABILITY AND FITNESS FOR A PARTICULAR PURPOSE
* ARE DISCLAIMED. IN NO EVENT SHALL THE COPYRIGHT HOLDER OR CONTRIBUTORS
* BE LIABLE FOR ANY DIRECT, INDIRECT, INCIDENTAL, SPECIAL, EXEMPLARY, OR
* CONSEQUENTIAL DAMAGES (INCLUDING, BUT NOT LIMITED TO, PROCUREMENT OF
* SUBSTITUTE GOODS OR SERVICES; LOSS OF USE, DATA, OR PROFITS; OR BUSINESS
* INTERRUPTION) HOWEVER CAUSED AND ON ANY THEORY OF LIABILITY, WHETHER IN
* CONTRACT, STRICT LIABILITY, OR TORT (INCLUDING NEGLIGENCE OR OTHERWISE)
* ARISING IN ANY WAY OUT OF THE USE OF THIS SOFTWARE, EVEN IF ADVISED OF
* THE POSSIBILITY OF SUCH DAMAGE.
*/

/** \file     CABACReader.cpp
 *  \brief    Reader for low level syntax
 */

#include "CABACReader.h"

#include "CommonLib/CodingStructure.h"
#include "CommonLib/TrQuant.h"
#include "CommonLib/UnitTools.h"
#include "CommonLib/SampleAdaptiveOffset.h"
#include "CommonLib/dtrace_next.h"
#include "CommonLib/Picture.h"

#if RExt__DECODER_DEBUG_BIT_STATISTICS
#include "CommonLib/CodingStatistics.h"
#endif

#if RExt__DECODER_DEBUG_BIT_STATISTICS
#define RExt__DECODER_DEBUG_BIT_STATISTICS_CREATE_SET(x)           const CodingStatisticsClassType CSCT(x);                       m_BinDecoder.set( CSCT )
#define RExt__DECODER_DEBUG_BIT_STATISTICS_CREATE_SET2(x,y)        const CodingStatisticsClassType CSCT(x,y);                     m_BinDecoder.set( CSCT )
#define RExt__DECODER_DEBUG_BIT_STATISTICS_CREATE_SET_SIZE(x,s)    const CodingStatisticsClassType CSCT(x, s.width, s.height);    m_BinDecoder.set( CSCT )
#define RExt__DECODER_DEBUG_BIT_STATISTICS_CREATE_SET_SIZE2(x,s,z) const CodingStatisticsClassType CSCT(x, s.width, s.height, z); m_BinDecoder.set( CSCT )
#define RExt__DECODER_DEBUG_BIT_STATISTICS_SET(x)                  m_BinDecoder.set( x );
#else
#define RExt__DECODER_DEBUG_BIT_STATISTICS_CREATE_SET(x)
#define RExt__DECODER_DEBUG_BIT_STATISTICS_CREATE_SET2(x,y)
#define RExt__DECODER_DEBUG_BIT_STATISTICS_CREATE_SET_SIZE(x,s)
#define RExt__DECODER_DEBUG_BIT_STATISTICS_CREATE_SET_SIZE2(x,s,z)
#define RExt__DECODER_DEBUG_BIT_STATISTICS_SET(x)
#endif


void CABACReader::initCtxModels( Slice& slice )
{
  SliceType sliceType  = slice.getSliceType();
  int       qp         = slice.getSliceQp();
  if( slice.getPPS()->getCabacInitPresentFlag() && slice.getCabacInitFlag() )
  {
    switch( sliceType )
    {
    case P_SLICE:           // change initialization table to B_SLICE initialization
      sliceType = B_SLICE;
      break;
    case B_SLICE:           // change initialization table to P_SLICE initialization
      sliceType = P_SLICE;
      break;
    default     :           // should not occur
      THROW( "Invalid slice type" );
      break;
    }
  }
  m_BinDecoder.reset( qp, (int)sliceType );
}


//================================================================================
//  clause 7.3.8.1
//--------------------------------------------------------------------------------
//    bool  terminating_bit()
//    void  remaining_bytes( noTrailingBytesExpected )
//================================================================================

bool CABACReader::terminating_bit()
{
  if( m_BinDecoder.decodeBinTrm() )
  {
    m_BinDecoder.finish();
#if RExt__DECODER_DEBUG_BIT_STATISTICS
    CodingStatistics::IncrementStatisticEP( STATS__TRAILING_BITS, m_Bitstream->readOutTrailingBits(), 0 );
#else
    m_Bitstream->readOutTrailingBits();
#endif
    return true;
  }
  return false;
}

void CABACReader::remaining_bytes( bool noTrailingBytesExpected )
{
  if( noTrailingBytesExpected )
  {
    CHECK( 0 != m_Bitstream->getNumBitsLeft(), "Bits left when not supposed" );
  }
  else
  {
    while( m_Bitstream->getNumBitsLeft() )
    {
      unsigned trailingNullByte = m_Bitstream->readByte();
      if( trailingNullByte != 0 )
      {
        THROW( "Trailing byte should be '0', but has a value of " << std::hex << trailingNullByte << std::dec << "\n" );
      }
    }
  }
}

//================================================================================
//  clause 7.3.8.2
//--------------------------------------------------------------------------------
//    bool  coding_tree_unit( cs, area, qpL, qpC, ctuRsAddr )
//================================================================================

bool CABACReader::coding_tree_unit( CodingStructure& cs, const UnitArea& area, int (&qps)[2], unsigned ctuRsAddr )
{
  CUCtx cuCtx( qps[CH_L] );
  Partitioner *partitioner = PartitionerFactory::get( *cs.slice );

  partitioner->initCtu( area, CH_L, *cs.slice );
#if JVET_O0050_LOCAL_DUAL_TREE
  cs.treeType = partitioner->treeType = TREE_D;
  cs.modeType = partitioner->modeType = MODE_TYPE_ALL;
#endif


  sao( cs, ctuRsAddr );
  if (cs.sps->getALFEnabledFlag() && (cs.slice->getTileGroupAlfEnabledFlag(COMPONENT_Y)))
  {
    const PreCalcValues& pcv = *cs.pcv;
    int                 frame_width_in_ctus = pcv.widthInCtus;
    int                 ry = ctuRsAddr / frame_width_in_ctus;
    int                 rx = ctuRsAddr - ry * frame_width_in_ctus;
    const Position      pos( rx * cs.pcv->maxCUWidth, ry * cs.pcv->maxCUHeight );
    const uint32_t          curSliceIdx = cs.slice->getIndependentSliceIdx();
    const uint32_t          curTileIdx = cs.picture->brickMap->getBrickIdxRsMap( pos );
    bool                leftAvail = cs.getCURestricted( pos.offset( -(int)pcv.maxCUWidth, 0 ), pos, curSliceIdx, curTileIdx, CH_L ) ? true : false;
    bool                aboveAvail = cs.getCURestricted( pos.offset( 0, -(int)pcv.maxCUHeight ), pos, curSliceIdx, curTileIdx, CH_L ) ? true : false;

    int leftCTUAddr = leftAvail ? ctuRsAddr - 1 : -1;
    int aboveCTUAddr = aboveAvail ? ctuRsAddr - frame_width_in_ctus : -1;

    for( int compIdx = 0; compIdx < MAX_NUM_COMPONENT; compIdx++ )
    {
      if (cs.slice->getTileGroupAlfEnabledFlag((ComponentID)compIdx))
      {
        uint8_t* ctbAlfFlag = cs.slice->getPic()->getAlfCtuEnableFlag( compIdx );
        int ctx = 0;
        ctx += leftCTUAddr > -1 ? ( ctbAlfFlag[leftCTUAddr] ? 1 : 0 ) : 0;
        ctx += aboveCTUAddr > -1 ? ( ctbAlfFlag[aboveCTUAddr] ? 1 : 0 ) : 0;

        RExt__DECODER_DEBUG_BIT_STATISTICS_CREATE_SET(STATS__CABAC_BITS__ALF);
        ctbAlfFlag[ctuRsAddr] = m_BinDecoder.decodeBin( Ctx::ctbAlfFlag( compIdx * 3 + ctx ) );

        if (isLuma((ComponentID)compIdx) && ctbAlfFlag[ctuRsAddr])
        {
          readAlfCtuFilterIndex(cs, ctuRsAddr);
        }
#if JVET_O0090_ALF_CHROMA_FILTER_ALTERNATIVES_CTB
        if( isChroma( (ComponentID)compIdx ) )
        {
          int apsIdx = cs.slice->getTileGroupApsIdChroma();
          CHECK(cs.slice->getAlfAPSs()[apsIdx] == nullptr, "APS not initialized");
          const AlfParam& alfParam = cs.slice->getAlfAPSs()[apsIdx]->getAlfAPSParam();
          const int numAlts = alfParam.numAlternativesChroma;
          uint8_t* ctbAlfAlternative = cs.slice->getPic()->getAlfCtuAlternativeData( compIdx );
          ctbAlfAlternative[ctuRsAddr] = 0;
          if( ctbAlfFlag[ctuRsAddr] )
          {
            uint8_t decoded = 0;
            while( decoded < numAlts-1 && m_BinDecoder.decodeBin( Ctx::ctbAlfAlternative( compIdx-1 ) ) )
              ++ decoded;
            ctbAlfAlternative[ctuRsAddr] = decoded;
          }
        }
#endif
      }
    }
  }

  bool isLast = false;

  if ( CS::isDualITree(cs) && cs.pcv->chrFormat != CHROMA_400 && cs.pcv->maxCUWidth > 64 )
  {
    Partitioner *chromaPartitioner = PartitionerFactory::get(*cs.slice);
    chromaPartitioner->initCtu(area, CH_C, *cs.slice);
    CUCtx cuCtxChroma(qps[CH_C]);
    isLast = coding_tree(cs, *partitioner, cuCtx, chromaPartitioner, &cuCtxChroma);
    qps[CH_L] = cuCtx.qp;
    qps[CH_C] = cuCtxChroma.qp;
    delete chromaPartitioner;
  }
  else
  {
    isLast = coding_tree(cs, *partitioner, cuCtx);
    qps[CH_L] = cuCtx.qp;
    if( !isLast && CS::isDualITree( cs ) && cs.pcv->chrFormat != CHROMA_400 )
    {
      CUCtx cuCtxChroma( qps[CH_C] );
      partitioner->initCtu( area, CH_C, *cs.slice );
      isLast = coding_tree( cs, *partitioner, cuCtxChroma );
      qps[CH_C] = cuCtxChroma.qp;
    }
  }

  DTRACE_COND( ctuRsAddr == 0, g_trace_ctx, D_QP_PER_CTU, "\n%4d %2d", cs.picture->poc, cs.slice->getSliceQpBase() );
  DTRACE     (                 g_trace_ctx, D_QP_PER_CTU, " %3d",           qps[CH_L] - cs.slice->getSliceQpBase() );

  delete partitioner;
  return isLast;
}

void CABACReader::readAlfCtuFilterIndex(CodingStructure& cs, unsigned ctuRsAddr)
{
  short* alfCtbFilterSetIndex = cs.slice->getPic()->getAlfCtbFilterIndex();
  unsigned numAps = cs.slice->getTileGroupNumAps();
  unsigned numAvailableFiltSets = numAps + NUM_FIXED_FILTER_SETS;
  uint32_t filtIndex = 0;
  if (numAvailableFiltSets > NUM_FIXED_FILTER_SETS)
  {
    int useLatestFilt = m_BinDecoder.decodeBin(Ctx::AlfUseLatestFilt());
    if (useLatestFilt)
    {
      filtIndex = NUM_FIXED_FILTER_SETS;
    }
    else
    {
      if (numAps == 1)
      {
        xReadTruncBinCode(filtIndex, NUM_FIXED_FILTER_SETS);
      }
      else
      {
        unsigned usePrevFilt = m_BinDecoder.decodeBin(Ctx::AlfUseTemporalFilt());
        if (usePrevFilt)
        {
#if JVET_O0247_ALF_CTB_CODING_REDUNDANCY_REMOVAL
          if (numAps > 2)
          {
#endif
            xReadTruncBinCode(filtIndex, numAvailableFiltSets - (NUM_FIXED_FILTER_SETS + 1));
#if JVET_O0247_ALF_CTB_CODING_REDUNDANCY_REMOVAL
          }
#endif
          filtIndex += (unsigned)(NUM_FIXED_FILTER_SETS + 1);
        }
        else
        {
          xReadTruncBinCode(filtIndex, NUM_FIXED_FILTER_SETS);
        }
      }
    }
  }
  else
  {
    xReadTruncBinCode(filtIndex, NUM_FIXED_FILTER_SETS);
  }
  alfCtbFilterSetIndex[ctuRsAddr] = filtIndex;
}
//================================================================================
//  clause 7.3.8.3
//--------------------------------------------------------------------------------
//    void  sao( slice, ctuRsAddr )
//================================================================================

void CABACReader::sao( CodingStructure& cs, unsigned ctuRsAddr )
{
  const SPS&   sps   = *cs.sps;

  if( !sps.getSAOEnabledFlag() )
  {
    return;
  }

  const Slice& slice                        = *cs.slice;
  SAOBlkParam&      sao_ctu_pars            = cs.picture->getSAO()[ctuRsAddr];
  bool              slice_sao_luma_flag     = ( slice.getSaoEnabledFlag( CHANNEL_TYPE_LUMA ) );
  bool              slice_sao_chroma_flag   = ( slice.getSaoEnabledFlag( CHANNEL_TYPE_CHROMA ) && sps.getChromaFormatIdc() != CHROMA_400 );
  sao_ctu_pars[ COMPONENT_Y  ].modeIdc      = SAO_MODE_OFF;
  sao_ctu_pars[ COMPONENT_Cb ].modeIdc      = SAO_MODE_OFF;
  sao_ctu_pars[ COMPONENT_Cr ].modeIdc      = SAO_MODE_OFF;
  if( !slice_sao_luma_flag && !slice_sao_chroma_flag )
  {
    return;
  }

  // merge
  int             frame_width_in_ctus     = cs.pcv->widthInCtus;
  int             ry                      = ctuRsAddr      / frame_width_in_ctus;
  int             rx                      = ctuRsAddr - ry * frame_width_in_ctus;
  int             sao_merge_type          = -1;
  const Position  pos( rx * cs.pcv->maxCUWidth, ry * cs.pcv->maxCUHeight );
  const unsigned  curSliceIdx = cs.slice->getIndependentSliceIdx();

  RExt__DECODER_DEBUG_BIT_STATISTICS_CREATE_SET( STATS__CABAC_BITS__SAO );

  const unsigned  curTileIdx  = cs.picture->brickMap->getBrickIdxRsMap( pos );
  if( cs.getCURestricted( pos.offset(-(int)cs.pcv->maxCUWidth, 0), pos, curSliceIdx, curTileIdx, CH_L ) )
  {
    // sao_merge_left_flag
    sao_merge_type  += int( m_BinDecoder.decodeBin( Ctx::SaoMergeFlag() ) );
  }

  if( sao_merge_type < 0 && cs.getCURestricted( pos.offset(0, -(int)cs.pcv->maxCUHeight), pos, curSliceIdx, curTileIdx, CH_L ) )
  {
    // sao_merge_above_flag
    sao_merge_type  += int( m_BinDecoder.decodeBin( Ctx::SaoMergeFlag() ) ) << 1;
  }
  if( sao_merge_type >= 0 )
  {
    if( slice_sao_luma_flag || slice_sao_chroma_flag )
    {
      sao_ctu_pars[ COMPONENT_Y  ].modeIdc  = SAO_MODE_MERGE;
      sao_ctu_pars[ COMPONENT_Y  ].typeIdc  = sao_merge_type;
    }
    if( slice_sao_chroma_flag )
    {
      sao_ctu_pars[ COMPONENT_Cb ].modeIdc  = SAO_MODE_MERGE;
      sao_ctu_pars[ COMPONENT_Cr ].modeIdc  = SAO_MODE_MERGE;
      sao_ctu_pars[ COMPONENT_Cb ].typeIdc  = sao_merge_type;
      sao_ctu_pars[ COMPONENT_Cr ].typeIdc  = sao_merge_type;
    }
    return;
  }

  // explicit parameters
  ComponentID firstComp = ( slice_sao_luma_flag   ? COMPONENT_Y  : COMPONENT_Cb );
  ComponentID lastComp  = ( slice_sao_chroma_flag ? COMPONENT_Cr : COMPONENT_Y  );
  for( ComponentID compID = firstComp; compID <= lastComp; compID = ComponentID( compID + 1 ) )
  {
    SAOOffset& sao_pars = sao_ctu_pars[ compID ];

    // sao_type_idx_luma / sao_type_idx_chroma
    if( compID != COMPONENT_Cr )
    {
      if( m_BinDecoder.decodeBin( Ctx::SaoTypeIdx() ) )
      {
        if( m_BinDecoder.decodeBinEP( ) )
        {
          // edge offset
          sao_pars.modeIdc = SAO_MODE_NEW;
          sao_pars.typeIdc = SAO_TYPE_START_EO;
        }
        else
        {
          // band offset
          sao_pars.modeIdc = SAO_MODE_NEW;
          sao_pars.typeIdc = SAO_TYPE_START_BO;
        }
      }
    }
    else //Cr, follow Cb SAO type
    {
      sao_pars.modeIdc = sao_ctu_pars[ COMPONENT_Cb ].modeIdc;
      sao_pars.typeIdc = sao_ctu_pars[ COMPONENT_Cb ].typeIdc;
    }
    if( sao_pars.modeIdc == SAO_MODE_OFF )
    {
      continue;
    }

    // sao_offset_abs
    int       offset[4];
    const int maxOffsetQVal = SampleAdaptiveOffset::getMaxOffsetQVal( sps.getBitDepth( toChannelType(compID) ) );
    offset    [0]           = (int)unary_max_eqprob( maxOffsetQVal );
    offset    [1]           = (int)unary_max_eqprob( maxOffsetQVal );
    offset    [2]           = (int)unary_max_eqprob( maxOffsetQVal );
    offset    [3]           = (int)unary_max_eqprob( maxOffsetQVal );

    // band offset mode
    if( sao_pars.typeIdc == SAO_TYPE_START_BO )
    {
      // sao_offset_sign
      for( int k = 0; k < 4; k++ )
      {
        if( offset[k] && m_BinDecoder.decodeBinEP( ) )
        {
          offset[k] = -offset[k];
        }
      }
      // sao_band_position
      sao_pars.typeAuxInfo = m_BinDecoder.decodeBinsEP( NUM_SAO_BO_CLASSES_LOG2 );
      for( int k = 0; k < 4; k++ )
      {
        sao_pars.offset[ ( sao_pars.typeAuxInfo + k ) % MAX_NUM_SAO_CLASSES ] = offset[k];
      }
      continue;
    }

    // edge offset mode
    sao_pars.typeAuxInfo = 0;
    if( compID != COMPONENT_Cr )
    {
      // sao_eo_class_luma / sao_eo_class_chroma
      sao_pars.typeIdc += m_BinDecoder.decodeBinsEP( NUM_SAO_EO_TYPES_LOG2 );
    }
    else
    {
      sao_pars.typeIdc  = sao_ctu_pars[ COMPONENT_Cb ].typeIdc;
    }
    sao_pars.offset[ SAO_CLASS_EO_FULL_VALLEY ] =  offset[0];
    sao_pars.offset[ SAO_CLASS_EO_HALF_VALLEY ] =  offset[1];
    sao_pars.offset[ SAO_CLASS_EO_PLAIN       ] =  0;
    sao_pars.offset[ SAO_CLASS_EO_HALF_PEAK   ] = -offset[2];
    sao_pars.offset[ SAO_CLASS_EO_FULL_PEAK   ] = -offset[3];
  }
}

//================================================================================
//  clause 7.3.8.4
//--------------------------------------------------------------------------------
//    bool  coding_tree       ( cs, partitioner, cuCtx )
//    bool  split_cu_flag     ( cs, partitioner )
//    split split_cu_mode_mt  ( cs, partitioner )
//================================================================================

bool CABACReader::coding_tree( CodingStructure& cs, Partitioner& partitioner, CUCtx& cuCtx, Partitioner* pPartitionerChroma, CUCtx* pCuCtxChroma)
{
  const PPS      &pps         = *cs.pps;
  const UnitArea &currArea    = partitioner.currArea();
  bool           lastSegment  = false;

  // Reset delta QP coding flag and ChromaQPAdjustemt coding flag
  if( pps.getUseDQP() && partitioner.currQgEnable() )
  {
    cuCtx.qgStart    = true;
    cuCtx.isDQPCoded = false;
  }
  if( cs.slice->getUseChromaQpAdj() && partitioner.currQgChromaEnable() )
  {
    cuCtx.isChromaQpAdjCoded  = false;
  }

  // Reset delta QP coding flag and ChromaQPAdjustemt coding flag
#if JVET_O0050_LOCAL_DUAL_TREE
  if (partitioner.isSepTree(cs) && pPartitionerChroma != nullptr)
#else
  if (CS::isDualITree(cs) && pPartitionerChroma != nullptr)
#endif
  {
    if (pps.getUseDQP() && pPartitionerChroma->currQgEnable())
    {
      pCuCtxChroma->qgStart    = true;
      pCuCtxChroma->isDQPCoded = false;
    }
    if (cs.slice->getUseChromaQpAdj() && pPartitionerChroma->currQgChromaEnable())
    {
      pCuCtxChroma->isChromaQpAdjCoded = false;
    }
  }
  int startShareThisLevel = 0;

  const PartSplit splitMode = split_cu_mode( cs, partitioner );

  CHECK( !partitioner.canSplit( splitMode, cs ), "Got an invalid split!" );

  if( splitMode != CU_DONT_SPLIT )
  {
      const PartSplit split = splitMode;
      int splitRatio = 1;
      CHECK(!(split == CU_QUAD_SPLIT || split == CU_HORZ_SPLIT || split == CU_VERT_SPLIT
        || split == CU_TRIH_SPLIT || split == CU_TRIV_SPLIT), "invalid split type");
      splitRatio = (split == CU_HORZ_SPLIT || split == CU_VERT_SPLIT) ? 1 : 2;

      bool isOneChildSmall = (((partitioner.currArea().lwidth())*(partitioner.currArea().lheight())) >> splitRatio) < MRG_SHARELIST_SHARSIZE;

      if ((((partitioner.currArea().lwidth())*(partitioner.currArea().lheight())) > (MRG_SHARELIST_SHARSIZE * 1)))
      {
        shareStateDec = NO_SHARE;
      }

      if (shareStateDec == NO_SHARE)//init state
      {
        if (isOneChildSmall)
        {
          shareStateDec = SHARING;//share start state
          startShareThisLevel = 1;

          shareParentPos = partitioner.currArea().lumaPos();
          shareParentSize.width = partitioner.currArea().lwidth();
          shareParentSize.height = partitioner.currArea().lheight();
        }
      }
      if (CS::isDualITree(cs) && pPartitionerChroma != nullptr && (partitioner.currArea().lwidth() >= 64 || partitioner.currArea().lheight() >= 64))
      {
        partitioner.splitCurrArea(CU_QUAD_SPLIT, cs);
        pPartitionerChroma->splitCurrArea(CU_QUAD_SPLIT, cs);
        bool beContinue = true;
        bool lumaContinue = true;
        bool chromaContinue = true;
        bool lastSegmentC = false;

        while (beContinue)
        {
          if (partitioner.currArea().lwidth() > 64 || partitioner.currArea().lheight() > 64)
          {
            if (!lastSegmentC && cs.area.blocks[partitioner.chType].contains(partitioner.currArea().blocks[partitioner.chType].pos()))
            {
              lastSegmentC = coding_tree(cs, partitioner, cuCtx, pPartitionerChroma, pCuCtxChroma);
            }
            lumaContinue = partitioner.nextPart(cs);
            chromaContinue = pPartitionerChroma->nextPart(cs);
            CHECK(lumaContinue != chromaContinue, "luma chroma partition should be matched");
            beContinue = lumaContinue;
          }
          else
          {
            //dual tree coding under 64x64 block
            if (!lastSegment && cs.area.blocks[partitioner.chType].contains(partitioner.currArea().blocks[partitioner.chType].pos()))
            {
              lastSegment = coding_tree(cs, partitioner, cuCtx);
            }
            lumaContinue = partitioner.nextPart(cs);
            if (!lastSegmentC && cs.area.blocks[pPartitionerChroma->chType].contains(pPartitionerChroma->currArea().blocks[pPartitionerChroma->chType].pos()))
            {
              lastSegmentC = coding_tree(cs, *pPartitionerChroma, *pCuCtxChroma);
            }
            chromaContinue = pPartitionerChroma->nextPart(cs);
            CHECK(lumaContinue != chromaContinue, "luma chroma partition should be matched");
            CHECK(lastSegment == true, "luma should not be the last segment");
            beContinue = lumaContinue;
          }
        }
        partitioner.exitCurrSplit();
        pPartitionerChroma->exitCurrSplit();

        //cat the chroma CUs together
        CodingUnit* currentCu = cs.getCU(partitioner.currArea().lumaPos(), CHANNEL_TYPE_LUMA);
        CodingUnit* nextCu = nullptr;
        CodingUnit* tempLastLumaCu = nullptr;
        CodingUnit* tempLastChromaCu = nullptr;
        ChannelType currentChType = currentCu->chType;
        while (currentCu->next != nullptr)
        {
          nextCu = currentCu->next;
          if (currentChType != nextCu->chType && currentChType == CHANNEL_TYPE_LUMA)
          {
            tempLastLumaCu = currentCu;
            if (tempLastChromaCu != nullptr) //swap
            {
              tempLastChromaCu->next = nextCu;
            }
          }
          else if (currentChType != nextCu->chType && currentChType == CHANNEL_TYPE_CHROMA)
          {
            tempLastChromaCu = currentCu;
            if (tempLastLumaCu != nullptr) //swap
            {
              tempLastLumaCu->next = nextCu;
            }
          }
          currentCu = nextCu;
          currentChType = currentCu->chType;
        }

        CodingUnit* chromaFirstCu = cs.getCU(pPartitionerChroma->currArea().chromaPos(), CHANNEL_TYPE_CHROMA);
        tempLastLumaCu->next = chromaFirstCu;

        lastSegment = lastSegmentC;
      }
      else
      {
#if JVET_O0050_LOCAL_DUAL_TREE
        const ModeType modeTypeParent = partitioner.modeType;
        cs.modeType = partitioner.modeType = mode_constraint( cs, partitioner, splitMode ); //change for child nodes
        //decide chroma split or not
        bool chromaNotSplit = modeTypeParent == MODE_TYPE_ALL && partitioner.modeType == MODE_TYPE_INTRA;
        CHECK( chromaNotSplit && partitioner.chType != CHANNEL_TYPE_LUMA, "chType must be luma" );
        if( partitioner.treeType == TREE_D )
        {
          cs.treeType = partitioner.treeType = chromaNotSplit ? TREE_L : TREE_D;
        }
#endif
      partitioner.splitCurrArea( splitMode, cs );
      do
      {
        if( !lastSegment && cs.area.blocks[partitioner.chType].contains( partitioner.currArea().blocks[partitioner.chType].pos() ) )
        {
          lastSegment = coding_tree( cs, partitioner, cuCtx );
        }
      } while( partitioner.nextPart( cs ) );

      partitioner.exitCurrSplit();
#if JVET_O0050_LOCAL_DUAL_TREE
      if( chromaNotSplit )
      {
        CHECK( partitioner.chType != CHANNEL_TYPE_LUMA, "must be luma status" );
        partitioner.chType = CHANNEL_TYPE_CHROMA;
        cs.treeType = partitioner.treeType = TREE_C;

        if( !lastSegment && cs.picture->blocks[partitioner.chType].contains( partitioner.currArea().blocks[partitioner.chType].pos() ) )
        {
          lastSegment = coding_tree( cs, partitioner, cuCtx );
        }

        //recover treeType
        partitioner.chType = CHANNEL_TYPE_LUMA;
        cs.treeType = partitioner.treeType = TREE_D;
      }

      //recover ModeType
      cs.modeType = partitioner.modeType = modeTypeParent;
#endif
      }
      if (startShareThisLevel == 1)
        shareStateDec = NO_SHARE;
      return lastSegment;
  }

  CodingUnit& cu = cs.addCU( CS::getArea( cs, currArea, partitioner.chType ), partitioner.chType );

  partitioner.setCUData( cu );
  cu.slice   = cs.slice;
  cu.tileIdx = cs.picture->brickMap->getBrickIdxRsMap( currArea.lumaPos() );
#if JVET_O0050_LOCAL_DUAL_TREE
  CHECK( cu.cs->treeType != partitioner.treeType, "treeType mismatch" );
#endif

  // Predict QP on start of quantization group
  if( cuCtx.qgStart )
  {
    cuCtx.qgStart = false;
    cuCtx.qp = CU::predictQP( cu, cuCtx.qp );
  }

#if JVET_O0050_LOCAL_DUAL_TREE
  if (pps.getUseDQP() && partitioner.isSepTree(cs) && isChroma(cu.chType))
#else
  if (pps.getUseDQP() && CS::isDualITree(cs) && isChroma(cu.chType))
#endif
  {
    const Position chromaCentral(cu.chromaPos().offset(cu.chromaSize().width >> 1, cu.chromaSize().height >> 1));
    const Position lumaRefPos(chromaCentral.x << getComponentScaleX(COMPONENT_Cb, cu.chromaFormat), chromaCentral.y << getComponentScaleY(COMPONENT_Cb, cu.chromaFormat));
    const CodingUnit* colLumaCu = cs.getCU(lumaRefPos, CHANNEL_TYPE_LUMA);

    if (colLumaCu) cuCtx.qp = colLumaCu->qp;
  }

  cu.qp = cuCtx.qp;                 //NOTE: CU QP can be changed by deltaQP signaling at TU level
  cu.chromaQpAdj = cs.chromaQpAdj;  //NOTE: CU chroma QP adjustment can be changed by adjustment signaling at TU level

  // coding unit
    cu.shareParentPos = (shareStateDec == SHARING) ? shareParentPos : partitioner.currArea().lumaPos();
    cu.shareParentSize = (shareStateDec == SHARING) ? shareParentSize : partitioner.currArea().lumaSize();

  bool isLastCtu = coding_unit( cu, partitioner, cuCtx );

#if JVET_O0119_BASE_PALETTE_444
  uint32_t compBegin;
  uint32_t numComp;
  bool jointPLT = false;
#if JVET_O0050_LOCAL_DUAL_TREE
  if (cu.isSepTree())
#else
  if (CS::isDualITree(*cu.cs))
#endif
  {
    if (isLuma(partitioner.chType))
    {
      compBegin = COMPONENT_Y;
      numComp = 1;
    }
    else
    {
      compBegin = COMPONENT_Cb;
      numComp = 2;
    }
  }
  else
  {
    compBegin = COMPONENT_Y;
    numComp = 3;
    jointPLT = true;
  }
  if (CU::isPLT(cu))
  {
    cs.reorderPrevPLT(cs.prevPLT, cu.curPLTSize, cu.curPLT, cu.reuseflag, compBegin, numComp, jointPLT);
  }
#endif
  DTRACE( g_trace_ctx, D_QP, "x=%d, y=%d, w=%d, h=%d, qp=%d\n", cu.Y().x, cu.Y().y, cu.Y().width, cu.Y().height, cu.qp );
  if (startShareThisLevel == 1)
    shareStateDec = NO_SHARE;
  return isLastCtu;
}

#if JVET_O0050_LOCAL_DUAL_TREE
ModeType CABACReader::mode_constraint( CodingStructure& cs, Partitioner &partitioner, PartSplit splitMode )
{
  int val = cs.signalModeCons( splitMode, partitioner, partitioner.modeType );
  if( val == LDT_MODE_TYPE_SIGNAL )
  {
    int ctxIdx = DeriveCtx::CtxModeConsFlag( cs, partitioner );
    bool flag = m_BinDecoder.decodeBin( Ctx::ModeConsFlag( ctxIdx ) );
    DTRACE( g_trace_ctx, D_SYNTAX, "mode_cons_flag() flag=%d\n", flag );
    return flag ? MODE_TYPE_INTRA : MODE_TYPE_INTER;
  }
  else if( val == LDT_MODE_TYPE_INFER )
  {
    return MODE_TYPE_INTRA;
  }
  else
  {
    return partitioner.modeType;
  }
}
#endif

PartSplit CABACReader::split_cu_mode( CodingStructure& cs, Partitioner &partitioner )
{
  RExt__DECODER_DEBUG_BIT_STATISTICS_CREATE_SET_SIZE2( STATS__CABAC_BITS__SPLIT_FLAG, partitioner.currArea().blocks[partitioner.chType].size(), partitioner.chType );

  PartSplit mode = CU_DONT_SPLIT;

  bool canNo, canQt, canBh, canBv, canTh, canTv;
  partitioner.canSplit( cs, canNo, canQt, canBh, canBv, canTh, canTv );

  bool canSpl[6] = { canNo, canQt, canBh, canBv, canTh, canTv };

  unsigned ctxSplit = 0, ctxQtSplit = 0, ctxBttHV = 0, ctxBttH12 = 0, ctxBttV12;
  DeriveCtx::CtxSplit( cs, partitioner, ctxSplit, ctxQtSplit, ctxBttHV, ctxBttH12, ctxBttV12, canSpl );

  bool isSplit = canBh || canBv || canTh || canTv || canQt;

  if( canNo && isSplit )
  {
    isSplit = m_BinDecoder.decodeBin( Ctx::SplitFlag( ctxSplit ) );
  }

  DTRACE( g_trace_ctx, D_SYNTAX, "split_cu_mode() ctx=%d split=%d\n", ctxSplit, isSplit );

  if( !isSplit )
  {
    return CU_DONT_SPLIT;
  }

  const bool canBtt = canBh || canBv || canTh || canTv;
  bool       isQt   = canQt;

  if( isQt && canBtt )
  {
    isQt = m_BinDecoder.decodeBin( Ctx::SplitQtFlag( ctxQtSplit ) );
  }

  DTRACE( g_trace_ctx, D_SYNTAX, "split_cu_mode() ctx=%d qt=%d\n", ctxQtSplit, isQt );

  if( isQt )
  {
    return CU_QUAD_SPLIT;
  }

  const bool canHor = canBh || canTh;
  bool        isVer = canBv || canTv;

  if( isVer && canHor )
  {
    isVer = m_BinDecoder.decodeBin( Ctx::SplitHvFlag( ctxBttHV ) );
  }

  const bool can14 = isVer ? canTv : canTh;
  bool        is12 = isVer ? canBv : canBh;

  if( is12 && can14 )
  {
    is12 = m_BinDecoder.decodeBin( Ctx::Split12Flag( isVer ? ctxBttV12 : ctxBttH12 ) );
  }

  if     ( isVer && is12 )  mode = CU_VERT_SPLIT;
  else if( isVer && !is12 ) mode = CU_TRIV_SPLIT;
  else if( !isVer && is12 ) mode = CU_HORZ_SPLIT;
  else                      mode = CU_TRIH_SPLIT;

  DTRACE( g_trace_ctx, D_SYNTAX, "split_cu_mode() ctxHv=%d ctx12=%d mode=%d\n", ctxBttHV, isVer ? ctxBttV12 : ctxBttH12, mode );

  return mode;
}

//================================================================================
//  clause 7.3.8.5
//--------------------------------------------------------------------------------
//    bool  coding_unit               ( cu, partitioner, cuCtx )
//    void  cu_transquant_bypass_flag ( cu )
//    void  cu_skip_flag              ( cu )
//    void  pred_mode                 ( cu )
//    void  part_mode                 ( cu )
//    void  pcm_flag                  ( cu )
//    void  pcm_samples               ( tu )
//    void  cu_pred_data              ( pus )
//    void  cu_lic_flag               ( cu )
//    void  intra_luma_pred_modes     ( pus )
//    void  intra_chroma_pred_mode    ( pu )
//    void  cu_residual               ( cu, partitioner, cuCtx )
//    void  rqt_root_cbf              ( cu )
//    bool  end_of_ctu                ( cu, cuCtx )
//================================================================================

bool CABACReader::coding_unit( CodingUnit &cu, Partitioner &partitioner, CUCtx& cuCtx )
{
  CodingStructure& cs = *cu.cs;
#if JVET_O0050_LOCAL_DUAL_TREE
  CHECK( cu.treeType != partitioner.treeType || cu.modeType != partitioner.modeType, "treeType or modeType mismatch" );
  DTRACE( g_trace_ctx, D_SYNTAX, "coding_unit() treeType=%d modeType=%d\n", cu.treeType, cu.modeType );
#endif
  // transquant bypass flag
  if( cs.pps->getTransquantBypassEnabledFlag() )
  {
    cu_transquant_bypass_flag( cu );
  }
  PredictionUnit&    pu = cs.addPU(cu, partitioner.chType);
  // skip flag
  if ((!cs.slice->isIntra() || cs.slice->getSPS()->getIBCFlag()) && cu.Y().valid())
  {
    cu_skip_flag( cu );
  }

  // skip data
  if( cu.skip )
  {
    cs.addTU         ( cu, partitioner.chType );
    pu.shareParentPos = cu.shareParentPos;
    pu.shareParentSize = cu.shareParentSize;
    MergeCtx           mrgCtx;
    prediction_unit  ( pu, mrgCtx );
    return end_of_ctu( cu, cuCtx );
  }

  // prediction mode and partitioning data
  pred_mode ( cu );
#if JVET_O0119_BASE_PALETTE_444
  if (CU::isPLT(cu))
  {
    cs.addTU(cu, partitioner.chType);
#if JVET_O0050_LOCAL_DUAL_TREE
    if (cu.isSepTree())
#else
    if (CS::isDualITree(*cu.cs))
#endif
    {
      if (isLuma(partitioner.chType))
      {
        cu_palette_info(cu, COMPONENT_Y, 1, cuCtx);
      }
      if (cu.chromaFormat != CHROMA_400 && (partitioner.chType == CHANNEL_TYPE_CHROMA))
      {
        cu_palette_info(cu, COMPONENT_Cb, 2, cuCtx);
      }
    }
    else
    {
      cu_palette_info(cu, COMPONENT_Y, 3, cuCtx);
    }
    return end_of_ctu(cu, cuCtx);
  }
#endif
  bdpcm_mode( cu, ComponentID( partitioner.chType ) );

  // --> create PUs
  // pcm samples
  if( CU::isIntra(cu) )
  {
    pcm_flag( cu, partitioner );
    if( cu.ipcm )
    {
      TransformUnit& tu = cs.addTU( cu, partitioner.chType );
      pcm_samples( tu );
      return end_of_ctu( cu, cuCtx );
    }
  }


  // prediction data ( intra prediction modes / reference indexes + motion vectors )
  cu_pred_data( cu );

  // residual data ( coded block flags + transform coefficient levels )
  cu_residual( cu, partitioner, cuCtx );

  // check end of cu
  return end_of_ctu( cu, cuCtx );
}


void CABACReader::cu_transquant_bypass_flag( CodingUnit& cu )
{
  RExt__DECODER_DEBUG_BIT_STATISTICS_CREATE_SET( STATS__CABAC_BITS__TQ_BYPASS_FLAG );

  cu.transQuantBypass = ( m_BinDecoder.decodeBin( Ctx::TransquantBypassFlag() ) );
}


void CABACReader::cu_skip_flag( CodingUnit& cu )
{
  RExt__DECODER_DEBUG_BIT_STATISTICS_CREATE_SET( STATS__CABAC_BITS__SKIP_FLAG );

#if JVET_O0050_LOCAL_DUAL_TREE
  if ((cu.slice->isIntra() || cu.isConsIntra()) && cu.cs->slice->getSPS()->getIBCFlag())
#else
  if (cu.slice->isIntra() && cu.cs->slice->getSPS()->getIBCFlag())
#endif
  {
    cu.skip = false;
    cu.rootCbf = false;
    cu.predMode = MODE_INTRA;
    cu.mmvdSkip = false;
#if JVET_O1161_IBC_MAX_SIZE
    if (cu.lwidth() < 128 && cu.lheight() < 128) // disable IBC mode larger than 64x64
#else
    if (cu.lwidth() < 128 || cu.lheight() < 128) // disable 128x128 IBC mode
#endif
    {
    unsigned ctxId = DeriveCtx::CtxSkipFlag(cu);
    unsigned skip = m_BinDecoder.decodeBin(Ctx::SkipFlag(ctxId));
    DTRACE( g_trace_ctx, D_SYNTAX, "cu_skip_flag() ctx=%d skip=%d\n", ctxId, skip ? 1 : 0 );
    if (skip)
    {
      cu.skip = true;
      cu.rootCbf = false;
      cu.predMode = MODE_IBC;
      cu.mmvdSkip = false;
    }
    }
    return;
  }
  if ( !cu.cs->slice->getSPS()->getIBCFlag() && cu.lwidth() == 4 && cu.lheight() == 4 )
  {
    return;
  }
#if JVET_O0050_LOCAL_DUAL_TREE
  if( !cu.cs->slice->getSPS()->getIBCFlag() && cu.isConsIntra() )
  {
    return;
  }
#endif
  unsigned ctxId  = DeriveCtx::CtxSkipFlag(cu);
  unsigned skip   = m_BinDecoder.decodeBin( Ctx::SkipFlag(ctxId) );

  DTRACE( g_trace_ctx, D_SYNTAX, "cu_skip_flag() ctx=%d skip=%d\n", ctxId, skip ? 1 : 0 );

  if (skip && cu.cs->slice->getSPS()->getIBCFlag())
  {
#if JVET_O1161_IBC_MAX_SIZE
#if JVET_O0050_LOCAL_DUAL_TREE
    if (cu.lwidth() < 128 && cu.lheight() < 128 && !cu.isConsInter()) // disable IBC mode larger than 64x64 and disable IBC when only allowing inter mode
#else
    if (cu.lwidth() < 128 && cu.lheight() < 128) // disable IBC mode larger than 64x64
#endif
#else
#if JVET_O0050_LOCAL_DUAL_TREE
    if ((cu.lwidth() < 128 || cu.lheight() < 128) && !cu.isConsInter()) // disable IBC mode larger than 64x64 and disable IBC when only allowing inter mode
#else
    if (cu.lwidth() < 128 || cu.lheight() < 128) // disable 128x128 IBC mode
#endif
#endif
    {
      if ( cu.lwidth() == 4 && cu.lheight() == 4 )
      {
        cu.skip     = true;
        cu.rootCbf  = false;
        cu.predMode = MODE_IBC;
        cu.mmvdSkip = false;
        return;
      }
    unsigned ctxidx = DeriveCtx::CtxIBCFlag(cu);
    if (m_BinDecoder.decodeBin(Ctx::IBCFlag(ctxidx)))
    {
      cu.skip = true;
      cu.rootCbf = false;
      cu.predMode = MODE_IBC;
      cu.mmvdSkip = false;
      cu.firstPU->regularMergeFlag = false;
    }
    else
    {
      cu.predMode = MODE_INTER;
    }
    DTRACE(g_trace_ctx, D_SYNTAX, "ibc() ctx=%d cu.predMode=%d\n", ctxidx, cu.predMode);
    }
    else
    {
      cu.predMode = MODE_INTER;
    }
  }
  if ((skip && CU::isInter(cu) && cu.cs->slice->getSPS()->getIBCFlag()) ||
    (skip && !cu.cs->slice->getSPS()->getIBCFlag()))
  {
#if !JVET_O0249_MERGE_SYNTAX
    if (!cu.cs->slice->getSPS()->getUseMMVD() && (cu.firstPU->lwidth() * cu.firstPU->lheight() == 32))
    {
      cu.firstPU->regularMergeFlag = true;
    }
    else
    {
      unsigned regularMergeFlag = (m_BinDecoder.decodeBin(Ctx::RegularMergeFlag(0)));
      DTRACE(g_trace_ctx, D_SYNTAX, "regular_merge_flag() ctx=%d regularMergeFlag=%d\n", 0, regularMergeFlag?1:0);
      cu.firstPU->regularMergeFlag = regularMergeFlag;
    }
    if (cu.firstPU->regularMergeFlag)
    {
      cu.mmvdSkip = false;
      cu.firstPU->mmvdMergeFlag = false;
      cu.firstPU->mhIntraFlag = false;
      cu.affine = false;
      cu.triangle = false;
    }
    else
    {
      if (cu.cs->slice->getSPS()->getUseMMVD())
      {
        bool isCUWithOnlyRegularAndMMVD=((cu.firstPU->lwidth() == 8 && cu.firstPU->lheight() == 4) || (cu.firstPU->lwidth() == 4 && cu.firstPU->lheight() == 8));
        if (isCUWithOnlyRegularAndMMVD)
        {
          cu.mmvdSkip = !(cu.firstPU->regularMergeFlag);
        }
        else
        {
          unsigned mmvdSkip = m_BinDecoder.decodeBin(Ctx::MmvdFlag(0));
          cu.mmvdSkip = mmvdSkip;
          DTRACE(g_trace_ctx, D_SYNTAX, "mmvd_cu_skip_flag() ctx=%d mmvd_skip=%d\n", 0, mmvdSkip ? 1 : 0);
        }
      }
      else
      {
        cu.mmvdSkip = false;
      }
    }
#endif
    cu.skip     = true;
    cu.rootCbf  = false;
    cu.predMode = MODE_INTER;
  }
}

void CABACReader::imv_mode( CodingUnit& cu, MergeCtx& mrgCtx )
{
  RExt__DECODER_DEBUG_BIT_STATISTICS_CREATE_SET( STATS__CABAC_BITS__OTHER );

  if( !cu.cs->sps->getAMVREnabledFlag() )
  {
    return;
  }

  bool bNonZeroMvd = CU::hasSubCUNonZeroMVd( cu );
  if( !bNonZeroMvd )
  {
    return;
  }

  if ( cu.affine )
  {
    return;
  }

  const SPS *sps = cu.cs->sps;

  unsigned value = 0;
  if (CU::isIBC(cu))
    value = 1;
  else
    value = m_BinDecoder.decodeBin( Ctx::ImvFlag( 0 ) );
  DTRACE( g_trace_ctx, D_SYNTAX, "imv_mode() value=%d ctx=%d\n", value, 0 );

#if JVET_O0057_ALTHPELIF
    cu.imv = value;
#endif
  if( sps->getAMVREnabledFlag() && value )
  {
#if JVET_O0057_ALTHPELIF
    if (!CU::isIBC(cu))
    {
      value = m_BinDecoder.decodeBin(Ctx::ImvFlag(4));
      DTRACE(g_trace_ctx, D_SYNTAX, "imv_mode() value=%d ctx=%d\n", value, 4);
      cu.imv = value ? 1 : IMV_HPEL;
    }
    if (value)
    {
#endif
    value = m_BinDecoder.decodeBin( Ctx::ImvFlag( 1 ) );
    DTRACE( g_trace_ctx, D_SYNTAX, "imv_mode() value=%d ctx=%d\n", value, 1 );
    value++;
#if JVET_O0057_ALTHPELIF
      cu.imv = value;
    }
#endif
  }

#if !JVET_O0057_ALTHPELIF
  cu.imv = value;
#endif
  DTRACE( g_trace_ctx, D_SYNTAX, "imv_mode() IMVFlag=%d\n", cu.imv );
}

void CABACReader::affine_amvr_mode( CodingUnit& cu, MergeCtx& mrgCtx )
{
  RExt__DECODER_DEBUG_BIT_STATISTICS_CREATE_SET( STATS__CABAC_BITS__OTHER );

  const SPS* sps = cu.slice->getSPS();

  if( !sps->getAffineAmvrEnabledFlag() || !cu.affine )
  {
    return;
  }

  if ( !CU::hasSubCUNonZeroAffineMVd( cu ) )
  {
    return;
  }

  unsigned value = 0;
  value = m_BinDecoder.decodeBin( Ctx::ImvFlag( 2 ) );
  DTRACE( g_trace_ctx, D_SYNTAX, "affine_amvr_mode() value=%d ctx=%d\n", value, 2 );

  if( value )
  {
    value = m_BinDecoder.decodeBin( Ctx::ImvFlag( 3 ) );
    DTRACE( g_trace_ctx, D_SYNTAX, "affine_amvr_mode() value=%d ctx=%d\n", value, 3 );
    value++;
  }

  cu.imv = value;
  DTRACE( g_trace_ctx, D_SYNTAX, "affine_amvr_mode() IMVFlag=%d\n", cu.imv );
}

void CABACReader::pred_mode( CodingUnit& cu )
{
  RExt__DECODER_DEBUG_BIT_STATISTICS_CREATE_SET( STATS__CABAC_BITS__PRED_MODE );
#if JVET_O0258_REMOVE_CHROMA_IBC_FOR_DUALTREE
  if (cu.cs->slice->getSPS()->getIBCFlag() && cu.chType != CHANNEL_TYPE_CHROMA)
#else
  if (cu.cs->slice->getSPS()->getIBCFlag())
#endif
  {
#if JVET_O0050_LOCAL_DUAL_TREE
    if( cu.isConsInter() )
    {
      cu.predMode = MODE_INTER;
      return;
    }
#endif

#if JVET_O0050_LOCAL_DUAL_TREE
    if ( cu.cs->slice->isIntra() || ( cu.lwidth() == 4 && cu.lheight() == 4 ) || cu.isConsIntra() )
#else
    if ( cu.cs->slice->isIntra() || ( cu.lwidth() == 4 && cu.lheight() == 4 ) )
#endif
    {
      cu.predMode = MODE_INTRA;
#if JVET_O1161_IBC_MAX_SIZE
      if (cu.lwidth() < 128 && cu.lheight() < 128) // disable IBC mode larger than 64x64
#else
      if (cu.lwidth() < 128 || cu.lheight() < 128) // disable 128x128 IBC mode
#endif
      {
      unsigned ctxidx = DeriveCtx::CtxIBCFlag(cu);
      if (m_BinDecoder.decodeBin(Ctx::IBCFlag(ctxidx)))
      {
        cu.predMode = MODE_IBC;
      }
      }
#if JVET_O0119_BASE_PALETTE_444
    if (!CU::isIBC(cu) && cu.cs->slice->getSPS()->getPLTMode() && cu.lwidth() <= 64 && cu.lheight() <= 64)
    {
      if (m_BinDecoder.decodeBin(Ctx::PLTFlag(0)))
      {
        cu.predMode = MODE_PLT;
      }
    }
#endif
    }
    else
    {
      if (m_BinDecoder.decodeBin(Ctx::PredMode(DeriveCtx::CtxPredModeFlag(cu))))
      {
        cu.predMode = MODE_INTRA;
#if JVET_O0119_BASE_PALETTE_444
    if (cu.cs->slice->getSPS()->getPLTMode() && cu.lwidth() <= 64 && cu.lheight() <= 64)
    {
      if (m_BinDecoder.decodeBin(Ctx::PLTFlag(0)))
      {
        cu.predMode = MODE_PLT;
      }
    }
#endif
      }
      else
      {
        cu.predMode = MODE_INTER;
#if JVET_O1161_IBC_MAX_SIZE
        if (cu.lwidth() < 128 && cu.lheight() < 128) // disable IBC mode larger than 64x64
#else
        if (cu.lwidth() < 128 || cu.lheight() < 128) // disable 128x128 IBC mode
#endif
        {
        unsigned ctxidx = DeriveCtx::CtxIBCFlag(cu);
        if (m_BinDecoder.decodeBin(Ctx::IBCFlag(ctxidx)))
        {
          cu.predMode = MODE_IBC;
        }
        }
      }
    }
  }
  else
  {
#if JVET_O0119_BASE_PALETTE_444
#if JVET_O0050_LOCAL_DUAL_TREE
    if( cu.isConsInter() )
    {
      cu.predMode = MODE_INTER;
      return;
    }
#endif

#if JVET_O0050_LOCAL_DUAL_TREE
    if ( cu.cs->slice->isIntra() || (cu.lwidth() == 4 && cu.lheight() == 4) || cu.isConsIntra() )
#else
    if ( cu.cs->slice->isIntra() || (cu.lwidth() == 4 && cu.lheight() == 4) )
#endif
    {
    cu.predMode = MODE_INTRA;
    if (cu.cs->slice->getSPS()->getPLTMode() && cu.lwidth() <= 64 && cu.lheight() <= 64)
    {
      if (m_BinDecoder.decodeBin(Ctx::PLTFlag(0)))
      {
          cu.predMode = MODE_PLT;
      }
    }
    }
    else
    {
    cu.predMode = m_BinDecoder.decodeBin(Ctx::PredMode(DeriveCtx::CtxPredModeFlag(cu))) ? MODE_INTRA : MODE_INTER;
    if (!CU::isIntra(cu) && cu.cs->slice->getSPS()->getPLTMode() && cu.lwidth() <= 64 && cu.lheight() <= 64)
    {
      if (m_BinDecoder.decodeBin(Ctx::PLTFlag(0)))
      {
          cu.predMode = MODE_PLT;
      }
    }
    }
#else
#if JVET_O0050_LOCAL_DUAL_TREE
    if( cu.isConsIntra() || cu.isConsInter() )
    {
      cu.predMode = cu.isConsIntra() ? MODE_INTRA : MODE_INTER;
      return;
    }
#endif
    if ( cu.cs->slice->isIntra() || ( cu.lwidth() == 4 && cu.lheight() == 4 ) || m_BinDecoder.decodeBin( Ctx::PredMode( DeriveCtx::CtxPredModeFlag( cu ) ) ) )
    {
      cu.predMode = MODE_INTRA;
    }
    else
    {
      cu.predMode = MODE_INTER;
    }
#endif
  }
}
void CABACReader::bdpcm_mode( CodingUnit& cu, const ComponentID compID )
{
  cu.bdpcmMode = 0;

#if JVET_O1136_TS_BDPCM_SIGNALLING
  if( !cu.cs->sps->getBDPCMEnabledFlag() ) return;
#endif
  if( !CU::bdpcmAllowed( cu, compID ) ) return;

  RExt__DECODER_DEBUG_BIT_STATISTICS_CREATE_SET_SIZE2( STATS__CABAC_BITS__BDPCM_MODE, cu.block(compID).lumaSize(), compID );

  cu.bdpcmMode = m_BinDecoder.decodeBin( Ctx::BDPCMMode( 0 ) );

  if( cu.bdpcmMode )
  {
    cu.bdpcmMode += m_BinDecoder.decodeBin( Ctx::BDPCMMode( 1 ) );
  }

  DTRACE( g_trace_ctx, D_SYNTAX, "bdpcm_mode() x=%d, y=%d, w=%d, h=%d, bdpcm=%d\n", cu.lumaPos().x, cu.lumaPos().y, cu.lwidth(), cu.lheight(), cu.bdpcmMode );
}
void CABACReader::pcm_flag( CodingUnit& cu, Partitioner &partitioner )
{
  const SPS& sps = *cu.cs->sps;
  if( !sps.getPCMEnabledFlag() || partitioner.currArea().lwidth() > (1 << sps.getPCMLog2MaxSize()) || partitioner.currArea().lwidth() < (1 << sps.getPCMLog2MinSize())
      || partitioner.currArea().lheight() > (1 << sps.getPCMLog2MaxSize()) || partitioner.currArea().lheight() < (1 << sps.getPCMLog2MinSize()) )
  {
    cu.ipcm = false;
    return;
  }
  cu.ipcm = ( m_BinDecoder.decodeBinTrm() );
}


void CABACReader::cu_pred_data( CodingUnit &cu )
{
  if( CU::isIntra( cu ) )
  {
    intra_luma_pred_modes( cu );
    intra_chroma_pred_modes( cu );
    return;
  }
  if (!cu.Y().valid()) // dual tree chroma CU
  {
    cu.predMode = MODE_IBC;
    return;
  }
  MergeCtx mrgCtx;

  for( auto &pu : CU::traversePUs( cu ) )
  {
    pu.shareParentPos = cu.shareParentPos;
    pu.shareParentSize = cu.shareParentSize;
    prediction_unit( pu, mrgCtx );
  }

  imv_mode   ( cu, mrgCtx );
  affine_amvr_mode( cu, mrgCtx );
  cu_gbi_flag( cu );

}

void CABACReader::cu_gbi_flag(CodingUnit& cu)
{
  if(!CU::isGBiIdxCoded(cu))
  {
    return;
  }

  CHECK(!(GBI_NUM > 1 && (GBI_NUM == 2 || (GBI_NUM & 0x01) == 1)), " !( GBI_NUM > 1 && ( GBI_NUM == 2 || ( GBI_NUM & 0x01 ) == 1 ) ) ");

  RExt__DECODER_DEBUG_BIT_STATISTICS_CREATE_SET(STATS__CABAC_BITS__GBI_IDX);

  uint32_t idx = 0;

  uint32_t symbol = m_BinDecoder.decodeBin(Ctx::GBiIdx(0));

  int32_t numGBi = (cu.slice->getCheckLDC()) ? 5 : 3;
#if JVET_O0126_BPWA_INDEX_CODING_FIX
  if(symbol == 1)
#else
  if(symbol == 0)
#endif
  {
    uint32_t prefixNumBits = numGBi - 2;
    uint32_t step = 1;

    idx = 1;

    for(int ui = 0; ui < prefixNumBits; ++ui)
    {
      symbol = m_BinDecoder.decodeBinEP();
#if JVET_O0126_BPWA_INDEX_CODING_FIX
      if (symbol == 0)
#else
      if (symbol == 1)
#endif
      {
        break;
      }
      idx += step;
    }
  }

  uint8_t gbiIdx = (uint8_t)g_GbiParsingOrder[idx];
  CU::setGbiIdx(cu, gbiIdx);

  DTRACE(g_trace_ctx, D_SYNTAX, "cu_gbi_flag() gbi_idx=%d\n", cu.GBiIdx ? 1 : 0);
}

void CABACReader::xReadTruncBinCode(uint32_t& symbol, uint32_t maxSymbol)
{
  int thresh;
  if (maxSymbol > 256)
  {
    int threshVal = 1 << 8;
    thresh = 8;
    while (threshVal <= maxSymbol)
    {
      thresh++;
      threshVal <<= 1;
    }
    thresh--;
  }
  else
  {
    thresh = g_tbMax[maxSymbol];
  }

  int val = 1 << thresh;
  int b = maxSymbol - val;
  symbol = m_BinDecoder.decodeBinsEP(thresh);
  if (symbol >= val - b)
  {
    uint32_t altSymbol;
    altSymbol = m_BinDecoder.decodeBinEP();
    symbol <<= 1;
    symbol += altSymbol;
    symbol -= (val - b);
  }
}

void CABACReader::extend_ref_line(CodingUnit& cu)
{
#if !ENABLE_JVET_L0283_MRL
  return;
#endif
  if ( !cu.Y().valid() || cu.predMode != MODE_INTRA || !isLuma(cu.chType) || cu.ipcm || cu.bdpcmMode )
  {
    cu.firstPU->multiRefIdx = 0;
    return;
  }
  RExt__DECODER_DEBUG_BIT_STATISTICS_CREATE_SET(STATS__CABAC_BITS__MULTI_REF_LINE);

  const int numBlocks = CU::getNumPUs(cu);
  PredictionUnit* pu = cu.firstPU;

  for (int k = 0; k < numBlocks; k++)
  {
    bool isFirstLineOfCtu = (((cu.block(COMPONENT_Y).y)&((cu.cs->sps)->getMaxCUWidth() - 1)) == 0);
    if (isFirstLineOfCtu)
    {
      pu->multiRefIdx = 0;
      continue;
    }
    int multiRefIdx = 0;

    if (MRL_NUM_REF_LINES > 1)
    {
      multiRefIdx = m_BinDecoder.decodeBin(Ctx::MultiRefLineIdx(0)) == 1 ? MULTI_REF_LINE_IDX[1] : MULTI_REF_LINE_IDX[0];
      if (MRL_NUM_REF_LINES > 2 && multiRefIdx != MULTI_REF_LINE_IDX[0])
      {
        multiRefIdx = m_BinDecoder.decodeBin(Ctx::MultiRefLineIdx(1)) == 1 ? MULTI_REF_LINE_IDX[2] : MULTI_REF_LINE_IDX[1];
      }

    }
    pu->multiRefIdx = multiRefIdx;
    pu = pu->next;
  }
}

void CABACReader::intra_luma_pred_modes( CodingUnit &cu )
{
  if( !cu.Y().valid() )
  {
    return;
  }

  if( cu.bdpcmMode )
  {
#if JVET_O0315_RDPCM_INTRAMODE_ALIGN
    cu.firstPU->intraDir[0] = cu.bdpcmMode == 2? VER_IDX : HOR_IDX;
#else
    PredictionUnit *pu = cu.firstPU;
    unsigned mpm_pred[NUM_MOST_PROBABLE_MODES];
    PU::getIntraMPMs(*pu, mpm_pred);
    cu.firstPU->intraDir[0] = mpm_pred[0];
#endif
    return;
  }

  mip_flag(cu);
  if (cu.mipFlag)
  {
    mip_pred_modes(cu);
    return;
  }
  extend_ref_line( cu );
  isp_mode( cu );

  RExt__DECODER_DEBUG_BIT_STATISTICS_CREATE_SET_SIZE2( STATS__CABAC_BITS__INTRA_DIR_ANG, cu.lumaSize(), CHANNEL_TYPE_LUMA );

  // prev_intra_luma_pred_flag
  int numBlocks = CU::getNumPUs( cu );
  int mpmFlag[4];
  for( int k = 0; k < numBlocks; k++ )
  {
    CHECK(numBlocks != 1, "not supported yet");
#if JVET_O0502_ISP_CLEANUP
    if ( cu.firstPU->multiRefIdx )
#else
    if( cu.firstPU->multiRefIdx || ( cu.ispMode && isLuma( cu.chType ) ) )
#endif
    {
      mpmFlag[0] = true;
    }
    else
    {
      mpmFlag[k] = m_BinDecoder.decodeBin(Ctx::IntraLumaMpmFlag());
    }
  }

  PredictionUnit *pu = cu.firstPU;

  unsigned mpm_pred[NUM_MOST_PROBABLE_MODES];  // mpm_idx / rem_intra_luma_pred_mode
  for( int k = 0; k < numBlocks; k++ )
  {
    PU::getIntraMPMs( *pu, mpm_pred );

    if( mpmFlag[k] )
    {
      uint32_t ipred_idx = 0;
      {
        unsigned ctx = (pu->cu->ispMode == NOT_INTRA_SUBPARTITIONS ? 1 : 0);
        if (pu->multiRefIdx == 0)
          ipred_idx = m_BinDecoder.decodeBin(Ctx::IntraLumaPlanarFlag(ctx));
        else
          ipred_idx = 1;
        if( ipred_idx )
        {
          ipred_idx += m_BinDecoder.decodeBinEP();
        }
        if (ipred_idx > 1)
        {
          ipred_idx += m_BinDecoder.decodeBinEP();
        }
        if (ipred_idx > 2)
        {
          ipred_idx += m_BinDecoder.decodeBinEP();
        }
        if (ipred_idx > 3)
        {
          ipred_idx += m_BinDecoder.decodeBinEP();
        }
      }
      pu->intraDir[0] = mpm_pred[ipred_idx];
    }
    else
    {
      unsigned ipred_mode = 0;

      {
        xReadTruncBinCode(ipred_mode, NUM_LUMA_MODE - NUM_MOST_PROBABLE_MODES);
      }
      //postponed sorting of MPMs (only in remaining branch)
      std::sort( mpm_pred, mpm_pred + NUM_MOST_PROBABLE_MODES );

      for( uint32_t i = 0; i < NUM_MOST_PROBABLE_MODES; i++ )
      {
        ipred_mode += (ipred_mode >= mpm_pred[i]);
      }

      pu->intraDir[0] = ipred_mode;
    }

    DTRACE( g_trace_ctx, D_SYNTAX, "intra_luma_pred_modes() idx=%d pos=(%d,%d) mode=%d\n", k, pu->lumaPos().x, pu->lumaPos().y, pu->intraDir[0] );
    pu = pu->next;
  }
}

void CABACReader::intra_chroma_pred_modes( CodingUnit& cu )
{
#if JVET_O0050_LOCAL_DUAL_TREE
  if( cu.chromaFormat == CHROMA_400 || ( cu.isSepTree() && cu.chType == CHANNEL_TYPE_LUMA ) )
#else
  if( cu.chromaFormat == CHROMA_400 || ( CS::isDualITree( *cu.cs ) && cu.chType == CHANNEL_TYPE_LUMA ) )
#endif
  {
    return;
  }

  PredictionUnit *pu = cu.firstPU;

  {
    CHECK( pu->cu != &cu, "Inkonsistent PU-CU mapping" );
    intra_chroma_pred_mode( *pu );
  }
}
#if JVET_O1153_INTRA_CHROMAMODE_CODING
bool CABACReader::intra_chroma_lmc_mode(PredictionUnit& pu)
{
  int lmModeList[10];
  PU::getLMSymbolList(pu, lmModeList);

  int symbol = m_BinDecoder.decodeBin(Ctx::IntraChromaPredMode(0));

  if (symbol == 0)
  {
    pu.intraDir[1] = lmModeList[symbol];
    CHECK(pu.intraDir[1] != LM_CHROMA_IDX, "should be LM_CHROMA");
  }
  else
  {
    symbol += m_BinDecoder.decodeBinEP();
    pu.intraDir[1] = lmModeList[symbol];
  }
  return true; //it will only enter this function for LMC modes, so always return true ;
}

void CABACReader::intra_chroma_pred_mode(PredictionUnit& pu)
{
  RExt__DECODER_DEBUG_BIT_STATISTICS_CREATE_SET_SIZE2(STATS__CABAC_BITS__INTRA_DIR_ANG, pu.cu->blocks[pu.chType].lumaSize(), CHANNEL_TYPE_CHROMA);
  // LM chroma mode
#if JVET_O1124_ALLOW_CCLM_COND
  if (pu.cs->sps->getUseLMChroma() && pu.cu->checkCCLMAllowed())
#else
  if (pu.cs->sps->getUseLMChroma())
#endif
  {
    bool isLMCMode = m_BinDecoder.decodeBin(Ctx::CclmModeFlag(0)) ? true : false;
    if (isLMCMode)
    {
      intra_chroma_lmc_mode(pu);
      return;
    }
  }

  if (m_BinDecoder.decodeBin(Ctx::IntraChromaPredMode(0)) == 0)
  {
    pu.intraDir[1] = DM_CHROMA_IDX;
    return;
  }

  unsigned candId = m_BinDecoder.decodeBinsEP(2);

  unsigned chromaCandModes[NUM_CHROMA_MODE];
  PU::getIntraChromaCandModes(pu, chromaCandModes);

  CHECK(candId >= NUM_CHROMA_MODE, "Chroma prediction mode index out of bounds");
  CHECK(PU::isLMCMode(chromaCandModes[candId]), "The intra dir cannot be LM_CHROMA for this path");
  CHECK(chromaCandModes[candId] == DM_CHROMA_IDX, "The intra dir cannot be DM_CHROMA for this path");

  pu.intraDir[1] = chromaCandModes[candId];
}
#else
bool CABACReader::intra_chroma_lmc_mode( PredictionUnit& pu )
{
  int lmModeList[10];
  int maxSymbol = PU::getLMSymbolList(pu, lmModeList);
  int symbol    = unary_max_symbol(Ctx::IntraChromaPredMode(1), Ctx::IntraChromaPredMode(2), maxSymbol - 1);
  if (lmModeList[symbol] != -1)
  {
    pu.intraDir[1] = lmModeList[symbol];
    return true;
  }
  return false;
}

void CABACReader::intra_chroma_pred_mode( PredictionUnit& pu )
{
  RExt__DECODER_DEBUG_BIT_STATISTICS_CREATE_SET_SIZE2( STATS__CABAC_BITS__INTRA_DIR_ANG, pu.cu->blocks[pu.chType].lumaSize(), CHANNEL_TYPE_CHROMA );

  if (m_BinDecoder.decodeBin(Ctx::IntraChromaPredMode(0)) == 0)
  {
    pu.intraDir[1] = DM_CHROMA_IDX;
    return;
  }

  // LM chroma mode
#if JVET_O1124_ALLOW_CCLM_COND
  if( pu.cs->sps->getUseLMChroma() && pu.cu->checkCCLMAllowed() )
#else
  if( pu.cs->sps->getUseLMChroma() )
#endif
  {
    if( intra_chroma_lmc_mode( pu ) )
    {
      return;
    }
  }
  unsigned candId = m_BinDecoder.decodeBinsEP( 2 );

  unsigned chromaCandModes[ NUM_CHROMA_MODE ];
  PU::getIntraChromaCandModes( pu, chromaCandModes );

  CHECK( candId >= NUM_CHROMA_MODE, "Chroma prediction mode index out of bounds" );
  CHECK( PU::isLMCMode( chromaCandModes[ candId ] ), "The intra dir cannot be LM_CHROMA for this path" );
  CHECK( chromaCandModes[ candId ] == DM_CHROMA_IDX, "The intra dir cannot be DM_CHROMA for this path" );

  pu.intraDir[1] = chromaCandModes[ candId ];
}
#endif
void CABACReader::cu_residual( CodingUnit& cu, Partitioner &partitioner, CUCtx& cuCtx )
{
  if (!CU::isIntra(cu))
  {
    PredictionUnit& pu = *cu.firstPU;
    if( !pu.mergeFlag )
    {
      rqt_root_cbf( cu );
    }
    else
    {
      cu.rootCbf = true;
    }
    if( cu.rootCbf )
    {
      sbt_mode( cu );
    }
    if( !cu.rootCbf )
    {
      TransformUnit& tu = cu.cs->addTU(cu, partitioner.chType);
      tu.depth = 0;
      for( unsigned c = 0; c < tu.blocks.size(); c++ )
      {
        tu.cbf[c]             = 0;
        ComponentID   compID  = ComponentID(c);
        tu.getCoeffs( compID ).fill( 0 );
        tu.getPcmbuf( compID ).fill( 0 );
      }
      return;
    }
  }
#if JVET_O0094_LFNST_ZERO_PRIM_COEFFS
  cuCtx.violatesLfnstConstrained[CHANNEL_TYPE_LUMA]   = false;
  cuCtx.violatesLfnstConstrained[CHANNEL_TYPE_CHROMA] = false;
#endif
#if JVET_O0472_LFNST_SIGNALLING_LAST_SCAN_POS
  cuCtx.lfnstLastScanPos = false;
#endif

  ChromaCbfs chromaCbfs;
  if( cu.ispMode && isLuma( partitioner.chType ) )
  {
    TUIntraSubPartitioner subTuPartitioner( partitioner );
#if JVET_O0596_CBF_SIG_ALIGN_TO_SPEC
    transform_tree( *cu.cs, subTuPartitioner, cuCtx, CU::getISPType(cu, getFirstComponentOfChannel(partitioner.chType)), 0 );
#else
    transform_tree( *cu.cs, subTuPartitioner, cuCtx, chromaCbfs, CU::getISPType( cu, getFirstComponentOfChannel( partitioner.chType ) ), 0 );
#endif
  }
  else
  {
#if JVET_O0596_CBF_SIG_ALIGN_TO_SPEC
    transform_tree( *cu.cs, partitioner, cuCtx             );
#else
    transform_tree( *cu.cs, partitioner, cuCtx, chromaCbfs );
#endif
  }
#if JVET_O0094_LFNST_ZERO_PRIM_COEFFS || JVET_O0472_LFNST_SIGNALLING_LAST_SCAN_POS
  residual_lfnst_mode( cu, cuCtx );
#else
  residual_lfnst_mode( cu );
#endif
}

void CABACReader::rqt_root_cbf( CodingUnit& cu )
{
  RExt__DECODER_DEBUG_BIT_STATISTICS_CREATE_SET( STATS__CABAC_BITS__QT_ROOT_CBF );

  cu.rootCbf = ( m_BinDecoder.decodeBin( Ctx::QtRootCbf() ) );

  DTRACE( g_trace_ctx, D_SYNTAX, "rqt_root_cbf() ctx=0 root_cbf=%d pos=(%d,%d)\n", cu.rootCbf ? 1 : 0, cu.lumaPos().x, cu.lumaPos().y );
}

void CABACReader::sbt_mode( CodingUnit& cu )
{
  const uint8_t sbtAllowed = cu.checkAllowedSbt();
  if( !sbtAllowed )
  {
    return;
  }

  SizeType cuWidth = cu.lwidth();
  SizeType cuHeight = cu.lheight();

  RExt__DECODER_DEBUG_BIT_STATISTICS_CREATE_SET( STATS__CABAC_BITS__SBT_MODE );
  //bin - flag
  uint8_t ctxIdx = ( cuWidth * cuHeight <= 256 ) ? 1 : 0;
  bool sbtFlag = m_BinDecoder.decodeBin( Ctx::SbtFlag( ctxIdx ) );
  if( !sbtFlag )
  {
    return;
  }

  uint8_t sbtVerHalfAllow = CU::targetSbtAllowed( SBT_VER_HALF, sbtAllowed );
  uint8_t sbtHorHalfAllow = CU::targetSbtAllowed( SBT_HOR_HALF, sbtAllowed );
  uint8_t sbtVerQuadAllow = CU::targetSbtAllowed( SBT_VER_QUAD, sbtAllowed );
  uint8_t sbtHorQuadAllow = CU::targetSbtAllowed( SBT_HOR_QUAD, sbtAllowed );

  //bin - type
  bool sbtQuadFlag = false;
  if( ( sbtHorHalfAllow || sbtVerHalfAllow ) && ( sbtHorQuadAllow || sbtVerQuadAllow ) )
  {
    sbtQuadFlag = m_BinDecoder.decodeBin( Ctx::SbtQuadFlag( 0 ) );
  }
  else
  {
    sbtQuadFlag = 0;
  }

  //bin - dir
  bool sbtHorFlag = false;
  if( ( sbtQuadFlag && sbtVerQuadAllow && sbtHorQuadAllow ) || ( !sbtQuadFlag && sbtVerHalfAllow && sbtHorHalfAllow ) ) //both direction allowed
  {
    uint8_t ctxIdx = ( cuWidth == cuHeight ) ? 0 : ( cuWidth < cuHeight ? 1 : 2 );
    sbtHorFlag = m_BinDecoder.decodeBin( Ctx::SbtHorFlag( ctxIdx ) );
  }
  else
  {
    sbtHorFlag = ( sbtQuadFlag && sbtHorQuadAllow ) || ( !sbtQuadFlag && sbtHorHalfAllow );
  }
  cu.setSbtIdx( sbtHorFlag ? ( sbtQuadFlag ? SBT_HOR_QUAD : SBT_HOR_HALF ) : ( sbtQuadFlag ? SBT_VER_QUAD : SBT_VER_HALF ) );

  //bin - pos
  bool sbtPosFlag = m_BinDecoder.decodeBin( Ctx::SbtPosFlag( 0 ) );
  cu.setSbtPos( sbtPosFlag ? SBT_POS1 : SBT_POS0 );

  DTRACE( g_trace_ctx, D_SYNTAX, "sbt_mode() pos=(%d,%d) sbtInfo=%d\n", cu.lx(), cu.ly(), (int)cu.sbtInfo );
}


bool CABACReader::end_of_ctu( CodingUnit& cu, CUCtx& cuCtx )
{
  const SPS     &sps   = *cu.cs->sps;
  const Position rbPos = recalcPosition( cu.chromaFormat, cu.chType, CHANNEL_TYPE_LUMA, cu.blocks[cu.chType].bottomRight().offset( 1, 1 ) );

  if ( ( ( rbPos.x & cu.cs->pcv->maxCUWidthMask  ) == 0 || rbPos.x == sps.getPicWidthInLumaSamples () )
    && ( ( rbPos.y & cu.cs->pcv->maxCUHeightMask ) == 0 || rbPos.y == sps.getPicHeightInLumaSamples() )
#if JVET_O0050_LOCAL_DUAL_TREE
    && ( !cu.isSepTree() || cu.chromaFormat == CHROMA_400 || isChroma( cu.chType ) )
#else
    && ( !CS::isDualITree( *cu.cs ) || cu.chromaFormat == CHROMA_400 || isChroma( cu.chType ) )
#endif
      )
  {
    cuCtx.isDQPCoded = ( cu.cs->pps->getUseDQP() && !cuCtx.isDQPCoded );

    return terminating_bit();
  }

  return false;
}

#if JVET_O0119_BASE_PALETTE_444
void CABACReader::cu_palette_info(CodingUnit& cu, ComponentID compBegin, uint32_t numComp, CUCtx& cuCtx)
{
  const SPS&      sps = *(cu.cs->sps);
  TransformUnit&   tu = *cu.firstTU;
  int curPLTidx = 0;
//================================================================================
  cu.lastPLTSize[compBegin] = cu.cs->prevPLT.curPLTSize[compBegin];
//  clause 7.3.8.6
  if (cu.lastPLTSize[compBegin])
  {
    xDecodePLTPredIndicator(cu, MAXPLTSIZE, compBegin);
  }
//--------------------------------------------------------------------------------
  for (int idx = 0; idx < cu.lastPLTSize[compBegin]; idx++)
  {
    if (cu.reuseflag[compBegin][idx])
    {
      for (int comp = compBegin; comp < (compBegin + numComp); comp++)
      {
        cu.curPLT[comp][curPLTidx] = cu.cs->prevPLT.curPLT[comp][idx];
      }
      curPLTidx++;
    }
  }
//    void  prediction_unit ( pu, mrgCtx );
  uint32_t recievedPLTnum = 0;
//    void  merge_flag      ( pu );
  if (curPLTidx < MAXPLTSIZE)
  {
    recievedPLTnum = exp_golomb_eqprob(0);
  }
//    void  merge_data      ( pu, mrgCtx );
  cu.curPLTSize[compBegin] = curPLTidx + recievedPLTnum;
  for (int comp = compBegin; comp < (compBegin + numComp); comp++)
  {
    for (int idx = curPLTidx; idx < cu.curPLTSize[compBegin]; idx++)
    {
      ComponentID compID = (ComponentID)comp;
      const int  channelBitDepth = sps.getBitDepth(toChannelType(compID));
      cu.curPLT[compID][idx] = m_BinDecoder.decodeBinsEP(channelBitDepth);
    }
  }
  cu.useEscape[compBegin] = true; // JC 
  if (cu.curPLTSize[compBegin] > 0)
  {
    uint32_t escCode = 0;
    escCode = m_BinDecoder.decodeBinEP();
    cu.useEscape[compBegin] = (escCode != 0);
  }
  uint32_t    indexMaxSize = cu.useEscape[compBegin] ? (cu.curPLTSize[compBegin] + 1) : cu.curPLTSize[compBegin];
  //encode index map
  PLTtypeBuf  runType = tu.getrunType(compBegin);
  PelBuf      runLength = tu.getrunLength(compBegin);
  PelBuf      curPLTIdx = tu.getcurPLTIdx(compBegin);
  uint32_t    height = cu.block(compBegin).height;
  uint32_t    width = cu.block(compBegin).width;
//    void  merge_idx       ( pu );
  int       numCopyIndexRuns = -1;
  bool      lastRunType = 0;
  uint32_t  numIndices = 0;
  uint32_t  adjust = 0;
  uint32_t  symbol = 0;
  std::list<int> parsedIdxList;
  if (indexMaxSize > 1)
  {
    uint32_t currParam = 3 + ((indexMaxSize) >> 3);
    numIndices = m_BinDecoder.decodeRemAbsEP(currParam, false, MAX_NUM_CHANNEL_TYPE); // JC: number of indices (INDEX RUN)
    numIndices++;
    numCopyIndexRuns = numIndices;
    while (numIndices--)
    {
      xReadTruncBinCode(symbol, indexMaxSize - adjust);
      adjust = 1;
      parsedIdxList.push_back(symbol);
    }
    lastRunType = m_BinDecoder.decodeBin(Ctx::RunTypeFlag());
    parseScanRotationModeFlag(cu, compBegin);
    adjust = 0;
  }
  else
  {
    cu.useRotation[compBegin] = false;
  }
//    void  inter_pred_idc  ( pu );
  if (cu.useEscape[compBegin] && cu.cs->pps->getUseDQP() && !cuCtx.isDQPCoded)
  {
#if JVET_O0050_LOCAL_DUAL_TREE
    if (!cu.isSepTree() || isLuma(tu.chType))
#else
    if (!CS::isDualITree(*tu.cs) || isLuma(tu.chType))
#endif
    {
      cu_qp_delta(cu, cuCtx.qp, cu.qp);
      cuCtx.qp = cu.qp;
      cuCtx.isDQPCoded = true;
    }
  }
#if JVET_O1168_CU_CHROMA_QP_OFFSET
  if (cu.useEscape[compBegin] && cu.cs->slice->getUseChromaQpAdj() && !cuCtx.isChromaQpAdjCoded)
#else
  if (cu.cs->slice->getUseChromaQpAdj() && !cu.transQuantBypass && !cuCtx.isChromaQpAdjCoded)
#endif
  {
#if JVET_O0050_LOCAL_DUAL_TREE
    if (!cu.isSepTree() || isChroma(tu.chType))
#else
    if (!CS::isDualITree(*tu.cs) || isChroma(tu.chType))
#endif
    {
      cu_chroma_qp_offset(cu);
      cuCtx.isChromaQpAdjCoded = true;
    }
  }
//    void  ref_idx         ( pu, refList );
//    void  mvp_flag        ( pu, refList );
  m_scanOrder = g_scanOrder[SCAN_UNGROUPED][(cu.useRotation[compBegin]) ? SCAN_TRAV_VER : SCAN_TRAV_HOR][gp_sizeIdxInfo->idxFrom(width)][gp_sizeIdxInfo->idxFrom(height)];
  uint32_t strPos = 0;
  uint32_t endPos = height * width;
  while (strPos < endPos)
  {
    uint32_t posy = m_scanOrder[strPos].y;
    uint32_t posx = m_scanOrder[strPos].x;
    uint32_t posyprev = strPos == 0 ? 0 : m_scanOrder[strPos - 1].y;
    uint32_t posxprev = strPos == 0 ? 0 : m_scanOrder[strPos - 1].x;
//================================================================================
    if (indexMaxSize > 1)
    {
      if (((posy == 0) && !cu.useRotation[compBegin]) || ((posx == 0) && cu.useRotation[compBegin]))
      {
        runType.at(posx, posy) = PLT_RUN_INDEX;
      }
      else if (strPos != 0 && runType.at(posxprev, posyprev) == PLT_RUN_COPY)
      {
        runType.at(posx, posy) = PLT_RUN_INDEX;
      }
      else
      {
        if (numCopyIndexRuns && strPos < endPos - 1) // JC: if numIndices (decoder will know this value) == 0 - > only CopyAbove, if strPos == endPos - 1, the last RunType was already coded
        {
          runType.at(posx, posy) = (m_BinDecoder.decodeBin(Ctx::RunTypeFlag()));
        }
        else
        {
          if (strPos == endPos - 1 && numCopyIndexRuns)
          {
            runType.at(posx, posy) = PLT_RUN_INDEX;
          }
          else
          {
            runType.at(posx, posy) = PLT_RUN_COPY;
          }
        }
      }
    }
    else
    {
      runType.at(posx, posy) = PLT_RUN_INDEX;
    }

    Pel curLevel = 0;
    if (runType.at(posx, posy) == PLT_RUN_INDEX)
    {
      if (!parsedIdxList.empty())
      {
        curLevel = parsedIdxList.front();
        parsedIdxList.pop_front();
      }
      else
      {
        curLevel = 0;
      }
      xAdjustPLTIndex(cu, curLevel, strPos, curPLTIdx, runType, indexMaxSize, compBegin);
    }

    if (indexMaxSize > 1)
    {
      bool lastRun;
      numCopyIndexRuns -= (runType.at(posx, posy) == PLT_RUN_INDEX);
      lastRun = numCopyIndexRuns == 0 && runType.at(posx, posy) == lastRunType;
      if (!lastRun)
      {
        runLength.at(posx, posy) = cu_run_val((PLTRunMode)runType.at(posx, posy), curLevel, endPos - strPos - numCopyIndexRuns - 1 - lastRunType) + 1;
      }
      else
      {
        runLength.at(posx, posy) = endPos - strPos;
      }

    }
    else
    {
      runLength.at(posx, posy) = endPos - strPos;
    }

    //assign run information
    for (int runidx = 1; runidx < runLength.at(posx, posy); runidx++)
    {
      int posYrun, posXrun;
      posYrun = m_scanOrder[strPos + runidx].y;
      posXrun = m_scanOrder[strPos + runidx].x;
      runType.at(posXrun, posYrun) = runType.at(posx, posy);
      runLength.at(posXrun, posYrun) = runLength.at(posx, posy);
    }

    uint32_t posYrun;
    uint32_t posXrun;
    if (runType.at(posx, posy) == PLT_RUN_INDEX)
    {
      for (uint32_t idx = 1; idx < runLength.at(posx, posy); idx++)
      {
        posYrun = m_scanOrder[strPos + idx].y;
        posXrun = m_scanOrder[strPos + idx].x;
        curPLTIdx.at(posXrun, posYrun) = curPLTIdx.at(posx, posy);
      }
    }
    else if (runType.at(posx, posy) == PLT_RUN_COPY)
    {
      for (uint32_t idx = 0; idx < runLength.at(posx, posy); idx++)
      {
        posYrun = m_scanOrder[strPos + idx].y;
        posXrun = m_scanOrder[strPos + idx].x;
        curPLTIdx.at(posXrun, posYrun) = (cu.useRotation[compBegin]) ? curPLTIdx.at(posXrun - 1, posYrun) : curPLTIdx.at(posXrun, posYrun - 1);
      }
    }
    strPos += (runLength.at(posx, posy));
  }
  assert(strPos == endPos);

  uint32_t scaleX = getComponentScaleX(COMPONENT_Cb, sps.getChromaFormatIdc());
  uint32_t scaleY = getComponentScaleY(COMPONENT_Cb, sps.getChromaFormatIdc());
  for (int comp = compBegin; comp < (compBegin + numComp); comp++)
  {
    ComponentID compID = (ComponentID)comp;
    for (strPos = 0; strPos < endPos; strPos++)
    {
      uint32_t posy = m_scanOrder[strPos].y;
      uint32_t posx = m_scanOrder[strPos].x;
      if (curPLTIdx.at(posx, posy) == cu.curPLTSize[compBegin])
      {
        {
          PLTescapeBuf    escapeValue = tu.getescapeValue((ComponentID)comp);
          if (compID == COMPONENT_Y || compBegin != COMPONENT_Y)
          {
            escapeValue.at(posx, posy) = exp_golomb_eqprob(3);
            assert(escapeValue.at(posx, posy) < (1 << (cu.cs->sps->getBitDepth(toChannelType((ComponentID)comp)) + 1)));
          }
          if (compBegin == COMPONENT_Y && compID != COMPONENT_Y && posy % (1 << scaleY) == 0 && posx % (1 << scaleX) == 0)
          {
            uint32_t posxC = posx >> scaleX;
            uint32_t posyC = posy >> scaleY;
            escapeValue.at(posxC, posyC) = exp_golomb_eqprob(3);
            assert(escapeValue.at(posxC, posyC) < (1 << (cu.cs->sps->getBitDepth(toChannelType(compID)) + 1)));
          }
        }
      }
    }
  }

}
void CABACReader::parseScanRotationModeFlag(CodingUnit& cu, ComponentID compBegin)
{
  cu.useRotation[compBegin] = m_BinDecoder.decodeBin(Ctx::RotationFlag());
}
void CABACReader::xDecodePLTPredIndicator(CodingUnit& cu, uint32_t maxPLTSize, ComponentID compBegin)
{
  uint32_t symbol, numPltPredicted = 0, idx = 0;

  symbol = exp_golomb_eqprob(0);

  if (symbol != 1)
  {
    while (idx < cu.lastPLTSize[compBegin] && numPltPredicted < maxPLTSize)
    {
      if (idx > 0)
      {
        symbol = exp_golomb_eqprob(0);
      }
      if (symbol == 1)
      {
        break;
      }

      if (symbol)
      {
        idx += symbol - 1;
      }
      cu.reuseflag[compBegin][idx] = 1;
      numPltPredicted++;
      idx++;
    }
  }
}
void CABACReader::xAdjustPLTIndex(CodingUnit& cu, Pel curLevel, uint32_t idx, PelBuf& paletteIdx, PLTtypeBuf& paletteRunType, int maxSymbol, ComponentID compBegin)
{
  uint32_t symbol;
  int refLevel = MAX_INT;
  uint32_t posy = m_scanOrder[idx].y;
  uint32_t posx = m_scanOrder[idx].x;
  if (idx)
  {
    uint32_t prevposy = m_scanOrder[idx - 1].y;
    uint32_t prevposx = m_scanOrder[idx - 1].x;
    if (paletteRunType.at(prevposx, prevposy) == PLT_RUN_INDEX)
    {
      refLevel = paletteIdx.at(prevposx, prevposy);
      if (paletteIdx.at(prevposx, prevposy) == cu.curPLTSize[compBegin]) // escape
      {
        refLevel = maxSymbol - 1;
      }
    }
    else
    {
      if (cu.useRotation[compBegin])
      {
        assert(prevposx > 0);
        refLevel = paletteIdx.at(posx - 1, posy);
        if (paletteIdx.at(posx - 1, posy) == cu.curPLTSize[compBegin]) // escape mode
        {
          refLevel = maxSymbol - 1;
        }
      }
      else
      {
        assert(prevposy > 0);
        refLevel = paletteIdx.at(posx, posy - 1);
        if (paletteIdx.at(posx, posy - 1) == cu.curPLTSize[compBegin]) // escape mode
        {
          refLevel = maxSymbol - 1;
        }
      }
    }
    maxSymbol--;
  }
  symbol = curLevel;
  if (curLevel >= refLevel) // include escape mode 
  {
    symbol++;
  }
  paletteIdx.at(posx, posy) = symbol;
}
uint32_t  CABACReader::cu_run_val(PLTRunMode runtype, const uint32_t paletteIdx, const uint32_t maxRun)
{
  uint32_t symbol = 0;
  if (runtype == PLT_RUN_COPY)
  {
  }
  else
  {
    g_paletteRunLeftLut[0] = (paletteIdx < PLT_RUN_MSB_IDX_CTX_T1 ? 0 : (paletteIdx < PLT_RUN_MSB_IDX_CTX_T2 ? 1 : 2));
  }
  symbol = xReadTruncMsbP1RefinementBits(runtype, maxRun, PLT_RUN_MSB_IDX_CABAC_BYPASS_THRE);
  return symbol;
}
uint32_t CABACReader::xReadTruncUnarySymbol(PLTRunMode runtype, uint32_t maxVal, uint32_t ctxT)
{
  if (maxVal == 0)
    return 0;

  uint8_t *ctxLut;
  ctxLut = (runtype == PLT_RUN_INDEX) ? g_paletteRunLeftLut : g_paletteRunTopLut;
  uint32_t bin, idx = 0;
  do
  {
    if (idx > ctxT)
      bin = m_BinDecoder.decodeBinEP();
    else
    {
      bin = m_BinDecoder.decodeBin(
        (idx <= ctxT)
        ? ((runtype == PLT_RUN_INDEX) ? Ctx::IdxRunModel(ctxLut[idx]) : Ctx::CopyRunModel(ctxLut[idx]))
        : ((runtype == PLT_RUN_INDEX) ? Ctx::IdxRunModel(ctxLut[ctxT]) : Ctx::CopyRunModel(ctxLut[ctxT])));
      //        idx <= ctxT? pcSCModel[ctxLut[idx]] : pcSCModel[ctxLut[ctxT]] RExt__DECODER_DEBUG_BIT_STATISTICS_PASS_OPT_ARG(whichStat) );
    }
    idx++;
  } while (bin && idx < maxVal);

  return (bin && idx == maxVal) ? maxVal : idx - 1;
}
uint32_t CABACReader::xReadTruncMsbP1RefinementBits(PLTRunMode runtype, uint32_t maxVal, uint32_t ctxT)
{
  if (maxVal == 0)
  {
    return 0;
  }
  uint32_t symbol;
  uint32_t msbP1 = xReadTruncUnarySymbol(runtype, floorLog2(maxVal) + 1, ctxT);
  if (msbP1 > 1)
  {
    uint32_t numBins = floorLog2(maxVal) + 1;
    if (msbP1 < numBins)
    {
      uint32_t bits = msbP1 - 1;
      symbol = m_BinDecoder.decodeBinsEP(bits);
      symbol |= (1 << bits);
    }
    else
    {
      uint32_t curValue = 1 << (numBins - 1);
      xReadTruncBinCode(symbol, maxVal + 1 - curValue);
      symbol += curValue;
    }
  }
  else
    symbol = msbP1;

  return symbol;
}
#endif

//================================================================================
//  clause 7.3.8.6
//--------------------------------------------------------------------------------
//    void  prediction_unit ( pu, mrgCtx );
//    void  merge_flag      ( pu );
//    void  merge_data      ( pu, mrgCtx );
//    void  merge_idx       ( pu );
//    void  inter_pred_idc  ( pu );
//    void  ref_idx         ( pu, refList );
//    void  mvp_flag        ( pu, refList );
//================================================================================

void CABACReader::prediction_unit( PredictionUnit& pu, MergeCtx& mrgCtx )
{
  if( pu.cu->skip )
  {
    pu.mergeFlag = true;
  }
  else
  {
    merge_flag( pu );
  }
  if( pu.mergeFlag )
  {
#if JVET_O0249_MERGE_SYNTAX
    merge_data(pu);
#else
    if (CU::isIBC(*pu.cu))
    {
      merge_idx(pu);
    }
    else
    {
      if (pu.regularMergeFlag)
      {
        merge_idx(pu);
      }
      else
      {
        subblock_merge_flag( *pu.cu );
        MHIntra_flag(pu);
        if (pu.mhIntraFlag)
        {
          pu.intraDir[0] = PLANAR_IDX;
          pu.intraDir[1] = DM_CHROMA_IDX;
        }
        else
        {
          pu.cu->triangle = pu.cu->cs->slice->getSPS()->getUseTriangle() && pu.cu->cs->slice->isInterB() && !pu.cu->affine && !pu.mmvdMergeFlag && !pu.cu->mmvdSkip && pu.cs->slice->getMaxNumTriangleCand() >= 2;
        }
        if (pu.mmvdMergeFlag)
        {
          mmvd_merge_idx(pu);
        }
        else
          merge_data   ( pu );
      }
    }
#endif
  }
  else if (CU::isIBC(*pu.cu))
  {
    pu.interDir = 1;
    pu.cu->affine = false;
    pu.refIdx[REF_PIC_LIST_0] = MAX_NUM_REF;
    mvd_coding(pu.mvd[REF_PIC_LIST_0]);
#if JVET_O0162_IBC_MVP_FLAG
    if ( pu.cu->slice->getMaxNumMergeCand() == 1 )
    {
      pu.mvpIdx[REF_PIC_LIST_0] = 0;
    }
    else
#endif
    mvp_flag(pu, REF_PIC_LIST_0);
  }
  else
  {
    inter_pred_idc( pu );
    affine_flag   ( *pu.cu );
    smvd_mode( pu );

    if( pu.interDir != 2 /* PRED_L1 */ )
    {
      ref_idx     ( pu, REF_PIC_LIST_0 );
      if( pu.cu->affine )
      {
        mvd_coding( pu.mvdAffi[REF_PIC_LIST_0][0] );
        mvd_coding( pu.mvdAffi[REF_PIC_LIST_0][1] );
        if ( pu.cu->affineType == AFFINEMODEL_6PARAM )
        {
          mvd_coding( pu.mvdAffi[REF_PIC_LIST_0][2] );
        }
      }
      else
      {
        mvd_coding( pu.mvd[REF_PIC_LIST_0] );
      }
      mvp_flag    ( pu, REF_PIC_LIST_0 );
    }

    if( pu.interDir != 1 /* PRED_L0 */ )
    {
      if ( pu.cu->smvdMode != 1 )
      {
      ref_idx     ( pu, REF_PIC_LIST_1 );
      if( pu.cu->cs->slice->getMvdL1ZeroFlag() && pu.interDir == 3 /* PRED_BI */ )
      {
        pu.mvd[ REF_PIC_LIST_1 ] = Mv();
        pu.mvdAffi[REF_PIC_LIST_1][0] = Mv();
        pu.mvdAffi[REF_PIC_LIST_1][1] = Mv();
        pu.mvdAffi[REF_PIC_LIST_1][2] = Mv();
      }
      else if( pu.cu->affine )
      {
        mvd_coding( pu.mvdAffi[REF_PIC_LIST_1][0] );
        mvd_coding( pu.mvdAffi[REF_PIC_LIST_1][1] );
        if ( pu.cu->affineType == AFFINEMODEL_6PARAM )
        {
          mvd_coding( pu.mvdAffi[REF_PIC_LIST_1][2] );
        }
      }
      else
      {
        mvd_coding( pu.mvd[REF_PIC_LIST_1] );
      }
      }
      mvp_flag    ( pu, REF_PIC_LIST_1 );
    }
  }
  if( pu.interDir == 3 /* PRED_BI */ && PU::isBipredRestriction(pu) )
  {
    pu.mv    [REF_PIC_LIST_1] = Mv(0, 0);
    pu.refIdx[REF_PIC_LIST_1] = -1;
    pu.interDir               =  1;
    pu.cu->GBiIdx = GBI_DEFAULT;
  }

  if ( pu.cu->smvdMode )
  {
    RefPicList eCurRefList = (RefPicList)(pu.cu->smvdMode - 1);
    pu.mvd[1 - eCurRefList].set( -pu.mvd[eCurRefList].hor, -pu.mvd[eCurRefList].ver );
#if JVET_O0567_MVDRange_Constraint
    CHECK(!((pu.mvd[1 - eCurRefList].getHor() >= MVD_MIN) && (pu.mvd[1 - eCurRefList].getHor() <= MVD_MAX)) || !((pu.mvd[1 - eCurRefList].getVer() >= MVD_MIN) && (pu.mvd[1 - eCurRefList].getVer() <= MVD_MAX)), "Illegal MVD value");
#endif
    pu.refIdx[1 - eCurRefList] = pu.cs->slice->getSymRefIdx( 1 - eCurRefList );
  }

  PU::spanMotionInfo( pu, mrgCtx );
}

void CABACReader::smvd_mode( PredictionUnit& pu )
{
  pu.cu->smvdMode = 0;
  if ( pu.interDir != 3 || pu.cu->affine )
  {
    return;
  }

  if ( pu.cs->slice->getBiDirPred() == false )
  {
    return;
  }

  RExt__DECODER_DEBUG_BIT_STATISTICS_CREATE_SET( STATS__CABAC_BITS__SYMMVD_FLAG );

  pu.cu->smvdMode = m_BinDecoder.decodeBin( Ctx::SmvdFlag() ) ? 1 : 0;

  DTRACE( g_trace_ctx, D_SYNTAX, "symmvd_flag() symmvd=%d pos=(%d,%d) size=%dx%d\n", pu.cu->smvdMode ? 1 : 0, pu.lumaPos().x, pu.lumaPos().y, pu.lumaSize().width, pu.lumaSize().height );
}

void CABACReader::subblock_merge_flag( CodingUnit& cu )
{
#if JVET_O0249_MERGE_SYNTAX
  cu.affine = false;
#else
  if ( cu.firstPU->mergeFlag && (cu.firstPU->mmvdMergeFlag || cu.mmvdSkip) )
  {
    return;
  }
#endif

#if JVET_O0220_METHOD1_SUBBLK_FLAG_PARSING
  if ( !cu.cs->slice->isIntra() && (cu.slice->getMaxNumAffineMergeCand() > 0) && cu.lumaSize().width >= 8 && cu.lumaSize().height >= 8 )
#else
  if ( !cu.cs->slice->isIntra() && (cu.cs->sps->getUseAffine() || cu.cs->sps->getSBTMVPEnabledFlag()) && cu.lumaSize().width >= 8 && cu.lumaSize().height >= 8 )
#endif
  {
    RExt__DECODER_DEBUG_BIT_STATISTICS_CREATE_SET( STATS__CABAC_BITS__AFFINE_FLAG );

    unsigned ctxId = DeriveCtx::CtxAffineFlag( cu );
#if JVET_O0500_SEP_CTX_AFFINE_SUBBLOCK_MRG
    cu.affine = m_BinDecoder.decodeBin( Ctx::SubblockMergeFlag( ctxId ) );
#else
    cu.affine = m_BinDecoder.decodeBin( Ctx::AffineFlag( ctxId ) );
#endif
    DTRACE( g_trace_ctx, D_SYNTAX, "subblock_merge_flag() subblock_merge_flag=%d ctx=%d pos=(%d,%d)\n", cu.affine ? 1 : 0, ctxId, cu.Y().x, cu.Y().y );
  }
}

void CABACReader::affine_flag( CodingUnit& cu )
{
  if ( !cu.cs->slice->isIntra() && cu.cs->sps->getUseAffine() && cu.lumaSize().width > 8 && cu.lumaSize().height > 8 )
  {
    RExt__DECODER_DEBUG_BIT_STATISTICS_CREATE_SET( STATS__CABAC_BITS__AFFINE_FLAG );

    unsigned ctxId = DeriveCtx::CtxAffineFlag( cu );
    cu.affine = m_BinDecoder.decodeBin( Ctx::AffineFlag( ctxId ) );
    DTRACE( g_trace_ctx, D_SYNTAX, "affine_flag() affine=%d ctx=%d pos=(%d,%d)\n", cu.affine ? 1 : 0, ctxId, cu.Y().x, cu.Y().y );

    if ( cu.affine && cu.cs->sps->getUseAffineType() )
    {
      ctxId = 0;
      cu.affineType = m_BinDecoder.decodeBin( Ctx::AffineType( ctxId ) );
      DTRACE( g_trace_ctx, D_SYNTAX, "affine_type() affine_type=%d ctx=%d pos=(%d,%d)\n", cu.affineType ? 1 : 0, ctxId, cu.Y().x, cu.Y().y );
    }
    else
    {
      cu.affineType = AFFINEMODEL_4PARAM;
    }
  }
}

void CABACReader::merge_flag( PredictionUnit& pu )
{
  RExt__DECODER_DEBUG_BIT_STATISTICS_CREATE_SET( STATS__CABAC_BITS__MERGE_FLAG );

  pu.mergeFlag = ( m_BinDecoder.decodeBin( Ctx::MergeFlag() ) );

  DTRACE( g_trace_ctx, D_SYNTAX, "merge_flag() merge=%d pos=(%d,%d) size=%dx%d\n", pu.mergeFlag ? 1 : 0, pu.lumaPos().x, pu.lumaPos().y, pu.lumaSize().width, pu.lumaSize().height );

  if (pu.mergeFlag && CU::isIBC(*pu.cu))
  {
    pu.mmvdMergeFlag = false;
    pu.regularMergeFlag = false;
    return;
  }
#if !JVET_O0249_MERGE_SYNTAX
  if (pu.mergeFlag)
  {
    if (!pu.cs->sps->getUseMMVD() && (pu.lwidth() * pu.lheight() == 32))
    {
      pu.regularMergeFlag = true;
    }
    else
    {
      pu.regularMergeFlag = (m_BinDecoder.decodeBin(Ctx::RegularMergeFlag(1)));
      DTRACE(g_trace_ctx, D_SYNTAX, "regular_merge_flag() ctx=%d pu.regularMergeFlag=%d\n", 1, pu.regularMergeFlag?1:0);
    }
    if (pu.regularMergeFlag)
    {
      pu.mmvdMergeFlag = false;
      pu.mhIntraFlag = false;
      pu.cu->affine = false;
      pu.cu->triangle = false;
    }
    else
    {
      if (pu.cs->sps->getUseMMVD())
      {
        bool isCUWithOnlyRegularAndMMVD=((pu.lwidth() == 8 && pu.lheight() == 4) || (pu.lwidth() == 4 && pu.lheight() == 8));
        if (isCUWithOnlyRegularAndMMVD)
        {
          pu.mmvdMergeFlag = !(pu.regularMergeFlag);
        }
        else
        {
          pu.mmvdMergeFlag = (m_BinDecoder.decodeBin(Ctx::MmvdFlag(0)));
          DTRACE(g_trace_ctx, D_SYNTAX, "mmvd_merge_flag() mmvd_merge=%d pos=(%d,%d) size=%dx%d\n", pu.mmvdMergeFlag ? 1 : 0, pu.lumaPos().x, pu.lumaPos().y, pu.lumaSize().width, pu.lumaSize().height);
        }
      }
      else
      {
        pu.mmvdMergeFlag = false;
      }
    }
  }
#endif
}


void CABACReader::merge_data( PredictionUnit& pu )
{
#if JVET_O0249_MERGE_SYNTAX
  if (CU::isIBC(*pu.cu))
  {
    merge_idx(pu);
    return;
  }
  else
  {
    CodingUnit cu = *pu.cu;
    subblock_merge_flag(*pu.cu);
    if (pu.cu->affine)
    {
      merge_idx(pu);
      cu.firstPU->regularMergeFlag = false;
      return;
    }

    const bool triangleAvailable = pu.cu->cs->slice->getSPS()->getUseTriangle() && pu.cu->cs->slice->isInterB() && pu.cu->cs->slice->getMaxNumTriangleCand() > 1;
    const bool ciipAvailable = pu.cs->sps->getUseMHIntra() && !pu.cu->skip && pu.cu->lwidth() < MAX_CU_SIZE && pu.cu->lheight() < MAX_CU_SIZE;
    if (pu.cu->lwidth() * pu.cu->lheight() >= 64
      && (triangleAvailable || ciipAvailable))
    {
      cu.firstPU->regularMergeFlag = m_BinDecoder.decodeBin(Ctx::RegularMergeFlag(cu.skip ? 0 : 1));
    }
    else
    {
      cu.firstPU->regularMergeFlag = true;
    }
    if (cu.firstPU->regularMergeFlag)
    {
      if (cu.cs->slice->getSPS()->getUseMMVD())
      {
        cu.firstPU->mmvdMergeFlag = m_BinDecoder.decodeBin(Ctx::MmvdFlag(0));
      }
      else
      {
        cu.firstPU->mmvdMergeFlag = false;
      }
      if (cu.skip)
      {
        cu.mmvdSkip = cu.firstPU->mmvdMergeFlag;
      }
    }
    else
    {
      pu.mmvdMergeFlag = false;
      pu.cu->mmvdSkip = false;
      if (triangleAvailable && ciipAvailable)
      {
        MHIntra_flag(pu);
      }
      else if (ciipAvailable)
      {
        pu.mhIntraFlag = true;
      }
      else
      {
        pu.mhIntraFlag = false;
      }
      if (pu.mhIntraFlag)
      {
        pu.intraDir[0] = PLANAR_IDX;
        pu.intraDir[1] = DM_CHROMA_IDX;
      }
      else
      {
        pu.cu->triangle = true;
      }
    }
  }
  if (pu.mmvdMergeFlag || pu.cu->mmvdSkip)
#else
  if (pu.cu->mmvdSkip)
#endif
  {
    mmvd_merge_idx(pu);
  }
  else
  {
    merge_idx(pu);
  }
}


void CABACReader::merge_idx( PredictionUnit& pu )
{
  RExt__DECODER_DEBUG_BIT_STATISTICS_CREATE_SET( STATS__CABAC_BITS__MERGE_INDEX );

  if ( pu.cu->affine )
  {
    int numCandminus1 = int( pu.cs->slice->getMaxNumAffineMergeCand() ) - 1;
    pu.mergeIdx = 0;
    if ( numCandminus1 > 0 )
    {
      if ( m_BinDecoder.decodeBin( Ctx::AffMergeIdx() ) )
      {
        pu.mergeIdx++;
        for ( ; pu.mergeIdx < numCandminus1; pu.mergeIdx++ )
        {
            if ( !m_BinDecoder.decodeBinEP() )
            {
              break;
            }
        }
      }
    }
    DTRACE( g_trace_ctx, D_SYNTAX, "aff_merge_idx() aff_merge_idx=%d\n", pu.mergeIdx );
  }
  else
  {
  int numCandminus1 = int( pu.cs->slice->getMaxNumMergeCand() ) - 1;
  pu.mergeIdx       = 0;

  if( pu.cu->triangle )
  {
    RExt__DECODER_DEBUG_BIT_STATISTICS_CREATE_SET( STATS__CABAC_BITS__TRIANGLE_INDEX );
    bool    splitDir;
    uint8_t candIdx0;
    uint8_t candIdx1;
    splitDir = m_BinDecoder.decodeBinEP();
    auto decodeOneIdx = [this](int numCandminus1) -> uint8_t
    {
      uint8_t decIdx = 0;
      if( numCandminus1 > 0 )
      {
        if( this->m_BinDecoder.decodeBin( Ctx::MergeIdx() ) )
        {
          decIdx++;
          for( ; decIdx < numCandminus1; decIdx++ )
          {
            if( !this->m_BinDecoder.decodeBinEP() )
              break;
          }
        }
      }
      return decIdx;
    };
    const int maxNumTriangleCand = pu.cs->slice->getMaxNumTriangleCand();
    CHECK(maxNumTriangleCand < 2, "Incorrect max number of triangle candidates");
    candIdx0 = decodeOneIdx(maxNumTriangleCand - 1);
    candIdx1 = decodeOneIdx(maxNumTriangleCand - 2);
    candIdx1 += candIdx1 >= candIdx0 ? 1 : 0;
    DTRACE( g_trace_ctx, D_SYNTAX, "merge_idx() triangle_split_dir=%d\n", splitDir );
    DTRACE( g_trace_ctx, D_SYNTAX, "merge_idx() triangle_idx0=%d\n", candIdx0 );
    DTRACE( g_trace_ctx, D_SYNTAX, "merge_idx() triangle_idx1=%d\n", candIdx1 );
    pu.triangleSplitDir = splitDir;
    pu.triangleMergeIdx0 = candIdx0;
    pu.triangleMergeIdx1 = candIdx1;
    return;
  }

#if JVET_O0455_IBC_MAX_MERGE_NUM
  if (pu.cu->predMode == MODE_IBC)
  {
    numCandminus1 = int(pu.cs->slice->getMaxNumIBCMergeCand()) - 1;
  }
#endif
  if( numCandminus1 > 0 )
  {
    if( m_BinDecoder.decodeBin( Ctx::MergeIdx() ) )
    {
      pu.mergeIdx++;
      for( ; pu.mergeIdx < numCandminus1; pu.mergeIdx++ )
      {
          if( !m_BinDecoder.decodeBinEP() )
          {
            break;
          }
      }
    }
  }
  DTRACE( g_trace_ctx, D_SYNTAX, "merge_idx() merge_idx=%d\n", pu.mergeIdx );
  }
}

void CABACReader::mmvd_merge_idx(PredictionUnit& pu)
{
  RExt__DECODER_DEBUG_BIT_STATISTICS_CREATE_SET(STATS__CABAC_BITS__MERGE_INDEX);
  int var0, var1, var2;
  int dir0 = 0;
  int var = 0;
  int mvpIdx = 0;

  pu.mmvdMergeIdx = 0;

  mvpIdx = (var + dir0)*(MMVD_MAX_REFINE_NUM*MMVD_BASE_MV_NUM);

  int numCand = int(pu.cs->slice->getMaxNumMergeCand());
  int numCandminus1_base = (numCand > 1) ? MMVD_BASE_MV_NUM - 1 : 0;
  var0 = 0;
  if (numCandminus1_base > 0)
  {
    if (m_BinDecoder.decodeBin(Ctx::MmvdMergeIdx()))
    {
      var0++;
      for (; var0 < numCandminus1_base; var0++)
      {
        if (!m_BinDecoder.decodeBinEP())
        {
          break;
        }
      }
    }
  }
  DTRACE(g_trace_ctx, D_SYNTAX, "base_mvp_idx() base_mvp_idx=%d\n", var0);
  int numCandminus1_step = MMVD_REFINE_STEP - 1;
  var1 = 0;
  if (m_BinDecoder.decodeBin(Ctx::MmvdStepMvpIdx()))
  {
    var1++;
    for (; var1 < numCandminus1_step; var1++)
    {
      if (!m_BinDecoder.decodeBinEP())
      {
        break;
      }
    }
  }
  DTRACE(g_trace_ctx, D_SYNTAX, "MmvdStepMvpIdx() MmvdStepMvpIdx=%d\n", var1);
  var2 = 0;
  if (m_BinDecoder.decodeBinEP())
  {
    var2 += 2;
    if (m_BinDecoder.decodeBinEP())
    {
      var2 += 1;
    }
  }
  else
  {
    var2 += 0;
    if (m_BinDecoder.decodeBinEP())
    {
      var2 += 1;
    }
  }
  DTRACE(g_trace_ctx, D_SYNTAX, "pos() pos=%d\n", var2);
  mvpIdx += (var0 * MMVD_MAX_REFINE_NUM + var1 * 4 + var2);
  pu.mmvdMergeIdx = mvpIdx;
  DTRACE(g_trace_ctx, D_SYNTAX, "mmvd_merge_idx() mmvd_merge_idx=%d\n", pu.mmvdMergeIdx);
}

void CABACReader::inter_pred_idc( PredictionUnit& pu )
{
  RExt__DECODER_DEBUG_BIT_STATISTICS_CREATE_SET( STATS__CABAC_BITS__INTER_DIR );

  if( pu.cs->slice->isInterP() )
  {
    pu.interDir = 1;
    return;
  }
  if( !(PU::isBipredRestriction(pu)) )
  {
    unsigned ctxId = DeriveCtx::CtxInterDir(pu);
    if( m_BinDecoder.decodeBin( Ctx::InterDir(ctxId) ) )
    {
      DTRACE( g_trace_ctx, D_SYNTAX, "inter_pred_idc() ctx=%d value=%d pos=(%d,%d)\n", ctxId, 3, pu.lumaPos().x, pu.lumaPos().y );
      pu.interDir = 3;
      return;
    }
  }
  if( m_BinDecoder.decodeBin( Ctx::InterDir(4) ) )
  {
    DTRACE( g_trace_ctx, D_SYNTAX, "inter_pred_idc() ctx=4 value=%d pos=(%d,%d)\n", 2, pu.lumaPos().x, pu.lumaPos().y );
    pu.interDir = 2;
    return;
  }
  DTRACE( g_trace_ctx, D_SYNTAX, "inter_pred_idc() ctx=4 value=%d pos=(%d,%d)\n", 1, pu.lumaPos().x, pu.lumaPos().y );
  pu.interDir = 1;
  return;
}


void CABACReader::ref_idx( PredictionUnit &pu, RefPicList eRefList )
{
  RExt__DECODER_DEBUG_BIT_STATISTICS_CREATE_SET( STATS__CABAC_BITS__REF_FRM_IDX );

  if ( pu.cu->smvdMode )
  {
    pu.refIdx[eRefList] = pu.cs->slice->getSymRefIdx( eRefList );
    return;
  }

  int numRef  = pu.cs->slice->getNumRefIdx(eRefList);

  if( numRef <= 1 || !m_BinDecoder.decodeBin( Ctx::RefPic() ) )
  {
    if( numRef > 1 )
    {
      DTRACE( g_trace_ctx, D_SYNTAX, "ref_idx() value=%d pos=(%d,%d)\n", 0, pu.lumaPos().x, pu.lumaPos().y );
    }
    pu.refIdx[eRefList] = 0;
    return;
  }
  if( numRef <= 2 || !m_BinDecoder.decodeBin( Ctx::RefPic(1) ) )
  {
    DTRACE( g_trace_ctx, D_SYNTAX, "ref_idx() value=%d pos=(%d,%d)\n", 1, pu.lumaPos().x, pu.lumaPos().y );
    pu.refIdx[eRefList] = 1;
    return;
  }
  for( int idx = 3; ; idx++ )
  {
    if( numRef <= idx || !m_BinDecoder.decodeBinEP() )
    {
      pu.refIdx[eRefList] = (signed char)( idx - 1 );
      DTRACE( g_trace_ctx, D_SYNTAX, "ref_idx() value=%d pos=(%d,%d)\n", idx-1, pu.lumaPos().x, pu.lumaPos().y );
      return;
    }
  }
}



void CABACReader::mvp_flag( PredictionUnit& pu, RefPicList eRefList )
{
  RExt__DECODER_DEBUG_BIT_STATISTICS_CREATE_SET( STATS__CABAC_BITS__MVP_IDX );

  unsigned mvp_idx = m_BinDecoder.decodeBin( Ctx::MVPIdx() );
  DTRACE( g_trace_ctx, D_SYNTAX, "mvp_flag() value=%d pos=(%d,%d)\n", mvp_idx, pu.lumaPos().x, pu.lumaPos().y );
  pu.mvpIdx [eRefList] = mvp_idx;
  DTRACE( g_trace_ctx, D_SYNTAX, "mvpIdx(refList:%d)=%d\n", eRefList, mvp_idx );
}


void CABACReader::MHIntra_flag(PredictionUnit& pu)
{
  if (!pu.cs->sps->getUseMHIntra())
  {
    pu.mhIntraFlag = false;
    return;
  }
  if (pu.cu->skip)
  {
    pu.mhIntraFlag = false;
    return;
  }

#if !JVET_O0249_MERGE_SYNTAX
  if (pu.mmvdMergeFlag)
  {
    pu.mhIntraFlag = false;
    return;
  }
  if (pu.cu->affine)
  {
    pu.mhIntraFlag = false;
    return;
  }
  if (pu.cu->lwidth() * pu.cu->lheight() < 64 || pu.cu->lwidth() >= MAX_CU_SIZE || pu.cu->lheight() >= MAX_CU_SIZE)
  {
    pu.mhIntraFlag = false;
    return;
  }
#endif
  RExt__DECODER_DEBUG_BIT_STATISTICS_CREATE_SET(STATS__CABAC_BITS__MH_INTRA_FLAG);

  pu.mhIntraFlag = (m_BinDecoder.decodeBin(Ctx::MHIntraFlag()));
  DTRACE(g_trace_ctx, D_SYNTAX, "MHIntra_flag() MHIntra=%d pos=(%d,%d) size=%dx%d\n", pu.mhIntraFlag ? 1 : 0, pu.lumaPos().x, pu.lumaPos().y, pu.lumaSize().width, pu.lumaSize().height);
}



//================================================================================
//  clause 7.3.8.7
//--------------------------------------------------------------------------------
//    void  pcm_samples( tu )
//================================================================================

void CABACReader::pcm_samples( TransformUnit& tu )
{
  CHECK( !tu.cu->ipcm, "pcm mode expected" );
#if !JVET_O0050_LOCAL_DUAL_TREE
  const CodingStructure *cs = tu.cs;
#endif
  const ChannelType chType = tu.chType;

  const SPS&        sps       = *tu.cu->cs->sps;
  tu.depth                    = 0;

#if JVET_O0050_LOCAL_DUAL_TREE
  ComponentID compStr = (tu.cu->isSepTree() && !isLuma( chType )) ? COMPONENT_Cb : COMPONENT_Y;
  ComponentID compEnd = (tu.cu->isSepTree() && isLuma( chType )) ? COMPONENT_Y : COMPONENT_Cr;
#else
  ComponentID compStr = (CS::isDualITree(*cs) && !isLuma(chType)) ? COMPONENT_Cb: COMPONENT_Y;
  ComponentID compEnd = (CS::isDualITree(*cs) && isLuma(chType)) ? COMPONENT_Y : COMPONENT_Cr;
#endif
  for( ComponentID compID = compStr; compID <= compEnd; compID = ComponentID(compID+1) )
  {
    PelBuf          samples     = tu.getPcmbuf( compID );
    const unsigned  sampleBits  = sps.getPCMBitDepth( toChannelType(compID) );
    for( unsigned y = 0; y < samples.height; y++ )
    {
      for( unsigned x = 0; x < samples.width; x++ )
      {
        samples.at(x, y) = m_BinDecoder.decodeBinsPCM( sampleBits );
      }
    }
  }
  m_BinDecoder.start();
}

//================================================================================
//  clause 7.3.8.8
//--------------------------------------------------------------------------------
//    void  transform_tree      ( cs, area, cuCtx, chromaCbfs )
//    bool  split_transform_flag( depth )
//    bool  cbf_comp            ( area, depth )
//================================================================================

#if JVET_O0596_CBF_SIG_ALIGN_TO_SPEC
void CABACReader::transform_tree( CodingStructure &cs, Partitioner &partitioner, CUCtx& cuCtx,                         const PartSplit ispType, const int subTuIdx )
#else
void CABACReader::transform_tree( CodingStructure &cs, Partitioner &partitioner, CUCtx& cuCtx, ChromaCbfs& chromaCbfs, const PartSplit ispType, const int subTuIdx )
#endif
{
#if JVET_O0596_CBF_SIG_ALIGN_TO_SPEC
  const UnitArea&   area = partitioner.currArea();
  CodingUnit&         cu = *cs.getCU(area.blocks[partitioner.chType], partitioner.chType);
  int       subTuCounter = subTuIdx;

  // split_transform_flag
  bool split = partitioner.canSplit(TU_MAX_TR_SPLIT, cs);
  const unsigned  trDepth = partitioner.currTrDepth;
#else
  ChromaCbfs chromaCbfsLastDepth;
  chromaCbfsLastDepth.Cb        = chromaCbfs.Cb;
  chromaCbfsLastDepth.Cr        = chromaCbfs.Cr;
  const UnitArea& area          = partitioner.currArea();

  CodingUnit&     cu            = *cs.getCU( area.blocks[partitioner.chType], partitioner.chType );
  const unsigned  trDepth       = partitioner.currTrDepth;
        int       subTuCounter  = subTuIdx;

  // split_transform_flag
  bool split = false;

  split = partitioner.canSplit( TU_MAX_TR_SPLIT, cs );

  bool max_tu_split = split;
#endif

  if( cu.sbtInfo && partitioner.canSplit( PartSplit( cu.getSbtTuSplit() ), cs ) )
  {
    split = true;
  }

  if( !split && cu.ispMode )
  {
    split = partitioner.canSplit( ispType, cs );
  }
#if !JVET_O0596_CBF_SIG_ALIGN_TO_SPEC
  const bool chromaCbfISP = area.blocks[COMPONENT_Cb].valid() && cu.ispMode && !split;

  // cbf_cb & cbf_cr
#if JVET_O0050_LOCAL_DUAL_TREE
  if( area.chromaFormat != CHROMA_400 && area.blocks[COMPONENT_Cb].valid() && ( !cu.isSepTree() || partitioner.chType == CHANNEL_TYPE_CHROMA ) && ( !cu.ispMode || chromaCbfISP ) )
#else
  if( area.chromaFormat != CHROMA_400 && area.blocks[COMPONENT_Cb].valid() && ( !CS::isDualITree( cs ) || partitioner.chType == CHANNEL_TYPE_CHROMA ) && ( !cu.ispMode || chromaCbfISP ) )
#endif
  {
    const int cbfDepth = chromaCbfISP ? trDepth - 1 : trDepth;
    if (!max_tu_split)
    {
      {
        if (!(cu.sbtInfo && trDepth == 1))
          chromaCbfs.Cb &= cbf_comp(cs, area.blocks[COMPONENT_Cb], cbfDepth);
      }
      {
        if (!(cu.sbtInfo && trDepth == 1))
          chromaCbfs.Cr &= cbf_comp(cs, area.blocks[COMPONENT_Cr], cbfDepth, chromaCbfs.Cb);
      }
    }
  }
#if JVET_O0050_LOCAL_DUAL_TREE
  else if( cu.isSepTree() )
#else
  else if( CS::isDualITree( cs ) )
#endif
  {
    chromaCbfs = ChromaCbfs( false );
  }
#endif

  if( split )
  {
    {

      if( partitioner.canSplit( TU_MAX_TR_SPLIT, cs ) )
      {
#if ENABLE_TRACING
        const CompArea &tuArea = partitioner.currArea().blocks[partitioner.chType];
        DTRACE( g_trace_ctx, D_SYNTAX, "transform_tree() maxTrSplit chType=%d pos=(%d,%d) size=%dx%d\n", partitioner.chType, tuArea.x, tuArea.y, tuArea.width, tuArea.height );

#endif
        partitioner.splitCurrArea( TU_MAX_TR_SPLIT, cs );
      }
      else if( cu.ispMode )
      {
        partitioner.splitCurrArea( ispType, cs );
      }
      else if( cu.sbtInfo && partitioner.canSplit( PartSplit( cu.getSbtTuSplit() ), cs ) )
      {
        partitioner.splitCurrArea( PartSplit( cu.getSbtTuSplit() ), cs );
      }
      else
        THROW( "Implicit TU split not available!" );
    }

    do
    {
#if JVET_O0596_CBF_SIG_ALIGN_TO_SPEC
      transform_tree( cs, partitioner, cuCtx,          ispType, subTuCounter );
#else
      ChromaCbfs subCbfs = chromaCbfs;
      transform_tree( cs, partitioner, cuCtx, subCbfs, ispType, subTuCounter );
#endif
      subTuCounter += subTuCounter != -1 ? 1 : 0;
    } while( partitioner.nextPart( cs ) );

    partitioner.exitCurrSplit();

#if !JVET_O0596_CBF_SIG_ALIGN_TO_SPEC
    const UnitArea &currArea  = partitioner.currArea();
    const unsigned  currDepth = partitioner.currTrDepth;
    const unsigned numTBlocks = getNumberValidTBlocks( *cs.pcv );

    unsigned        compCbf[3] = { 0, 0, 0 };
    unsigned        cbfDepth   = 0;
    for( auto &currTU : cs.traverseTUs( currArea, partitioner.chType ) )
    {
      for( unsigned ch = 0; ch < numTBlocks; ch++ )
      {
        cbfDepth     = !isLuma( ComponentID( ch ) ) && cu.ispMode ? currDepth : currDepth + 1;
        compCbf[ch] |= ( TU::getCbfAtDepth( currTU, ComponentID( ch ), cbfDepth ) ? 1 : 0 );
      }
    }

    for (auto &currTU: cs.traverseTUs(currArea, partitioner.chType))
    {
      TU::setCbfAtDepth(currTU, COMPONENT_Y, currDepth, compCbf[COMPONENT_Y]);
      if (currArea.chromaFormat != CHROMA_400)
      {
        TU::setCbfAtDepth(currTU, COMPONENT_Cb, currDepth, compCbf[COMPONENT_Cb]);
        TU::setCbfAtDepth(currTU, COMPONENT_Cr, currDepth, compCbf[COMPONENT_Cr]);
      }
    }
#endif
  }
  else
  {
    TransformUnit &tu = cs.addTU( CS::getArea( cs, area, partitioner.chType ), partitioner.chType );
    unsigned numBlocks = ::getNumberValidTBlocks( *cs.pcv );
    tu.checkTuNoResidual( partitioner.currPartIdx() );
#if !JVET_O0596_CBF_SIG_ALIGN_TO_SPEC
    chromaCbfs.Cb &= !tu.noResidual;
    chromaCbfs.Cr &= !tu.noResidual;
#endif

    for( unsigned compID = COMPONENT_Y; compID < numBlocks; compID++ )
    {
      if( tu.blocks[compID].valid() )
      {
        tu.getCoeffs( ComponentID( compID ) ).fill( 0 );
        tu.getPcmbuf( ComponentID( compID ) ).fill( 0 );
      }
    }
    tu.depth = trDepth;
    DTRACE( g_trace_ctx, D_SYNTAX, "transform_unit() pos=(%d,%d) size=%dx%d depth=%d trDepth=%d\n", tu.blocks[tu.chType].x, tu.blocks[tu.chType].y, tu.blocks[tu.chType].width, tu.blocks[tu.chType].height, cu.depth, partitioner.currTrDepth );

#if JVET_O0596_CBF_SIG_ALIGN_TO_SPEC
    transform_unit(tu, cuCtx, partitioner, subTuCounter);
#else
    if( !isChroma( partitioner.chType ) )
    {
      if( !CU::isIntra( cu ) && trDepth == 0 && !chromaCbfs.sigChroma( area.chromaFormat ) )
      {
        TU::setCbfAtDepth( tu, COMPONENT_Y, trDepth, 1 );
      }
      else if( cu.sbtInfo && tu.noResidual )
      {
        TU::setCbfAtDepth( tu, COMPONENT_Y, trDepth, 0 );
      }
      else if( cu.sbtInfo && !chromaCbfsLastDepth.sigChroma( area.chromaFormat ) )
      {
        assert( !tu.noResidual );
        TU::setCbfAtDepth( tu, COMPONENT_Y, trDepth, 1 );
      }
      else
      {
        bool previousCbf       = false;
        bool rootCbfSoFar      = false;
        bool lastCbfIsInferred = false;
        if( cu.ispMode )
        {
          uint32_t nTus = cu.ispMode == HOR_INTRA_SUBPARTITIONS ? cu.lheight() >> g_aucLog2[tu.lheight()] : cu.lwidth() >> g_aucLog2[tu.lwidth()];
          if( subTuCounter == nTus - 1 )
          {
            TransformUnit* tuPointer = cu.firstTU;
            for( int tuIdx = 0; tuIdx < nTus - 1; tuIdx++ )
            {
              rootCbfSoFar |= TU::getCbfAtDepth( *tuPointer, COMPONENT_Y, trDepth );
              tuPointer = tuPointer->next;
            }
            if( !rootCbfSoFar )
            {
              lastCbfIsInferred = true;
            }
          }
          if( !lastCbfIsInferred )
          {
            previousCbf = TU::getPrevTuCbfAtDepth( tu, COMPONENT_Y, trDepth );
          }
        }
        bool cbfY = lastCbfIsInferred ? true : cbf_comp( cs, tu.Y(), trDepth, previousCbf, cu.ispMode );
        TU::setCbfAtDepth( tu, COMPONENT_Y, trDepth, ( cbfY ? 1 : 0 ) );
      }
    }
    if( area.chromaFormat != CHROMA_400 && ( !cu.ispMode || chromaCbfISP ) )
    {
      TU::setCbfAtDepth( tu, COMPONENT_Cb, trDepth, ( chromaCbfs.Cb ? 1 : 0 ) );
      TU::setCbfAtDepth( tu, COMPONENT_Cr, trDepth, ( chromaCbfs.Cr ? 1 : 0 ) );
    }

    transform_unit(tu, cuCtx, chromaCbfs);
#endif
  }
}

bool CABACReader::cbf_comp( CodingStructure& cs, const CompArea& area, unsigned depth, const bool prevCbf, const bool useISP )
{
#if JVET_O0193_REMOVE_TR_DEPTH_IN_CBF_CTX
  const unsigned  ctxId = DeriveCtx::CtxQtCbf( area.compID, prevCbf, useISP && isLuma( area.compID ) );
#else
  const unsigned  ctxId = DeriveCtx::CtxQtCbf( area.compID, depth, prevCbf, useISP && isLuma( area.compID ) );
#endif
  const CtxSet&   ctxSet  = Ctx::QtCbf[ area.compID ];

  RExt__DECODER_DEBUG_BIT_STATISTICS_CREATE_SET_SIZE2(STATS__CABAC_BITS__QT_CBF, area.size(), area.compID);

  unsigned  cbf = 0;
  if( area.compID == COMPONENT_Y && cs.getCU( area.pos(), ChannelType( area.compID ) )->bdpcmMode )
  {
#if JVET_O0193_REMOVE_TR_DEPTH_IN_CBF_CTX
    cbf = m_BinDecoder.decodeBin( ctxSet( 1 ) );
#else
    cbf = m_BinDecoder.decodeBin( ctxSet( 4 ) );
#endif
  }
  else
  {
    cbf = m_BinDecoder.decodeBin( ctxSet( ctxId ) );
  }

  DTRACE( g_trace_ctx, D_SYNTAX, "cbf_comp() etype=%d pos=(%d,%d) ctx=%d cbf=%d\n", area.compID, area.x, area.y, ctxId, cbf );
  return cbf;
}

//================================================================================
//  clause 7.3.8.9
//--------------------------------------------------------------------------------
//    void  mvd_coding( pu, refList )
//================================================================================

void CABACReader::mvd_coding( Mv &rMvd )
{
#if RExt__DECODER_DEBUG_BIT_STATISTICS
  CodingStatisticsClassType ctype_mvd    ( STATS__CABAC_BITS__MVD );
  CodingStatisticsClassType ctype_mvd_ep ( STATS__CABAC_BITS__MVD_EP );
#endif

  RExt__DECODER_DEBUG_BIT_STATISTICS_SET( ctype_mvd );

  // abs_mvd_greater0_flag[ 0 | 1 ]
  int horAbs = (int)m_BinDecoder.decodeBin(Ctx::Mvd());
  int verAbs = (int)m_BinDecoder.decodeBin(Ctx::Mvd());

  // abs_mvd_greater1_flag[ 0 | 1 ]
  if (horAbs)
  {
    horAbs += (int)m_BinDecoder.decodeBin(Ctx::Mvd(1));
  }
  if (verAbs)
  {
    verAbs += (int)m_BinDecoder.decodeBin(Ctx::Mvd(1));
  }

  RExt__DECODER_DEBUG_BIT_STATISTICS_SET( ctype_mvd_ep );

  // abs_mvd_minus2[ 0 | 1 ] and mvd_sign_flag[ 0 | 1 ]
  if (horAbs)
  {
    if (horAbs > 1)
    {
      horAbs += exp_golomb_eqprob(1 );
    }
    if (m_BinDecoder.decodeBinEP())
    {
      horAbs = -horAbs;
    }
  }
  if (verAbs)
  {
    if (verAbs > 1)
    {
      verAbs += exp_golomb_eqprob(1 );
    }
    if (m_BinDecoder.decodeBinEP())
    {
      verAbs = -verAbs;
    }
  }
  rMvd = Mv(horAbs, verAbs);
#if JVET_O0567_MVDRange_Constraint
  CHECK(!((horAbs >= MVD_MIN) && (horAbs <= MVD_MAX)) || !((verAbs >= MVD_MIN) && (verAbs <= MVD_MAX)), "Illegal MVD value");
#endif
}


//================================================================================
//  clause 7.3.8.10
//--------------------------------------------------------------------------------
//    void  transform_unit      ( tu, cuCtx, chromaCbfs )
//    void  cu_qp_delta         ( cu )
//    void  cu_chroma_qp_offset ( cu )
//================================================================================
#if JVET_O0596_CBF_SIG_ALIGN_TO_SPEC
void CABACReader::transform_unit( TransformUnit& tu, CUCtx& cuCtx, Partitioner& partitioner, const int subTuCounter)
#else
void CABACReader::transform_unit( TransformUnit& tu, CUCtx& cuCtx, ChromaCbfs& chromaCbfs )
#endif
{
#if JVET_O0596_CBF_SIG_ALIGN_TO_SPEC
  const UnitArea&         area = partitioner.currArea();
  const unsigned          trDepth = partitioner.currTrDepth;

  CodingStructure&  cs = *tu.cs;
  CodingUnit&       cu = *tu.cu;
  ChromaCbfs        chromaCbfs;
  chromaCbfs.Cb = chromaCbfs.Cr = false;

  const bool chromaCbfISP = area.blocks[COMPONENT_Cb].valid() && cu.ispMode;

  // cbf_cb & cbf_cr
#if JVET_O0050_LOCAL_DUAL_TREE
  if (area.chromaFormat != CHROMA_400 && area.blocks[COMPONENT_Cb].valid() && (!cu.isSepTree() || partitioner.chType == CHANNEL_TYPE_CHROMA) && (!cu.ispMode || chromaCbfISP))
#else
  if (area.chromaFormat != CHROMA_400 && area.blocks[COMPONENT_Cb].valid() && (!CS::isDualITree(cs) || partitioner.chType == CHANNEL_TYPE_CHROMA) && (!cu.ispMode || chromaCbfISP))
#endif
  {
    const int cbfDepth = chromaCbfISP ? trDepth - 1 : trDepth;
    {
      if (!(cu.sbtInfo && tu.noResidual))
        chromaCbfs.Cb = cbf_comp(cs, area.blocks[COMPONENT_Cb], cbfDepth);

      if (!(cu.sbtInfo && tu.noResidual))
        chromaCbfs.Cr = cbf_comp(cs, area.blocks[COMPONENT_Cr], cbfDepth, chromaCbfs.Cb);
    }
  }
#if JVET_O0050_LOCAL_DUAL_TREE
  else if (cu.isSepTree())
#else
  else if (CS::isDualITree(cs))
#endif
  {
    chromaCbfs = ChromaCbfs(false);
  }

  if (!isChroma(partitioner.chType))
  {
    if (!CU::isIntra(cu) && trDepth == 0 && !chromaCbfs.sigChroma(area.chromaFormat))
    {
      TU::setCbfAtDepth(tu, COMPONENT_Y, trDepth, 1);
    }
    else if (cu.sbtInfo && tu.noResidual)
    {
      TU::setCbfAtDepth(tu, COMPONENT_Y, trDepth, 0);
    }
    else if (cu.sbtInfo && !chromaCbfs.sigChroma(area.chromaFormat))
    {
      assert(!tu.noResidual);
      TU::setCbfAtDepth(tu, COMPONENT_Y, trDepth, 1);
    }
    else
    {
      bool previousCbf = false;
      bool rootCbfSoFar = false;
      bool lastCbfIsInferred = false;
      if (cu.ispMode)
      {
        uint32_t nTus = cu.ispMode == HOR_INTRA_SUBPARTITIONS ? cu.lheight() >> g_aucLog2[tu.lheight()] : cu.lwidth() >> g_aucLog2[tu.lwidth()];
        if (subTuCounter == nTus - 1)
        {
          TransformUnit* tuPointer = cu.firstTU;
          for (int tuIdx = 0; tuIdx < nTus - 1; tuIdx++)
          {
            rootCbfSoFar |= TU::getCbfAtDepth(*tuPointer, COMPONENT_Y, trDepth);
            tuPointer = tuPointer->next;
          }
          if (!rootCbfSoFar)
          {
            lastCbfIsInferred = true;
          }
        }
        if (!lastCbfIsInferred)
        {
          previousCbf = TU::getPrevTuCbfAtDepth(tu, COMPONENT_Y, trDepth);
        }
      }
      bool cbfY = lastCbfIsInferred ? true : cbf_comp(cs, tu.Y(), trDepth, previousCbf, cu.ispMode);
      TU::setCbfAtDepth(tu, COMPONENT_Y, trDepth, (cbfY ? 1 : 0));
    }
  }
  if (area.chromaFormat != CHROMA_400 && (!cu.ispMode || chromaCbfISP))
  {
    TU::setCbfAtDepth(tu, COMPONENT_Cb, trDepth, (chromaCbfs.Cb ? 1 : 0));
    TU::setCbfAtDepth(tu, COMPONENT_Cr, trDepth, (chromaCbfs.Cr ? 1 : 0));
  }
#else
  CodingUnit& cu         = *tu.cu;
#endif
  bool        lumaOnly   = ( cu.chromaFormat == CHROMA_400 || !tu.blocks[COMPONENT_Cb].valid() );
  bool        cbfLuma    = ( tu.cbf[ COMPONENT_Y ] != 0 );
  bool        cbfChroma  = ( lumaOnly ? false : ( chromaCbfs.Cb || chromaCbfs.Cr ) );

#if JVET_O0046_DQ_SIGNALLING
  if( ( cu.lwidth() > 64 || cu.lheight() > 64 || cbfLuma || cbfChroma ) &&
#else   
  if( ( cbfLuma || cbfChroma ) &&
#endif
    (!CS::isDualITree(*tu.cs) || isLuma(tu.chType)) )
  {
    if( cu.cs->pps->getUseDQP() && !cuCtx.isDQPCoded )
    {
<<<<<<< HEAD
#if JVET_O0050_LOCAL_DUAL_TREE
      if (!tu.cu->isSepTree() || isLuma(tu.chType))
#else
      if (!CS::isDualITree(*tu.cs) || isLuma(tu.chType))
#endif
      {
        cu_qp_delta(cu, cuCtx.qp, cu.qp);
        cuCtx.qp = cu.qp;
        cuCtx.isDQPCoded = true;
      }
=======
      cu_qp_delta(cu, cuCtx.qp, cu.qp);
      cuCtx.qp = cu.qp;
      cuCtx.isDQPCoded = true;
>>>>>>> 9fc63d26
    }
  }
#if JVET_O1168_CU_CHROMA_QP_OFFSET
    if (cu.cs->slice->getUseChromaQpAdj() && cbfChroma && !cuCtx.isChromaQpAdjCoded)
#else
    if( cu.cs->slice->getUseChromaQpAdj() && cbfChroma && !cu.transQuantBypass && !cuCtx.isChromaQpAdjCoded )
#endif
    {
      cu_chroma_qp_offset( cu );
      cuCtx.isChromaQpAdjCoded = true;
    }

#if JVET_O0105_ICT
  if( !lumaOnly )
  {
    joint_cb_cr( tu, ( tu.cbf[COMPONENT_Cb] ? 2 : 0 ) + ( tu.cbf[COMPONENT_Cr] ? 1 : 0 ) );
  }

#endif
    if( cbfLuma )
    {
#if JVET_O0094_LFNST_ZERO_PRIM_COEFFS || JVET_O0472_LFNST_SIGNALLING_LAST_SCAN_POS
      residual_coding( tu, COMPONENT_Y, cuCtx );
#else
      residual_coding( tu, COMPONENT_Y );
#endif
    }
    if( !lumaOnly )
    {
      for( ComponentID compID = COMPONENT_Cb; compID <= COMPONENT_Cr; compID = ComponentID( compID + 1 ) )
      {
        if( TU::hasCrossCompPredInfo( tu, compID ) )
        {
          cross_comp_pred( tu, compID );
        }
        if( tu.cbf[ compID ] )
        {
#if JVET_O0094_LFNST_ZERO_PRIM_COEFFS || JVET_O0472_LFNST_SIGNALLING_LAST_SCAN_POS
          residual_coding( tu, compID, cuCtx );
#else
          residual_coding( tu, compID );
#endif
      }
    }
  }
}

void CABACReader::cu_qp_delta( CodingUnit& cu, int predQP, int8_t& qp )
{
  RExt__DECODER_DEBUG_BIT_STATISTICS_CREATE_SET( STATS__CABAC_BITS__DELTA_QP_EP );

  CHECK( predQP == std::numeric_limits<int>::max(), "Invalid predicted QP" );
  int qpY = predQP;
  int DQp = unary_max_symbol( Ctx::DeltaQP(), Ctx::DeltaQP(1), CU_DQP_TU_CMAX );
  if( DQp >= CU_DQP_TU_CMAX )
  {
    DQp += exp_golomb_eqprob( CU_DQP_EG_k  );
  }
  if( DQp > 0 )
  {
    if( m_BinDecoder.decodeBinEP( ) )
    {
      DQp = -DQp;
    }
    int     qpBdOffsetY = cu.cs->sps->getQpBDOffset( CHANNEL_TYPE_LUMA );
    qpY = ( (predQP + DQp + (MAX_QP + 1) + 2 * qpBdOffsetY) % ((MAX_QP + 1) + qpBdOffsetY)) - qpBdOffsetY;
  }
  qp = (int8_t)qpY;

  DTRACE( g_trace_ctx, D_DQP, "x=%d, y=%d, d=%d, pred_qp=%d, DQp=%d, qp=%d\n", cu.blocks[cu.chType].lumaPos().x, cu.blocks[cu.chType].lumaPos().y, cu.qtDepth, predQP, DQp, qp );
}


void CABACReader::cu_chroma_qp_offset( CodingUnit& cu )
{
  RExt__DECODER_DEBUG_BIT_STATISTICS_CREATE_SET_SIZE2( STATS__CABAC_BITS__CHROMA_QP_ADJUSTMENT, cu.blocks[cu.chType].lumaSize(), CHANNEL_TYPE_CHROMA );

  // cu_chroma_qp_offset_flag
  int       length  = cu.cs->pps->getPpsRangeExtension().getChromaQpOffsetListLen();
  unsigned  qpAdj   = m_BinDecoder.decodeBin( Ctx::ChromaQpAdjFlag() );
  if( qpAdj && length > 1 )
  {
    // cu_chroma_qp_offset_idx
    qpAdj += unary_max_symbol( Ctx::ChromaQpAdjIdc(), Ctx::ChromaQpAdjIdc(), length-1 );
  }
  /* NB, symbol = 0 if outer flag is not set,
   *              1 if outer flag is set and there is no inner flag
   *              1+ otherwise */
  cu.chromaQpAdj = cu.cs->chromaQpAdj = qpAdj;
}

//================================================================================
//  clause 7.3.8.11
//--------------------------------------------------------------------------------
//    void        residual_coding         ( tu, compID )
//    bool        transform_skip_flag     ( tu, compID )
//    RDPCMMode   explicit_rdpcm_mode     ( tu, compID )
//    int         last_sig_coeff          ( coeffCtx )
//    void        residual_coding_subblock( coeffCtx )
//================================================================================

#if JVET_O0105_ICT
void CABACReader::joint_cb_cr( TransformUnit& tu, const int cbfMask )
{
#if JVET_O0376_SPS_JOINTCBCR_FLAG
  if ( !tu.cu->slice->getSPS()->getJointCbCrEnabledFlag() )
  {
    return;
  }
#endif

#if JVET_O0543_ICT_ICU_ONLY
  if( ( CU::isIntra( *tu.cu ) && cbfMask ) || ( cbfMask == 3 ) )
#else
  if( cbfMask )
#endif
  {
    RExt__DECODER_DEBUG_BIT_STATISTICS_CREATE_SET_SIZE2( STATS__CABAC_BITS__JOINT_CB_CR, tu.blocks[COMPONENT_Cr].lumaSize(), CHANNEL_TYPE_CHROMA );
    tu.jointCbCr = ( m_BinDecoder.decodeBin( Ctx::JointCbCrFlag( cbfMask-1 ) ) ? cbfMask : 0 );
  }
}
#else
void CABACReader::joint_cb_cr( TransformUnit& tu )
{
  RExt__DECODER_DEBUG_BIT_STATISTICS_CREATE_SET_SIZE2( STATS__CABAC_BITS__JOINT_CB_CR, tu.blocks[COMPONENT_Cr].lumaSize(), CHANNEL_TYPE_CHROMA );
  tu.jointCbCr = m_BinDecoder.decodeBin( Ctx::JointCbCrFlag( 0 ) );
}
#endif

#if JVET_O0094_LFNST_ZERO_PRIM_COEFFS || JVET_O0472_LFNST_SIGNALLING_LAST_SCAN_POS
void CABACReader::residual_coding( TransformUnit& tu, ComponentID compID, CUCtx& cuCtx )
#else
void CABACReader::residual_coding( TransformUnit& tu, ComponentID compID )
#endif
{
  const CodingUnit& cu = *tu.cu;
  DTRACE( g_trace_ctx, D_SYNTAX, "residual_coding() etype=%d pos=(%d,%d) size=%dx%d predMode=%d\n", tu.blocks[compID].compID, tu.blocks[compID].x, tu.blocks[compID].y, tu.blocks[compID].width, tu.blocks[compID].height, cu.predMode );

#if JVET_O0105_ICT
  if( compID == COMPONENT_Cr && tu.jointCbCr == 3 )
    return;
#else
  // Joint Cb-Cr residual mode is signalled if both Cb and Cr cbfs are true
  if ( compID == COMPONENT_Cr && TU::getCbf( tu, COMPONENT_Cb ) )
  {
    joint_cb_cr( tu );

    // No Cr residual in bitstream in joint Cb-Cr residual mode
    if ( tu.jointCbCr )
      return;
  }
#endif

  // parse transform skip and explicit rdpcm mode
  mts_coding         ( tu, compID );
  explicit_rdpcm_mode( tu, compID );

  if( isLuma( compID ) && ( tu.mtsIdx == MTS_SKIP || tu.cu->bdpcmMode ) )
  {
    residual_codingTS( tu, compID );
    return;
  }

  // determine sign hiding
  bool signHiding  = ( cu.cs->slice->getSignDataHidingEnabledFlag() && !cu.transQuantBypass && tu.rdpcm[compID] == RDPCM_OFF );
  if(  signHiding && CU::isIntra(cu) && CU::isRDPCMEnabled(cu) && tu.mtsIdx==MTS_SKIP )
  {
    const ChannelType chType    = toChannelType( compID );
    const unsigned    intraMode = PU::getFinalIntraMode( *cu.cs->getPU( tu.blocks[compID].pos(), chType ), chType );
    if( intraMode == HOR_IDX || intraMode == VER_IDX )
    {
      signHiding = false;
    }
  }

  // init coeff coding context
  CoeffCodingContext  cctx    ( tu, compID, signHiding );
  TCoeff*             coeff   = tu.getCoeffs( compID ).buf;

  // parse last coeff position
  cctx.setScanPosLast( last_sig_coeff( cctx, tu, compID ) );
#if JVET_O0094_LFNST_ZERO_PRIM_COEFFS
  if( tu.mtsIdx != MTS_SKIP && tu.blocks[ compID ].height >= 4 && tu.blocks[ compID ].width >= 4 )
  {
    const int maxLfnstPos = ((tu.blocks[compID].height == 4 && tu.blocks[compID].width == 4) || (tu.blocks[compID].height == 8 && tu.blocks[compID].width == 8)) ? 7 : 15;
    cuCtx.violatesLfnstConstrained[ toChannelType(compID) ] |= cctx.scanPosLast() > maxLfnstPos;
  }
#endif
#if JVET_O0472_LFNST_SIGNALLING_LAST_SCAN_POS
  if( tu.mtsIdx != MTS_SKIP && tu.blocks[ compID ].height >= 4 && tu.blocks[ compID ].width >= 4 )
  {
    const int lfnstLastScanPosTh = isLuma( compID ) ? LFNST_LAST_SIG_LUMA : LFNST_LAST_SIG_CHROMA;
    cuCtx.lfnstLastScanPos |= cctx.scanPosLast() >= lfnstLastScanPosTh;
  }
#endif
  // parse subblocks
  const int stateTransTab = ( tu.cs->slice->getDepQuantEnabledFlag() ? 32040 : 0 );
  int       state         = 0;

#if JVET_O0052_TU_LEVEL_CTX_CODED_BIN_CONSTRAINT
  int ctxBinSampleRatio = (compID == COMPONENT_Y) ? MAX_TU_LEVEL_CTX_CODED_BIN_CONSTRAINT_LUMA : MAX_TU_LEVEL_CTX_CODED_BIN_CONSTRAINT_CHROMA;
  cctx.regBinLimit = (tu.getTbAreaAfterCoefZeroOut(compID) * ctxBinSampleRatio) >> 4;
#endif

    for( int subSetId = ( cctx.scanPosLast() >> cctx.log2CGSize() ); subSetId >= 0; subSetId--)
    {
      cctx.initSubblock       ( subSetId );
      if( ( tu.mtsIdx > MTS_SKIP || ( tu.cu->sbtInfo != 0 && tu.blocks[ compID ].height <= 32 && tu.blocks[ compID ].width <= 32 ) ) && !tu.cu->transQuantBypass && compID == COMPONENT_Y )
      {
        if( ( tu.blocks[ compID ].height == 32 && cctx.cgPosY() >= ( 16 >> cctx.log2CGHeight() ) ) || ( tu.blocks[ compID ].width == 32 && cctx.cgPosX() >= ( 16 >> cctx.log2CGWidth() ) ) )
        {
          continue;
        }
      }
      residual_coding_subblock( cctx, coeff, stateTransTab, state );
    }

}

void CABACReader::mts_coding( TransformUnit& tu, ComponentID compID )
{
#if !JVET_O0294_TRANSFORM_CLEANUP
  const CodingUnit  &cu = *tu.cu;
#endif
  const bool  tsAllowed = TU::isTSAllowed ( tu, compID );
  const bool mtsAllowed = TU::isMTSAllowed( tu, compID );

  if( tu.cu->bdpcmMode ) tu.mtsIdx = MTS_SKIP;
  if( !mtsAllowed && !tsAllowed ) return;

  RExt__DECODER_DEBUG_BIT_STATISTICS_CREATE_SET_SIZE2( STATS__CABAC_BITS__MTS_FLAGS, tu.blocks[compID], compID );

  int symbol = 0;
  int ctxIdx = 0;

  if( tsAllowed )
  {
    ctxIdx = 6;
    symbol = m_BinDecoder.decodeBin( Ctx::MTSIndex( ctxIdx ) );
#if JVET_O0294_TRANSFORM_CLEANUP
    tu.mtsIdx = symbol ? MTS_SKIP : MTS_DCT2_DCT2;
#else
    tu.mtsIdx = symbol ? MTS_DCT2_DCT2 : MTS_SKIP;
#endif
  }

  if( tu.mtsIdx != MTS_SKIP )
  {
    if( mtsAllowed )
    {
#if JVET_O0294_TRANSFORM_CLEANUP
      ctxIdx = 0;
#else
      ctxIdx = std::min( (int)cu.qtDepth, 5 );
#endif
      symbol = m_BinDecoder.decodeBin( Ctx::MTSIndex( ctxIdx ) );

      if( symbol )
      {
        ctxIdx    = 7;
        tu.mtsIdx = MTS_DST7_DST7; // mtsIdx = 2 -- 4
        for( int i = 0; i < 3; i++, ctxIdx++ )
        {
          symbol = m_BinDecoder.decodeBin( Ctx::MTSIndex( ctxIdx ) );
          tu.mtsIdx += symbol;

          if( !symbol )
          {
            break;
          }
        }
      }
    }
  }
#if JVET_O0294_TRANSFORM_CLEANUP
  DTRACE(g_trace_ctx, D_SYNTAX, "mts_coding() etype=%d pos=(%d,%d) mtsIdx=%d\n", COMPONENT_Y, tu.cu->lx(), tu.cu->ly(), tu.mtsIdx);
#else
  DTRACE( g_trace_ctx, D_SYNTAX, "mts_coding() etype=%d pos=(%d,%d) mtsIdx=%d\n", COMPONENT_Y, cu.lx(), cu.ly(), tu.mtsIdx );
#endif
}

void CABACReader::isp_mode( CodingUnit& cu )
{
  if( !CU::isIntra( cu ) || !isLuma( cu.chType ) || cu.firstPU->multiRefIdx || cu.ipcm || !cu.cs->sps->getUseISP() || cu.bdpcmMode || !CU::canUseISP( cu, getFirstComponentOfChannel( cu.chType ) ) )
  {
    cu.ispMode = NOT_INTRA_SUBPARTITIONS;
    return;
  }

  int symbol = m_BinDecoder.decodeBin(Ctx::ISPMode(0));

  RExt__DECODER_DEBUG_BIT_STATISTICS_CREATE_SET( STATS__CABAC_BITS__ISP_MODE_FLAG );

  if( symbol )
  {
    RExt__DECODER_DEBUG_BIT_STATISTICS_CREATE_SET( STATS__CABAC_BITS__ISP_SPLIT_FLAG );
    cu.ispMode = 1 + m_BinDecoder.decodeBin( Ctx::ISPMode( 1 ) );
  }
  DTRACE( g_trace_ctx, D_SYNTAX, "intra_subPartitions() etype=%d pos=(%d,%d) ispIdx=%d\n", cu.chType, cu.blocks[cu.chType].x, cu.blocks[cu.chType].y, (int)cu.ispMode );
}

void CABACReader::explicit_rdpcm_mode( TransformUnit& tu, ComponentID compID )
{
  const CodingUnit& cu = *tu.cu;

  tu.rdpcm[compID] = RDPCM_OFF;

  if( !CU::isIntra(cu) && CU::isRDPCMEnabled(cu) && ( tu.mtsIdx==MTS_SKIP || cu.transQuantBypass ) )
  {
    RExt__DECODER_DEBUG_BIT_STATISTICS_CREATE_SET_SIZE( STATS__EXPLICIT_RDPCM_BITS, tu.blocks[tu.chType].lumaSize() );

    ChannelType chType = toChannelType( compID );
    if( m_BinDecoder.decodeBin( Ctx::RdpcmFlag( chType ) ) )
    {
      if( m_BinDecoder.decodeBin( Ctx::RdpcmDir( chType ) ) )
      {
        tu.rdpcm[compID] = RDPCM_VER;
      }
      else
      {
        tu.rdpcm[compID] = RDPCM_HOR;
      }
    }
  }
}

#if JVET_O0094_LFNST_ZERO_PRIM_COEFFS || JVET_O0472_LFNST_SIGNALLING_LAST_SCAN_POS
void CABACReader::residual_lfnst_mode( CodingUnit& cu,  CUCtx& cuCtx  )
#else
void CABACReader::residual_lfnst_mode( CodingUnit& cu )
#endif
{
  if( cu.ispMode != NOT_INTRA_SUBPARTITIONS || 
#if JVET_O0925_MIP_SIMPLIFICATIONS
      (cu.cs->sps->getUseLFNST() && CU::isIntra(cu) && cu.mipFlag && !allowLfnstWithMip(cu.firstPU->lumaSize())) ||
#else
      cu.mipFlag == true ||
#endif
#if JVET_O0050_LOCAL_DUAL_TREE
    ( cu.isSepTree() && cu.chType == CHANNEL_TYPE_CHROMA && std::min( cu.blocks[ 1 ].width, cu.blocks[ 1 ].height ) < 4 )
#else
    ( CS::isDualITree( *cu.cs ) && cu.chType == CHANNEL_TYPE_CHROMA && std::min( cu.blocks[ 1 ].width, cu.blocks[ 1 ].height ) < 4 )
#endif
#if JVET_O0213_RESTRICT_LFNST_TO_MAX_TB_SIZE
#if JVET_O0545_MAX_TB_SIGNALLING
    || ( cu.blocks[ 0 ].width > cu.cs->sps->getMaxTbSize() || cu.blocks[ 0 ].height > cu.cs->sps->getMaxTbSize() )
#else
    || ( cu.blocks[ 0 ].width > MAX_TB_SIZEY || cu.blocks[ 0 ].height > MAX_TB_SIZEY )
#endif
#endif
    )
  {
    return;
  }

  RExt__DECODER_DEBUG_BIT_STATISTICS_CREATE_SET( STATS__CABAC_BITS__LFNST );

  if( cu.cs->sps->getUseLFNST() && CU::isIntra( cu ) && !CU::isLosslessCoded( cu ) )
  {
#if JVET_O0050_LOCAL_DUAL_TREE
    const bool lumaFlag              = cu.isSepTree() ? (   isLuma( cu.chType ) ? true : false ) : true;
    const bool chromaFlag            = cu.isSepTree() ? ( isChroma( cu.chType ) ? true : false ) : true;
#else
    const bool lumaFlag              = CS::isDualITree( *cu.cs ) ? (   isLuma( cu.chType ) ? true : false ) : true;
    const bool chromaFlag            = CS::isDualITree( *cu.cs ) ? ( isChroma( cu.chType ) ? true : false ) : true;
#endif
#if !JVET_O0472_LFNST_SIGNALLING_LAST_SCAN_POS
    bool nonZeroCoeffNonTs;
#endif
#if JVET_O0094_LFNST_ZERO_PRIM_COEFFS
    bool nonZeroCoeffNonTsCorner8x8 = ( lumaFlag && cuCtx.violatesLfnstConstrained[CHANNEL_TYPE_LUMA] ) || (chromaFlag && cuCtx.violatesLfnstConstrained[CHANNEL_TYPE_CHROMA] );
#else
    bool nonZeroCoeffNonTsCorner8x8 = CU::getNumNonZeroCoeffNonTsCorner8x8( cu, lumaFlag, chromaFlag ) > 0;
#endif
#if !JVET_O0472_LFNST_SIGNALLING_LAST_SCAN_POS
#if JVET_O0050_LOCAL_DUAL_TREE
    const int  nonZeroCoeffThr       = cu.isSepTree() ? ( isLuma( cu.chType ) ? LFNST_SIG_NZ_LUMA : LFNST_SIG_NZ_CHROMA ) : LFNST_SIG_NZ_LUMA + LFNST_SIG_NZ_CHROMA;
#else
    const int  nonZeroCoeffThr       = CS::isDualITree( *cu.cs ) ? ( isLuma( cu.chType ) ? LFNST_SIG_NZ_LUMA : LFNST_SIG_NZ_CHROMA ) : LFNST_SIG_NZ_LUMA + LFNST_SIG_NZ_CHROMA;
#endif
    nonZeroCoeffNonTs = CU::getNumNonZeroCoeffNonTs( cu, lumaFlag, chromaFlag ) > nonZeroCoeffThr;
#endif
#if JVET_O0368_LFNST_WITH_DCT2_ONLY
    const bool isNonDCT2 = (TU::getCbf(*cu.firstTU, ComponentID(COMPONENT_Y)) && cu.firstTU->mtsIdx != MTS_DCT2_DCT2);
#if JVET_O0472_LFNST_SIGNALLING_LAST_SCAN_POS
    if( !cuCtx.lfnstLastScanPos || nonZeroCoeffNonTsCorner8x8 || isNonDCT2 )
#else
    if (!nonZeroCoeffNonTs || nonZeroCoeffNonTsCorner8x8 || isNonDCT2)
#endif
#else
#if JVET_O0472_LFNST_SIGNALLING_LAST_SCAN_POS
    if( !cuCtx.lfnstLastScanPos || nonZeroCoeffNonTsCorner8x8 )
#else
    if( !nonZeroCoeffNonTs || nonZeroCoeffNonTsCorner8x8 )
#endif
#endif
    {
      cu.lfnstIdx = 0;
      return;
    }
  }
  else
  {
    cu.lfnstIdx = 0;
    return;
  }


  unsigned cctx = 0;
#if JVET_O0368_LFNST_WITH_DCT2_ONLY
#if JVET_O0050_LOCAL_DUAL_TREE
  if ( cu.isSepTree() ) cctx++;
#else
  if ( CS::isDualITree(*cu.cs) ) cctx++;
#endif
#else
#if JVET_O0050_LOCAL_DUAL_TREE
  if( cu.firstTU->mtsIdx < MTS_DST7_DST7 && cu.isSepTree() ) cctx++;
#else
  if( cu.firstTU->mtsIdx < MTS_DST7_DST7 && CS::isDualITree( *cu.cs ) ) cctx++;
#endif
#endif

  uint32_t idxLFNST = m_BinDecoder.decodeBin( Ctx::LFNSTIdx( cctx ) );
  if( idxLFNST )
  {
    idxLFNST += m_BinDecoder.decodeBinEP();
  }
  cu.lfnstIdx = idxLFNST;

  DTRACE( g_trace_ctx, D_SYNTAX, "residual_lfnst_mode() etype=%d pos=(%d,%d) mode=%d\n", COMPONENT_Y, cu.lx(), cu.ly(), ( int ) cu.lfnstIdx );
}

int CABACReader::last_sig_coeff( CoeffCodingContext& cctx, TransformUnit& tu, ComponentID compID )
{
  RExt__DECODER_DEBUG_BIT_STATISTICS_CREATE_SET_SIZE2( STATS__CABAC_BITS__LAST_SIG_X_Y, Size( cctx.width(), cctx.height() ), cctx.compID() );

  unsigned PosLastX = 0, PosLastY = 0;
  unsigned maxLastPosX = cctx.maxLastPosX();
  unsigned maxLastPosY = cctx.maxLastPosY();

  if( ( tu.mtsIdx > MTS_SKIP || ( tu.cu->sbtInfo != 0 && tu.blocks[ compID ].width <= 32 && tu.blocks[ compID ].height <= 32 ) ) && !tu.cu->transQuantBypass && compID == COMPONENT_Y )
  {
    maxLastPosX = ( tu.blocks[ compID ].width  == 32 ) ? g_uiGroupIdx[ 15 ] : maxLastPosX;
    maxLastPosY = ( tu.blocks[ compID ].height == 32 ) ? g_uiGroupIdx[ 15 ] : maxLastPosY;
  }

  for( ; PosLastX < maxLastPosX; PosLastX++ )
  {
    if( !m_BinDecoder.decodeBin( cctx.lastXCtxId( PosLastX ) ) )
    {
      break;
    }
  }
  for( ; PosLastY < maxLastPosY; PosLastY++ )
  {
    if( !m_BinDecoder.decodeBin( cctx.lastYCtxId( PosLastY ) ) )
    {
      break;
    }
  }
  if( PosLastX > 3 )
  {
    uint32_t uiTemp  = 0;
    uint32_t uiCount = ( PosLastX - 2 ) >> 1;
    for ( int i = uiCount - 1; i >= 0; i-- )
    {
      uiTemp += m_BinDecoder.decodeBinEP( ) << i;
    }
    PosLastX = g_uiMinInGroup[ PosLastX ] + uiTemp;
  }
  if( PosLastY > 3 )
  {
    uint32_t uiTemp  = 0;
    uint32_t uiCount = ( PosLastY - 2 ) >> 1;
    for ( int i = uiCount - 1; i >= 0; i-- )
    {
      uiTemp += m_BinDecoder.decodeBinEP( ) << i;
    }
    PosLastY = g_uiMinInGroup[ PosLastY ] + uiTemp;
  }

  int blkPos;
  {
    blkPos = PosLastX + ( PosLastY * cctx.width() );
  }

  int scanPos = 0;
  for( ; scanPos < cctx.maxNumCoeff() - 1; scanPos++ )
  {
    if( blkPos == cctx.blockPos( scanPos ) )
    {
      break;
    }
  }
  return scanPos;
}



void CABACReader::residual_coding_subblock( CoeffCodingContext& cctx, TCoeff* coeff, const int stateTransTable, int& state )
{
  // NOTE: All coefficients of the subblock must be set to zero before calling this function
#if RExt__DECODER_DEBUG_BIT_STATISTICS
  CodingStatisticsClassType ctype_group ( STATS__CABAC_BITS__SIG_COEFF_GROUP_FLAG,  cctx.width(), cctx.height(), cctx.compID() );
  CodingStatisticsClassType ctype_map   ( STATS__CABAC_BITS__SIG_COEFF_MAP_FLAG,    cctx.width(), cctx.height(), cctx.compID() );
  CodingStatisticsClassType ctype_par   ( STATS__CABAC_BITS__PAR_FLAG,              cctx.width(), cctx.height(), cctx.compID() );
  CodingStatisticsClassType ctype_gt1   ( STATS__CABAC_BITS__GT1_FLAG,              cctx.width(), cctx.height(), cctx.compID() );
  CodingStatisticsClassType ctype_gt2   ( STATS__CABAC_BITS__GT2_FLAG,              cctx.width(), cctx.height(), cctx.compID() );
  CodingStatisticsClassType ctype_escs  ( STATS__CABAC_BITS__ESCAPE_BITS,           cctx.width(), cctx.height(), cctx.compID() );
#endif

  //===== init =====
  const int   minSubPos   = cctx.minSubPos();
  const bool  isLast      = cctx.isLast();
  int         firstSigPos = ( isLast ? cctx.scanPosLast() : cctx.maxSubPos() );
  int         nextSigPos  = firstSigPos;

  //===== decode significant_coeffgroup_flag =====
  RExt__DECODER_DEBUG_BIT_STATISTICS_SET( ctype_group );
  bool sigGroup = ( isLast || !minSubPos );
  if( !sigGroup )
  {
    sigGroup = m_BinDecoder.decodeBin( cctx.sigGroupCtxId() );
  }
  if( sigGroup )
  {
    cctx.setSigGroup();
  }
  else
  {
    return;
  }

  uint8_t   ctxOffset[16];

  //===== decode absolute values =====
  const int inferSigPos   = nextSigPos != cctx.scanPosLast() ? ( cctx.isNotFirst() ? minSubPos : -1 ) : nextSigPos;
  int       firstNZPos    = nextSigPos;
  int       lastNZPos     = -1;
  int       numNonZero    =  0;
#if JVET_O0052_TU_LEVEL_CTX_CODED_BIN_CONSTRAINT
  int       remRegBins    = cctx.regBinLimit;
#else
  bool      is2x2subblock = ( cctx.log2CGSize() == 2 );
  int       remRegBins    = ( is2x2subblock ? MAX_NUM_REG_BINS_2x2SUBBLOCK : MAX_NUM_REG_BINS_4x4SUBBLOCK );
#endif
  int       firstPosMode2 = minSubPos - 1;
  int       sigBlkPos[ 1 << MLS_CG_SIZE ];

  for( ; nextSigPos >= minSubPos && remRegBins >= 4; nextSigPos-- )
  {
    int      blkPos     = cctx.blockPos( nextSigPos );
    unsigned sigFlag    = ( !numNonZero && nextSigPos == inferSigPos );
    if( !sigFlag )
    {
      RExt__DECODER_DEBUG_BIT_STATISTICS_SET( ctype_map );
      const unsigned sigCtxId = cctx.sigCtxIdAbs( nextSigPos, coeff, state );
      sigFlag = m_BinDecoder.decodeBin( sigCtxId );
      DTRACE( g_trace_ctx, D_SYNTAX_RESI, "sig_bin() bin=%d ctx=%d\n", sigFlag, sigCtxId );
      remRegBins--;
    }
    else if( nextSigPos != cctx.scanPosLast() )
    {
      cctx.sigCtxIdAbs( nextSigPos, coeff, state ); // required for setting variables that are needed for gtx/par context selection
    }

    if( sigFlag )
    {
      uint8_t&  ctxOff = ctxOffset[ nextSigPos - minSubPos ];
      ctxOff           = cctx.ctxOffsetAbs();
      sigBlkPos[ numNonZero++ ] = blkPos;
      firstNZPos = nextSigPos;
      lastNZPos  = std::max<int>( lastNZPos, nextSigPos );

      RExt__DECODER_DEBUG_BIT_STATISTICS_SET( ctype_gt1 );
      unsigned gt1Flag = m_BinDecoder.decodeBin( cctx.greater1CtxIdAbs(ctxOff) );
      DTRACE( g_trace_ctx, D_SYNTAX_RESI, "gt1_flag() bin=%d ctx=%d\n", gt1Flag, cctx.greater1CtxIdAbs(ctxOff) );
      remRegBins--;

      unsigned parFlag = 0;
      unsigned gt2Flag = 0;
      if( gt1Flag )
      {
        RExt__DECODER_DEBUG_BIT_STATISTICS_SET( ctype_par );
        parFlag = m_BinDecoder.decodeBin( cctx.parityCtxIdAbs( ctxOff ) );
        DTRACE( g_trace_ctx, D_SYNTAX_RESI, "par_flag() bin=%d ctx=%d\n", parFlag, cctx.parityCtxIdAbs( ctxOff ) );

        remRegBins--;
        RExt__DECODER_DEBUG_BIT_STATISTICS_SET(ctype_gt2);
        gt2Flag = m_BinDecoder.decodeBin( cctx.greater2CtxIdAbs( ctxOff ) );
        DTRACE( g_trace_ctx, D_SYNTAX_RESI, "gt2_flag() bin=%d ctx=%d\n", gt2Flag, cctx.greater2CtxIdAbs( ctxOff ) );
        remRegBins--;
      }
      coeff[ blkPos ] += 1 + parFlag + gt1Flag + (gt2Flag << 1);
    }

    state = ( stateTransTable >> ((state<<2)+((coeff[blkPos]&1)<<1)) ) & 3;
  }
  firstPosMode2 = nextSigPos;
#if JVET_O0052_TU_LEVEL_CTX_CODED_BIN_CONSTRAINT
  cctx.regBinLimit = remRegBins;
#endif


  //===== 2nd PASS: Go-rice codes =====
  unsigned ricePar = 0;
  for( int scanPos = firstSigPos; scanPos > firstPosMode2; scanPos-- )
  {
    int       sumAll = cctx.templateAbsSum(scanPos, coeff, 4);
    ricePar = g_auiGoRiceParsCoeff[sumAll];
    TCoeff& tcoeff = coeff[ cctx.blockPos( scanPos ) ];
    if( tcoeff >= 4 )
    {
      RExt__DECODER_DEBUG_BIT_STATISTICS_SET( ctype_escs );
      int       rem     = m_BinDecoder.decodeRemAbsEP( ricePar, cctx.extPrec(), cctx.maxLog2TrDRange() );
      DTRACE( g_trace_ctx, D_SYNTAX_RESI, "rem_val() bin=%d ctx=%d\n", rem, ricePar );
      tcoeff += (rem<<1);
    }
  }

  //===== coeff bypass ====
  for( int scanPos = firstPosMode2; scanPos >= minSubPos; scanPos-- )
  {
    int       sumAll = cctx.templateAbsSum(scanPos, coeff, 0);
    int       rice      = g_auiGoRiceParsCoeff                        [sumAll];
    int       pos0      = g_auiGoRicePosCoeff0[std::max(0, state - 1)][sumAll];
    int       rem       = m_BinDecoder.decodeRemAbsEP( rice, cctx.extPrec(), cctx.maxLog2TrDRange() );
    RExt__DECODER_DEBUG_BIT_STATISTICS_SET(ctype_escs);
    DTRACE( g_trace_ctx, D_SYNTAX_RESI, "rem_val() bin=%d ctx=%d\n", rem, rice );
    TCoeff    tcoeff  = ( rem == pos0 ? 0 : rem < pos0 ? rem+1 : rem );
    state = ( stateTransTable >> ((state<<2)+((tcoeff&1)<<1)) ) & 3;
    if( tcoeff )
    {
      int        blkPos         = cctx.blockPos( scanPos );
      sigBlkPos[ numNonZero++ ] = blkPos;
      firstNZPos = scanPos;
      lastNZPos  = std::max<int>( lastNZPos, scanPos );
      coeff[blkPos] = tcoeff;
    }
  }

  //===== decode sign's =====
  RExt__DECODER_DEBUG_BIT_STATISTICS_CREATE_SET_SIZE2( STATS__CABAC_BITS__SIGN_BIT, Size( cctx.width(), cctx.height() ), cctx.compID() );
  const unsigned  numSigns    = ( cctx.hideSign( firstNZPos, lastNZPos ) ? numNonZero - 1 : numNonZero );
  unsigned        signPattern = m_BinDecoder.decodeBinsEP( numSigns ) << ( 32 - numSigns );

  //===== set final coefficents =====
  int sumAbs = 0;
  for( unsigned k = 0; k < numSigns; k++ )
  {
    int AbsCoeff          = coeff[ sigBlkPos[ k ] ];
    sumAbs               += AbsCoeff;
    coeff[ sigBlkPos[k] ] = ( signPattern & ( 1u << 31 ) ? -AbsCoeff : AbsCoeff );
    signPattern         <<= 1;
  }
  if( numNonZero > numSigns )
  {
    int k                 = numSigns;
    int AbsCoeff          = coeff[ sigBlkPos[ k ] ];
    sumAbs               += AbsCoeff;
    coeff[ sigBlkPos[k] ] = ( sumAbs & 1 ? -AbsCoeff : AbsCoeff );
  }
}

void CABACReader::residual_codingTS( TransformUnit& tu, ComponentID compID )
{
  DTRACE( g_trace_ctx, D_SYNTAX, "residual_codingTS() etype=%d pos=(%d,%d) size=%dx%d\n", tu.blocks[compID].compID, tu.blocks[compID].x, tu.blocks[compID].y, tu.blocks[compID].width, tu.blocks[compID].height );

  // init coeff coding context
  CoeffCodingContext  cctx    ( tu, compID, false, tu.cu->bdpcmMode );
  TCoeff*             coeff   = tu.getCoeffs( compID ).buf;

  cctx.setNumCtxBins( 2 * tu.lwidth()*tu.lheight() );

  for( int subSetId = 0; subSetId <= ( cctx.maxNumCoeff() - 1 ) >> cctx.log2CGSize(); subSetId++ )
  {
    cctx.initSubblock         ( subSetId );
    residual_coding_subblockTS( cctx, coeff );
  }
}

void CABACReader::residual_coding_subblockTS( CoeffCodingContext& cctx, TCoeff* coeff )
{
  // NOTE: All coefficients of the subblock must be set to zero before calling this function
#if RExt__DECODER_DEBUG_BIT_STATISTICS
  CodingStatisticsClassType ctype_group ( STATS__CABAC_BITS__SIG_COEFF_GROUP_FLAG,  cctx.width(), cctx.height(), cctx.compID() );
#if TR_ONLY_COEFF_STATS
  CodingStatisticsClassType ctype_map   ( STATS__CABAC_BITS__SIG_COEFF_MAP_FLAG_TS, cctx.width(), cctx.height(), cctx.compID() );
  CodingStatisticsClassType ctype_par   ( STATS__CABAC_BITS__PAR_FLAG_TS,           cctx.width(), cctx.height(), cctx.compID() );
  CodingStatisticsClassType ctype_gt1   ( STATS__CABAC_BITS__GT1_FLAG_TS,           cctx.width(), cctx.height(), cctx.compID() );
  CodingStatisticsClassType ctype_gt2   ( STATS__CABAC_BITS__GT2_FLAG_TS,           cctx.width(), cctx.height(), cctx.compID() );
  CodingStatisticsClassType ctype_escs  ( STATS__CABAC_BITS__ESCAPE_BITS_TS,        cctx.width(), cctx.height(), cctx.compID() );
#else
  CodingStatisticsClassType ctype_map   ( STATS__CABAC_BITS__SIG_COEFF_MAP_FLAG,    cctx.width(), cctx.height(), cctx.compID() );
  CodingStatisticsClassType ctype_par   ( STATS__CABAC_BITS__PAR_FLAG,              cctx.width(), cctx.height(), cctx.compID() );
  CodingStatisticsClassType ctype_gt1   ( STATS__CABAC_BITS__GT1_FLAG,              cctx.width(), cctx.height(), cctx.compID() );
  CodingStatisticsClassType ctype_gt2   ( STATS__CABAC_BITS__GT2_FLAG,              cctx.width(), cctx.height(), cctx.compID() );
  CodingStatisticsClassType ctype_escs  ( STATS__CABAC_BITS__ESCAPE_BITS,           cctx.width(), cctx.height(), cctx.compID() );
#endif

#endif

  //===== init =====
  const int   minSubPos   = cctx.maxSubPos();
  int         firstSigPos = cctx.minSubPos();
  int         nextSigPos  = firstSigPos;
  unsigned    signPattern = 0;

  //===== decode significant_coeffgroup_flag =====
  RExt__DECODER_DEBUG_BIT_STATISTICS_SET( ctype_group );
  bool sigGroup = cctx.isLastSubSet() && cctx.noneSigGroup();
  if( !sigGroup )
  {
#if !JVET_O0409_EXCLUDE_CODED_SUB_BLK_FLAG_FROM_COUNT
    if( cctx.isContextCoded() )
    {
#endif
      sigGroup = m_BinDecoder.decodeBin( cctx.sigGroupCtxId( true ) );
      DTRACE( g_trace_ctx, D_SYNTAX_RESI, "ts_sigGroup() bin=%d ctx=%d\n", sigGroup, cctx.sigGroupCtxId() );
#if !JVET_O0409_EXCLUDE_CODED_SUB_BLK_FLAG_FROM_COUNT
    }
    else
    {
      sigGroup = m_BinDecoder.decodeBinEP( );
      DTRACE( g_trace_ctx, D_SYNTAX_RESI, "ts_sigGroup() EPbin=%d\n", sigGroup );
    }
#endif
  }
  if( sigGroup )
  {
    cctx.setSigGroup();
  }
  else
  {
    return;
  }

  //===== decode absolute values =====
  const int inferSigPos   = minSubPos;
  int       numNonZero    =  0;
  int       sigBlkPos[ 1 << MLS_CG_SIZE ];

  for( ; nextSigPos <= minSubPos; nextSigPos++ )
  {
    int      blkPos     = cctx.blockPos( nextSigPos );
    unsigned sigFlag    = ( !numNonZero && nextSigPos == inferSigPos );
    if( !sigFlag )
    {
      RExt__DECODER_DEBUG_BIT_STATISTICS_SET( ctype_map );
      if( cctx.isContextCoded() )
      {
        const unsigned sigCtxId = cctx.sigCtxIdAbsTS( nextSigPos, coeff );
        sigFlag = m_BinDecoder.decodeBin( sigCtxId );
        DTRACE( g_trace_ctx, D_SYNTAX_RESI, "ts_sig_bin() bin=%d ctx=%d\n", sigFlag, sigCtxId );
      }
      else
      {
        sigFlag = m_BinDecoder.decodeBinEP( );
        DTRACE( g_trace_ctx, D_SYNTAX_RESI, "ts_sig_bin() EPbin=%d\n", sigFlag );
      }
    }

    if( sigFlag )
    {
      //===== decode sign's =====
#if TR_ONLY_COEFF_STATS
      RExt__DECODER_DEBUG_BIT_STATISTICS_CREATE_SET_SIZE2(STATS__CABAC_BITS__SIGN_BIT_TS, Size(cctx.width(), cctx.height()), cctx.compID());
#else
      RExt__DECODER_DEBUG_BIT_STATISTICS_CREATE_SET_SIZE2( STATS__CABAC_BITS__SIGN_BIT, Size( cctx.width(), cctx.height() ), cctx.compID() );
#endif
      int sign;
      if( cctx.isContextCoded() )
      {
#if JVET_O0122_TS_SIGN_LEVEL
        const unsigned signCtxId = cctx.signCtxIdAbsTS(nextSigPos, coeff, cctx.bdpcm());
        sign = m_BinDecoder.decodeBin(signCtxId);
#else
        sign = m_BinDecoder.decodeBin( Ctx::TsResidualSign(  cctx.bdpcm() ? 1 : 0 ) );
#endif
      }
      else
      {
        sign = m_BinDecoder.decodeBinEP( );
      }

      signPattern += ( sign << numNonZero );

      sigBlkPos[numNonZero++] = blkPos;

      RExt__DECODER_DEBUG_BIT_STATISTICS_SET( ctype_gt1 );
      unsigned gt1Flag;
#if JVET_O0122_TS_SIGN_LEVEL
      const unsigned gt1CtxId = cctx.lrg1CtxIdAbsTS(nextSigPos, coeff, cctx.bdpcm());
      if( cctx.isContextCoded() )
      {
        gt1Flag = m_BinDecoder.decodeBin(gt1CtxId);
        DTRACE( g_trace_ctx, D_SYNTAX_RESI, "ts_gt1_flag() bin=%d ctx=%d\n", gt1Flag, gt1CtxId );
      }
      else
      {
        gt1Flag = m_BinDecoder.decodeBinEP( );
        DTRACE( g_trace_ctx, D_SYNTAX_RESI, "ts_gt1_flag() EPbin=%d\n", gt1Flag );
      }
#else
      if( cctx.isContextCoded() )
      {
        gt1Flag = m_BinDecoder.decodeBin( cctx.greaterXCtxIdAbsTS(0) );
        DTRACE( g_trace_ctx, D_SYNTAX_RESI, "ts_gt1_flag() bin=%d ctx=%d\n", gt1Flag, cctx.greaterXCtxIdAbsTS(0) );
      }
      else
      {
        gt1Flag = m_BinDecoder.decodeBinEP( );
        DTRACE( g_trace_ctx, D_SYNTAX_RESI, "ts_gt1_flag() EPbin=%d\n", gt1Flag );
      }
#endif

      unsigned parFlag = 0;
      if( gt1Flag )
      {
        RExt__DECODER_DEBUG_BIT_STATISTICS_SET( ctype_par );
        if( cctx.isContextCoded() )
        {
          parFlag = m_BinDecoder.decodeBin( cctx.parityCtxIdAbsTS() );
          DTRACE( g_trace_ctx, D_SYNTAX_RESI, "ts_par_flag() bin=%d ctx=%d\n", parFlag, cctx.parityCtxIdAbsTS() );
        }
        else
        {
          parFlag = m_BinDecoder.decodeBinEP( );
          DTRACE( g_trace_ctx, D_SYNTAX_RESI, "ts_par_flag() EPbin=%d\n", parFlag );
        }
      }
#if JVET_O0122_TS_SIGN_LEVEL
      coeff[ blkPos ] = (sign ? -1 : 1 ) * (1 + parFlag + gt1Flag);
#else
      coeff[ blkPos ] += 1 + parFlag + gt1Flag;
#endif
    }
  }

  int cutoffVal = 2;
  int numGtBins = 4;

  //===== 2nd PASS: gt2 =====
#if JVET_O0619_GTX_SINGLE_PASS_TS_RESIDUAL_CODING
  for (int scanPos = firstSigPos; scanPos <= minSubPos; scanPos++)
  {
    TCoeff& tcoeff = coeff[cctx.blockPos(scanPos)];
    cutoffVal = 2;
    for (int i = 0; i < numGtBins; i++)
    {
#if JVET_O0122_TS_SIGN_LEVEL
      if( tcoeff < 0)
      {
        tcoeff = -tcoeff;
      }
#endif
       if (tcoeff >= cutoffVal)
       {
          RExt__DECODER_DEBUG_BIT_STATISTICS_SET(ctype_gt2);
          unsigned gt2Flag;
          if (cctx.isContextCoded())
          {
            gt2Flag = m_BinDecoder.decodeBin(cctx.greaterXCtxIdAbsTS(cutoffVal >> 1));
            tcoeff += (gt2Flag << 1);
            DTRACE(g_trace_ctx, D_SYNTAX_RESI, "ts_gt%d_flag() bin=%d ctx=%d sp=%d coeff=%d\n", i, gt2Flag, cctx.greaterXCtxIdAbsTS(cutoffVal >> 1), scanPos, tcoeff);
          }
          else
          {
            gt2Flag = m_BinDecoder.decodeBinEP();
            tcoeff += (gt2Flag << 1);
            DTRACE(g_trace_ctx, D_SYNTAX_RESI, "ts_gt%d_flag() EPbin=%d sp=%d coeff=%d\n", i, gt2Flag, scanPos, tcoeff);
          }
       }
       cutoffVal += 2;
    }
  }
#else
  for( int i = 0; i < numGtBins; i++ )
  {
    for( int scanPos = firstSigPos; scanPos <= minSubPos; scanPos++ )
    {
      TCoeff& tcoeff = coeff[cctx.blockPos( scanPos )];
#if JVET_O0122_TS_SIGN_LEVEL
      if( tcoeff < 0)
      {
        tcoeff = -tcoeff;
      }
#endif
      if( tcoeff >= cutoffVal )
      {
        RExt__DECODER_DEBUG_BIT_STATISTICS_SET( ctype_gt2 );
        unsigned gt2Flag;
        if( cctx.isContextCoded() )
        {
          gt2Flag = m_BinDecoder.decodeBin( cctx.greaterXCtxIdAbsTS(cutoffVal>>1) );
          tcoeff += ( gt2Flag << 1 );
          DTRACE( g_trace_ctx, D_SYNTAX_RESI, "ts_gt%d_flag() bin=%d ctx=%d sp=%d coeff=%d\n", i, gt2Flag, cctx.greaterXCtxIdAbsTS(cutoffVal>>1), scanPos, tcoeff );
        }
        else
        {
          gt2Flag = m_BinDecoder.decodeBinEP( );
          tcoeff += ( gt2Flag << 1 );
          DTRACE( g_trace_ctx, D_SYNTAX_RESI, "ts_gt%d_flag() EPbin=%d sp=%d coeff=%d\n", i, gt2Flag, scanPos, tcoeff );
        }
      }
    }
    cutoffVal += 2;
  }
#endif
  //===== 3rd PASS: Go-rice codes =====
  for( int scanPos = firstSigPos; scanPos <= minSubPos; scanPos++ )
  {
    TCoeff& tcoeff = coeff[ cctx.blockPos( scanPos ) ];
    RExt__DECODER_DEBUG_BIT_STATISTICS_SET( ctype_escs );
    if( tcoeff >= cutoffVal )
    {
      int       rice = cctx.templateAbsSumTS( scanPos, coeff );
      int       rem  = m_BinDecoder.decodeRemAbsEP( rice, cctx.extPrec(), cctx.maxLog2TrDRange() );
      DTRACE( g_trace_ctx, D_SYNTAX_RESI, "ts_rem_val() bin=%d ctx=%d sp=%d\n", rem, rice, scanPos );
      tcoeff += ( rem << 1 );
    }
#if JVET_O0122_TS_SIGN_LEVEL
    if (!cctx.bdpcm())
    {
      if (tcoeff > 0)
      {
        int rightPixel, belowPixel;
        cctx.neighTS(rightPixel, belowPixel, scanPos, coeff);
        tcoeff = cctx.decDeriveModCoeff(rightPixel, belowPixel, tcoeff);
      }
    }
#endif
  }

  //===== set final coefficents =====
  for( unsigned k = 0; k < numNonZero; k++ )
  {
    int AbsCoeff          = coeff[ sigBlkPos[ k ] ];
    coeff[ sigBlkPos[k] ] = ( signPattern & 1 ? -AbsCoeff : AbsCoeff );
    signPattern         >>= 1;
  }
}


//================================================================================
//  clause 7.3.8.12
//--------------------------------------------------------------------------------
//    void  cross_comp_pred( tu, compID )
//================================================================================

void CABACReader::cross_comp_pred( TransformUnit& tu, ComponentID compID )
{
  RExt__DECODER_DEBUG_BIT_STATISTICS_CREATE_SET_SIZE2(STATS__CABAC_BITS__CROSS_COMPONENT_PREDICTION, tu.blocks[compID], compID);

  signed char alpha   = 0;
  unsigned    ctxBase = ( compID == COMPONENT_Cr ? 5 : 0 );
  unsigned    symbol  = m_BinDecoder.decodeBin( Ctx::CrossCompPred(ctxBase) );
  if( symbol )
  {
    // Cross-component prediction alpha is non-zero.
    symbol = m_BinDecoder.decodeBin( Ctx::CrossCompPred(ctxBase+1) );
    if( symbol )
    {
      // alpha is 2 (symbol=1), 4(symbol=2) or 8(symbol=3).
      // Read up to two more bits
      symbol += unary_max_symbol( Ctx::CrossCompPred(ctxBase+2), Ctx::CrossCompPred(ctxBase+3), 2 );
    }
    alpha = ( 1 << symbol );
    if( m_BinDecoder.decodeBin( Ctx::CrossCompPred(ctxBase+4) ) )
    {
      alpha = -alpha;
    }
  }
  DTRACE( g_trace_ctx, D_SYNTAX, "cross_comp_pred() etype=%d pos=(%d,%d) alpha=%d\n", compID, tu.blocks[compID].x, tu.blocks[compID].y, tu.compAlpha[compID] );
  tu.compAlpha[compID] = alpha;
}



//================================================================================
//  helper functions
//--------------------------------------------------------------------------------
//    unsigned  unary_max_symbol ( ctxId0, ctxId1, maxSymbol )
//    unsigned  unary_max_eqprob (                 maxSymbol )
//    unsigned  exp_golomb_eqprob( count )
//================================================================================

unsigned CABACReader::unary_max_symbol( unsigned ctxId0, unsigned ctxIdN, unsigned maxSymbol  )
{
  unsigned onesRead = 0;
  while( onesRead < maxSymbol && m_BinDecoder.decodeBin( onesRead == 0 ? ctxId0 : ctxIdN ) == 1 )
  {
    ++onesRead;
  }
  return onesRead;
}


unsigned CABACReader::unary_max_eqprob( unsigned maxSymbol )
{
  for( unsigned k = 0; k < maxSymbol; k++ )
  {
    if( !m_BinDecoder.decodeBinEP() )
    {
      return k;
    }
  }
  return maxSymbol;
}


unsigned CABACReader::exp_golomb_eqprob( unsigned count )
{
  unsigned symbol = 0;
  unsigned bit    = 1;
  while( bit )
  {
    bit     = m_BinDecoder.decodeBinEP( );
    symbol += bit << count++;
  }
  if( --count )
  {
    symbol += m_BinDecoder.decodeBinsEP( count );
  }
  return symbol;
}

unsigned CABACReader::code_unary_fixed( unsigned ctxId, unsigned unary_max, unsigned fixed )
{
  unsigned idx;
  bool unary = m_BinDecoder.decodeBin( ctxId );
  if( unary )
  {
    idx = unary_max_eqprob( unary_max );
  }
  else
  {
    idx = unary_max + 1 + m_BinDecoder.decodeBinsEP( fixed );
  }
  return idx;
}

void CABACReader::mip_flag( CodingUnit& cu )
{
  RExt__DECODER_DEBUG_BIT_STATISTICS_CREATE_SET( STATS__CABAC_BITS__OTHER );

  if( !cu.Y().valid() )
  {
    return;
  }
  if( !cu.cs->sps->getUseMIP() )
  {
    cu.mipFlag = false;
    return;
  }
#if JVET_O0545_MAX_TB_SIGNALLING
  if( cu.lwidth() > cu.cs->sps->getMaxTbSize() || cu.lheight() > cu.cs->sps->getMaxTbSize())
#else
  if( cu.lwidth() > MIP_MAX_WIDTH || cu.lheight() > MIP_MAX_HEIGHT )
#endif
  {
    cu.mipFlag = false;
    return;
  }
  if( !mipModesAvailable( cu.Y() ) )
  {
    cu.mipFlag = false;
    return;
  }

  unsigned ctxId = DeriveCtx::CtxMipFlag( cu );
  cu.mipFlag = m_BinDecoder.decodeBin( Ctx::MipFlag( ctxId ) );
  DTRACE( g_trace_ctx, D_SYNTAX, "mip_flag() pos=(%d,%d) mode=%d\n", cu.lumaPos().x, cu.lumaPos().y, cu.mipFlag ? 1 : 0 );
}

void CABACReader::mip_pred_modes( CodingUnit &cu )
{
  RExt__DECODER_DEBUG_BIT_STATISTICS_CREATE_SET( STATS__CABAC_BITS__OTHER );

  if( !cu.Y().valid() )
  {
    return;
  }
  for( auto &pu : CU::traversePUs( cu ) )
  {
    mip_pred_mode( pu );
  }
}

void CABACReader::mip_pred_mode( PredictionUnit &pu )
{
#if JVET_O0545_MAX_TB_SIGNALLING
  CHECK( pu.lwidth() > pu.cs->sps->getMaxTbSize() || pu.lheight() > pu.cs->sps->getMaxTbSize(), "Error: block size not supported" );
#else
  CHECK( pu.lwidth() > MIP_MAX_WIDTH || pu.lheight() > MIP_MAX_HEIGHT, "Error: block size not supported" );
#endif

  const int numModes   = getNumModesMip( pu.Y() ); CHECKD( numModes > MAX_NUM_MIP_MODE, "Error: too many MIP modes" );

#if JVET_O0925_MIP_SIMPLIFICATIONS
  uint32_t mipMode;
  xReadTruncBinCode( mipMode, numModes );
  pu.intraDir[CHANNEL_TYPE_LUMA] = mipMode;
#else
  int      unaryMax    = NUM_MPM_MIP - 1;
  int      fixedLength = getNumEpBinsMip( pu.Y() );
  unsigned modeIdx     = code_unary_fixed( Ctx::MipMode( 0 ), unaryMax, fixedLength );
  CHECK( modeIdx >= numModes, "modeIdx out of range" );

  // derive true MIP mode from modeIdx
  unsigned mpm[NUM_MPM_MIP];
  PU::getMipMPMs(pu, mpm);

  if (modeIdx < NUM_MPM_MIP)
  {
    pu.intraDir[CHANNEL_TYPE_LUMA] = mpm[modeIdx];
  }
  else
  {
    modeIdx -= NUM_MPM_MIP;
    std::sort(mpm, mpm + NUM_MPM_MIP);

    for( unsigned i = 0; i < NUM_MPM_MIP; i++ )
    {
      modeIdx += (modeIdx >= mpm[i]);
    }
    pu.intraDir[CHANNEL_TYPE_LUMA] = modeIdx;
  }
#endif
  CHECKD(pu.intraDir[CHANNEL_TYPE_LUMA] < 0 || pu.intraDir[CHANNEL_TYPE_LUMA] >= numModes, "Invalid MIP mode");

  DTRACE( g_trace_ctx, D_SYNTAX, "mip_pred_mode() pos=(%d,%d) mode=%d\n", pu.lumaPos().x, pu.lumaPos().y, pu.intraDir[CHANNEL_TYPE_LUMA] );
}<|MERGE_RESOLUTION|>--- conflicted
+++ resolved
@@ -3358,26 +3358,17 @@
 #else   
   if( ( cbfLuma || cbfChroma ) &&
 #endif
+#if JVET_O0050_LOCAL_DUAL_TREE
+    (!tu.cu->isSepTree() || isLuma(tu.chType))
+#else
     (!CS::isDualITree(*tu.cs) || isLuma(tu.chType)) )
+#endif
   {
     if( cu.cs->pps->getUseDQP() && !cuCtx.isDQPCoded )
     {
-<<<<<<< HEAD
-#if JVET_O0050_LOCAL_DUAL_TREE
-      if (!tu.cu->isSepTree() || isLuma(tu.chType))
-#else
-      if (!CS::isDualITree(*tu.cs) || isLuma(tu.chType))
-#endif
-      {
-        cu_qp_delta(cu, cuCtx.qp, cu.qp);
-        cuCtx.qp = cu.qp;
-        cuCtx.isDQPCoded = true;
-      }
-=======
       cu_qp_delta(cu, cuCtx.qp, cu.qp);
       cuCtx.qp = cu.qp;
       cuCtx.isDQPCoded = true;
->>>>>>> 9fc63d26
     }
   }
 #if JVET_O1168_CU_CHROMA_QP_OFFSET
